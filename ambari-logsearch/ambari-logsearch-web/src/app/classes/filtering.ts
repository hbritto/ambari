--- conflicted
+++ resolved
@@ -21,11 +21,7 @@
 import {TimeRangeType, SortingType} from '@app/classes/string';
 
 export interface TimeUnit {
-<<<<<<< HEAD
-  type: 'CURRENT' | 'LAST' | 'PAST';
-=======
   type: TimeRangeType;
->>>>>>> b2655aa6
   unit: unitOfTime.DurationConstructor;
   interval?: number;
 }
@@ -38,11 +34,7 @@
 
 export interface SortingConditions {
   key: string;
-<<<<<<< HEAD
-  type: 'asc' | 'desc';
-=======
   type: SortingType;
->>>>>>> b2655aa6
 }
 
 export interface TimeUnitListItem extends ListItem {
@@ -58,8 +50,6 @@
   options?: (ListItem | TimeUnitListItem[])[];
   defaultSelection?: ListItem | ListItem[] | number;
   iconClass?: string;
-<<<<<<< HEAD
-=======
   fieldName?: string;
 }
 
@@ -77,5 +67,4 @@
 export interface SearchBoxParameterTriggered {
   value: string;
   isExclude: boolean;
->>>>>>> b2655aa6
 }