--- conflicted
+++ resolved
@@ -50,7 +50,6 @@
 import {ListItem} from '@app/classes/list-item';
 import {HomogeneousObject, LogLevelObject} from '@app/classes/object';
 import {LogsType, ScrollType, SortingType} from '@app/classes/string';
-
 import {Tab} from '@app/classes/models/tab';
 import {LogField} from '@app/classes/models/log-field';
 import {AuditLog} from '@app/classes/models/audit-log';
@@ -629,17 +628,9 @@
   }
 
   private auditLogsSource: Observable<AuditLog[]> = this.auditLogsStorage.getAll();
-<<<<<<< HEAD
-=======
 
   private serviceLogsSource: Observable<ServiceLog[]> = this.serviceLogsStorage.getAll();
 
-  auditLogsColumns: Observable<ListItem[]> = this.auditLogsFieldsStorage.getAll().map(this.columnsMapper);
->>>>>>> c9d614e7
-
-  private serviceLogsSource: Observable<ServiceLog[]> = this.serviceLogsStorage.getAll();
-
-<<<<<<< HEAD
   auditLogsColumns: Observable<ListItem[]> = this.auditLogsFieldsStorage.getAll().map(this.columnsMapper);
 
   serviceLogsColumns: Observable<ListItem[]> = this.serviceLogsFieldsStorage.getAll().map(this.columnsMapper);
@@ -648,12 +639,6 @@
     this.serviceLogsSource, this.serviceLogsColumns
   ).map(this.logsMapper);
 
-=======
-  serviceLogs: Observable<ServiceLog[]> = Observable.combineLatest(
-    this.serviceLogsSource, this.serviceLogsColumns
-  ).map(this.logsMapper);
-
->>>>>>> c9d614e7
   auditLogs: Observable<AuditLog[]> = Observable.combineLatest(
     this.auditLogsSource, this.auditLogsColumns
   ).map(this.logsMapper);
@@ -1064,6 +1049,7 @@
 
   isFilterConditionDisplayed(key: string): boolean {
     return this.logsTypeMap[this.activeLogsType].listFilters.indexOf(key) > -1
+      && Boolean(this.filtersForm.controls[key]);
   }
 
   updateSelectedColumns(columnNames: string[], logsType: string): void {
@@ -1099,37 +1085,4 @@
     this.switchTab(tab);
   }
 
-  updateSelectedColumns(columnNames: string[], logsType: string): void {
-    this.logsTypeMap[logsType].fieldsModel.mapCollection(item => Object.assign({}, item, {
-      isDisplayed: columnNames.indexOf(item.name) > -1
-    }));
-  }
-
-  openServiceLog(log: ServiceLog): void {
-    const tab = {
-      id: log.id,
-      isCloseable: true,
-      label: `${log.host} >> ${log.type}`,
-      appState: {
-        activeLogsType: 'serviceLogs',
-        isServiceLogsFileView: true,
-        activeLog: {
-          id: log.id,
-          host_name: log.host,
-          component_name: log.type
-        },
-        activeFilters: Object.assign(this.getFiltersData('serviceLogs'), {
-          components: this.filters.components.options.find((option: ListItem): boolean => {
-            return option.value === log.type;
-          }),
-          hosts: this.filters.hosts.options.find((option: ListItem): boolean => {
-            return option.value === log.host;
-          })
-        })
-      }
-    };
-    this.tabsStorage.addInstance(tab);
-    this.switchTab(tab);
-  }
-
 }