--- conflicted
+++ resolved
@@ -184,17 +184,6 @@
     return item.value;
   }
 
-<<<<<<< HEAD
-  onParameterNameChange = (options: any): void => {
-    this.activeItem = typeof options.item === 'string' ? this.getItem(options.item) : options.item;
-    this.isExclude = options.isExclude;
-    this.isActive = true;
-    this.isParameterInput = false;
-    this.isValueInput = true;
-    this.currentValue = '';
-    setTimeout(() => this.valueInput.focus(), 0);
-  };
-=======
   changeParameterName(options: SearchBoxParameterTriggered): void {
     this.parameterNameChangeSubject.next(options);
   }
@@ -216,7 +205,6 @@
       this.switchToParameterInput();
     }
   }
->>>>>>> b2655aa6
 
   onParameterValueKeyUp(event: KeyboardEvent): void {
     if (this.utils.isEnterPressed(event) && this.currentValue) {
@@ -249,9 +237,6 @@
       value: options.value,
       isExclude: options.isExclude
     });
-<<<<<<< HEAD
-    this.updateValue();
-=======
     if (this.updateValueImmediately) {
       this.updateValueSubject.next();
     }
@@ -273,7 +258,6 @@
         });
       }
     }
->>>>>>> b2655aa6
   };
 
   removeParameter(event: MouseEvent, id: number): void {
@@ -284,17 +268,6 @@
     event.stopPropagation();
   }
 
-<<<<<<< HEAD
-  updateValue() {
-    if (this.onChange) {
-      this.onChange(this.parameters);
-    }
-  }
-
-  writeValue(parameters: any [] = []) {
-    this.parameters = parameters;
-    this.updateValue();
-=======
   updateValue = (): void => {
     this.currentValue = '';
     if (this.onChange) {
@@ -305,7 +278,6 @@
   writeValue(parameters: SearchBoxParameterProcessed[] = []): void {
     this.parameters = parameters;
     this.updateValueSubject.next();
->>>>>>> b2655aa6
   }
 
   registerOnChange(callback: any): void {
