/**
 * Licensed to the Apache Software Foundation (ASF) under one or more
 * contributor license agreements.  See the NOTICE file distributed with
 * this work for additional information regarding copyright ownership.
 * The ASF licenses this file to You under the Apache License, Version 2.0
 * (the "License"); you may not use this file except in compliance with
 * the License.  You may obtain a copy of the License at
 *
 *     http://www.apache.org/licenses/LICENSE-2.0
 *
 * Unless required by applicable law or agreed to in writing, software
 * distributed under the License is distributed on an "AS IS" BASIS,
 * WITHOUT WARRANTIES OR CONDITIONS OF ANY KIND, either express or implied.
 * See the License for the specific language governing permissions and
 * limitations under the License.
 */

@import '../mixins';

:host {
  .default-flex;
  margin-right: 0;
<<<<<<< HEAD
=======

  .filters {
    display: inline-block;
  }
>>>>>>> b2655aa6
}<|MERGE_RESOLUTION|>--- conflicted
+++ resolved
@@ -20,11 +20,7 @@
 :host {
   .default-flex;
   margin-right: 0;
-<<<<<<< HEAD
-=======
-
   .filters {
     display: inline-block;
   }
->>>>>>> b2655aa6
 }