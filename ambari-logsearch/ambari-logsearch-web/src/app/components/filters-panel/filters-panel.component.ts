--- conflicted
+++ resolved
@@ -67,11 +67,7 @@
     return this.viewContainerRef.element.nativeElement;
   }
 
-<<<<<<< HEAD
-  get filters(): {[key: string]: FilterCondition} {
-=======
   get filters(): HomogeneousObject<FilterCondition> {
->>>>>>> 2b9a34b0
     return this.logsContainer.filters;
   }
 
