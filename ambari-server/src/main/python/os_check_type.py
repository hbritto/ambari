#!/usr/bin/ambari-python-wrap

'''
Licensed to the Apache Software Foundation (ASF) under one
or more contributor license agreements.  See the NOTICE file
distributed with this work for additional information
regarding copyright ownership.  The ASF licenses this file
to you under the Apache License, Version 2.0 (the
"License"); you may not use this file except in compliance
with the License.  You may obtain a copy of the License at

    http://www.apache.org/licenses/LICENSE-2.0

Unless required by applicable law or agreed to in writing, software
distributed under the License is distributed on an "AS IS" BASIS,
WITHOUT WARRANTIES OR CONDITIONS OF ANY KIND, either express or implied.
See the License for the specific language governing permissions and
limitations under the License.
'''

import sys
from ambari_commons import OSCheck

def main(argv=None):
  # Same logic that was in "os_type_check.sh"
<<<<<<< HEAD
  if len(sys.argv) != 2:
    print "Usage: <cluster_os>"
    raise Exception("Error in number of arguments. Usage: <cluster_os>")
    pass

  current_os = get_os_type()
  #log the current os type value to be used during bootstrap
  print current_os

=======

  current_os = get_os_type()
  #log the current os type value to be used during bootstrap
  print current_os

>>>>>>> 1374bde2
def get_os_type():
  return OSCheck.get_os_family() + OSCheck.get_os_major_version()

if __name__ == "__main__":
  main()<|MERGE_RESOLUTION|>--- conflicted
+++ resolved
@@ -23,23 +23,11 @@
 
 def main(argv=None):
   # Same logic that was in "os_type_check.sh"
-<<<<<<< HEAD
-  if len(sys.argv) != 2:
-    print "Usage: <cluster_os>"
-    raise Exception("Error in number of arguments. Usage: <cluster_os>")
-    pass
 
   current_os = get_os_type()
   #log the current os type value to be used during bootstrap
   print current_os
 
-=======
-
-  current_os = get_os_type()
-  #log the current os type value to be used during bootstrap
-  print current_os
-
->>>>>>> 1374bde2
 def get_os_type():
   return OSCheck.get_os_family() + OSCheck.get_os_major_version()
 
