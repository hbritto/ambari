/**
 * Licensed to the Apache Software Foundation (ASF) under one
 * or more contributor license agreements.  See the NOTICE file
 * distributed with this work for additional information
 * regarding copyright ownership.  The ASF licenses this file
 * to you under the Apache License, Version 2.0 (the
 * "License"); you may not use this file except in compliance
 * with the License.  You may obtain a copy of the License at
 * <p>
 * http://www.apache.org/licenses/LICENSE-2.0
 * <p>
 * Unless required by applicable law or agreed to in writing, software
 * distributed under the License is distributed on an "AS IS" BASIS,
 * WITHOUT WARRANTIES OR CONDITIONS OF ANY KIND, either express or implied.
 * See the License for the specific language governing permissions and
 * limitations under the License.
 */
package org.apache.ambari.server.orm.entities;

import java.util.ArrayList;
import java.util.List;
import java.util.Objects;

import javax.persistence.CascadeType;
import javax.persistence.Column;
import javax.persistence.Entity;
import javax.persistence.FetchType;
import javax.persistence.GeneratedValue;
import javax.persistence.GenerationType;
import javax.persistence.Id;
import javax.persistence.NamedQueries;
import javax.persistence.NamedQuery;
import javax.persistence.OneToMany;
import javax.persistence.Table;
import javax.persistence.TableGenerator;

import org.apache.commons.lang.builder.EqualsBuilder;
import org.slf4j.Logger;
import org.slf4j.LoggerFactory;

/**
 * The {@link MpackEntity} class represents the mpack objects in the cluster.
 */

@Table(name = "mpacks")
@Entity
@TableGenerator(name = "mpack_id_generator", table = "ambari_sequences", pkColumnName = "sequence_name", valueColumnName = "sequence_value", pkColumnValue = "mpack_id_seq", initialValue = 1)
@NamedQueries({
        @NamedQuery(name = "MpackEntity.findById", query = "SELECT mpack FROM MpackEntity mpack where mpack.id = :id"),
        @NamedQuery(name = "MpackEntity.findAll", query = "SELECT mpack FROM MpackEntity mpack"),
        @NamedQuery(name = "MpackEntity.findByNameVersion", query = "SELECT mpack FROM MpackEntity mpack where mpack.mpackName = :mpackName and mpack.mpackVersion = :mpackVersion")})

public class MpackEntity {
  protected final static Logger LOG = LoggerFactory.getLogger(MpackEntity.class);
  @Id
  @GeneratedValue(strategy = GenerationType.TABLE, generator = "mpack_id_generator")
  @Column(name = "id", nullable = false, updatable = false)
  private Long id;

  @Column(name = "registry_id", nullable = true, insertable = true, updatable = false, length = 10)
  private Long registryId;

  @Column(name = "mpack_name", nullable = false, updatable = true)
  private String mpackName;

  @Column(name = "mpack_version", nullable = false)
  private String mpackVersion;

  @Column(name = "mpack_uri", nullable = false)
  private String mpackUri;

<<<<<<< HEAD
=======
  /**
   * The list of repositories for this management pack. Each repository is
   * organized by operating system. A single operating system can have multiple
   * repo URLs defined for it for a given management pack.
   */
  @OneToMany(
      orphanRemoval = true,
      fetch = FetchType.EAGER,
      cascade = { CascadeType.MERGE, CascadeType.REFRESH, CascadeType.REMOVE },
      mappedBy = "mpackEntity")
  private List<RepoOsEntity> repositoryOperatingSystems = new ArrayList<>();

>>>>>>> 5be3604f
  public Long getId() {
    return id;
  }

  public Long getRegistryId() {
    return registryId;
  }

  public String getMpackName() {
    return mpackName;
  }

  public String getMpackVersion() {
    return mpackVersion;
  }

  public String getMpackUri() {
    return mpackUri;
  }

  public void setId(Long id) {
    this.id = id;
  }

  public void setRegistryId(Long registryId) {
    this.registryId = registryId;
  }

  public void setMpackName(String mpackName) {
    this.mpackName = mpackName;
  }

  public void setMpackVersion(String mpackVersion) {
    this.mpackVersion = mpackVersion;
  }

  public void setMpackUri(String mpackUri) {
    this.mpackUri = mpackUri;
  }

  /**
   * Gets the list of repositories by OS that are associated with this
   * management pack.
   *
   * @return the repositories for this mpack by operating system.
   */
  public List<RepoOsEntity> getRepositoryOperatingSystems() {
    return repositoryOperatingSystems;
  }

  /**
   * Sets the repositories associated with this management pack.
   *
   * @param repositoryOperatingSystems
   *          each operating system repo grouping.
   */
  public void setRepositoryOperatingSystems(List<RepoOsEntity> repositoryOperatingSystems) {
    this.repositoryOperatingSystems = repositoryOperatingSystems;
    for (RepoOsEntity repositoryOperatingSystem : repositoryOperatingSystems) {
      repositoryOperatingSystem.setMpackEntity(this);
      repositoryOperatingSystem.setMpackId(id);
    }
  }

  public MpackEntity() {

  }

  @Override
  public boolean equals(Object object) {
    if (this == object) {
      return true;
    }

    if (object == null || getClass() != object.getClass()) {
      return false;
    }

    MpackEntity that = (MpackEntity) object;
    EqualsBuilder equalsBuilder = new EqualsBuilder();

    equalsBuilder.append(id, that.id);
    equalsBuilder.append(mpackName, that.mpackName);
    equalsBuilder.append(mpackVersion, that.mpackVersion);
    return equalsBuilder.isEquals();
  }

  /**
   * Generates a hash for the mpack based on the following criteria:
   * <ul>
   * <li>{@link #id}
   * </ul>
   * <p/>
   * <p/>
   * {@inheritDoc}
   */
  @Override
  public int hashCode() {
    return Objects.hash(id, mpackName, mpackVersion);
  }

  /**
   * {@inheritDoc}
   */
  @Override
  public String toString() {
    StringBuilder buffer = new StringBuilder("MpackEntity{");
    buffer.append("id=").append(id);
    if (null != registryId) {
      buffer.append(", registryId=").append(registryId);
    }
    buffer.append(", mpackName=").append(mpackName);
    buffer.append(", mpackVersion=").append(mpackVersion);
    buffer.append(", mpackUri=").append(mpackUri);
    buffer.append("}");
    return buffer.toString();
  }
}
<|MERGE_RESOLUTION|>--- conflicted
+++ resolved
@@ -69,8 +69,6 @@
   @Column(name = "mpack_uri", nullable = false)
   private String mpackUri;
 
-<<<<<<< HEAD
-=======
   /**
    * The list of repositories for this management pack. Each repository is
    * organized by operating system. A single operating system can have multiple
@@ -83,7 +81,6 @@
       mappedBy = "mpackEntity")
   private List<RepoOsEntity> repositoryOperatingSystems = new ArrayList<>();
 
->>>>>>> 5be3604f
   public Long getId() {
     return id;
   }
