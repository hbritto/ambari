/*
 * Licensed to the Apache Software Foundation (ASF) under one
 * or more contributor license agreements.  See the NOTICE file
 * distributed with this work for additional information
 * regarding copyright ownership.  The ASF licenses this file
 * to you under the Apache License, Version 2.0 (the
 * "License"); you may not use this file except in compliance
 * with the License.  You may obtain a copy of the License at
 *
 *     http://www.apache.org/licenses/LICENSE-2.0
 *
 * Unless required by applicable law or agreed to in writing, software
 * distributed under the License is distributed on an "AS IS" BASIS,
 * WITHOUT WARRANTIES OR CONDITIONS OF ANY KIND, either express or implied.
 * See the License for the specific language governing permissions and
 * limitations under the License.
 */
package org.apache.ambari.server.events;

import org.apache.ambari.server.serveraction.kerberos.Component;

/**
 * The {@link ServiceComponentUninstalledEvent} class is fired when a service
 * component is successfully uninstalled.
 */
public class ServiceComponentUninstalledEvent extends ServiceEvent {
  private final String m_componentName;
  private final String m_hostName;
  private final boolean m_recoveryEnabled;
  private final boolean masterComponent;
  private final Long m_hostId;

<<<<<<< HEAD
  /**
   * Constructor.
   *
   * @param clusterId
   * @param stackName
   * @param stackVersion
   * @param serviceName
   * @param componentName
   * @param hostName
   */
  public ServiceComponentUninstalledEvent(long clusterId, String stackName, String stackVersion, String serviceName,
                                          String serviceType, String serviceGroupName, String componentName,
                                          String hostName, boolean recoveryEnabled, Long hostId) {

=======
  public ServiceComponentUninstalledEvent(long clusterId, String stackName,
      String stackVersion, String serviceName, String componentName,
      String hostName, boolean recoveryEnabled, boolean masterComponent, Long hostId) {
>>>>>>> 0907d611
    super(AmbariEventType.SERVICE_COMPONENT_UNINSTALLED_SUCCESS, clusterId,
      stackName, stackVersion, serviceName, serviceType, serviceGroupName);

    m_componentName = componentName;
    m_hostName = hostName;
    m_recoveryEnabled = recoveryEnabled;
    this.masterComponent = masterComponent;
    m_hostId = hostId;
  }

  /**
   * @return the componentName
   */
  public String getComponentName() {
    return m_componentName;
  }

  /**
   * @return the hostName
   */
  public String getHostName() {
    return m_hostName;
  }

  /**
   * @return recovery enabled.
   */
  public boolean isRecoveryEnabled() {
    return m_recoveryEnabled;
  }

  public boolean isMasterComponent() {
    return masterComponent;
  }

  public Long getHostId() {
    return m_hostId;
  }

  /**
   * {@inheritDoc}
   */
  @Override
  public String toString() {
    StringBuilder buffer = new StringBuilder("ServiceComponentUninstalledEvent{");
    buffer.append("clusterId=").append(m_clusterId);
    buffer.append(", stackName=").append(m_stackName);
    buffer.append(", stackVersion=").append(m_stackVersion);
    buffer.append(", serviceName=").append(m_serviceName);
    buffer.append(", serviceType=").append(m_serviceType);
    buffer.append(", serviceGroupName=").append(m_serviceGroupName);
    buffer.append(", componentName=").append(m_componentName);
    buffer.append(", hostName=").append(m_hostName);
    buffer.append(", recoveryEnabled=").append(m_recoveryEnabled);
    buffer.append(", hostId=").append(m_hostId);
    buffer.append("}");
    return buffer.toString();
  }

  public Component getComponent() {
    return new Component(getHostName(), getServiceName(), getComponentName(), getHostId());
  }
}<|MERGE_RESOLUTION|>--- conflicted
+++ resolved
@@ -30,7 +30,6 @@
   private final boolean masterComponent;
   private final Long m_hostId;
 
-<<<<<<< HEAD
   /**
    * Constructor.
    *
@@ -43,13 +42,8 @@
    */
   public ServiceComponentUninstalledEvent(long clusterId, String stackName, String stackVersion, String serviceName,
                                           String serviceType, String serviceGroupName, String componentName,
-                                          String hostName, boolean recoveryEnabled, Long hostId) {
+                                          String hostName, boolean recoveryEnabled, boolean masterComponent, Long hostId) {
 
-=======
-  public ServiceComponentUninstalledEvent(long clusterId, String stackName,
-      String stackVersion, String serviceName, String componentName,
-      String hostName, boolean recoveryEnabled, boolean masterComponent, Long hostId) {
->>>>>>> 0907d611
     super(AmbariEventType.SERVICE_COMPONENT_UNINSTALLED_SUCCESS, clusterId,
       stackName, stackVersion, serviceName, serviceType, serviceGroupName);
 
