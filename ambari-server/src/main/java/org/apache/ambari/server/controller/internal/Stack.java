/*
 * Licensed to the Apache Software Foundation (ASF) under one
 * or more contributor license agreements.  See the NOTICE file
 * distributed with this work for additional information
 * regarding copyright ownership.  The ASF licenses this file
 * to you under the Apache License, Version 2.0 (the
 * "License"); you may not use this file except in compliance
 * with the License.  You may obtain a copy of the License at
 *
 *     http://www.apache.org/licenses/LICENSE-2.0
 *
 * Unless required by applicable law or agreed to in writing, software
 * distributed under the License is distributed on an "AS IS" BASIS,
 * WITHOUT WARRANTIES OR CONDITIONS OF ANY KIND, either express or implied.
 * See the License for the specific language governing permissions and
 * limitations under the License.
 */

package org.apache.ambari.server.controller.internal;

import java.util.Collection;
import java.util.Collections;
import java.util.HashMap;
import java.util.HashSet;
import java.util.Map;
import java.util.Optional;
import java.util.Set;
import java.util.stream.Stream;

import javax.annotation.Nonnull;

import org.apache.ambari.server.StackAccessException;
import org.apache.ambari.server.api.services.AmbariMetaInfo;
import org.apache.ambari.server.controller.ReadOnlyConfigurationResponse;
import org.apache.ambari.server.state.AutoDeployInfo;
import org.apache.ambari.server.state.ComponentInfo;
import org.apache.ambari.server.state.ConfigHelper;
import org.apache.ambari.server.state.DependencyInfo;
import org.apache.ambari.server.state.PropertyDependencyInfo;
import org.apache.ambari.server.state.PropertyInfo;
import org.apache.ambari.server.state.ServiceInfo;
<<<<<<< HEAD
import org.apache.ambari.server.state.StackId;
import org.apache.ambari.server.state.StackInfo;
=======
>>>>>>> 0907d611
import org.apache.ambari.server.state.ValueAttributesInfo;
import org.apache.ambari.server.topology.Cardinality;
import org.apache.ambari.server.topology.Configuration;
import org.apache.commons.lang3.tuple.Pair;
import org.slf4j.Logger;
import org.slf4j.LoggerFactory;

import com.google.common.base.Preconditions;
import com.google.common.collect.ImmutableMap;
import com.google.common.collect.ImmutableSet;

/**
 * Encapsulates a single, identifiable stack definition.
 */
// TODO move to topology package
public class Stack implements StackDefinition {

  private static final Logger LOG = LoggerFactory.getLogger(Stack.class);

  /**
   * Stack info
   */
  private final StackInfo stackInfo;

  /**
   * Map of service name to components
   */
  private Map<String, Collection<String>> serviceComponents =
    new HashMap<>();

  /**
   * Map of component to service
   */
  private Map<String, String> componentService = new HashMap<>();

  /**
   * Map of component to dependencies
   */
  private Map<String, Collection<DependencyInfo>> dependencies =
    new HashMap<>();

  /**
   * Map of database component name to configuration property which indicates whether
   * the database in to be managed or if it is an external non-managed instance.
   * If the value of the config property starts with 'New', the database is determined
   * to be managed, otherwise it is non-managed.
   */
  private Map<String, String> dbDependencyInfo = new HashMap<>();

  /**
   * Map of component to required cardinality
   */
  private Map<String, String> cardinalityRequirements = new HashMap<>();

  //todo: instead of all these maps from component -> * ,
  //todo: we should use a Component object with all of these attributes
  private Set<String> masterComponents = new HashSet<>();

  /**
   * Map of component to auto-deploy information
   */
  private Map<String, AutoDeployInfo> componentAutoDeployInfo =
    new HashMap<>();

  /**
   * Map of service to config type properties
   */
  private Map<String, Map<String, Map<String, ConfigProperty>>> serviceConfigurations =
    new HashMap<>();

  /**
   * Map of service to required type properties
   */
  private Map<String, Map<String, Map<String, ConfigProperty>>> requiredServiceConfigurations =
    new HashMap<>();

  /**
   * Map of service to config type properties
   */
  private Map<String, Map<String, ConfigProperty>> stackConfigurations =
    new HashMap<>();

  /**
   * Map of service to set of excluded config types
   */
  private Map<String, Set<String>> excludedConfigurationTypes =
    new HashMap<>();

  public Stack(StackId stackId, AmbariMetaInfo metaInfo) throws StackAccessException {
    this(metaInfo.getStack(stackId));
  }

  public Stack(StackInfo stackInfo) {
    Preconditions.checkNotNull(stackInfo);
    this.stackInfo = stackInfo;

    parseStackConfigurations();

    for (ServiceInfo stackService : stackInfo.getServices()) {
      parseComponents(stackService);
      parseExcludedConfigurations(stackService);
      parseConfigurations(stackService);
    }

    if (!stackInfo.getServices().isEmpty()) {
      registerConditionalDependencies();
    }

    String stackId = new StackId(stackInfo.getName(), stackInfo.getVersion()).getStackId();
    LOG.info("Loaded stack {}", stackId);
    LOG.debug("Services in stack {}: {}", stackId, serviceComponents);
    LOG.debug("Components in stack {}: {}", stackId, componentService);
  }

  /**
   * Obtain stack name.
   *
   * @return stack name
   */
  public String getName() {
    return stackInfo.getName();
  }

  /**
   * Obtain stack version.
   *
   * @return stack version
   */
  public String getVersion() {
    return stackInfo.getVersion();
  }

  public StackId getStackId() {
    return new StackId(getName(), getVersion());
  }

  @Override
  public Set<StackId> getStackIds() {
    return ImmutableSet.of(getStackId());
  }

  @Override
  public Set<StackId> getStacksForService(String serviceName) {
    return serviceComponents.keySet().contains(serviceName)
      ? ImmutableSet.of(getStackId())
      : ImmutableSet.of();
  }

  @Override
  public Set<StackId> getStacksForComponent(String componentName) {
    return componentService.keySet().contains(componentName)
      ? ImmutableSet.of(getStackId())
      : ImmutableSet.of();
  }

  @Override
  public Set<String> getServices(StackId stackId) {
    return stackId.equals(getStackId())
      ? ImmutableSet.copyOf(getServices())
      : ImmutableSet.of();
  }

  @Override
  public Collection<String> getServices() {
    return serviceComponents.keySet();
  }

  @Override
  public Collection<String> getComponents(String service) {
    return serviceComponents.get(service);
  }

  @Override
  public Collection<String> getComponents() {
    return componentService.keySet();
  }

  @Override
  public ComponentInfo getComponentInfo(String component) {
    String service = getServiceForComponent(component);
    if (service != null) {
      ServiceInfo serviceInfo = stackInfo.getService(service);
      if (serviceInfo != null) {
        return serviceInfo.getComponentByName(component);
      }
    } else {
      LOG.warn("No service found for component {}.  Known components: {}", component, componentService.keySet());
    }
    return null;
  }

<<<<<<< HEAD
  @Override
=======
  /**
   * @return an optional ServiceInfo of the given serviceName or Optional.empty() if the service doesn't exist in the stack
   */
  public Optional<ServiceInfo> getServiceInfo(String serviceName) {
    try {
      return Optional.of(controller.getAmbariMetaInfo().getService(getName(), getVersion(), serviceName));
    } catch (AmbariException e) {
      return Optional.empty();
    }
  }

  /**
   * Get all configuration types, including excluded types for the specified service.
   *
   * @param service  service name
   *
   * @return collection of all configuration types for the specified service
   */
>>>>>>> 0907d611
  public Collection<String> getAllConfigurationTypes(String service) {
    Map<String, Map<String, ConfigProperty>> serviceConfigs = getServiceConfigurations(service);
    return serviceConfigs != null ? serviceConfigs.keySet() : ImmutableSet.of();
  }

  @Override
  public Collection<String> getConfigurationTypes(String service) {
    Set<String> serviceTypes = new HashSet<>(getAllConfigurationTypes(service));
    serviceTypes.removeAll(getExcludedConfigurationTypes(service));
    return serviceTypes;
  }

  @Override
  public Set<String> getExcludedConfigurationTypes(String service) {
    return excludedConfigurationTypes.containsKey(service) ?
        excludedConfigurationTypes.get(service) :
        Collections.emptySet();
  }

  @Override
  public Map<String, String> getConfigurationProperties(String service, String type) {
    Map<String, String> configMap = new HashMap<>();
    Map<String, ConfigProperty> configProperties = getConfigurationPropertiesWithMetadata(service, type);
    for (Map.Entry<String, ConfigProperty> configProperty : configProperties.entrySet()) {
      configMap.put(configProperty.getKey(), configProperty.getValue().getValue());
    }
    return configMap;
  }

  @Override
  public Map<String, ConfigProperty> getConfigurationPropertiesWithMetadata(String service, String type) {
    Map<String, ConfigProperty> map = getServiceConfigurations(service).get(type);
    return map != null ? ImmutableMap.copyOf(map) : ImmutableMap.of();
  }

  @Override
  public Collection<ConfigProperty> getRequiredConfigurationProperties(String service) {
    Collection<ConfigProperty> requiredConfigProperties = new HashSet<>();
    Map<String, Map<String, ConfigProperty>> serviceProperties = requiredServiceConfigurations.get(service);
    if (serviceProperties != null) {
      for (Map.Entry<String, Map<String, ConfigProperty>> typePropertiesEntry : serviceProperties.entrySet()) {
        requiredConfigProperties.addAll(typePropertiesEntry.getValue().values());
      }
    }
    return requiredConfigProperties;
  }

  @Override
  public Collection<ConfigProperty> getRequiredConfigurationProperties(String service, PropertyInfo.PropertyType propertyType) {
    Collection<ConfigProperty> matchingProperties = new HashSet<>();
    Map<String, Map<String, ConfigProperty>> requiredProperties = requiredServiceConfigurations.get(service);
    if (requiredProperties != null) {
      for (Map.Entry<String, Map<String, ConfigProperty>> typePropertiesEntry : requiredProperties.entrySet()) {
        for (ConfigProperty configProperty : typePropertiesEntry.getValue().values()) {
          if (configProperty.getPropertyTypes().contains(propertyType)) {
            matchingProperties.add(configProperty);
          }
        }

      }
    }
    return matchingProperties;
  }

  @Override
  public boolean isPasswordProperty(String service, String type, String propertyName) {
    Map<String, Map<String, ConfigProperty>> serviceConfigurations = getServiceConfigurations(service);
    return (serviceConfigurations.containsKey(type) &&
            serviceConfigurations.get(type).containsKey(propertyName) &&
            serviceConfigurations.get(type).get(propertyName).getPropertyTypes().
                contains(PropertyInfo.PropertyType.PASSWORD));
  }

  //todo
  @Override
  public Map<String, String> getStackConfigurationProperties(String type) {
    Map<String, String> configMap = new HashMap<>();
    Map<String, ConfigProperty> configProperties = stackConfigurations.get(type);
    if (configProperties != null) {
      for (Map.Entry<String, ConfigProperty> configProperty : configProperties.entrySet()) {
        configMap.put(configProperty.getKey(), configProperty.getValue().getValue());
      }
    }
    return configMap;
  }

  @Override
  public boolean isKerberosPrincipalNameProperty(String service, String type, String propertyName) {
    Map<String, Map<String, ConfigProperty>> serviceConfigurations = getServiceConfigurations(service);
    return (serviceConfigurations.containsKey(type) &&
            serviceConfigurations.get(type).containsKey(propertyName) &&
            serviceConfigurations.get(type).get(propertyName).getPropertyTypes().
                contains(PropertyInfo.PropertyType.KERBEROS_PRINCIPAL));
  }

  @Override
  public Map<String, Map<String, String>> getConfigurationAttributes(String service, String type) {
    Map<String, Map<String, String>> attributesMap = new HashMap<>();
    Map<String, ConfigProperty> configProperties = getServiceConfigurations(service).get(type);
    if (configProperties != null) {
      for (Map.Entry<String, ConfigProperty> configProperty : configProperties.entrySet()) {
        String propertyName = configProperty.getKey();
        Map<String, String> propertyAttributes = configProperty.getValue().getAttributes();
        if (propertyAttributes != null) {
          for (Map.Entry<String, String> propertyAttribute : propertyAttributes.entrySet()) {
            String attributeName = propertyAttribute.getKey();
            String attributeValue = propertyAttribute.getValue();
            if (attributeValue != null) {
              attributesMap
                .computeIfAbsent(attributeName, k -> new HashMap<>())
                .put(propertyName, attributeValue);
            }
          }
        }
      }
    }
    return attributesMap;
  }

  private Map<String, Map<String, ConfigProperty>> getServiceConfigurations(String service) {
    Map<String, Map<String, ConfigProperty>> map = serviceConfigurations.get(service);
    return map != null ? ImmutableMap.copyOf(map) : ImmutableMap.of();
  }

  @Override
  public Map<String, Map<String, String>> getStackConfigurationAttributes(String type) {
    Map<String, Map<String, String>> attributesMap = new HashMap<>();
    Map<String, ConfigProperty> configProperties = stackConfigurations.get(type);
    if (configProperties != null) {
      for (Map.Entry<String, ConfigProperty> configProperty : configProperties.entrySet()) {
        String propertyName = configProperty.getKey();
        Map<String, String> propertyAttributes = configProperty.getValue().getAttributes();
        if (propertyAttributes != null) {
          for (Map.Entry<String, String> propertyAttribute : propertyAttributes.entrySet()) {
            String attributeName = propertyAttribute.getKey();
            String attributeValue = propertyAttribute.getValue();
            attributesMap
              .computeIfAbsent(attributeName, k -> new HashMap<>())
              .put(propertyName, attributeValue);
          }
        }
      }
    }
    return attributesMap;
  }

  @Override
  public String getServiceForComponent(String component) {
    return componentService.get(component);
  }

  @Override
  @Nonnull
  public Stream<Pair<StackId, String>> getServicesForComponent(String component) {
    String service = getServiceForComponent(component);
    return service != null
      ? Stream.of(Pair.of(getStackId(), service))
      : Stream.empty();
  }

  @Override
  public String getServiceForConfigType(String config) {
    if (ConfigHelper.CLUSTER_ENV.equals(config)) { // for backwards compatibility
      return null;
    }
    for (Map.Entry<String, Map<String, Map<String, ConfigProperty>>> entry : serviceConfigurations.entrySet()) {
      Map<String, Map<String, ConfigProperty>> typeMap = entry.getValue();
      String serviceName = entry.getKey();
      if (typeMap.containsKey(config) && !getExcludedConfigurationTypes(serviceName).contains(config)) {
        return serviceName;
      }
    }
    throw new IllegalArgumentException(formatMissingServiceForConfigType(config, getStackId().toString()));
  }

  static String formatMissingServiceForConfigType(String config, String stackId) {
    return String.format("Specified configuration type %s is not associated with any service in %s stack.", config, stackId);
  }

  @Override
  public Stream<String> getServicesForConfigType(String config) {
    return serviceConfigurations.entrySet().stream()
      .filter(e -> e.getValue().containsKey(config))
      .filter(e -> !getExcludedConfigurationTypes(e.getKey()).contains(config))
      .map(Map.Entry::getKey);
  }

  @Override
  public Collection<DependencyInfo> getDependenciesForComponent(String component) {
    return dependencies.containsKey(component) ? dependencies.get(component) :
        Collections.emptySet();
  }

  @Override
  public String getExternalComponentConfig(String component) {
    return dbDependencyInfo.get(component);
  }

  @Override
  public Cardinality getCardinality(String component) {
    return new Cardinality(cardinalityRequirements.get(component));
  }

  @Override
  public AutoDeployInfo getAutoDeployInfo(String component) {
    return componentAutoDeployInfo.get(component);
  }

  @Override
  public boolean isMasterComponent(String component) {
    return masterComponents.contains(component);
  }

  @Override
  public Configuration getConfiguration(Collection<String> services) {
    Map<String, Map<String, Map<String, String>>> attributes = new HashMap<>();
    Map<String, Map<String, String>> properties = new HashMap<>();

    for (String service : services) {
      Collection<String> serviceConfigTypes = getConfigurationTypes(service);
      for (String type : serviceConfigTypes) {
        properties
          .computeIfAbsent(type, k -> new HashMap<>())
          .putAll(getConfigurationProperties(service, type));

        Map<String, Map<String, String>> stackTypeAttributes = getConfigurationAttributes(service, type);
        if (!stackTypeAttributes.isEmpty()) {
          if (! attributes.containsKey(type)) {
            attributes.put(type, new HashMap<>());
          }
          Map<String, Map<String, String>> typeAttributes = attributes.get(type);
          for (Map.Entry<String, Map<String, String>> attribute : stackTypeAttributes.entrySet()) {
            String attributeName = attribute.getKey();
            typeAttributes
              .computeIfAbsent(attributeName, k -> new HashMap<>())
              .putAll(attribute.getValue());
          }
        }
      }
    }
    return new Configuration(properties, attributes);
  }

  @Override
  public Configuration getConfiguration() { // TODO get rid of duplication between this and #getConfiguration(Collection<String>)
    Map<String, Map<String, Map<String, String>>> stackAttributes = new HashMap<>();
    Map<String, Map<String, String>> stackConfigs = new HashMap<>();

    for (String service : getServices()) {
      for (String type : getAllConfigurationTypes(service)) {
        stackConfigs
          .computeIfAbsent(type, k -> new HashMap<>())
          .putAll(getConfigurationProperties(service, type));

        Map<String, Map<String, String>> stackTypeAttributes = getConfigurationAttributes(service, type);
        if (!stackTypeAttributes.isEmpty()) {
          if (! stackAttributes.containsKey(type)) {
            stackAttributes.put(type, new HashMap<>());
          }
          Map<String, Map<String, String>> typeAttrs = stackAttributes.get(type);
          for (Map.Entry<String, Map<String, String>> attribute : stackTypeAttributes.entrySet()) {
            String attributeName = attribute.getKey();
            typeAttrs
              .computeIfAbsent(attributeName, k -> new HashMap<>())
              .putAll(attribute.getValue());
          }
        }
      }
    }
    return new Configuration(stackConfigs, stackAttributes);
  }

  /**
   * Parse components for the specified service from the stack definition.
   */
  private void parseComponents(ServiceInfo serviceInfo) {
    Collection<String> componentSet = new HashSet<>();

    String service = serviceInfo.getName();
    Collection<ComponentInfo> components = serviceInfo.getComponents();

    // stack service components
    for (ComponentInfo component : components) {
      String componentName = component.getName();
      componentSet.add(componentName);
      componentService.put(componentName, service);
      String cardinality = component.getCardinality();
      if (cardinality != null) {
        cardinalityRequirements.put(componentName, cardinality);
      }
      AutoDeployInfo autoDeploy = component.getAutoDeploy();
      if (autoDeploy != null) {
        componentAutoDeployInfo.put(componentName, autoDeploy);
      }

      // populate component dependencies
      Collection<DependencyInfo> componentDependencies = component.getDependencies();
      if (componentDependencies != null && ! componentDependencies.isEmpty()) {
        dependencies.put(componentName, componentDependencies);
      }

      if (component.isMaster()) {
        masterComponents.add(componentName);
      }
    }
    serviceComponents.put(service, componentSet);
  }

  /**
   * Parse configurations for the specified service from the stack definition.
   *
   * @param stackService  service to parse the stack configuration for
   */
  private void parseConfigurations(ServiceInfo stackService) {
    String service = stackService.getName();
    Map<String, Map<String, ConfigProperty>> mapServiceConfig = new HashMap<>();
    Map<String, Map<String, ConfigProperty>> mapRequiredServiceConfig = new HashMap<>();

    serviceConfigurations.put(service, mapServiceConfig);
    requiredServiceConfigurations.put(service, mapRequiredServiceConfig);

    Collection<PropertyInfo> serviceConfigs = stackService.getProperties();
    Collection<PropertyInfo> stackLevelConfigs = stackInfo.getProperties();
    serviceConfigs.addAll(stackLevelConfigs);

    // shouldn't have any required properties in stack level configuration
    for (PropertyInfo pi : serviceConfigs) {
      ReadOnlyConfigurationResponse config = pi.convertToResponse(); // TODO get rid of intermediate object
      ConfigProperty configProperty = new ConfigProperty(config);
      String type = configProperty.getType();

      Map<String, ConfigProperty> mapTypeConfig = mapServiceConfig.computeIfAbsent(type, __ -> new HashMap<>());

      String name = config.getPropertyName();
      mapTypeConfig.put(name, configProperty);
      if (config.isRequired()) {
        mapRequiredServiceConfig
          .computeIfAbsent(type, __ -> new HashMap<>())
          .put(name, configProperty);
      }
    }

    // So far we added only config types that have properties defined
    // in stack service definition. Since there might be config types
    // with no properties defined we need to add those separately
    Set<String> configTypes = stackService.getConfigTypeAttributes().keySet();
    for (String configType: configTypes) {
      if (!mapServiceConfig.containsKey(configType)) {
        mapServiceConfig.put(configType, Collections.emptyMap());
      }
    }
  }

  private void parseStackConfigurations() {
    Collection<PropertyInfo> stackLevelConfigs = stackInfo.getProperties();

    for (PropertyInfo pi : stackLevelConfigs) {
      ReadOnlyConfigurationResponse config = pi.convertToResponse(); // TODO get rid of intermediate object
      ConfigProperty configProperty = new ConfigProperty(config);
      String type = configProperty.getType();

      stackConfigurations
        .computeIfAbsent(type, __ -> new HashMap<>())
        .put(config.getPropertyName(), configProperty);
    }
  }

  /**
   * Obtain the excluded configuration types from the StackServiceResponse
   *
   * @param stackServiceResponse the response object associated with this stack service
   */
  private void parseExcludedConfigurations(ServiceInfo stackServiceResponse) {
    excludedConfigurationTypes.put(stackServiceResponse.getName(), stackServiceResponse.getExcludedConfigTypes());
  }

  //todo: This information should be specified in the stack definition.
  private void registerConditionalDependencies() {
    dbDependencyInfo.put("MYSQL_SERVER", "global/hive_database");
  }

  /**
   * Contains a configuration property's value and attributes.
   */
  public static class ConfigProperty {
    private ValueAttributesInfo propertyValueAttributes = null;
    private String name;
    private String value;
    private Map<String, String> attributes;
    private Set<PropertyInfo.PropertyType> propertyTypes;
    private String type;
    private Set<PropertyDependencyInfo> dependsOnProperties =
      Collections.emptySet();

    public ConfigProperty(ReadOnlyConfigurationResponse config) {
      this.name = config.getPropertyName();
      this.value = config.getPropertyValue();
      this.attributes = config.getPropertyAttributes();
      this.propertyTypes = config.getPropertyType();
      this.type = normalizeType(config.getType());
      this.dependsOnProperties = config.getDependsOnProperties();
      this.propertyValueAttributes = config.getPropertyValueAttributes();
    }

    public ConfigProperty(String type, String name, String value) {
      this.type = type;
      this.name = name;
      this.value = value;
    }

    public String getName() {
      return name;
    }

    public String getValue() {
      return value;
    }

    public void setValue(String value) {
      this.value = value;
    }

    public String getType() {
      return type;
    }

    public Set<PropertyInfo.PropertyType> getPropertyTypes() {
      return propertyTypes;
    }

    public void setPropertyTypes(Set<PropertyInfo.PropertyType> propertyTypes) {
      this.propertyTypes = propertyTypes;
    }

    public Map<String, String> getAttributes() {
      return attributes;
    }

    public void setAttributes(Map<String, String> attributes) {
      this.attributes = attributes;
    }

    Set<PropertyDependencyInfo> getDependsOnProperties() {
      return this.dependsOnProperties;
    }

    private String normalizeType(String type) {
      //strip .xml from type
      if (type.endsWith(".xml")) {
        type = type.substring(0, type.length() - 4);
      }
      return type;
    }

    public ValueAttributesInfo getPropertyValueAttributes() {
      return propertyValueAttributes;
    }
  }
}<|MERGE_RESOLUTION|>--- conflicted
+++ resolved
@@ -39,11 +39,8 @@
 import org.apache.ambari.server.state.PropertyDependencyInfo;
 import org.apache.ambari.server.state.PropertyInfo;
 import org.apache.ambari.server.state.ServiceInfo;
-<<<<<<< HEAD
 import org.apache.ambari.server.state.StackId;
 import org.apache.ambari.server.state.StackInfo;
-=======
->>>>>>> 0907d611
 import org.apache.ambari.server.state.ValueAttributesInfo;
 import org.apache.ambari.server.topology.Cardinality;
 import org.apache.ambari.server.topology.Configuration;
@@ -235,28 +232,7 @@
     return null;
   }
 
-<<<<<<< HEAD
-  @Override
-=======
-  /**
-   * @return an optional ServiceInfo of the given serviceName or Optional.empty() if the service doesn't exist in the stack
-   */
-  public Optional<ServiceInfo> getServiceInfo(String serviceName) {
-    try {
-      return Optional.of(controller.getAmbariMetaInfo().getService(getName(), getVersion(), serviceName));
-    } catch (AmbariException e) {
-      return Optional.empty();
-    }
-  }
-
-  /**
-   * Get all configuration types, including excluded types for the specified service.
-   *
-   * @param service  service name
-   *
-   * @return collection of all configuration types for the specified service
-   */
->>>>>>> 0907d611
+  @Override
   public Collection<String> getAllConfigurationTypes(String service) {
     Map<String, Map<String, ConfigProperty>> serviceConfigs = getServiceConfigurations(service);
     return serviceConfigs != null ? serviceConfigs.keySet() : ImmutableSet.of();
