/*
 * Licensed to the Apache Software Foundation (ASF) under one
 * or more contributor license agreements.  See the NOTICE file
 * distributed with this work for additional information
 * regarding copyright ownership.  The ASF licenses this file
 * to you under the Apache License, Version 2.0 (the
 * "License"); you may not use this file except in compliance
 * with the License.  You may obtain a copy of the License at
 *
 *     http://www.apache.org/licenses/LICENSE-2.0
 *
 * Unless required by applicable law or agreed to in writing, software
 * distributed under the License is distributed on an "AS IS" BASIS,
 * WITHOUT WARRANTIES OR CONDITIONS OF ANY KIND, either express or implied.
 * See the License for the specific language governing permissions and
 * limitations under the License.
 */

package org.apache.ambari.server.api.services.stackadvisor;

import java.util.ArrayList;
import java.util.HashMap;
import java.util.HashSet;
import java.util.List;
import java.util.Map;
import java.util.Set;

import org.apache.ambari.server.api.services.stackadvisor.StackAdvisorRequest.StackAdvisorRequestType;
import org.apache.ambari.server.api.services.stackadvisor.recommendations.RecommendationResponse;
import org.apache.ambari.server.api.services.stackadvisor.recommendations.RecommendationResponse.BlueprintConfigurations;
import org.apache.ambari.server.controller.internal.ConfigurationTopologyException;
import org.apache.ambari.server.controller.internal.Stack;
import org.apache.ambari.server.state.ValueAttributesInfo;
import org.apache.ambari.server.topology.AdvisedConfiguration;
import org.apache.ambari.server.topology.ClusterTopology;
import org.apache.ambari.server.topology.ConfigRecommendationStrategy;
import org.apache.ambari.server.topology.HostGroup;
import org.apache.ambari.server.topology.HostGroupInfo;
import org.slf4j.Logger;
import org.slf4j.LoggerFactory;

import com.google.common.base.Preconditions;
import com.google.common.base.Predicates;
import com.google.common.collect.Lists;
import com.google.common.collect.Maps;
import com.google.common.collect.Sets;
import com.google.inject.Singleton;

/**
 * Generate advised configurations for blueprint cluster provisioning by the stack advisor.
 */
@Singleton
public class StackAdvisorBlueprintProcessor {

  private static final Logger LOG = LoggerFactory.getLogger(StackAdvisorBlueprintProcessor.class);

  private static StackAdvisorHelper stackAdvisorHelper;

  static final String RECOMMENDATION_FAILED = "Configuration recommendation failed.";
  static final String INVALID_RESPONSE = "Configuration recommendation returned with invalid response.";

  public static void init(StackAdvisorHelper instance) {
    stackAdvisorHelper = instance;
  }

  private static final Map<String, String> userContext;
  static
  {
    userContext = new HashMap<>();
    userContext.put("operation", "ClusterCreate");
  }

  /**
   * Recommend configurations by the stack advisor, then store the results in cluster topology.
   * @param clusterTopology cluster topology instance
   * @param userProvidedConfigurations User configurations of cluster provided in Blueprint + Cluster template
   */
  public void adviseConfiguration(ClusterTopology clusterTopology, Map<String, Map<String, String>> userProvidedConfigurations) throws ConfigurationTopologyException {
    StackAdvisorRequest request = createStackAdvisorRequest(clusterTopology, StackAdvisorRequestType.CONFIGURATIONS);
    try {
      RecommendationResponse response = stackAdvisorHelper.recommend(request);
      addAdvisedConfigurationsToTopology(response, clusterTopology, userProvidedConfigurations);
    } catch (StackAdvisorException e) {
      throw new ConfigurationTopologyException(RECOMMENDATION_FAILED, e);
    } catch (IllegalArgumentException e) {
      throw new ConfigurationTopologyException(INVALID_RESPONSE, e);
    }
  }

  private StackAdvisorRequest createStackAdvisorRequest(ClusterTopology clusterTopology, StackAdvisorRequestType requestType) {
    Stack stack = clusterTopology.getBlueprint().getStack();
    Map<String, Set<String>> hgComponentsMap = gatherHostGroupComponents(clusterTopology);
    Map<String, Set<String>> hgHostsMap = gatherHostGroupBindings(clusterTopology);
    Map<String, Set<String>> componentHostsMap = gatherComponentsHostsMap(hgComponentsMap,
            hgHostsMap);
    return StackAdvisorRequest.StackAdvisorRequestBuilder
      .forStack(stack.getName(), stack.getVersion())
      .forServices(new ArrayList<>(clusterTopology.getBlueprint().getServices()))
      .forHosts(gatherHosts(clusterTopology))
      .forHostsGroupBindings(gatherHostGroupBindings(clusterTopology))
      .forHostComponents(gatherHostGroupComponents(clusterTopology))
      .withComponentHostsMap(componentHostsMap)
      .withConfigurations(calculateConfigs(clusterTopology))
      .withUserContext(userContext)
      .ofType(requestType)
      .build();
  }

  private Map<String, Set<String>> gatherHostGroupBindings(ClusterTopology clusterTopology) {
    Map<String, Set<String>> hgBindngs = Maps.newHashMap();
    for (Map.Entry<String, HostGroupInfo> hgEnrty: clusterTopology.getHostGroupInfo().entrySet()) {
      hgBindngs.put(hgEnrty.getKey(), Sets.newCopyOnWriteArraySet(hgEnrty.getValue().getHostNames()));
    }
    return hgBindngs;
  }

  private Map<String, Set<String>> gatherHostGroupComponents(ClusterTopology clusterTopology) {
    Map<String, Set<String>> hgComponentsMap = Maps.newHashMap();
    for (Map.Entry<String, HostGroup> hgEnrty: clusterTopology.getBlueprint().getHostGroups().entrySet()) {
      hgComponentsMap.put(hgEnrty.getKey(), Sets.newCopyOnWriteArraySet(hgEnrty.getValue().getComponentNames()));
    }
    return hgComponentsMap;
  }

  private Map<String, Map<String, Map<String, String>>> calculateConfigs(ClusterTopology clusterTopology) {
    Map<String, Map<String, Map<String, String>>> result = Maps.newHashMap();
    Map<String, Map<String, String>> fullProperties = clusterTopology.getConfiguration().getFullProperties();
    for (Map.Entry<String, Map<String, String>> siteEntry : fullProperties.entrySet()) {
      Map<String, Map<String, String>> propsMap = Maps.newHashMap();
      propsMap.put("properties", siteEntry.getValue());
      result.put(siteEntry.getKey(), propsMap);
    }
    return result;
  }

  private Map<String, Set<String>> gatherComponentsHostsMap(Map<String, Set<String>> hostGroups, Map<String, Set<String>> bindingHostGroups) {
    Map<String, Set<String>> componentHostsMap = new HashMap<>();
    if (null != bindingHostGroups && null != hostGroups) {
      for (Map.Entry<String, Set<String>> hgComponents : hostGroups.entrySet()) {
        String hgName = hgComponents.getKey();
        Set<String> components = hgComponents.getValue();

        Set<String> hosts = bindingHostGroups.get(hgName);
        if (hosts != null) {
          for (String component : components) {
            Set<String> componentHosts = componentHostsMap.get(component);
            if (componentHosts == null) { // if was not initialized
              componentHosts = new HashSet<>();
              componentHostsMap.put(component, componentHosts);
            }
            componentHosts.addAll(hosts);
          }
        }
      }
    }
    return componentHostsMap;
  }

  private List<String> gatherHosts(ClusterTopology clusterTopology) {
    List<String> hosts = Lists.newArrayList();
    for (Map.Entry<String, HostGroupInfo> entry : clusterTopology.getHostGroupInfo().entrySet()) {
      hosts.addAll(entry.getValue().getHostNames());
    }
    return hosts;
  }

  private void addAdvisedConfigurationsToTopology(RecommendationResponse response,
                                                  ClusterTopology topology, Map<String, Map<String, String>> userProvidedConfigurations) {
    Preconditions.checkArgument(response.getRecommendations() != null,
      "Recommendation response is empty.");
    Preconditions.checkArgument(response.getRecommendations().getBlueprint() != null,
      "Blueprint field is missing from the recommendation response.");
    Preconditions.checkArgument(response.getRecommendations().getBlueprint().getConfigurations() != null,
      "Configurations are missing from the recommendation blueprint response.");

    Map<String, BlueprintConfigurations> recommendedConfigurations =
      response.getRecommendations().getBlueprint().getConfigurations();
    Blueprint blueprint = topology.getBlueprint();

    for (Map.Entry<String, BlueprintConfigurations> configEntry : recommendedConfigurations.entrySet()) {
      String configType = configEntry.getKey();
<<<<<<< HEAD
      BlueprintConfigurations blueprintConfig = filterBlueprintConfig(configType, configEntry.getValue(),
              userProvidedConfigurations, topology);
      topology.getAdvisedConfigurations().put(configType, new AdvisedConfiguration(
        blueprintConfig.getProperties(), blueprintConfig.getPropertyAttributes()));
=======
      // add recommended config type only if related service is present in Blueprint
      if (blueprint.isValidConfigType(configType)) {
        BlueprintConfigurations blueprintConfig = filterBlueprintConfig(configType, configEntry.getValue(),
                userProvidedConfigurations, topology);
        topology.getAdvisedConfigurations().put(configType, new AdvisedConfiguration(
                blueprintConfig.getProperties(), blueprintConfig.getPropertyAttributes()));
      }
>>>>>>> 9d802b7c
    }
  }

  /**
   * Remove user defined properties from Stack Advisor output in case of ONLY_STACK_DEFAULTS_APPLY or
   * ALWAYS_APPLY_DONT_OVERRIDE_CUSTOM_VALUES.
   */
  private BlueprintConfigurations filterBlueprintConfig(String configType, BlueprintConfigurations config,
                                                        Map<String, Map<String, String>> userProvidedConfigurations,
                                                        ClusterTopology topology) {
    if (topology.getConfigRecommendationStrategy() == ConfigRecommendationStrategy.ONLY_STACK_DEFAULTS_APPLY ||
      topology.getConfigRecommendationStrategy() == ConfigRecommendationStrategy
        .ALWAYS_APPLY_DONT_OVERRIDE_CUSTOM_VALUES) {
      if (userProvidedConfigurations.containsKey(configType)) {
        BlueprintConfigurations newConfig = new BlueprintConfigurations();
        Map<String, String> filteredProps = Maps.filterKeys(config.getProperties(),
          Predicates.not(Predicates.in(userProvidedConfigurations.get(configType).keySet())));
        newConfig.setProperties(Maps.newHashMap(filteredProps));

        if (config.getPropertyAttributes() != null) {
          Map<String, ValueAttributesInfo> filteredAttributes = Maps.filterKeys(config.getPropertyAttributes(),
            Predicates.not(Predicates.in(userProvidedConfigurations.get(configType).keySet())));
          newConfig.setPropertyAttributes(Maps.newHashMap(filteredAttributes));
        }
        return newConfig;
      }
    }
    return config;
  }
}<|MERGE_RESOLUTION|>--- conflicted
+++ resolved
@@ -32,6 +32,7 @@
 import org.apache.ambari.server.controller.internal.Stack;
 import org.apache.ambari.server.state.ValueAttributesInfo;
 import org.apache.ambari.server.topology.AdvisedConfiguration;
+import org.apache.ambari.server.topology.Blueprint;
 import org.apache.ambari.server.topology.ClusterTopology;
 import org.apache.ambari.server.topology.ConfigRecommendationStrategy;
 import org.apache.ambari.server.topology.HostGroup;
@@ -179,12 +180,6 @@
 
     for (Map.Entry<String, BlueprintConfigurations> configEntry : recommendedConfigurations.entrySet()) {
       String configType = configEntry.getKey();
-<<<<<<< HEAD
-      BlueprintConfigurations blueprintConfig = filterBlueprintConfig(configType, configEntry.getValue(),
-              userProvidedConfigurations, topology);
-      topology.getAdvisedConfigurations().put(configType, new AdvisedConfiguration(
-        blueprintConfig.getProperties(), blueprintConfig.getPropertyAttributes()));
-=======
       // add recommended config type only if related service is present in Blueprint
       if (blueprint.isValidConfigType(configType)) {
         BlueprintConfigurations blueprintConfig = filterBlueprintConfig(configType, configEntry.getValue(),
@@ -192,7 +187,6 @@
         topology.getAdvisedConfigurations().put(configType, new AdvisedConfiguration(
                 blueprintConfig.getProperties(), blueprintConfig.getPropertyAttributes()));
       }
->>>>>>> 9d802b7c
     }
   }
 
