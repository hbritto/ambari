--- conflicted
+++ resolved
@@ -451,12 +451,8 @@
       }
 
       try {
-<<<<<<< HEAD
-        Map<String, Collection<String>> serviceComponentFilter = kerberosKeytabController.adjustServiceComponentFilter(clusters.getCluster(getClusterName()), getServiceComponentFilter());
-=======
         final Map<String, Collection<String>> serviceComponentFilter = (Map<String, Collection<String>>) getServiceComponentFilter();
         final Collection<KerberosIdentityDescriptor> serviceIdentities = serviceComponentFilter == null ? null : calculateServiceIdentities(getClusterName(), serviceComponentFilter);
->>>>>>> 58595617
         for (ResolvedKerberosKeytab rkk : kerberosKeytabController.getFilteredKeytabs(serviceComponentFilter, getHostFilter(), getIdentityFilter())) {
           for (ResolvedKerberosPrincipal principal : rkk.getPrincipals()) {
             commandReport = processIdentity(principal, handler, kerberosConfiguration, isRelevantIdentity(serviceIdentities, principal), requestSharedDataContext);
