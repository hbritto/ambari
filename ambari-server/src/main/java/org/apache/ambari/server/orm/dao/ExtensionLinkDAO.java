/*
 * Licensed to the Apache Software Foundation (ASF) under one
 * or more contributor license agreements.  See the NOTICE file
 * distributed with this work for additional information
 * regarding copyright ownership.  The ASF licenses this file
 * to you under the Apache License, Version 2.0 (the
 * "License"); you may not use this file except in compliance
 * with the License.  You may obtain a copy of the License at
 *
 *     http://www.apache.org/licenses/LICENSE-2.0
 *
 * Unless required by applicable law or agreed to in writing, software
 * distributed under the License is distributed on an "AS IS" BASIS,
 * WITHOUT WARRANTIES OR CONDITIONS OF ANY KIND, either express or implied.
 * See the License for the specific language governing permissions and
 * limitations under the License.
 */
package org.apache.ambari.server.orm.dao;

import java.util.ArrayList;
import java.util.List;

import javax.persistence.EntityManager;
import javax.persistence.TypedQuery;

import org.apache.ambari.server.AmbariException;
import org.apache.ambari.server.controller.ExtensionLinkRequest;
import org.apache.ambari.server.orm.RequiresSession;
import org.apache.ambari.server.orm.entities.ExtensionLinkEntity;

import com.google.inject.Inject;
import com.google.inject.Provider;
import com.google.inject.Singleton;
import com.google.inject.persist.Transactional;

/**
 * The {@link ExtensionLinkDAO} class is used to manage the persistence and retrieval of
 * {@link ExtensionLinkEntity} instances.
 *
 * An extension version is like a stack version but it contains custom services.  Linking an extension
 * version to the current stack version allows the cluster to install the custom services contained in
 * the extension version.
 */
@Singleton
public class ExtensionLinkDAO {

  /**
   * JPA entity manager
   */
  @Inject
  private Provider<EntityManager> entityManagerProvider;

  /**
   * DAO utilities for dealing mostly with {@link TypedQuery} results.
   */
  @Inject
  private DaoUtils daoUtils;


  /**
   * Gets the extension links that match the specified stack name and version.
   *
   * @return the extension links  matching the specified stack name and version if any.
   */
  @RequiresSession
  public List<ExtensionLinkEntity> find(ExtensionLinkRequest request) {
    if (request.getLinkId() != null) {
      ExtensionLinkEntity entity = findById(new Long(request.getLinkId()));
      List<ExtensionLinkEntity> list = new ArrayList<>();
      list.add(entity);
      return list;
    }

    String stackName = request.getStackName();
    String stackVersion = request.getStackVersion();
    String extensionName = request.getExtensionName();
    String extensionVersion = request.getExtensionVersion();

    if (stackName != null && stackVersion != null) {
<<<<<<< HEAD
      if (extensionName != null && extensionVersion != null) {
        ExtensionLinkEntity entity = findByStackAndExtension(stackName, stackVersion, extensionName, extensionVersion);
        List<ExtensionLinkEntity> list = new ArrayList<>();
        list.add(entity);
        return list;
=======
      if (extensionName != null) {
        if (extensionVersion != null) {
          ExtensionLinkEntity entity = findByStackAndExtension(stackName, stackVersion, extensionName, extensionVersion);
          List<ExtensionLinkEntity> list = new ArrayList<>();
          list.add(entity);
          return list;
        }
        return findByStackAndExtensionName(stackName, stackVersion, extensionName);
>>>>>>> 9d802b7c
      }
      return findByStack(stackName, stackVersion);
    }
    if (extensionName != null && extensionVersion != null) {
      return findByExtension(extensionName, extensionVersion);
    }

    return findAll();
  }

  /**
   * Gets an extension link with the specified ID.
   *
   * @param linkId
   *          the ID of the extension link to retrieve.
   * @return the extension or {@code null} if none exists.
   */
  @RequiresSession
  public ExtensionLinkEntity findById(long linkId) {
    return entityManagerProvider.get().find(ExtensionLinkEntity.class, linkId);
  }

  /**
   * Gets all of the defined extension links.
   *
   * @return all of the extension links loaded from resources or an empty list (never
   *         {@code null}).
   */
  @RequiresSession
  public List<ExtensionLinkEntity> findAll() {
    TypedQuery<ExtensionLinkEntity> query = entityManagerProvider.get().createNamedQuery(
        "ExtensionLinkEntity.findAll", ExtensionLinkEntity.class);

    return daoUtils.selectList(query);
  }

  /**
   * Gets the extension links that match the specified extension name and version.
   *
   * @return the extension links matching the specified extension name and version if any.
   */
  @RequiresSession
  public List<ExtensionLinkEntity> findByExtension(String extensionName, String extensionVersion) {
    TypedQuery<ExtensionLinkEntity> query = entityManagerProvider.get().createNamedQuery(
        "ExtensionLinkEntity.findByExtension", ExtensionLinkEntity.class);

    query.setParameter("extensionName", extensionName);
    query.setParameter("extensionVersion", extensionVersion);

    return daoUtils.selectList(query);
  }

  /**
   * Gets the extension links that match the specified stack name and version.
   *
   * @return the extension links  matching the specified stack name and version if any.
   */
  @RequiresSession
  public List<ExtensionLinkEntity> findByStack(String stackName, String stackVersion) {
    TypedQuery<ExtensionLinkEntity> query = entityManagerProvider.get().createNamedQuery(
        "ExtensionLinkEntity.findByStack", ExtensionLinkEntity.class);

    query.setParameter("stackName", stackName);
    query.setParameter("stackVersion", stackVersion);

    return daoUtils.selectList(query);
  }

  /**
   * Gets the extension link that match the specified stack name, stack version and extension name.
   *
   * @return the extension link matching the specified stack name, stack version and extension name if any.
   */
  @RequiresSession
  public List<ExtensionLinkEntity> findByStackAndExtensionName(String stackName, String stackVersion, String extensionName) {
    TypedQuery<ExtensionLinkEntity> query = entityManagerProvider.get().createNamedQuery(
        "ExtensionLinkEntity.findByStackAndExtensionName", ExtensionLinkEntity.class);

    query.setParameter("stackName", stackName);
    query.setParameter("stackVersion", stackVersion);
    query.setParameter("extensionName", extensionName);

    return daoUtils.selectList(query);
  }

  /**
   * Gets the extension link that match the specified stack name, stack version, extension name and extension version.
   *
   * @return the extension link matching the specified stack name, stack version, extension name and extension version if any.
   */
  @RequiresSession
  public ExtensionLinkEntity findByStackAndExtension(String stackName, String stackVersion, String extensionName, String extensionVersion) {
    TypedQuery<ExtensionLinkEntity> query = entityManagerProvider.get().createNamedQuery(
        "ExtensionLinkEntity.findByStackAndExtension", ExtensionLinkEntity.class);

    query.setParameter("stackName", stackName);
    query.setParameter("stackVersion", stackVersion);
    query.setParameter("extensionName", extensionName);
    query.setParameter("extensionVersion", extensionVersion);

    return daoUtils.selectOne(query);
  }

  /**
   * Persists a new extension link instance.
   *
   * @param link
   *          the extension link to persist (not {@code null}).
   */
  @Transactional
  public void create(ExtensionLinkEntity link)
      throws AmbariException {
    EntityManager entityManager = entityManagerProvider.get();
    entityManager.persist(link);
  }

  /**
   * Refresh the state of the extension instance from the database.
   *
   * @param link
   *          the extension link to refresh (not {@code null}).
   */
  @Transactional
  public void refresh(ExtensionLinkEntity link) {
    entityManagerProvider.get().refresh(link);
  }

  /**
   * Merge the specified extension link with the existing extension link in the database.
   *
   * @param link
   *          the extension link to merge (not {@code null}).
   * @return the updated extension link with merged content (never {@code null}).
   */
  @Transactional
  public ExtensionLinkEntity merge(ExtensionLinkEntity link) {
    return entityManagerProvider.get().merge(link);
  }

  /**
   * Creates or updates the specified entity. This method will check
   * {@link ExtensionLinkEntity#getLinkId()} in order to determine whether the entity
   * should be created or merged.
   *
   * @param link the link to create or update (not {@code null}).
   */
  public void createOrUpdate(ExtensionLinkEntity link)
      throws AmbariException {
    if (null == link.getLinkId()) {
      create(link);
    } else {
      merge(link);
    }
  }

  /**
   * Removes the specified extension link
   *
   * @param link
   *          the extension link to remove.
   */
  @Transactional
  public void remove(ExtensionLinkEntity link) {
    EntityManager entityManager = entityManagerProvider.get();
    link = findById(link.getLinkId());
    if (null != link) {
      entityManager.remove(link);
    }
  }
}<|MERGE_RESOLUTION|>--- conflicted
+++ resolved
@@ -77,13 +77,6 @@
     String extensionVersion = request.getExtensionVersion();
 
     if (stackName != null && stackVersion != null) {
-<<<<<<< HEAD
-      if (extensionName != null && extensionVersion != null) {
-        ExtensionLinkEntity entity = findByStackAndExtension(stackName, stackVersion, extensionName, extensionVersion);
-        List<ExtensionLinkEntity> list = new ArrayList<>();
-        list.add(entity);
-        return list;
-=======
       if (extensionName != null) {
         if (extensionVersion != null) {
           ExtensionLinkEntity entity = findByStackAndExtension(stackName, stackVersion, extensionName, extensionVersion);
@@ -92,7 +85,6 @@
           return list;
         }
         return findByStackAndExtensionName(stackName, stackVersion, extensionName);
->>>>>>> 9d802b7c
       }
       return findByStack(stackName, stackVersion);
     }
