/*
 * Licensed to the Apache Software Foundation (ASF) under one
 * or more contributor license agreements.  See the NOTICE file
 * distributed with this work for additional information
 * regarding copyright ownership.  The ASF licenses this file
 * to you under the Apache License, Version 2.0 (the
 * "License"); you may not use this file except in compliance
 * with the License.  You may obtain a copy of the License at
 *
 *     http://www.apache.org/licenses/LICENSE-2.0
 *
 * Unless required by applicable law or agreed to in writing, software
 * distributed under the License is distributed on an "AS IS" BASIS,
 * WITHOUT WARRANTIES OR CONDITIONS OF ANY KIND, either express or implied.
 * See the License for the specific language governing permissions and
 * limitations under the License.
 */

package org.apache.ambari.server.topology;

import java.util.Collection;
import java.util.Map;
import java.util.Set;
import java.util.stream.Stream;

import javax.annotation.Nonnull;

import org.apache.ambari.server.controller.RequestStatusResponse;
import org.apache.ambari.server.controller.internal.ProvisionAction;
import org.apache.ambari.server.controller.internal.StackDefinition;
import org.apache.ambari.server.state.StackId;

/**
 * Represents a full cluster topology including all instance information as well as the associated
 * blueprint which provides all abstract topology information.
 */
public interface ClusterTopology {

  /**
   * Get the id of the cluster.
   *
   * @return cluster id
   */
  Long getClusterId();

  /**
   * Get the blueprint associated with the cluster.
   *
   * @return associated blueprint
   */
  Blueprint getBlueprint();

  /**
   * Get the name of the blueprint associated with the cluster.
   *
   * @return associated blueprint's name
   */
  String getBlueprintName();

  /**
   * Get the stack associated with the blueprint.
   * For mpack-based installation this is a composite stack
   * that provides a single unified view of all underlying mpacks,
   * but does not have any identifier.
   *
   * @return associated stack
   */
  StackDefinition getStack();

  /**
   * @return the set of stack (mpack) IDs associated with the cluster
   */
  Set<StackId> getStackIds();

  /**
   * Get the cluster scoped configuration for the cluster.
   * This configuration has the blueprint cluster scoped
   * configuration set as it's parent.
   *
   * @return cluster scoped configuration
   */
  Configuration getConfiguration();

  /**
   * Get the Blueprint cluster scoped setting.
   * The blueprint cluster scoped setting has the setting properties
   * with the setting names associated with the blueprint.
   *
   * @return blueprint cluster scoped setting
   */
  Setting getSetting();

  /**
   * Get host group information.
   *
   * @return map of host group name to host group information
   */
  Map<String, HostGroupInfo> getHostGroupInfo();

  /**
   * Get the names of  all of host groups which contain the specified component.
   *
   * @param component  component name
   *
   * @return collection of host group names which contain the specified component
   */
  @Deprecated // 1. component name is not enough, 2. only used for stack-specific checks/updates
  Collection<String> getHostGroupsForComponent(String component);

  /**
   * Get the name of the host group which is mapped to the specified host.
   *
   * @param hostname  host name
   *
   * @return name of the host group which is mapped to the specified host or null if
   *         no group is mapped to the host
   */
  String getHostGroupForHost(String hostname);

  /**
   * Get all hosts which are mapped to a host group which contains the specified component.
   * The host need only to be mapped to the hostgroup, not actually provisioned.
   *
   * @param component  component name
   *
   * @return collection of hosts for the specified component; will not return null
   */
  @Deprecated
  Collection<String> getHostAssignmentsForComponent(String component);

  /**
   * Get all of the services represented in the blueprint.
   *
   * @return collection of all represented service names
   */
  Collection<String> getServices();

  /**
   * Get all of the components represented in the blueprint.
   *
   * @return collection of all represented components
   */
  Stream<ResolvedComponent> getComponents();

  /**
   * Get the components that are included in the specified host group.
   *
   * @param hostGroup host group name
   * @return stream of components for the service
   */
  @Nonnull
  Stream<ResolvedComponent> getComponentsInHostGroup(String hostGroup);

  /**
   * A config type is valid if there are services related to except cluster-env and global.
   */
  boolean isValidConfigType(String configType);

  /**
   * Update the existing topology based on the provided topology request.
   *
   * @param topologyRequest  request modifying the topology
   *
   * @throws InvalidTopologyException if the request specified invalid topology information or if
   *                                  making the requested changes would result in an invalid topology
   */
  void update(TopologyRequest topologyRequest) throws InvalidTopologyException;

  /**
   * Add a new host to the topology.
   *
   * @param hostGroupName  name of associated host group
   * @param host           name of host
   *
   * @throws InvalidTopologyException if the host being added is already registered to a different host group
   * @throws NoSuchHostGroupException if the specified host group is invalid
   */
  void addHostToTopology(String hostGroupName, String host) throws InvalidTopologyException, NoSuchHostGroupException;

  /**
   * Determine if the cluster is kerberos enabled.
   *
   * @return true if the cluster is kerberos enabled; false otherwise
   */
  boolean isClusterKerberosEnabled();

  /**
   * Install the specified host.
   *
   * @param hostName  host name
   * @param skipInstallTaskCreate
   * @return install response
   */
  RequestStatusResponse installHost(String hostName, boolean skipInstallTaskCreate, boolean skipFailure);

  /**
   * Start the specified host.
   *
   * @param hostName  host name
   * @return start response
   */
  RequestStatusResponse startHost(String hostName, boolean skipFailure);

  ConfigRecommendationStrategy getConfigRecommendationStrategy();

  ProvisionAction getProvisionAction();

  Map<String, AdvisedConfiguration> getAdvisedConfigurations();

  //todo: don't expose ambari context from this class
  AmbariContext getAmbariContext();

  /**
   * Removes host from stateful ClusterTopology
   * @param hostname
   */
  void removeHost(String hostname);

  String getDefaultPassword();

  /**
<<<<<<< HEAD
   * Determine if the host group contains a master component.
   *
   * @return true if the host group contains a master component; false otherwise
   */
  boolean containsMasterComponent(String hostGroup);

  Collection<HostGroup> getHostGroups();
=======
   * @return true if the given component belongs to a service that has serviceType=HCFS
   */
  boolean isComponentHadoopCompatible(String component);
>>>>>>> 0907d611
}<|MERGE_RESOLUTION|>--- conflicted
+++ resolved
@@ -219,7 +219,6 @@
   String getDefaultPassword();
 
   /**
-<<<<<<< HEAD
    * Determine if the host group contains a master component.
    *
    * @return true if the host group contains a master component; false otherwise
@@ -227,9 +226,9 @@
   boolean containsMasterComponent(String hostGroup);
 
   Collection<HostGroup> getHostGroups();
-=======
+
+  /*
    * @return true if the given component belongs to a service that has serviceType=HCFS
    */
   boolean isComponentHadoopCompatible(String component);
->>>>>>> 0907d611
 }