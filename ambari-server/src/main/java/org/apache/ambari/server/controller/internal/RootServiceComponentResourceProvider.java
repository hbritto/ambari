/*
 * Licensed to the Apache Software Foundation (ASF) under one
 * or more contributor license agreements.  See the NOTICE file
 * distributed with this work for additional information
 * regarding copyright ownership.  The ASF licenses this file
 * to you under the Apache License, Version 2.0 (the
 * "License"); you may not use this file except in compliance
 * with the License.  You may obtain a copy of the License at
 *
 *     http://www.apache.org/licenses/LICENSE-2.0
 *
 * Unless required by applicable law or agreed to in writing, software
 * distributed under the License is distributed on an "AS IS" BASIS,
 * WITHOUT WARRANTIES OR CONDITIONS OF ANY KIND, either express or implied.
 * See the License for the specific language governing permissions and
 * limitations under the License.
 */

package org.apache.ambari.server.controller.internal;

import java.util.Collections;
import java.util.HashSet;
import java.util.Map;
import java.util.Set;

import org.apache.ambari.server.AmbariException;
import org.apache.ambari.server.controller.AmbariManagementController;
import org.apache.ambari.server.controller.RootServiceComponentRequest;
import org.apache.ambari.server.controller.RootServiceComponentResponse;
import org.apache.ambari.server.controller.RootServiceResponseFactory.Components;
import org.apache.ambari.server.controller.spi.NoSuchParentResourceException;
import org.apache.ambari.server.controller.spi.NoSuchResourceException;
import org.apache.ambari.server.controller.spi.Predicate;
import org.apache.ambari.server.controller.spi.Request;
import org.apache.ambari.server.controller.spi.Resource;
import org.apache.ambari.server.controller.spi.Resource.Type;
import org.apache.ambari.server.controller.spi.SystemException;
import org.apache.ambari.server.controller.spi.UnsupportedPropertyException;
import org.apache.ambari.server.controller.utilities.PropertyHelper;

<<<<<<< HEAD
public class RootServiceComponentResourceProvider extends
    ReadOnlyResourceProvider {
  
  public static final String SERVICE_NAME_PROPERTY_ID = PropertyHelper
      .getPropertyId("RootServiceComponents", "service_name");
  
  public static final String COMPONENT_NAME_PROPERTY_ID = PropertyHelper
      .getPropertyId("RootServiceComponents", "component_name");
  
  public static final String COMPONENT_VERSION_PROPERTY_ID = PropertyHelper
      .getPropertyId("RootServiceComponents", "component_version");
  
  public static final String PROPERTIES_PROPERTY_ID = PropertyHelper
      .getPropertyId("RootServiceComponents", "properties");
  
  public static final String PROPERTIES_SERVER_CLOCK = PropertyHelper
      .getPropertyId("RootServiceComponents", "server_clock");
  
  private Set<String> pkPropertyIds = new HashSet<>(
    Arrays.asList(new String[]{SERVICE_NAME_PROPERTY_ID, COMPONENT_NAME_PROPERTY_ID}));
=======
import com.google.common.collect.ImmutableSet;

public class RootServiceComponentResourceProvider extends ReadOnlyResourceProvider {

  public static final String RESPONSE_KEY = "RootServiceComponents";
  public static final String ALL_PROPERTIES = RESPONSE_KEY + PropertyHelper.EXTERNAL_PATH_SEP + "*";

  public static final String SERVICE_NAME = "service_name";
  public static final String COMPONENT_NAME = "component_name";
  public static final String COMPONENT_VERSION = "component_version";
  public static final String PROPERTIES = "properties";
  public static final String SERVER_CLOCK = "server_clock";

  public static final String SERVICE_NAME_PROPERTY_ID = RESPONSE_KEY + PropertyHelper.EXTERNAL_PATH_SEP + SERVICE_NAME;
  public static final String COMPONENT_NAME_PROPERTY_ID = RESPONSE_KEY + PropertyHelper.EXTERNAL_PATH_SEP + COMPONENT_NAME;
  public static final String COMPONENT_VERSION_PROPERTY_ID = RESPONSE_KEY + PropertyHelper.EXTERNAL_PATH_SEP + COMPONENT_VERSION;
  public static final String PROPERTIES_PROPERTY_ID = RESPONSE_KEY + PropertyHelper.EXTERNAL_PATH_SEP + PROPERTIES;
  public static final String SERVER_CLOCK_PROPERTY_ID = RESPONSE_KEY + PropertyHelper.EXTERNAL_PATH_SEP + SERVER_CLOCK;

  private static final Set<String> PK_PROPERTY_IDS = ImmutableSet.of(SERVICE_NAME_PROPERTY_ID, COMPONENT_NAME_PROPERTY_ID);
>>>>>>> 9d802b7c

  protected RootServiceComponentResourceProvider(Set<String> propertyIds,
      Map<Type, String> keyPropertyIds,
      AmbariManagementController managementController) {
    super(propertyIds, keyPropertyIds, managementController);
  }
  
  @Override
  public Set<Resource> getResources(Request request, Predicate predicate)
      throws SystemException, UnsupportedPropertyException,
      NoSuchResourceException, NoSuchParentResourceException {

    final Set<RootServiceComponentRequest> requests = new HashSet<>();

    if (predicate == null) {
      requests.add(getRequest(Collections.emptyMap()));
    } else {
      for (Map<String, Object> propertyMap : getPropertyMaps(predicate)) {
        requests.add(getRequest(propertyMap));
      }
    }

    Set<String> requestedIds = getRequestPropertyIds(request, predicate);

    Set<RootServiceComponentResponse> responses = getResources(new Command<Set<RootServiceComponentResponse>>() {
      @Override
      public Set<RootServiceComponentResponse> invoke() throws AmbariException {
        return getManagementController().getRootServiceComponents(requests);
      }
    });

    Set<Resource> resources = new HashSet<>();

    for (RootServiceComponentResponse response : responses) {
      Resource resource = new ResourceImpl(Resource.Type.RootServiceComponent);

      setResourceProperty(resource, SERVICE_NAME_PROPERTY_ID, response.getServiceName(), requestedIds);
      setResourceProperty(resource, COMPONENT_NAME_PROPERTY_ID, response.getComponentName(), requestedIds);
      setResourceProperty(resource, PROPERTIES_PROPERTY_ID, response.getProperties(), requestedIds);
      setResourceProperty(resource, COMPONENT_VERSION_PROPERTY_ID, response.getComponentVersion(), requestedIds);
      
      if (Components.AMBARI_SERVER.name().equals(response.getComponentName())) {
        setResourceProperty(resource, SERVER_CLOCK_PROPERTY_ID, response.getServerClock(), requestedIds);
      }      

      resources.add(resource);
    }

    return resources;
  }

  private RootServiceComponentRequest getRequest(Map<String, Object> properties) {
    return new RootServiceComponentRequest((String) properties.get(SERVICE_NAME_PROPERTY_ID),
                                           (String) properties.get(COMPONENT_NAME_PROPERTY_ID));
  }

  @Override
  protected Set<String> getPKPropertyIds() {
    return PK_PROPERTY_IDS;
  }

}<|MERGE_RESOLUTION|>--- conflicted
+++ resolved
@@ -38,28 +38,6 @@
 import org.apache.ambari.server.controller.spi.UnsupportedPropertyException;
 import org.apache.ambari.server.controller.utilities.PropertyHelper;
 
-<<<<<<< HEAD
-public class RootServiceComponentResourceProvider extends
-    ReadOnlyResourceProvider {
-  
-  public static final String SERVICE_NAME_PROPERTY_ID = PropertyHelper
-      .getPropertyId("RootServiceComponents", "service_name");
-  
-  public static final String COMPONENT_NAME_PROPERTY_ID = PropertyHelper
-      .getPropertyId("RootServiceComponents", "component_name");
-  
-  public static final String COMPONENT_VERSION_PROPERTY_ID = PropertyHelper
-      .getPropertyId("RootServiceComponents", "component_version");
-  
-  public static final String PROPERTIES_PROPERTY_ID = PropertyHelper
-      .getPropertyId("RootServiceComponents", "properties");
-  
-  public static final String PROPERTIES_SERVER_CLOCK = PropertyHelper
-      .getPropertyId("RootServiceComponents", "server_clock");
-  
-  private Set<String> pkPropertyIds = new HashSet<>(
-    Arrays.asList(new String[]{SERVICE_NAME_PROPERTY_ID, COMPONENT_NAME_PROPERTY_ID}));
-=======
 import com.google.common.collect.ImmutableSet;
 
 public class RootServiceComponentResourceProvider extends ReadOnlyResourceProvider {
@@ -80,7 +58,6 @@
   public static final String SERVER_CLOCK_PROPERTY_ID = RESPONSE_KEY + PropertyHelper.EXTERNAL_PATH_SEP + SERVER_CLOCK;
 
   private static final Set<String> PK_PROPERTY_IDS = ImmutableSet.of(SERVICE_NAME_PROPERTY_ID, COMPONENT_NAME_PROPERTY_ID);
->>>>>>> 9d802b7c
 
   protected RootServiceComponentResourceProvider(Set<String> propertyIds,
       Map<Type, String> keyPropertyIds,
