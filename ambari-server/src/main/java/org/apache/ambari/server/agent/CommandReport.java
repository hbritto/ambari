/*
 * Licensed to the Apache Software Foundation (ASF) under one
 * or more contributor license agreements.  See the NOTICE file
 * distributed with this work for additional information
 * regarding copyright ownership.  The ASF licenses this file
 * to you under the Apache License, Version 2.0 (the
 * "License"); you may not use this file except in compliance
 * with the License.  You may obtain a copy of the License at
 *
 *     http://www.apache.org/licenses/LICENSE-2.0
 *
 * Unless required by applicable law or agreed to in writing, software
 * distributed under the License is distributed on an "AS IS" BASIS,
 * WITHOUT WARRANTIES OR CONDITIONS OF ANY KIND, either express or implied.
 * See the License for the specific language governing permissions and
 * limitations under the License.
 */
package org.apache.ambari.server.agent;

import org.codehaus.jackson.annotate.JsonProperty;

<<<<<<< HEAD
import com.google.common.base.Objects;

=======
>>>>>>> 0907d611
public class CommandReport {

  private String role;
  private String actionId;
  private String stdout;
  private String stderr;
  private String structuredOut;
  private String status;
  int exitCode;
  private String serviceName;
  private long taskId;
  private String clusterId;
  private String roleCommand;
  private String customCommand;
<<<<<<< HEAD
  private Map<String, Map<String, String>> configurationTags;
  private Long mpackId;
=======
>>>>>>> 0907d611

  @JsonProperty("customCommand")
  @com.fasterxml.jackson.annotation.JsonProperty("customCommand")
  public String getCustomCommand() {
    return customCommand;
  }

  @JsonProperty("customCommand")
  @com.fasterxml.jackson.annotation.JsonProperty("customCommand")
  public void setCustomCommand(String customCommand) {
    this.customCommand = customCommand;
  }

  @JsonProperty("taskId")
  @com.fasterxml.jackson.annotation.JsonProperty("taskId")
  public long getTaskId() {
    return taskId;
  }

  @JsonProperty("taskId")
  @com.fasterxml.jackson.annotation.JsonProperty("taskId")
  public void setTaskId(long taskId) {
    this.taskId = taskId;
  }
<<<<<<< HEAD

  @JsonProperty("clusterName")
  public void setClusterName(String clusterName) {
    this.clusterName = clusterName;
  }

  @JsonProperty("clusterName")
  public String getClusterName() {
    return clusterName;
  }
=======
>>>>>>> 0907d611

  @JsonProperty("actionId")
  @com.fasterxml.jackson.annotation.JsonProperty("actionId")
  public String getActionId() {
    return actionId;
  }

  @JsonProperty("actionId")
  @com.fasterxml.jackson.annotation.JsonProperty("actionId")
  public void setActionId(String actionId) {
    this.actionId = actionId;
  }

  @JsonProperty("stderr")
  @com.fasterxml.jackson.annotation.JsonProperty("stderr")
  public String getStdErr() {
    return stderr;
  }

  @JsonProperty("stderr")
  @com.fasterxml.jackson.annotation.JsonProperty("stderr")
  public void setStdErr(String stderr) {
    this.stderr = stderr;
  }

  @JsonProperty("exitcode")
  @com.fasterxml.jackson.annotation.JsonProperty("exitcode")
  public int getExitCode() {
    return exitCode;
  }

  @JsonProperty("exitcode")
  @com.fasterxml.jackson.annotation.JsonProperty("exitcode")
  public void setExitCode(int exitCode) {
    this.exitCode = exitCode;
  }

  @JsonProperty("stdout")
  @com.fasterxml.jackson.annotation.JsonProperty("stdout")
  public String getStdOut() {
    return stdout;
  }

  @JsonProperty("stdout")
  @com.fasterxml.jackson.annotation.JsonProperty("stdout")
  public void setStdOut(String stdout) {
    this.stdout = stdout;
  }

  @JsonProperty("structuredOut")
  @com.fasterxml.jackson.annotation.JsonProperty("structuredOut")
  public String getStructuredOut() {
    return structuredOut;
  }


  @JsonProperty("structuredOut")
  @com.fasterxml.jackson.annotation.JsonProperty("structuredOut")
  public void setStructuredOut(String structuredOut) {
    this.structuredOut = structuredOut;
  }

  @JsonProperty("roleCommand")
  @com.fasterxml.jackson.annotation.JsonProperty("roleCommand")
  public String getRoleCommand() {
    return roleCommand;
  }

  @JsonProperty("roleCommand")
  @com.fasterxml.jackson.annotation.JsonProperty("roleCommand")
  public void setRoleCommand(String roleCommand) {
    this.roleCommand = roleCommand;
  }

  @JsonProperty("role")
  @com.fasterxml.jackson.annotation.JsonProperty("role")
  public String getRole() {
    return role;
  }

  @JsonProperty("role")
  @com.fasterxml.jackson.annotation.JsonProperty("role")
  public void setRole(String role) {
    this.role = role;
  }

  @JsonProperty("status")
  @com.fasterxml.jackson.annotation.JsonProperty("status")
  public String getStatus() {
    return status;
  }

  @JsonProperty("status")
  @com.fasterxml.jackson.annotation.JsonProperty("status")
  public void setStatus(String status) {
    this.status = status;
  }

  @JsonProperty("serviceName")
  @com.fasterxml.jackson.annotation.JsonProperty("serviceName")
  public String getServiceName() {
    return serviceName;
  }

  @JsonProperty("serviceName")
  @com.fasterxml.jackson.annotation.JsonProperty("serviceName")
  public void setServiceName(String serviceName) {
    this.serviceName = serviceName;
  }

  @com.fasterxml.jackson.annotation.JsonProperty("clusterId")
  public String getClusterId() {
    return clusterId;
  }

<<<<<<< HEAD
  /**
   * @return the config tags that match this command, or <code>null</code>
   * if none are present
   */
  @JsonProperty("configurationTags")
  public Map<String, Map<String,String>> getConfigurationTags() {
    return configurationTags;
=======
  @com.fasterxml.jackson.annotation.JsonProperty("clusterId")
  public void setClusterId(String clusterId) {
    this.clusterId = clusterId;
>>>>>>> 0907d611
  }

  /**
   * Gets the management pack ID associated with this command report, or
   * {@code null} for none.
   *
   * @return the mpackId the ID of the management pack, or {@code null} for
   *         none.
   */
  @JsonProperty("mpackId")
  public Long getMpackId() {
    return mpackId;
  }

  /**
   * Sets the management pack ID associated with this command report.
   *
   * @param mpackId
   *          the mpackId to set
   */
  @JsonProperty("mpackId")
  public void setMpackId(Long mpackId) {
    this.mpackId = mpackId;
  }


  /**
   * {@inheritDoc}
   */
  @Override
  public String toString() {
<<<<<<< HEAD
    return Objects.toStringHelper(this).add("role", role)
        .add("actionId", actionId)
        .add("status", status)
        .add("exitCode", exitCode)
        .add("clusterName", clusterName)
        .add("serviceName", serviceName)
        .add("mpackId", mpackId)
        .add("taskId", taskId)
        .add("roleCommand", roleCommand)
        .add("configurationTags", configurationTags)
        .add("customCommand", customCommand).toString();
=======
    return "CommandReport{" +
            "role='" + role + '\'' +
            ", actionId='" + actionId + '\'' +
            ", status='" + status + '\'' +
            ", exitCode=" + exitCode +
            ", clusterId='" + clusterId + '\'' +
            ", serviceName='" + serviceName + '\'' +
            ", taskId=" + taskId +
            ", roleCommand=" + roleCommand +
            ", customCommand=" + customCommand +
            '}';
>>>>>>> 0907d611
  }
}<|MERGE_RESOLUTION|>--- conflicted
+++ resolved
@@ -19,11 +19,11 @@
 
 import org.codehaus.jackson.annotate.JsonProperty;
 
-<<<<<<< HEAD
+
 import com.google.common.base.Objects;
 
-=======
->>>>>>> 0907d611
+import java.util.Map;
+
 public class CommandReport {
 
   private String role;
@@ -33,16 +33,14 @@
   private String structuredOut;
   private String status;
   int exitCode;
+  private String clusterName;
   private String serviceName;
   private long taskId;
   private String clusterId;
   private String roleCommand;
   private String customCommand;
-<<<<<<< HEAD
   private Map<String, Map<String, String>> configurationTags;
   private Long mpackId;
-=======
->>>>>>> 0907d611
 
   @JsonProperty("customCommand")
   @com.fasterxml.jackson.annotation.JsonProperty("customCommand")
@@ -67,7 +65,6 @@
   public void setTaskId(long taskId) {
     this.taskId = taskId;
   }
-<<<<<<< HEAD
 
   @JsonProperty("clusterName")
   public void setClusterName(String clusterName) {
@@ -78,8 +75,6 @@
   public String getClusterName() {
     return clusterName;
   }
-=======
->>>>>>> 0907d611
 
   @JsonProperty("actionId")
   @com.fasterxml.jackson.annotation.JsonProperty("actionId")
@@ -195,7 +190,14 @@
     return clusterId;
   }
 
-<<<<<<< HEAD
+  /**
+   * @param tags the config tags that match this command
+   */
+  @JsonProperty("configurationTags")
+  public void setConfigurationTags(Map<String, Map<String,String>> tags) {
+    configurationTags = tags;
+  }
+
   /**
    * @return the config tags that match this command, or <code>null</code>
    * if none are present
@@ -203,11 +205,6 @@
   @JsonProperty("configurationTags")
   public Map<String, Map<String,String>> getConfigurationTags() {
     return configurationTags;
-=======
-  @com.fasterxml.jackson.annotation.JsonProperty("clusterId")
-  public void setClusterId(String clusterId) {
-    this.clusterId = clusterId;
->>>>>>> 0907d611
   }
 
   /**
@@ -239,7 +236,6 @@
    */
   @Override
   public String toString() {
-<<<<<<< HEAD
     return Objects.toStringHelper(this).add("role", role)
         .add("actionId", actionId)
         .add("status", status)
@@ -251,18 +247,6 @@
         .add("roleCommand", roleCommand)
         .add("configurationTags", configurationTags)
         .add("customCommand", customCommand).toString();
-=======
-    return "CommandReport{" +
-            "role='" + role + '\'' +
-            ", actionId='" + actionId + '\'' +
-            ", status='" + status + '\'' +
-            ", exitCode=" + exitCode +
-            ", clusterId='" + clusterId + '\'' +
-            ", serviceName='" + serviceName + '\'' +
-            ", taskId=" + taskId +
-            ", roleCommand=" + roleCommand +
-            ", customCommand=" + customCommand +
-            '}';
->>>>>>> 0907d611
+
   }
 }