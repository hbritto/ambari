/*
 * Licensed to the Apache Software Foundation (ASF) under one
 * or more contributor license agreements.  See the NOTICE file
 * distributed with this work for additional information
 * regarding copyright ownership.  The ASF licenses this file
 * to you under the Apache License, Version 2.0 (the
 * "License"); you may not use this file except in compliance
 * with the License.  You may obtain a copy of the License at
 *
 *     http://www.apache.org/licenses/LICENSE-2.0
 *
 * Unless required by applicable law or agreed to in writing, software
 * distributed under the License is distributed on an "AS IS" BASIS,
 * WITHOUT WARRANTIES OR CONDITIONS OF ANY KIND, either express or implied.
 * See the License for the specific language governing permissions and
 * limitations under the License.
 */

package org.apache.ambari.server.serveraction.kerberos;

import java.io.File;
import java.io.FileOutputStream;
import java.io.IOException;
import java.io.OutputStream;
import java.util.ArrayList;
import java.util.Collections;
import java.util.EnumSet;
import java.util.HashMap;
import java.util.HashSet;
import java.util.Iterator;
import java.util.List;
import java.util.Map;
import java.util.Set;

import org.apache.ambari.server.security.credential.PrincipalKeyCredential;
import org.apache.ambari.server.utils.ShellCommandUtil;
import org.apache.commons.codec.binary.Base64;
import org.apache.commons.lang.ArrayUtils;
import org.apache.commons.lang.StringUtils;
import org.apache.directory.server.kerberos.shared.crypto.encryption.KerberosKeyFactory;
import org.apache.directory.server.kerberos.shared.keytab.Keytab;
import org.apache.directory.server.kerberos.shared.keytab.KeytabEntry;
import org.apache.directory.shared.kerberos.KerberosTime;
import org.apache.directory.shared.kerberos.codec.types.EncryptionType;
import org.apache.directory.shared.kerberos.components.EncryptionKey;
import org.slf4j.Logger;
import org.slf4j.LoggerFactory;

/**
 * KerberosOperationHandler is an abstract class providing basic implementations of common Kerberos
 * operations (like generating secure passwords) and placeholders for KDC-specific operations
 * (such as creating principals).
 */
public abstract class KerberosOperationHandler {
  private final static Logger LOG = LoggerFactory.getLogger(KerberosOperationHandler.class);

  /**
   * Kerberos-env configuration property name: ldap_url
   */
  public final static String KERBEROS_ENV_LDAP_URL = "ldap_url";

  /**
   * Kerberos-env configuration property name: container_dn
   */
  public final static String KERBEROS_ENV_PRINCIPAL_CONTAINER_DN = "container_dn";

  /**
   * Kerberos-env configuration property name: group
   */
  public final static String KERBEROS_ENV_USER_PRINCIPAL_GROUP = "group";

  /**
   * Kerberos-env configuration property name: password_chat_timeout
   */
  public final static String KERBEROS_ENV_PASSWORD_CHAT_TIMEOUT = "password_chat_timeout";

  /**
   * Default timeout for password chat
   */
  public final static int DEFAULT_PASSWORD_CHAT_TIMEOUT = 5;

  /**
   * Kerberos-env configuration property name: set_password_expiry
   */
  public final static String KERBEROS_ENV_SET_PASSWORD_EXPIRY = "set_password_expiry";

  /**
   * Kerberos-env configuration property name: ad_create_attributes_template
   */
  public final static String KERBEROS_ENV_AD_CREATE_ATTRIBUTES_TEMPLATE = "ad_create_attributes_template";

  /**
   * Kerberos-env configuration property name: kdc_create_attributes
   */
  public final static String KERBEROS_ENV_KDC_CREATE_ATTRIBUTES = "kdc_create_attributes";

  /**
   * Kerberos-env configuration property name: encryption_types
   */
  public final static String KERBEROS_ENV_ENCRYPTION_TYPES = "encryption_types";

  /**
   * Kerberos-env configuration property name: kdc_hosts
   */
  public final static String KERBEROS_ENV_KDC_HOSTS = "kdc_hosts";

  /**
   * Kerberos-env configuration property name: admin_server_host
   */
  public final static String KERBEROS_ENV_ADMIN_SERVER_HOST = "admin_server_host";

  /**
   * Kerberos-env configuration property name: executable_search_paths
   */
  public final static String KERBEROS_ENV_EXECUTABLE_SEARCH_PATHS = "executable_search_paths";

  /**
   * An array of String values declaring the default (ordered) list of path to search for executables
   */
  private static final String[] DEFAULT_EXECUTABLE_SEARCH_PATHS = {"/usr/bin", "/usr/kerberos/bin", "/usr/sbin", "/usr/lib/mit/bin", "/usr/lib/mit/sbin"};

  /**
   * A Map of MIT KDC Encryption types to EncryptionType values.
   * <p/>
   * See http://web.mit.edu/kerberos/krb5-devel/doc/admin/conf_files/kdc_conf.html#encryption-types
   */
  private static final Map<String, Set<EncryptionType>> ENCRYPTION_TYPE_TRANSLATION_MAP = Collections.unmodifiableMap(
      new HashMap<String, Set<EncryptionType>>() {
        {
          // aes: The AES family: aes256-cts-hmac-sha1-96 and aes128-cts-hmac-sha1-96
          put("aes", EnumSet.of(EncryptionType.AES256_CTS_HMAC_SHA1_96, EncryptionType.AES128_CTS_HMAC_SHA1_96));

          // aes256-cts-hmac-sha1-96 aes256-cts:  AES-256	CTS mode with 96-bit SHA-1 HMAC
          put("aes256-cts-hmac-sha1-96", EnumSet.of(EncryptionType.AES256_CTS_HMAC_SHA1_96));
          put("aes256-cts", EnumSet.of(EncryptionType.AES256_CTS_HMAC_SHA1_96));
          put("aes-256", EnumSet.of(EncryptionType.AES256_CTS_HMAC_SHA1_96));

          // aes128-cts-hmac-sha1-96 aes128-cts AES-128:	CTS mode with 96-bit SHA-1 HMAC
          put("aes128-cts-hmac-sha1-96", EnumSet.of(EncryptionType.AES128_CTS_HMAC_SHA1_96));
          put("aes128-cts", EnumSet.of(EncryptionType.AES128_CTS_HMAC_SHA1_96));
          put("aes-128", EnumSet.of(EncryptionType.AES128_CTS_HMAC_SHA1_96));

          // rc4	The RC4 family: arcfour-hmac
          put("rc4", EnumSet.of(EncryptionType.RC4_HMAC));

          // arcfour-hmac rc4-hmac arcfour-hmac-md5:	RC4 with HMAC/MD5
          put("arcfour-hmac", EnumSet.of(EncryptionType.RC4_HMAC));
          put("rc4-hmac", EnumSet.of(EncryptionType.RC4_HMAC));
          put("arcfour-hmac-md5", EnumSet.of(EncryptionType.UNKNOWN));

          // arcfour-hmac-exp rc4-hmac-exp arcfour-hmac-md5-exp:	Exportable RC4 with HMAC/MD5 (weak)
          put("arcfour-hmac-exp", EnumSet.of(EncryptionType.RC4_HMAC_EXP));
          put("rc4-hmac-exp", EnumSet.of(EncryptionType.RC4_HMAC_EXP));
          put("arcfour-hmac-md5-exp", EnumSet.of(EncryptionType.UNKNOWN));

          // camellia 	The Camellia family: camellia256-cts-cmac and camellia128-cts-cmac
          put("camellia", EnumSet.of(EncryptionType.UNKNOWN));

          // camellia256-cts-cmac camellia256-cts:	Camellia-256 CTS mode with CMAC
          put("camellia256-cts-cmac", EnumSet.of(EncryptionType.UNKNOWN));
          put("camellia256-cts", EnumSet.of(EncryptionType.UNKNOWN));

          // camellia128-cts-cmac camellia128-cts:	Camellia-128 CTS mode with CMAC
          put("camellia128-cts-cmac", EnumSet.of(EncryptionType.UNKNOWN));
          put("camellia128-cts", EnumSet.of(EncryptionType.UNKNOWN));

          //des:	The DES family: des-cbc-crc, des-cbc-md5, and des-cbc-md4 (weak)
          put("des", EnumSet.of(EncryptionType.DES_CBC_CRC, EncryptionType.DES_CBC_MD5, EncryptionType.DES_CBC_MD4));

          // des-cbc-md4: DES cbc mode with RSA-MD4 (weak)
          put("des-cbc-md4", EnumSet.of(EncryptionType.DES_CBC_MD4));

          // des-cbc-md5:	DES cbc mode with RSA-MD5 (weak)
          put("des-cbc-md5", EnumSet.of(EncryptionType.DES_CBC_MD5));

          // des-cbc-crc:	DES cbc mode with CRC-32 (weak)
          put("des-cbc-crc", EnumSet.of(EncryptionType.DES_CBC_CRC));

          // des-cbc-raw: DES cbc mode raw (weak)
          put("des-cbc-raw", EnumSet.of(EncryptionType.UNKNOWN));

          // des-hmac-sha1: DES with HMAC/sha1 (weak)
          put("des-hmac-sha1", EnumSet.of(EncryptionType.UNKNOWN));

          // des3:	The triple DES family: des3-cbc-sha1
          put("des3", EnumSet.of(EncryptionType.DES3_CBC_SHA1_KD)); // Using DES3_CBC_SHA1_KD since DES3_CBC_SHA1 invalid key issues with KDC

          // des3-cbc-raw:	Triple DES cbc mode raw (weak)
          put("des3-cbc-raw", EnumSet.of(EncryptionType.UNKNOWN));

          // des3-cbc-sha1 des3-hmac-sha1 des3-cbc-sha1-kd:	Triple DES cbc mode with HMAC/sha1
          put("des3-cbc-sha1", EnumSet.of(EncryptionType.DES3_CBC_SHA1_KD)); // Using DES3_CBC_SHA1_KD since DES3_CBC_SHA1 invalid key issues with KDC
          put("des3-hmac-sha1", EnumSet.of(EncryptionType.UNKNOWN));
          put("des3-cbc-sha1-kd", EnumSet.of(EncryptionType.DES3_CBC_SHA1_KD));


        }
      }
  );

  /**
   * The default set of ciphers to use for creating keytab entries
   */
  private static final Set<EncryptionType> DEFAULT_CIPHERS = Collections.unmodifiableSet(
      new HashSet<EncryptionType>() {{
        add(EncryptionType.DES_CBC_MD5);
        add(EncryptionType.DES3_CBC_SHA1_KD);
        add(EncryptionType.RC4_HMAC);
        add(EncryptionType.AES128_CTS_HMAC_SHA1_96);
        add(EncryptionType.AES256_CTS_HMAC_SHA1_96);
      }});

  private PrincipalKeyCredential administratorCredential = null;
  private String defaultRealm = null;
  private Set<EncryptionType> keyEncryptionTypes = new HashSet<>(DEFAULT_CIPHERS);
  private boolean open = false;

  /**
   * An array of String indicating an ordered list of filesystem paths to use to search for executables
   * needed to perform Kerberos-related operations. For example, kadmin
   */
  private String[] executableSearchPaths = null;


  /**
   * Prepares and creates resources to be used by this KerberosOperationHandler.
   * <p/>
   * It is expected that this KerberosOperationHandler will not be used before this call.
   *
   * @param administratorCredential a PrincipalKeyCredential containing the administrative credential
   *                                for the relevant KDC
   * @param defaultRealm            a String declaring the default Kerberos realm (or domain)
   * @param kerberosConfiguration   a Map of key/value pairs containing data from the kerberos-env configuration set
   */
  public abstract void open(PrincipalKeyCredential administratorCredential, String defaultRealm, Map<String, String> kerberosConfiguration)
      throws KerberosOperationException;

  /**
   * Closes and cleans up any resources used by this KerberosOperationHandler
   * <p/>
   * It is expected that this KerberosOperationHandler will not be used after this call.
   */
  public abstract void close()
      throws KerberosOperationException;

  /**
   * Test to see if the specified principal exists in a previously configured KDC
   * <p/>
   * The implementation is specific to a particular type of KDC.
   *
   * @param principal a String containing the principal to test
   * @return true if the principal exists; false otherwise
   * @throws KerberosOperationException
   */
  public abstract boolean principalExists(String principal)
      throws KerberosOperationException;

  /**
   * Creates a new principal in a previously configured KDC
   * <p/>
   * The implementation is specific to a particular type of KDC.
   *
   * @param principal a String containing the principal to add
   * @param password  a String containing the password to use when creating the principal
   * @param service   a boolean value indicating whether the principal is to be created as a service principal or not
   * @return an Integer declaring the generated key number
   * @throws KerberosOperationException
   * @throws KerberosPrincipalAlreadyExistsException if the principal already exists
   */
  public abstract Integer createPrincipal(String principal, String password, boolean service)
      throws KerberosOperationException;

  /**
   * Updates the password for an existing principal in a previously configured KDC
   * <p/>
   * The implementation is specific to a particular type of KDC.
   *
   * @param principal a String containing the principal to update
   * @param password  a String containing the password to set
   * @return an Integer declaring the new key number
   * @throws KerberosOperationException
   * @throws KerberosPrincipalDoesNotExistException if the principal does not exist
   */
  public abstract Integer setPrincipalPassword(String principal, String password)
      throws KerberosOperationException;

  /**
   * Removes an existing principal in a previously configured KDC
   * <p/>
   * The implementation is specific to a particular type of KDC.
   *
   * @param principal a String containing the principal to remove
   * @return true if the principal was successfully removed; otherwise false
   * @throws KerberosOperationException
   */
  public abstract boolean removePrincipal(String principal)
      throws KerberosOperationException;

  /**
   * Tests to ensure the connection information and credentials allow for administrative
   * connectivity to the KDC
   *
   * @return true of successful; otherwise false
   * @throws KerberosOperationException if a failure occurs while testing the
   *                                    administrator credentials
   */
  public boolean testAdministratorCredentials() throws KerberosOperationException {
    if (!isOpen()) {
      throw new KerberosOperationException("This operation handler has not been opened");
    }

    PrincipalKeyCredential credential = getAdministratorCredential();
    if (credential == null) {
      throw new KerberosOperationException("Missing KDC administrator credential");
    } else {
      return principalExists(credential.getPrincipal());
    }
  }

  /**
   * Create a keytab using the specified principal and password.
   *
   * @param principal a String containing the principal to test
   * @param password  a String containing the password to use when creating the principal
   * @param keyNumber a Integer indicating the key number for the keytab entries
   * @return the created Keytab
   * @throws KerberosOperationException
   */
  protected Keytab createKeytab(String principal, String password, Integer keyNumber)
      throws KerberosOperationException {

    if (StringUtils.isEmpty(principal)) {
      throw new KerberosOperationException("Failed to create keytab file, missing principal");
    }

    if (password == null) {
      throw new KerberosOperationException(String.format("Failed to create keytab file for %s, missing password", principal));
    }

    Set<EncryptionType> ciphers = new HashSet<>(keyEncryptionTypes);
    List<KeytabEntry> keytabEntries = new ArrayList<>();
    Keytab keytab = new Keytab();


    if (!ciphers.isEmpty()) {
      // Create a set of keys and relevant keytab entries
      Map<EncryptionType, EncryptionKey> keys = KerberosKeyFactory.getKerberosKeys(principal, password, ciphers);

      if (keys != null) {
        byte keyVersion = (keyNumber == null) ? 0 : keyNumber.byteValue();
        KerberosTime timestamp = new KerberosTime();

        for (EncryptionKey encryptionKey : keys.values()) {
          keytabEntries.add(new KeytabEntry(principal, 1, timestamp, keyVersion, encryptionKey));
        }

        keytab.setEntries(keytabEntries);
      }
    }

    return keytab;
  }

  /**
   * Create or append to a keytab file using keytab data from another keytab file.
   * <p/>
   * If the destination keytab file contains keytab data, that data will be merged with the new data
   * to create a composite set of keytab entries.
   *
   * @param sourceKeytabFile      a File containing the absolute path to the file with the keytab data to store
   * @param destinationKeytabFile a File containing the absolute path to where the keytab data is to be stored
   * @return true if the keytab file was successfully created; false otherwise
   * @throws KerberosOperationException
   * @see #createKeytabFile(org.apache.directory.server.kerberos.shared.keytab.Keytab, java.io.File)
   */
  protected boolean createKeytabFile(File sourceKeytabFile, File destinationKeytabFile)
      throws KerberosOperationException {
    return createKeytabFile(readKeytabFile(sourceKeytabFile), destinationKeytabFile);
  }

  /**
   * Create or append to a keytab file using the specified principal and password.
   * <p/>
   * If the destination keytab file contains keytab data, that data will be merged with the new data
   * to create a composite set of keytab entries.
   *
   * @param principal             a String containing the principal to test
   * @param password              a String containing the password to use when creating the principal
   * @param keyNumber             an Integer declaring the relevant key number to use for the keytabs entries
   * @param destinationKeytabFile a File containing the absolute path to where the keytab data is to be stored
   * @return true if the keytab file was successfully created; false otherwise
   * @throws KerberosOperationException
   * @see #createKeytabFile(org.apache.directory.server.kerberos.shared.keytab.Keytab, java.io.File)
   */
  protected boolean createKeytabFile(String principal, String password, Integer keyNumber, File destinationKeytabFile)
      throws KerberosOperationException {
    return createKeytabFile(createKeytab(principal, password, keyNumber), destinationKeytabFile);
  }

  /**
   * Create or append to a keytab file using the specified Keytab
   * <p/>
   * If the destination keytab file contains keytab data, that data will be merged with the new data
   * to create a composite set of keytab entries.
   *
   * @param keytab                the Keytab containing the data to add to the keytab file
   * @param destinationKeytabFile a File containing the absolute path to where the keytab data is to be stored
   * @return true if the keytab file was successfully created; false otherwise
   * @throws KerberosOperationException
   */
  public boolean createKeytabFile(Keytab keytab, File destinationKeytabFile)
      throws KerberosOperationException {

    if (destinationKeytabFile == null) {
      throw new KerberosOperationException("The destination file path is null");
    }

    try {
      mergeKeytabs(readKeytabFile(destinationKeytabFile), keytab).write(destinationKeytabFile);
      return true;
    } catch (IOException e) {
      String message = "Failed to export keytab file";
      LOG.error(message, e);

      if (!destinationKeytabFile.delete()) {
        destinationKeytabFile.deleteOnExit();
      }

      throw new KerberosOperationException(message, e);
    }
  }

  /**
   * Merge the keytab data from one keytab with the keytab data from a different keytab.
   * <p/>
   * If similar key entries exist for the same principal, the updated values will be used
   *
   * @param keytab  a Keytab with the base keytab data
   * @param updates a Keytab containing the updated keytab data
   * @return a Keytab with the merged data
   */
  protected Keytab mergeKeytabs(Keytab keytab, Keytab updates) {
    List<KeytabEntry> keytabEntries = (keytab == null)
<<<<<<< HEAD
        ? Collections.<KeytabEntry>emptyList()
        : new ArrayList<>(keytab.getEntries());
    List<KeytabEntry> updateEntries = (updates == null)
        ? Collections.<KeytabEntry>emptyList()
=======
        ? Collections.emptyList()
        : new ArrayList<>(keytab.getEntries());
    List<KeytabEntry> updateEntries = (updates == null)
        ? Collections.emptyList()
>>>>>>> 9d802b7c
        : new ArrayList<>(updates.getEntries());
    List<KeytabEntry> mergedEntries = new ArrayList<>();

    if (keytabEntries.isEmpty()) {
      mergedEntries.addAll(updateEntries);
    } else if (updateEntries.isEmpty()) {
      mergedEntries.addAll(keytabEntries);
    } else {
      Iterator<KeytabEntry> iterator = keytabEntries.iterator();

      while (iterator.hasNext()) {
        KeytabEntry keytabEntry = iterator.next();

        for (KeytabEntry entry : updateEntries) {
          if (entry.getPrincipalName().equals(keytabEntry.getPrincipalName()) &&
              entry.getKey().getKeyType().equals(keytabEntry.getKey().getKeyType())) {
            iterator.remove();
            break;
          }
        }
      }

      mergedEntries.addAll(keytabEntries);
      mergedEntries.addAll(updateEntries);
    }

    Keytab mergedKeytab = new Keytab();
    mergedKeytab.setEntries(mergedEntries);
    return mergedKeytab;
  }

  /**
   * Reads a file containing keytab data into a new Keytab
   *
   * @param file A File containing the path to the file from which to read keytab data
   * @return a Keytab or null if the file was not readable
   */
  protected Keytab readKeytabFile(File file) {
    Keytab keytab;

    if (file.exists() && file.canRead() && (file.length() > 0)) {
      try {
        keytab = Keytab.read(file);
      } catch (IOException e) {
        // There was an issue reading in the existing keytab file... quietly assume no data
        keytab = null;
      }
    } else {
      keytab = null;
    }

    return keytab;
  }

  /**
   * Sets the KDC administrator credential.
   *
   * @return a credential
   */
  public PrincipalKeyCredential getAdministratorCredential() {
    return administratorCredential;
  }

  /**
   * Sets the administrator credentials for this KerberosOperationHandler.
   * <p/>
   * If the supplied {@link PrincipalKeyCredential} is not <code>null</code>, validates that the administrator
   * principal and values are not <code>null</code> or empty. If the credential value does not
   * validate, then a {@link KerberosAdminAuthenticationException} will be thrown.
   *
   * @param administratorCredential the KDC administrator credential
   * @throws KerberosAdminAuthenticationException if the non-null Credential fails to contain
   *                                              a non-empty principal and password values.
   */
  public void setAdministratorCredential(PrincipalKeyCredential administratorCredential)
      throws KerberosAdminAuthenticationException {

    // Ensure the credential is not null
    if (administratorCredential == null) {
      throw new KerberosAdminAuthenticationException("The administrator credential must not be null");
    }

    // Ensure the principal is not null or empty
    String principal = administratorCredential.getPrincipal();
    if (StringUtils.isEmpty(principal)) {
      throw new KerberosAdminAuthenticationException("Must specify a principal but it is null or empty");
    }

    // Ensure either the password or the keytab value is not null or empty
    char[] password = administratorCredential.getKey();
    if (ArrayUtils.isEmpty(password)) {
      throw new KerberosAdminAuthenticationException("Must specify a password but it is null or empty");
    }

    this.administratorCredential = administratorCredential;
  }

  public String getDefaultRealm() {
    return defaultRealm;
  }

  public void setDefaultRealm(String defaultRealm) {
    this.defaultRealm = defaultRealm;
  }

  /**
   * Gets the encryption algorithms used to encrypt keys in keytab entries
   *
   * @return a Set of EncryptionKey values indicating which algorithms are to be used when
   * encrypting keys for keytab entries.
   */
  public Set<EncryptionType> getKeyEncryptionTypes() {
    return keyEncryptionTypes;
  }

  /**
   * Sets the encryption algorithms to use to encrypt keys in keytab entries
   * <p/>
   * If set to <code>null</code> the default set of ciphers will be used.  See {@link #DEFAULT_CIPHERS}
   *
   * @param keyEncryptionTypes a Set of EncryptionKey values or null to indicate the default set
   */
  public void setKeyEncryptionTypes(Set<EncryptionType> keyEncryptionTypes) {
    this.keyEncryptionTypes = new HashSet<>(
      (keyEncryptionTypes == null)
        ? DEFAULT_CIPHERS
        : keyEncryptionTypes
    );
  }


  /**
   * Gets the ordered array of search paths used to find Kerberos-related executables.
   *
   * @return an array of String values indicating an order list of filesystem paths to search
   */
  public String[] getExecutableSearchPaths() {
    return executableSearchPaths;
  }

  /**
   * Sets the ordered array of search paths used to find Kerberos-related executables.
   * <p/>
   * If null, a default set of paths will be assumed when searching:
   * <ul>
   * <li>/usr/bin</li>
   * <li>/usr/kerberos/bin</li>
   * <li>/usr/sbin</li>
   * <li>/usr/lib/mit/bin</li>
   * <li>/usr/lib/mit/sbin</li>
   * </ul>
   *
   * @param executableSearchPaths an array of String values indicating an ordered list of filesystem paths to search
   */
  public void setExecutableSearchPaths(String[] executableSearchPaths) {
    this.executableSearchPaths = executableSearchPaths;
  }

  /**
   * Sets the ordered array of search paths used to find Kerberos-related executables.
   * <p/>
   * If null, a default set of paths will be assumed when searching:
   * <ul>
   * <li>/usr/bin</li>
   * <li>/usr/kerberos/bin</li>
   * <li>/usr/sbin</li>
   * </ul>
   *
   * @param delimitedExecutableSearchPaths a String containing a comma-delimited (ordered) list of filesystem paths to search
   */
  public void setExecutableSearchPaths(String delimitedExecutableSearchPaths) {
    List<String> searchPaths = null;

    if (delimitedExecutableSearchPaths != null) {
      searchPaths = new ArrayList<>();
      for (String path : delimitedExecutableSearchPaths.split(",")) {
        path = path.trim();
        if (!path.isEmpty()) {
          searchPaths.add(path);
        }
      }
    }

    setExecutableSearchPaths((searchPaths == null) ? null : searchPaths.toArray(new String[searchPaths.size()]));
  }

  /**
   * Test this KerberosOperationHandler to see whether is was previously open or not
   *
   * @return a boolean value indicating whether this KerberosOperationHandler was open (true) or not (false)
   */
  public boolean isOpen() {
    return open;
  }

  /**
   * Sets whether this KerberosOperationHandler is open or not.
   *
   * @param open a boolean value indicating whether this KerberosOperationHandler was open (true) or not (false)
   */
  public void setOpen(boolean open) {
    this.open = open;
  }

  /**
   * Given base64-encoded keytab data, decode the String to binary data and write it to a (temporary)
   * file.
   * <p/>
   * Upon success, a new file is created.  The caller is expected to clean up this file when done
   * with it.
   *
   * @param keytabData a String containing base64-encoded keytab data
   * @return a File pointing to the decoded keytab file or null if not successful
   * @throws KerberosOperationException
   */
  protected File createKeytabFile(String keytabData)
      throws KerberosOperationException {
    boolean success = false;
    File tempFile = null;

    // Create a temporary file
    try {
      tempFile = File.createTempFile("temp", ".dat");
    } catch (IOException e) {
      LOG.error(String.format("Failed to create temporary keytab file: %s", e.getLocalizedMessage()), e);
    }

    if ((tempFile != null) && (keytabData != null)) {
      OutputStream fos = null;

      // Decoded the base64-encoded String and write it to the temporary file
      try {
        fos = new FileOutputStream(tempFile);
        fos.write(Base64.decodeBase64(keytabData));
        success = true;
      } catch (IOException e) {
        String message = String.format("Failed to write to temporary keytab file %s: %s",
            tempFile.getAbsolutePath(), e.getLocalizedMessage());
        LOG.error(message, e);
        throw new KerberosOperationException(message, e);
      } finally {
        if (fos != null) {
          try {
            fos.close();
          } catch (IOException e) {
            // Ignore this...
          }
        }

        // If there was an issue, clean up the file
        if (!success) {
          if (!tempFile.delete()) {
            tempFile.deleteOnExit();
          }

          tempFile = null;
        }
      }
    }

    return tempFile;
  }

  /**
   * Executes a shell command.
   * <p/>
   * See {@link org.apache.ambari.server.utils.ShellCommandUtil#runCommand(String[], Map<String,String>)}
   *
   * @param command an array of String value representing the command and its arguments
   * @param envp a map of string, string of environment variables
   * @param interactiveHandler a handler to provide responses to queries from the command,
   *                           or null if no queries are expected
   * @return a ShellCommandUtil.Result declaring the result of the operation
   * @throws KerberosOperationException
   */
  protected ShellCommandUtil.Result executeCommand(String[] command, Map<String, String> envp, ShellCommandUtil.InteractiveHandler interactiveHandler)
      throws KerberosOperationException {

    if ((command == null) || (command.length == 0)) {
      return null;
    } else {
      try {
        return ShellCommandUtil.runCommand(command, envp, interactiveHandler, false);
      } catch (IOException e) {
        String message = String.format("Failed to execute the command: %s", e.getLocalizedMessage());
        LOG.error(message, e);
        throw new KerberosOperationException(message, e);
      } catch (InterruptedException e) {
        String message = String.format("Failed to wait for the command to complete: %s", e.getLocalizedMessage());
        LOG.error(message, e);
        throw new KerberosOperationException(message, e);
      }
    }
  }

  /**
   * Executes a shell command.
   * <p/>
   * See {@link org.apache.ambari.server.utils.ShellCommandUtil#runCommand(String[])}
   *
   * @param command an array of String value representing the command and its arguments
   * @return a ShellCommandUtil.Result declaring the result of the operation
   * @throws KerberosOperationException
   * @see #executeCommand(String[], Map, ShellCommandUtil.InteractiveHandler)
   */
  protected ShellCommandUtil.Result executeCommand(String[] command)
          throws KerberosOperationException {
    return executeCommand(command, null);
  }

  /**
   * Executes a shell command.
   * <p/>
   * See {@link org.apache.ambari.server.utils.ShellCommandUtil#runCommand(String[])}
   *
   * @param command an array of String value representing the command and its arguments
   * @param interactiveHandler a handler to provide responses to queries from the command,
   *                           or null if no queries are expected
   * @return a ShellCommandUtil.Result declaring the result of the operation
   * @throws KerberosOperationException
   * @see #executeCommand(String[], Map, ShellCommandUtil.InteractiveHandler)
   */
  protected ShellCommandUtil.Result executeCommand(String[] command, ShellCommandUtil.InteractiveHandler interactiveHandler) throws KerberosOperationException {
    return executeCommand(command, null, interactiveHandler);
  }

  /**
   * Given a principal, attempt to create a new DeconstructedPrincipal
   *
   * @param principal a String containing the principal to deconstruct
   * @return a DeconstructedPrincipal
   * @throws KerberosOperationException
   */
  protected DeconstructedPrincipal createDeconstructPrincipal(String principal) throws KerberosOperationException {
    try {
      return DeconstructedPrincipal.valueOf(principal, getDefaultRealm());
    } catch (IllegalArgumentException e) {
      throw new KerberosOperationException(e.getMessage(), e);
    }
  }

  /**
   * Given a cipher (or algorithm) name, attempts to translate it into an EncryptionType value.
   * <p/>
   * If a translation is not able to be made, {@link org.apache.directory.shared.kerberos.codec.types.EncryptionType#UNKNOWN}
   * is returned.
   *
   * @param name a String containing the name of the cipher to translate
   * @return an EncryptionType
   */
  protected Set<EncryptionType> translateEncryptionType(String name) {
    Set<EncryptionType> encryptionTypes = null;

    if (!StringUtils.isEmpty(name)) {
      encryptionTypes = ENCRYPTION_TYPE_TRANSLATION_MAP.get(name.toLowerCase());
    }

    return (encryptionTypes == null) ? Collections.emptySet() : encryptionTypes;
  }

  /**
   * Given a delimited set of encryption type names, attempts to translate into a set of EncryptionType
   * values.
   *
   * @param names     a String containing a delimited list of encryption type names
   * @param delimiter a String declaring the delimiter to use to split names, if null, " " is used.
   * @return a Set of EncryptionType values
   */
  protected Set<EncryptionType> translateEncryptionTypes(String names, String delimiter) {
    Set<EncryptionType> encryptionTypes = new HashSet<>();

    if (!StringUtils.isEmpty(names)) {
      for (String name : names.split((delimiter == null) ? "\\s+" : delimiter)) {
        encryptionTypes.addAll(translateEncryptionType(name.trim()));
      }
    }

    return encryptionTypes;
  }

  /**
   * Iterates through the characters in a string to escape special characters
   *
   * @param string             the String to process
   * @param charactersToEscape a Set of characters declaring the special characters to escape
   * @param escapeCharacter    a character to use for escaping
   * @return the string with escaped characters
   */
  protected String escapeCharacters(String string, Set<Character> charactersToEscape, Character escapeCharacter) {
    if (StringUtils.isEmpty(string) || (charactersToEscape == null) || charactersToEscape.isEmpty()) {
      return string;
    } else {
      StringBuilder builder = new StringBuilder();

      for (char character : string.toCharArray()) {
        if (charactersToEscape.contains(character)) {
          builder.append(escapeCharacter);
        }
        builder.append(character);
      }

      return builder.toString();
    }
  }

  /**
   * Given the name of an executable, searches the configured executable search path for an executable
   * file with that name.
   *
   * @param executable a String declaring the name of the executable to find within the search path
   * @return the absolute path of the found execute or the name of the executable if not found
   * within the search path
   * @see #setExecutableSearchPaths(String)
   * @see #setExecutableSearchPaths(String[])
   */
  protected String getExecutable(String executable) {
    String[] searchPaths = getExecutableSearchPaths();
    String executablePath = null;

    if (searchPaths == null) {
      searchPaths = DEFAULT_EXECUTABLE_SEARCH_PATHS;
    }

    for (String searchPath : searchPaths) {
      File executableFile = new File(searchPath, executable);

      if (executableFile.canExecute()) {
        executablePath = executableFile.getAbsolutePath();
        break;
      }
    }

    return (executablePath == null) ? executable : executablePath;
  }
}<|MERGE_RESOLUTION|>--- conflicted
+++ resolved
@@ -441,17 +441,10 @@
    */
   protected Keytab mergeKeytabs(Keytab keytab, Keytab updates) {
     List<KeytabEntry> keytabEntries = (keytab == null)
-<<<<<<< HEAD
-        ? Collections.<KeytabEntry>emptyList()
-        : new ArrayList<>(keytab.getEntries());
-    List<KeytabEntry> updateEntries = (updates == null)
-        ? Collections.<KeytabEntry>emptyList()
-=======
         ? Collections.emptyList()
         : new ArrayList<>(keytab.getEntries());
     List<KeytabEntry> updateEntries = (updates == null)
         ? Collections.emptyList()
->>>>>>> 9d802b7c
         : new ArrayList<>(updates.getEntries());
     List<KeytabEntry> mergedEntries = new ArrayList<>();
 
