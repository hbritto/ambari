/*
 * Licensed to the Apache Software Foundation (ASF) under one
 * or more contributor license agreements.  See the NOTICE file
 * distributed with this work for additional information
 * regarding copyright ownership.  The ASF licenses this file
 * to you under the Apache License, Version 2.0 (the
 * "License"); you may not use this file except in compliance
 * with the License.  You may obtain a copy of the License at
 *
 *     http://www.apache.org/licenses/LICENSE-2.0
 *
 * Unless required by applicable law or agreed to in writing, software
 * distributed under the License is distributed on an "AS IS" BASIS,
 * WITHOUT WARRANTIES OR CONDITIONS OF ANY KIND, either express or implied.
 * See the License for the specific language governing permissions and
 * limitations under the License.
 */
package org.apache.ambari.server.actionmanager;

import static org.apache.ambari.server.agent.ExecutionCommand.KeyNames.HOOKS_FOLDER;
import static org.apache.ambari.server.agent.ExecutionCommand.KeyNames.SERVICE_PACKAGE_FOLDER;
import static org.apache.ambari.server.agent.ExecutionCommand.KeyNames.VERSION;

import java.util.HashMap;
import java.util.Map;
import java.util.TreeMap;

import org.apache.ambari.server.AmbariException;
import org.apache.ambari.server.ClusterNotFoundException;
import org.apache.ambari.server.RoleCommand;
import org.apache.ambari.server.ServiceNotFoundException;
import org.apache.ambari.server.agent.AgentCommand.AgentCommandType;
import org.apache.ambari.server.agent.CommandRepository;
import org.apache.ambari.server.agent.ExecutionCommand;
import org.apache.ambari.server.api.services.AmbariMetaInfo;
import org.apache.ambari.server.configuration.Configuration;
import org.apache.ambari.server.orm.dao.HostRoleCommandDAO;
<<<<<<< HEAD
import org.apache.ambari.server.orm.entities.RepoOsEntity;
import org.apache.ambari.server.orm.entities.RepositoryVersionEntity;
=======
import org.apache.ambari.server.orm.dao.MpackDAO;
import org.apache.ambari.server.orm.dao.ServiceGroupDAO;
import org.apache.ambari.server.orm.entities.MpackEntity;
import org.apache.ambari.server.orm.entities.RepoOsEntity;
import org.apache.ambari.server.orm.entities.ServiceGroupEntity;
import org.apache.ambari.server.orm.entities.StackEntity;
>>>>>>> 5be3604f
import org.apache.ambari.server.orm.entities.UpgradeEntity;
import org.apache.ambari.server.state.Cluster;
import org.apache.ambari.server.state.Clusters;
import org.apache.ambari.server.state.ConfigHelper;
import org.apache.ambari.server.state.DesiredConfig;
import org.apache.ambari.server.state.Host;
import org.apache.ambari.server.state.ModuleComponent;
import org.apache.ambari.server.state.Mpack;
import org.apache.ambari.server.state.Service;
import org.apache.ambari.server.state.ServiceInfo;
import org.apache.ambari.server.state.StackId;
import org.apache.ambari.server.state.StackInfo;
import org.apache.ambari.server.state.UpgradeContext;
import org.apache.ambari.server.state.UpgradeContext.UpgradeSummary;
import org.apache.ambari.server.state.UpgradeContextFactory;
import org.apache.ambari.server.state.stack.upgrade.RepositoryVersionHelper;
import org.apache.commons.collections.MapUtils;
import org.apache.commons.lang.StringUtils;
import org.slf4j.Logger;
import org.slf4j.LoggerFactory;

import com.google.gson.Gson;
import com.google.inject.Inject;
import com.google.inject.assistedinject.Assisted;
import com.google.inject.assistedinject.AssistedInject;

public class ExecutionCommandWrapper {

  private final static Logger LOG = LoggerFactory.getLogger(ExecutionCommandWrapper.class);
  String jsonExecutionCommand = null;
  ExecutionCommand executionCommand = null;

  @Inject
  Clusters clusters;

  @Inject
  HostRoleCommandDAO hostRoleCommandDAO;

  @Inject
  ConfigHelper configHelper;

  @Inject
  private Gson gson;

  @Inject
  private UpgradeContextFactory upgradeContextFactory;

  @Inject
  private RepositoryVersionHelper repoVersionHelper;

  /**
   * Used for injecting hooks and common-services into the command.
   */
  @Inject
  private AmbariMetaInfo ambariMetaInfo;

  @Inject
  private Configuration configuration;

  /**
   * Used to get service groups (and from them mpacks) so that we can set the
   * right information on the command.
   */
  @Inject
  private ServiceGroupDAO serviceGroupDAO;

  /**
   * Used for retrieving mpack entities by their ID.
   */
  @Inject
  private MpackDAO mpackDAO;

  @AssistedInject
  public ExecutionCommandWrapper(@Assisted String jsonExecutionCommand) {
    this.jsonExecutionCommand = jsonExecutionCommand;
  }

  @AssistedInject
  public ExecutionCommandWrapper(@Assisted ExecutionCommand executionCommand) {
    this.executionCommand = executionCommand;
  }

  /**
   * Gets the execution command by either de-serializing the backing JSON
   * command or returning the encapsulated instance which has already been
   * de-serialized.
   * <p/>
   * If the {@link ExecutionCommand} has configuration tags which need to be
   * refreshed, then this method will lookup the appropriate configuration tags
   * before building the final configurations to set ont he command. Therefore,
   * the {@link ExecutionCommand} is allowed to have no configuration tags as
   * long as it has been instructed to set updated ones at execution time.
   *
   * @return
   */
  public ExecutionCommand getExecutionCommand() {
    if (executionCommand != null) {
      return executionCommand;
    }

    if (null == jsonExecutionCommand) {
      throw new RuntimeException(
          "Invalid ExecutionCommandWrapper, both object and string representations are null");
    }

    try {
      executionCommand = gson.fromJson(jsonExecutionCommand, ExecutionCommand.class);

      // sanity; if no configurations, just initialize to prevent NPEs
      if (null == executionCommand.getConfigurations()) {
        executionCommand.setConfigurations(new TreeMap<>());
      }

      Map<String, Map<String, String>> configurations = executionCommand.getConfigurations();

      // For a configuration type, both tag and an actual configuration can be stored
      // Configurations from the tag is always expanded and then over-written by the actual
      // global:version1:{a1:A1,b1:B1,d1:D1} + global:{a1:A2,c1:C1,DELETED_d1:x} ==>
      // global:{a1:A2,b1:B1,c1:C1}
      Long clusterId = hostRoleCommandDAO.findByPK(
          executionCommand.getTaskId()).getStage().getClusterId();

      Cluster cluster = clusters.getClusterById(clusterId);

      // Execution commands may have config-tags already set during their creation.
      // However, these tags become stale at runtime when other
      // ExecutionCommands run and change the desired configs (like
      // ConfigureAction). Hence an ExecutionCommand can specify which
      // config-types should be refreshed at runtime. Specifying <code>*</code>
      // will result in all config-type tags to be refreshed to the latest
      // cluster desired-configs. Additionally, there may be no configuration
      // tags set but refresh might be set to *. In this case, they should still
      // be refreshed with the latest.
      boolean refreshConfigTagsBeforeExecution = executionCommand.getForceRefreshConfigTagsBeforeExecution();
      if (refreshConfigTagsBeforeExecution) {
        Map<String, DesiredConfig> desiredConfigs = cluster.getDesiredConfigs();

        Map<String, Map<String, String>> configurationTags = configHelper.getEffectiveDesiredTags(
            cluster, executionCommand.getHostname(), desiredConfigs);

        LOG.debug(
            "While scheduling task {} on cluster {}, configurations are being refreshed using desired configurations of {}",
            executionCommand.getTaskId(), cluster.getClusterName(), desiredConfigs);

        // then clear out any existing configurations so that all of the new
        // configurations are forcefully applied
        configurations.clear();
        executionCommand.setConfigurationTags(configurationTags);
      }

      // now that the tags have been updated (if necessary), fetch the
      // configurations
      Map<String, Map<String, String>> configurationTags = executionCommand.getConfigurationTags();

      if (MapUtils.isNotEmpty(configurationTags)) {
        Map<String, Map<String, String>> configProperties = configHelper
            .getEffectiveConfigProperties(cluster, configurationTags);

        // Apply the configurations saved with the Execution Cmd on top of
        // derived configs - This will take care of all the hacks
        for (Map.Entry<String, Map<String, String>> entry : configProperties.entrySet()) {
          String type = entry.getKey();
          Map<String, String> allLevelMergedConfig = entry.getValue();

          if (configurations.containsKey(type)) {
            Map<String, String> mergedConfig = configHelper.getMergedConfig(allLevelMergedConfig,
                configurations.get(type));

            configurations.get(type).clear();
            configurations.get(type).putAll(mergedConfig);

          } else {
            configurations.put(type, new HashMap<>());
            configurations.get(type).putAll(allLevelMergedConfig);
          }
        }

        Map<String, Map<String, Map<String, String>>> configAttributes = configHelper.getEffectiveConfigAttributes(
            cluster, executionCommand.getConfigurationTags());

        for (Map.Entry<String, Map<String, Map<String, String>>> attributesOccurrence : configAttributes.entrySet()) {
          String type = attributesOccurrence.getKey();
          Map<String, Map<String, String>> attributes = attributesOccurrence.getValue();

          if (executionCommand.getConfigurationAttributes() != null) {
            if (!executionCommand.getConfigurationAttributes().containsKey(type)) {
              executionCommand.getConfigurationAttributes().put(type, new TreeMap<>());
            }
            configHelper.cloneAttributesMap(attributes,
                executionCommand.getConfigurationAttributes().get(type));
            }
        }
      }

      setVersions(cluster);

      // provide some basic information about a cluster upgrade if there is one
      // in progress
      UpgradeEntity upgrade = cluster.getUpgradeInProgress();
      if (null != upgrade) {
        UpgradeContext upgradeContext = upgradeContextFactory.create(cluster, upgrade);
        UpgradeSummary upgradeSummary = upgradeContext.getUpgradeSummary();

        executionCommand.setUpgradeSummary(upgradeSummary);
      }

      // setting repositoryFile
      final Host host = cluster.getHost(executionCommand.getHostname());  // can be null on internal commands

      if (null == executionCommand.getRepositoryFile() && null != host) {
        final CommandRepository commandRepository;

        ServiceGroupEntity serviceGroupEntity = serviceGroupDAO.find(clusterId, executionCommand.getServiceGroupName());
        long mpackId = serviceGroupEntity.getStack().getMpackId();
        Mpack mpack = ambariMetaInfo.getMpack(mpackId);
        MpackEntity mpackEntity = mpackDAO.findById(mpackId);

<<<<<<< HEAD
          if (null != componentName) {
            ServiceComponent serviceComponent = service.getServiceComponent(componentName);
            commandRepository = repoVersionHelper.getCommandRepository(null, serviceComponent, host);
          } else {
            RepositoryVersionEntity repoVersion = service.getDesiredRepositoryVersion();
            RepoOsEntity osEntity = repoVersionHelper.getOSEntityForHost(host, repoVersion);
            commandRepository = repoVersionHelper.getCommandRepository(repoVersion, osEntity);
          }
          executionCommand.setRepositoryFile(commandRepository);

        } catch (SystemException e) {
          throw new RuntimeException(e);
        }
=======
        RepoOsEntity osEntity = repoVersionHelper.getOSEntityForHost(mpackEntity, host);
        commandRepository = repoVersionHelper.getCommandRepository(mpack, osEntity);
        executionCommand.setRepositoryFile(commandRepository);
>>>>>>> 5be3604f
      }

    } catch (ClusterNotFoundException cnfe) {
      // it's possible that there are commands without clusters; in such cases,
      // just return the de-serialized command and don't try to read configs
      LOG.warn(
          "Unable to lookup the cluster by ID; assuming that there is no cluster and therefore no configs for this execution command: {}",
          cnfe.getMessage());

      return executionCommand;
    } catch (Exception e) {
      throw new RuntimeException(e);
    }

    return executionCommand;
  }

  public void setVersions(Cluster cluster) {
    String serviceGroupName = executionCommand.getServiceGroupName();
    String serviceName = executionCommand.getServiceName();
    String componentName = executionCommand.getComponentName();

    String serviceType = null;

    try {
      Mpack mpack = null;
      StackEntity stackEntity = null;

      if (StringUtils.isNotBlank(serviceGroupName)) {
        ServiceGroupEntity serviceGroupEntity = serviceGroupDAO.find(cluster.getClusterId(), serviceGroupName);
        stackEntity = serviceGroupEntity.getStack();
        mpack = ambariMetaInfo.getMpack(stackEntity.getMpackId());
      }

      Service service = cluster.getService(serviceGroupName, serviceName);
      if (null != service) {
        serviceType = service.getServiceType();
      }

      ModuleComponent moduleComponent = null;
      Map<String, String> commandParams = executionCommand.getCommandParams();
      if (null != mpack && StringUtils.isNotBlank(serviceName) && StringUtils.isNotBlank(componentName)) {
        // only set the version if it's not set and this is NOT an install
        // command

        moduleComponent = mpack.getModuleComponent(serviceName, componentName);
      }

      if (null != moduleComponent) {
        if (!commandParams.containsKey(VERSION)
            && executionCommand.getRoleCommand() != RoleCommand.INSTALL) {
          commandParams.put(VERSION, moduleComponent.getVersion());
        }
      }

      if (null != stackEntity) {
        StackId stackId = new StackId(stackEntity);
        StackInfo stackInfo = ambariMetaInfo.getStack(stackId.getStackName(),
          stackId.getStackVersion());

        if (!commandParams.containsKey(HOOKS_FOLDER)) {
          commandParams.put(HOOKS_FOLDER,configuration.getProperty(Configuration.HOOKS_FOLDER));
        }

        if (!commandParams.containsKey(SERVICE_PACKAGE_FOLDER)) {
          if (!StringUtils.isEmpty(serviceType)) {
            ServiceInfo serviceInfo = ambariMetaInfo.getService(stackId.getStackName(),
              stackId.getStackVersion(), serviceType);

            commandParams.put(SERVICE_PACKAGE_FOLDER, serviceInfo.getServicePackageFolder());
          }
        }
      }


      // set the desired versions of versionable components.  This is safe even during an upgrade because
      // we are "loading-late": components that have not yet upgraded in an EU will have the correct versions.
      executionCommand.setComponentVersions(cluster);
    } catch (ServiceNotFoundException serviceNotFoundException) {
      // it's possible that there are commands specified for a service where
      // the service doesn't exist yet
      LOG.warn(
        "The service {} is not installed in the cluster. No repository version will be sent for this command.",
        serviceName);
    } catch (AmbariException e) {
      throw new RuntimeException(e);
    }
  }

  /**
   * Gets the type of command by deserializing the JSON and invoking
   * {@link ExecutionCommand#getCommandType()}.
   *
   * @return
   */
  public AgentCommandType getCommandType() {
    if (executionCommand != null) {
      return executionCommand.getCommandType();
    }

    if (null == jsonExecutionCommand) {
      throw new RuntimeException(
          "Invalid ExecutionCommandWrapper, both object and string" + " representations are null");
    }

    return gson.fromJson(jsonExecutionCommand,
        ExecutionCommand.class).getCommandType();
  }

  public String getJson() {
    if (jsonExecutionCommand != null) {
      return jsonExecutionCommand;
    } else if (executionCommand != null) {
      jsonExecutionCommand = gson.toJson(executionCommand);
      return jsonExecutionCommand;
    } else {
      throw new RuntimeException(
          "Invalid ExecutionCommandWrapper, both object and string"
              + " representations are null");
    }
  }

  @Override
  public boolean equals(Object o) {
    if (this == o) {
      return true;
    }
    if (o == null || getClass() != o.getClass()) {
      return false;
    }

    ExecutionCommandWrapper wrapper = (ExecutionCommandWrapper) o;

    if (executionCommand != null && wrapper.executionCommand != null) {
      return executionCommand.equals(wrapper.executionCommand);
    } else {
      return getJson().equals(wrapper.getJson());
    }
  }

  @Override
  public int hashCode() {
    if (executionCommand != null) {
      return executionCommand.hashCode();
    } else if (jsonExecutionCommand != null) {
      return jsonExecutionCommand.hashCode();
    }
    throw new RuntimeException("Invalid Wrapper object");
  }

  void invalidateJson() {
    if (executionCommand == null) {
      throw new RuntimeException("Invalid Wrapper object");
    }
    jsonExecutionCommand = null;
  }
}<|MERGE_RESOLUTION|>--- conflicted
+++ resolved
@@ -35,17 +35,12 @@
 import org.apache.ambari.server.api.services.AmbariMetaInfo;
 import org.apache.ambari.server.configuration.Configuration;
 import org.apache.ambari.server.orm.dao.HostRoleCommandDAO;
-<<<<<<< HEAD
-import org.apache.ambari.server.orm.entities.RepoOsEntity;
-import org.apache.ambari.server.orm.entities.RepositoryVersionEntity;
-=======
 import org.apache.ambari.server.orm.dao.MpackDAO;
 import org.apache.ambari.server.orm.dao.ServiceGroupDAO;
 import org.apache.ambari.server.orm.entities.MpackEntity;
 import org.apache.ambari.server.orm.entities.RepoOsEntity;
 import org.apache.ambari.server.orm.entities.ServiceGroupEntity;
 import org.apache.ambari.server.orm.entities.StackEntity;
->>>>>>> 5be3604f
 import org.apache.ambari.server.orm.entities.UpgradeEntity;
 import org.apache.ambari.server.state.Cluster;
 import org.apache.ambari.server.state.Clusters;
@@ -263,25 +258,9 @@
         Mpack mpack = ambariMetaInfo.getMpack(mpackId);
         MpackEntity mpackEntity = mpackDAO.findById(mpackId);
 
-<<<<<<< HEAD
-          if (null != componentName) {
-            ServiceComponent serviceComponent = service.getServiceComponent(componentName);
-            commandRepository = repoVersionHelper.getCommandRepository(null, serviceComponent, host);
-          } else {
-            RepositoryVersionEntity repoVersion = service.getDesiredRepositoryVersion();
-            RepoOsEntity osEntity = repoVersionHelper.getOSEntityForHost(host, repoVersion);
-            commandRepository = repoVersionHelper.getCommandRepository(repoVersion, osEntity);
-          }
-          executionCommand.setRepositoryFile(commandRepository);
-
-        } catch (SystemException e) {
-          throw new RuntimeException(e);
-        }
-=======
         RepoOsEntity osEntity = repoVersionHelper.getOSEntityForHost(mpackEntity, host);
         commandRepository = repoVersionHelper.getCommandRepository(mpack, osEntity);
         executionCommand.setRepositoryFile(commandRepository);
->>>>>>> 5be3604f
       }
 
     } catch (ClusterNotFoundException cnfe) {
