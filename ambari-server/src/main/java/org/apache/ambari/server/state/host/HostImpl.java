/*
 * Licensed to the Apache Software Foundation (ASF) under one
 * or more contributor license agreements.  See the NOTICE file
 * distributed with this work for additional information
 * regarding copyright ownership.  The ASF licenses this file
 * to you under the Apache License, Version 2.0 (the
 * "License"); you may not use this file except in compliance
 * with the License.  You may obtain a copy of the License at
 *
 *     http://www.apache.org/licenses/LICENSE-2.0
 *
 * Unless required by applicable law or agreed to in writing, software
 * distributed under the License is distributed on an "AS IS" BASIS,
 * WITHOUT WARRANTIES OR CONDITIONS OF ANY KIND, either express or implied.
 * See the License for the specific language governing permissions and
 * limitations under the License.
 */
package org.apache.ambari.server.state.host;

import java.lang.reflect.Type;
import java.util.Collection;
import java.util.HashMap;
import java.util.List;
import java.util.Map;
import java.util.concurrent.ConcurrentHashMap;
import java.util.concurrent.ConcurrentMap;
import java.util.concurrent.CopyOnWriteArrayList;
import java.util.concurrent.locks.Lock;
import java.util.concurrent.locks.ReadWriteLock;
import java.util.concurrent.locks.ReentrantReadWriteLock;

import org.apache.ambari.server.AmbariException;
import org.apache.ambari.server.HostNotFoundException;
import org.apache.ambari.server.agent.AgentEnv;
import org.apache.ambari.server.agent.DiskInfo;
import org.apache.ambari.server.agent.HostInfo;
import org.apache.ambari.server.agent.RecoveryReport;
import org.apache.ambari.server.api.services.AmbariMetaInfo;
import org.apache.ambari.server.controller.HostResponse;
import org.apache.ambari.server.controller.MaintenanceStateHelper;
import org.apache.ambari.server.events.HostStateUpdateEvent;
import org.apache.ambari.server.events.HostStatusUpdateEvent;
import org.apache.ambari.server.events.MaintenanceModeEvent;
import org.apache.ambari.server.events.publishers.AmbariEventPublisher;
import org.apache.ambari.server.orm.cache.HostConfigMapping;
import org.apache.ambari.server.orm.cache.HostConfigMappingImpl;
import org.apache.ambari.server.orm.dao.ClusterDAO;
import org.apache.ambari.server.orm.dao.HostConfigMappingDAO;
import org.apache.ambari.server.orm.dao.HostDAO;
import org.apache.ambari.server.orm.dao.HostStateDAO;
import org.apache.ambari.server.orm.dao.HostVersionDAO;
import org.apache.ambari.server.orm.entities.ClusterEntity;
import org.apache.ambari.server.orm.entities.HostComponentStateEntity;
import org.apache.ambari.server.orm.entities.HostEntity;
import org.apache.ambari.server.orm.entities.HostStateEntity;
import org.apache.ambari.server.orm.entities.HostVersionEntity;
import org.apache.ambari.server.orm.entities.RepositoryVersionEntity;
import org.apache.ambari.server.orm.entities.ServiceComponentDesiredStateEntity;
import org.apache.ambari.server.state.AgentVersion;
import org.apache.ambari.server.state.Cluster;
import org.apache.ambari.server.state.Clusters;
import org.apache.ambari.server.state.ComponentInfo;
import org.apache.ambari.server.state.Config;
import org.apache.ambari.server.state.DesiredConfig;
import org.apache.ambari.server.state.Host;
import org.apache.ambari.server.state.HostConfig;
import org.apache.ambari.server.state.HostEvent;
import org.apache.ambari.server.state.HostEventType;
import org.apache.ambari.server.state.HostHealthStatus;
import org.apache.ambari.server.state.HostHealthStatus.HealthStatus;
import org.apache.ambari.server.state.HostState;
import org.apache.ambari.server.state.MaintenanceState;
import org.apache.ambari.server.state.Service;
import org.apache.ambari.server.state.ServiceComponent;
import org.apache.ambari.server.state.ServiceComponentHost;
import org.apache.ambari.server.state.StackId;
<<<<<<< HEAD
import org.apache.ambari.server.state.State;
=======
import org.apache.ambari.server.state.UpgradeState;
>>>>>>> b4eddc97
import org.apache.ambari.server.state.configgroup.ConfigGroup;
import org.apache.ambari.server.state.fsm.InvalidStateTransitionException;
import org.apache.ambari.server.state.fsm.SingleArcTransition;
import org.apache.ambari.server.state.fsm.StateMachine;
import org.apache.ambari.server.state.fsm.StateMachineFactory;
import org.apache.ambari.server.topology.TopologyManager;
import org.apache.commons.lang.StringUtils;
import org.slf4j.Logger;
import org.slf4j.LoggerFactory;

import com.google.gson.Gson;
import com.google.gson.reflect.TypeToken;
import com.google.inject.Inject;
import com.google.inject.assistedinject.Assisted;
import com.google.inject.persist.Transactional;

public class HostImpl implements Host {

  private static final Logger LOG = LoggerFactory.getLogger(HostImpl.class);
  private static final String HARDWAREISA = "hardware_isa";
  private static final String HARDWAREMODEL = "hardware_model";
  private static final String INTERFACES = "interfaces";
  private static final String KERNEL = "kernel";
  private static final String KERNELMAJOREVERSON = "kernel_majorversion";
  private static final String KERNELRELEASE = "kernel_release";
  private static final String KERNELVERSION = "kernel_version";
  private static final String MACADDRESS = "mac_address";
  private static final String NETMASK = "netmask";
  private static final String OSFAMILY = "os_family";
  private static final String PHYSICALPROCESSORCOUNT = "physicalprocessors_count";
  private static final String PROCESSORCOUNT = "processors_count";
  private static final String SELINUXENABLED = "selinux_enabled";
  private static final String SWAPSIZE = "swap_size";
  private static final String SWAPFREE = "swap_free";
  private static final String TIMEZONE = "timezone";
  private static final String OS_RELEASE_VERSION = "os_release_version";

  @Inject
  private final Gson gson;

  private static final Type hostAttributesType =
      new TypeToken<Map<String, String>>() {}.getType();

  private static final Type maintMapType =
      new TypeToken<Map<Long, MaintenanceState>>() {}.getType();

  ReadWriteLock rwLock;
  private final Lock writeLock;

  @Inject
  private HostDAO hostDAO;

  @Inject
  private HostStateDAO hostStateDAO;

  @Inject
  private HostVersionDAO hostVersionDAO;

  @Inject
  private ClusterDAO clusterDAO;

  @Inject
  private Clusters clusters;

  @Inject
  private HostConfigMappingDAO hostConfigMappingDAO;

  @Inject
  private AmbariMetaInfo ambariMetaInfo;

  @Inject
  private AmbariEventPublisher ambariEventPublisher;

  @Inject
  private MaintenanceStateHelper maintenanceStateHelper;

  /**
   * The ID of the host which is to retrieve it from JPA.
   */
  private final long hostId;

  /**
   * The name of the host, stored inside of this business object to prevent JPA
   * lookups since it never changes.
   */
  private final String hostName;

  private long lastHeartbeatTime = 0L;
  private AgentEnv lastAgentEnv = null;
  private List<DiskInfo> disksInfo = new CopyOnWriteArrayList<>();
  private RecoveryReport recoveryReport = new RecoveryReport();
  private Integer currentPingPort = null;

  private final StateMachine<HostState, HostEventType, HostEvent> stateMachine;
  private final ConcurrentMap<Long, MaintenanceState> maintMap;

  // In-memory status, based on host components states
  private String status = HealthStatus.UNKNOWN.name();

  // In-memory prefix of log file paths that is retrieved when the agent registers with the server
  private String prefix;

  /**
   * Used to publish events relating to host CRUD operations.
   */
  @Inject
  private AmbariEventPublisher eventPublisher;

  @Inject
  private TopologyManager topologyManager;

  private static final StateMachineFactory
    <HostImpl, HostState, HostEventType, HostEvent>
      stateMachineFactory
        = new StateMachineFactory<HostImpl, HostState, HostEventType, HostEvent>
        (HostState.INIT)

   // define the state machine of a Host

   // Transition from INIT state
   // when the initial registration request is received
   .addTransition(HostState.INIT, HostState.WAITING_FOR_HOST_STATUS_UPDATES,
       HostEventType.HOST_REGISTRATION_REQUEST, new HostRegistrationReceived())
   // when a heartbeat is lost right after registration
   .addTransition(HostState.INIT, HostState.HEARTBEAT_LOST,
       HostEventType.HOST_HEARTBEAT_LOST, new HostHeartbeatLostTransition())

   // Transition from WAITING_FOR_STATUS_UPDATES state
   // when the host has responded to its status update requests
   // TODO this will create problems if the host is not healthy
   // TODO Based on discussion with Jitendra, ignoring this for now
   .addTransition(HostState.WAITING_FOR_HOST_STATUS_UPDATES, HostState.HEALTHY,
       HostEventType.HOST_STATUS_UPDATES_RECEIVED,
       new HostStatusUpdatesReceivedTransition())
   // when a normal heartbeat is received
   .addTransition(HostState.WAITING_FOR_HOST_STATUS_UPDATES,
       HostState.WAITING_FOR_HOST_STATUS_UPDATES,
       HostEventType.HOST_HEARTBEAT_HEALTHY)   // TODO: Heartbeat is ignored here
   // when a heartbeart denoting host as unhealthy is received
   .addTransition(HostState.WAITING_FOR_HOST_STATUS_UPDATES,
       HostState.WAITING_FOR_HOST_STATUS_UPDATES, // Still waiting for component status
       HostEventType.HOST_HEARTBEAT_UNHEALTHY,
       new HostBecameUnhealthyTransition()) // TODO: Not sure
  // when a heartbeat is lost and status update is not received
   .addTransition(HostState.WAITING_FOR_HOST_STATUS_UPDATES,
       HostState.HEARTBEAT_LOST,
       HostEventType.HOST_HEARTBEAT_LOST,
       new HostHeartbeatLostTransition())

   // Transitions from HEALTHY state
   // when a normal heartbeat is received
   .addTransition(HostState.HEALTHY, HostState.HEALTHY,
       HostEventType.HOST_HEARTBEAT_HEALTHY,
       new HostHeartbeatReceivedTransition())
   // when a heartbeat is not received within the configured timeout period
   .addTransition(HostState.HEALTHY, HostState.HEARTBEAT_LOST,
       HostEventType.HOST_HEARTBEAT_LOST,
       new HostHeartbeatLostTransition())
   // when a heartbeart denoting host as unhealthy is received
   .addTransition(HostState.HEALTHY, HostState.UNHEALTHY,
       HostEventType.HOST_HEARTBEAT_UNHEALTHY,
       new HostBecameUnhealthyTransition())
   // if a new registration request is received
   .addTransition(HostState.HEALTHY,
       HostState.WAITING_FOR_HOST_STATUS_UPDATES,
       HostEventType.HOST_REGISTRATION_REQUEST, new HostRegistrationReceived())

   // Transitions from UNHEALTHY state
   // when a normal heartbeat is received
   .addTransition(HostState.UNHEALTHY, HostState.HEALTHY,
       HostEventType.HOST_HEARTBEAT_HEALTHY,
       new HostBecameHealthyTransition())
   // when a heartbeart denoting host as unhealthy is received
   .addTransition(HostState.UNHEALTHY, HostState.UNHEALTHY,
       HostEventType.HOST_HEARTBEAT_UNHEALTHY,
       new HostHeartbeatReceivedTransition())
   // when a heartbeat is not received within the configured timeout period
   .addTransition(HostState.UNHEALTHY, HostState.HEARTBEAT_LOST,
       HostEventType.HOST_HEARTBEAT_LOST,
       new HostHeartbeatLostTransition())
   // if a new registration request is received
   .addTransition(HostState.UNHEALTHY,
       HostState.WAITING_FOR_HOST_STATUS_UPDATES,
       HostEventType.HOST_REGISTRATION_REQUEST, new HostRegistrationReceived())

   // Transitions from HEARTBEAT_LOST state
   // when a heartbeat is not received within the configured timeout period
   .addTransition(HostState.HEARTBEAT_LOST, HostState.HEARTBEAT_LOST,
       HostEventType.HOST_HEARTBEAT_LOST)
   // if a new registration request is received
   .addTransition(HostState.HEARTBEAT_LOST,
       HostState.WAITING_FOR_HOST_STATUS_UPDATES,
       HostEventType.HOST_REGISTRATION_REQUEST, new HostRegistrationReceived())

   .installTopology();

  @Inject
  public HostImpl(@Assisted HostEntity hostEntity, Gson gson, HostDAO hostDAO, HostStateDAO hostStateDAO) {
    this.gson = gson;
    this.hostDAO = hostDAO;
    this.hostStateDAO = hostStateDAO;

    stateMachine = stateMachineFactory.make(this);
    rwLock = new ReentrantReadWriteLock();
    writeLock = rwLock.writeLock();

    HostStateEntity hostStateEntity = hostEntity.getHostStateEntity();
    if (hostStateEntity == null) {
      hostStateEntity = new HostStateEntity();
      hostStateEntity.setHostEntity(hostEntity);
      hostEntity.setHostStateEntity(hostStateEntity);
      hostStateEntity.setHealthStatus(gson.toJson(new HostHealthStatus(HealthStatus.UNKNOWN, "")));
    } else {
      stateMachine.setCurrentState(hostStateEntity.getCurrentState());
    }

    // persist the host
    if (null == hostEntity.getHostId()) {
      persistEntities(hostEntity);

      for (ClusterEntity clusterEntity : hostEntity.getClusterEntities()) {
        try {
          clusters.getClusterById(clusterEntity.getClusterId()).refresh();
        } catch (AmbariException e) {
          LOG.error("Error while looking up the cluster", e);
          throw new RuntimeException("Cluster '" + clusterEntity.getClusterId() + "' was removed",
              e);
        }
      }
    }

    // set the host ID which will be used to retrieve it from JPA
    hostId = hostEntity.getHostId();
    hostName = hostEntity.getHostName();

    // populate the maintenance map
    maintMap = ensureMaintMap(hostEntity.getHostStateEntity());
  }

  @Override
  public int compareTo(Object o) {
    if ((o != null ) && (o instanceof Host)) {
      return getHostName().compareTo(((Host) o).getHostName());
    } else {
      return -1;
    }
  }

  static class HostRegistrationReceived
      implements SingleArcTransition<HostImpl, HostEvent> {

    @Override
    public void transition(HostImpl host, HostEvent event) {
      HostRegistrationRequestEvent e = (HostRegistrationRequestEvent) event;
      host.updateHost(e);

      String agentVersion = null;
      if (e.agentVersion != null) {
        agentVersion = e.agentVersion.getVersion();
      }
      LOG.info("Received host registration, host="
        + e.hostInfo
        + ", registrationTime=" + e.registrationTime
        + ", agentVersion=" + agentVersion);

      host.clusters.updateHostMappings(host);

      //todo: proper host joined notification
      boolean associatedWithCluster = false;
      try {
        associatedWithCluster = host.clusters.getClustersForHost(host.getPublicHostName()).size() > 0;
      } catch (HostNotFoundException e1) {
        associatedWithCluster = false;
      } catch (AmbariException e1) {
        // only HostNotFoundException is thrown
        LOG.error("Unable to determine the clusters for host", e1);
      }

      host.topologyManager.onHostRegistered(host, associatedWithCluster);
      try {
        host.restoreComponentsStatuses();
      } catch (AmbariException e1) {
        LOG.error("Unable to restore last valid host components status for host", e1);
      }
    }
  }

  static class HostStatusUpdatesReceivedTransition
      implements SingleArcTransition<HostImpl, HostEvent> {

    @Override
    public void transition(HostImpl host, HostEvent event) {
      HostStatusUpdatesReceivedEvent e = (HostStatusUpdatesReceivedEvent)event;
      // TODO Audit logs
      LOG.debug("Host transition to host status updates received state, host={}, heartbeatTime={}", e.getHostName(), e.getTimestamp());
      host.setHealthStatus(new HostHealthStatus(HealthStatus.HEALTHY,
        host.getHealthStatus().getHealthReport()));
    }
  }

  static class HostHeartbeatReceivedTransition
    implements SingleArcTransition<HostImpl, HostEvent> {

    @Override
    public void transition(HostImpl host, HostEvent event) {
      long heartbeatTime = 0;
      switch (event.getType()) {
        case HOST_HEARTBEAT_HEALTHY:
          HostHealthyHeartbeatEvent hhevent = (HostHealthyHeartbeatEvent) event;
          heartbeatTime = hhevent.getHeartbeatTime();
          if (null != hhevent.getAgentEnv()) {
            host.setLastAgentEnv(hhevent.getAgentEnv());
          }
          if (null != hhevent.getMounts() && !hhevent.getMounts().isEmpty()) {
            host.setDisksInfo(hhevent.getMounts());
          }
          break;
        case HOST_HEARTBEAT_UNHEALTHY:
          heartbeatTime =
            ((HostUnhealthyHeartbeatEvent)event).getHeartbeatTime();
          break;
        default:
          break;
      }
      if (0 == heartbeatTime) {
        LOG.error("heartbeatTime = 0 !!!");
        // TODO handle error
      }
      // host.setLastHeartbeatState(new Object());
      host.setLastHeartbeatTime(heartbeatTime);
    }
  }

  static class HostBecameHealthyTransition
      implements SingleArcTransition<HostImpl, HostEvent> {

    @Override
    public void transition(HostImpl host, HostEvent event) {
      HostHealthyHeartbeatEvent e = (HostHealthyHeartbeatEvent) event;
      host.setLastHeartbeatTime(e.getHeartbeatTime());
      // TODO Audit logs
      LOG.debug("Host transitioned to a healthy state, host={}, heartbeatTime={}", e.getHostName(), e.getHeartbeatTime());
      host.setHealthStatus(new HostHealthStatus(HealthStatus.HEALTHY, host.getHealthStatus().getHealthReport()));
    }
  }

  static class HostBecameUnhealthyTransition
      implements SingleArcTransition<HostImpl, HostEvent> {

    @Override
    public void transition(HostImpl host, HostEvent event) {
      HostUnhealthyHeartbeatEvent e = (HostUnhealthyHeartbeatEvent) event;
      host.setLastHeartbeatTime(e.getHeartbeatTime());
      // TODO Audit logs
      LOG.debug("Host transitioned to an unhealthy state, host={}, heartbeatTime={}, healthStatus={}",
        e.getHostName(), e.getHeartbeatTime(), e.getHealthStatus());
      host.setHealthStatus(e.getHealthStatus());
    }
  }

  static class HostHeartbeatLostTransition
      implements SingleArcTransition<HostImpl, HostEvent> {

    @Override
    public void transition(HostImpl host, HostEvent event) {
      HostHeartbeatLostEvent e = (HostHeartbeatLostEvent) event;
      // TODO Audit logs
      LOG.debug("Host transitioned to heartbeat lost state, host={}, lastHeartbeatTime={}", e.getHostName(), host.getLastHeartbeatTime());
      host.setHealthStatus(new HostHealthStatus(HealthStatus.UNKNOWN, host.getHealthStatus().getHealthReport()));

      host.topologyManager.onHostHeartBeatLost(host);
    }
  }

  /**
   * @param hostInfo  the host information
   */
  @Override
  @Transactional
  public void importHostInfo(HostInfo hostInfo) {
    if (hostInfo.getIPAddress() != null && !hostInfo.getIPAddress().isEmpty()) {
      setIPv4(hostInfo.getIPAddress());
      setIPv6(hostInfo.getIPAddress());
    }

    setCpuCount(hostInfo.getProcessorCount());
    setPhCpuCount(hostInfo.getPhysicalProcessorCount());
    setTotalMemBytes(hostInfo.getMemoryTotal());
    setAvailableMemBytes(hostInfo.getFreeMemory());

    if (hostInfo.getArchitecture() != null && !hostInfo.getArchitecture().isEmpty()) {
      setOsArch(hostInfo.getArchitecture());
    }

    if (hostInfo.getOS() != null && !hostInfo.getOS().isEmpty()) {
      String osType = hostInfo.getOS();
      if (hostInfo.getOSRelease() != null) {
        String[] release = hostInfo.getOSRelease().split("\\.");
        if (release.length > 0) {
          osType += release[0];
        }
      }
      setOsType(osType.toLowerCase());
    }

    if (hostInfo.getMounts() != null && !hostInfo.getMounts().isEmpty()) {
      setDisksInfo(hostInfo.getMounts());
    }

    // FIXME add all other information into host attributes
    setAgentVersion(new AgentVersion(hostInfo.getAgentUserId()));

    Map<String, String> attrs = new HashMap<>();
    if (hostInfo.getHardwareIsa() != null) {
      attrs.put(HARDWAREISA, hostInfo.getHardwareIsa());
    }
    if (hostInfo.getHardwareModel() != null) {
      attrs.put(HARDWAREMODEL, hostInfo.getHardwareModel());
    }
    if (hostInfo.getInterfaces() != null) {
      attrs.put(INTERFACES, hostInfo.getInterfaces());
    }
    if (hostInfo.getKernel() != null) {
      attrs.put(KERNEL, hostInfo.getKernel());
    }
    if (hostInfo.getKernelMajVersion() != null) {
      attrs.put(KERNELMAJOREVERSON, hostInfo.getKernelMajVersion());
    }
    if (hostInfo.getKernelRelease() != null) {
      attrs.put(KERNELRELEASE, hostInfo.getKernelRelease());
    }
    if (hostInfo.getKernelVersion() != null) {
      attrs.put(KERNELVERSION, hostInfo.getKernelVersion());
    }
    if (hostInfo.getMacAddress() != null) {
      attrs.put(MACADDRESS, hostInfo.getMacAddress());
    }
    if (hostInfo.getNetMask() != null) {
      attrs.put(NETMASK, hostInfo.getNetMask());
    }
    if (hostInfo.getOSFamily() != null) {
      attrs.put(OSFAMILY, hostInfo.getOSFamily());
    }
    if (hostInfo.getPhysicalProcessorCount() != 0) {
      attrs.put(PHYSICALPROCESSORCOUNT, Long.toString(hostInfo.getPhysicalProcessorCount()));
    }
    if (hostInfo.getProcessorCount() != 0) {
      attrs.put(PROCESSORCOUNT, Long.toString(hostInfo.getProcessorCount()));
    }
    if (Boolean.toString(hostInfo.getSeLinux()) != null) {
      attrs.put(SELINUXENABLED, Boolean.toString(hostInfo.getSeLinux()));
    }
    if (hostInfo.getSwapSize() != null) {
      attrs.put(SWAPSIZE, hostInfo.getSwapSize());
    }
    if (hostInfo.getSwapFree() != null) {
      attrs.put(SWAPFREE, hostInfo.getSwapFree());
    }
    if (hostInfo.getTimeZone() != null) {
      attrs.put(TIMEZONE, hostInfo.getTimeZone());
    }
    if (hostInfo.getOSRelease() != null) {
      attrs.put(OS_RELEASE_VERSION, hostInfo.getOSRelease());
    }

    setHostAttributes(attrs);
  }

  @Override
  public void setLastAgentEnv(AgentEnv env) {
    lastAgentEnv = env;
  }

  @Override
  public AgentEnv getLastAgentEnv() {
    return lastAgentEnv;
  }

  @Override
  public HostState getState() {
    return stateMachine.getCurrentState();
  }

  @Override
  public void setState(HostState state) {
    stateMachine.setCurrentState(state);
    HostStateEntity hostStateEntity = getHostStateEntity();
    ambariEventPublisher.publish(new HostStateUpdateEvent(getHostName(), state));

    if (hostStateEntity != null) {
      hostStateEntity.setCurrentState(state);
      hostStateEntity.setTimeInState(System.currentTimeMillis());
      hostStateDAO.merge(hostStateEntity);
    }
  }

  @Override
  public void setStateMachineState(HostState state) {
    stateMachine.setCurrentState(state);
    ambariEventPublisher.publish(new HostStateUpdateEvent(getHostName(), state));
  }

  @Override
  public void handleEvent(HostEvent event)
      throws InvalidStateTransitionException {
    if (LOG.isDebugEnabled()) {
      LOG.debug("Handling Host event, eventType={}, event={}", event.getType().name(), event);
    }
    HostState oldState = getState();
    try {
      writeLock.lock();
      try {
        stateMachine.doTransition(event.getType(), event);
      } catch (InvalidStateTransitionException e) {
        LOG.error("Can't handle Host event at current state"
            + ", host=" + getHostName()
            + ", currentState=" + oldState
            + ", eventType=" + event.getType()
            + ", event=" + event);
        throw e;
      }
    }
    finally {
      writeLock.unlock();
    }
    if (oldState != getState()) {
      ambariEventPublisher.publish(new HostStateUpdateEvent(getHostName(), getState()));
      if (LOG.isDebugEnabled()) {
        LOG.debug("Host transitioned to a new state, host={}, oldState={}, currentState={}, eventType={}, event={}",
          getHostName(), oldState, getState(), event.getType().name(), event);
      }
    }
  }

  @Override
  public String getHostName() {
    return hostName;
  }

  @Override
  public Long getHostId() {
    return hostId;
  }

  @Override
  public Integer getCurrentPingPort() {
    return currentPingPort;
  }

  @Override
  public void setCurrentPingPort(Integer currentPingPort) {
    this.currentPingPort = currentPingPort;
  }

  @Override
  public void setPublicHostName(String hostName) {
    HostEntity hostEntity = getHostEntity();
    hostEntity.setPublicHostName(hostName);
    hostDAO.merge(hostEntity);
  }

  @Override
  public String getPublicHostName() {
    return getHostEntity().getPublicHostName();
  }

  @Override
  public String getIPv4() {
    return getHostEntity().getIpv4();
  }

  @Override
  public void setIPv4(String ip) {
    HostEntity hostEntity = getHostEntity();
    hostEntity.setIpv4(ip);
    hostDAO.merge(hostEntity);
  }

  @Override
  public String getIPv6() {
    return getHostEntity().getIpv6();
  }

  @Override
  public void setIPv6(String ip) {
    HostEntity hostEntity = getHostEntity();
    hostEntity.setIpv6(ip);
    hostDAO.merge(hostEntity);
  }

  @Override
  public int getCpuCount() {
    return getHostEntity().getCpuCount();
  }

  @Override
  public void setCpuCount(int cpuCount) {
    HostEntity hostEntity = getHostEntity();
    hostEntity.setCpuCount(cpuCount);
    hostDAO.merge(hostEntity);
  }

  @Override
  public int getPhCpuCount() {
    return getHostEntity().getPhCpuCount();
  }

  @Override
  public void setPhCpuCount(int phCpuCount) {
    HostEntity hostEntity = getHostEntity();
    hostEntity.setPhCpuCount(phCpuCount);
    hostDAO.merge(hostEntity);
  }


  @Override
  public long getTotalMemBytes() {
    return getHostEntity().getTotalMem();
  }

  @Override
  public void setTotalMemBytes(long totalMemBytes) {
    HostEntity hostEntity = getHostEntity();
    hostEntity.setTotalMem(totalMemBytes);
    hostDAO.merge(hostEntity);
  }

  @Override
  public long getAvailableMemBytes() {
    HostStateEntity hostStateEntity = getHostStateEntity();
    return hostStateEntity != null ? hostStateEntity.getAvailableMem() : 0;
  }

  @Override
  public void setAvailableMemBytes(long availableMemBytes) {
    HostStateEntity hostStateEntity = getHostStateEntity();
    if (hostStateEntity != null) {
      hostStateEntity.setAvailableMem(availableMemBytes);
      hostStateDAO.merge(hostStateEntity);
    }
  }

  @Override
  public String getOsArch() {
    return getHostEntity().getOsArch();
  }

  @Override
  public void setOsArch(String osArch) {
    HostEntity hostEntity = getHostEntity();
    hostEntity.setOsArch(osArch);
    hostDAO.merge(hostEntity);
  }

  @Override
  public String getOsInfo() {
    return getHostEntity().getOsInfo();
  }

  @Override
  public void setOsInfo(String osInfo) {
    HostEntity hostEntity = getHostEntity();
    hostEntity.setOsInfo(osInfo);
    hostDAO.merge(hostEntity);
  }

  @Override
  public String getOsType() {
    return getHostEntity().getOsType();
  }

  @Override
  public void setOsType(String osType) {
    HostEntity hostEntity = getHostEntity();
    hostEntity.setOsType(osType);
    hostDAO.merge(hostEntity);
  }

  @Override
  public String getOsFamily() {
    Map<String, String> hostAttributes = getHostAttributes();
	  return getOSFamilyFromHostAttributes(hostAttributes);
  }

  @Override
  public String getOSFamilyFromHostAttributes(Map<String, String> hostAttributes) {
    try {
      String majorVersion = hostAttributes.get(OS_RELEASE_VERSION).split("\\.")[0];
      return hostAttributes.get(OSFAMILY) + majorVersion;
    } catch(Exception e) {
      LOG.error("Error while getting os family from host attributes:", e);
    }
    return null;
  }

  @Override
  public List<DiskInfo> getDisksInfo() {
    return disksInfo;
  }

  @Override
  public void setDisksInfo(List<DiskInfo> disksInfo) {
    this.disksInfo = disksInfo;
  }

  @Override
  public RecoveryReport getRecoveryReport() {
    return recoveryReport;
  }

  @Override
  public void setRecoveryReport(RecoveryReport recoveryReport) {
    this.recoveryReport = recoveryReport;
  }

  @Override
  public HostHealthStatus getHealthStatus() {
    HostStateEntity hostStateEntity = getHostStateEntity();
    if (hostStateEntity != null) {
      return gson.fromJson(hostStateEntity.getHealthStatus(), HostHealthStatus.class);
    }

    return null;
  }

  @Override
  public void setHealthStatus(HostHealthStatus healthStatus) {
    HostStateEntity hostStateEntity = getHostStateEntity();
    if (hostStateEntity != null) {
      hostStateEntity.setHealthStatus(gson.toJson(healthStatus));

      if (healthStatus.getHealthStatus().equals(HealthStatus.UNKNOWN)) {
        setStatus(HealthStatus.UNKNOWN.name());
      }

      hostStateDAO.merge(hostStateEntity);
    }
  }

  @Override
  public String getPrefix() {
    return prefix;
  }

  @Override
  public void setPrefix(String prefix) {
    if (StringUtils.isNotBlank(prefix) && !StringUtils.equals(this.prefix, prefix)) {
      this.prefix = prefix;
    }
  }

  @Override
  public Map<String, String> getHostAttributes() {
    return gson.fromJson(getHostEntity().getHostAttributes(), hostAttributesType);
  }

  @Override
  public void setHostAttributes(Map<String, String> hostAttributes) {
    HostEntity hostEntity = getHostEntity();
    Map<String, String> hostAttrs = gson.fromJson(hostEntity.getHostAttributes(), hostAttributesType);

    if (hostAttrs == null) {
      hostAttrs = new ConcurrentHashMap<>();
    }

    hostAttrs.putAll(hostAttributes);
    hostEntity.setHostAttributes(gson.toJson(hostAttrs,hostAttributesType));
    hostDAO.merge(hostEntity);
  }

  @Override
  public String getRackInfo() {
    return getHostEntity().getRackInfo();
  }

  @Override
  public void setRackInfo(String rackInfo) {
    HostEntity hostEntity = getHostEntity();
    hostEntity.setRackInfo(rackInfo);
    hostDAO.merge(hostEntity);
  }

  @Override
  public long getLastRegistrationTime() {
    return getHostEntity().getLastRegistrationTime();
  }

  @Override
  public void setLastRegistrationTime(long lastRegistrationTime) {
    HostEntity hostEntity = getHostEntity();
    hostEntity.setLastRegistrationTime(lastRegistrationTime);
    hostDAO.merge(hostEntity);
  }

  @Override
  public long getLastHeartbeatTime() {
    return lastHeartbeatTime;
  }

  @Override
  public void setLastHeartbeatTime(long lastHeartbeatTime) {
    this.lastHeartbeatTime = lastHeartbeatTime;
  }

  @Override
  public AgentVersion getAgentVersion() {
    HostStateEntity hostStateEntity = getHostStateEntity();
    if (hostStateEntity != null) {
      return gson.fromJson(hostStateEntity.getAgentVersion(), AgentVersion.class);
    }

    return null;
  }

  @Override
  public void setAgentVersion(AgentVersion agentVersion) {
    HostStateEntity hostStateEntity = getHostStateEntity();
    if (hostStateEntity != null) {
      hostStateEntity.setAgentVersion(gson.toJson(agentVersion));
      hostStateDAO.merge(hostStateEntity);
    }
  }

  @Override
  public long getTimeInState() {
    HostStateEntity hostStateEntity = getHostStateEntity();
    return hostStateEntity != null ? hostStateEntity.getTimeInState() :  null;
  }

  @Override
  public void setTimeInState(long timeInState) {
    HostStateEntity hostStateEntity = getHostStateEntity();
    if (hostStateEntity != null) {
      hostStateEntity.setTimeInState(timeInState);
      hostStateDAO.merge(hostStateEntity);
    }
  }


  @Override
  public String getStatus() {
    return status;
  }

  @Override
  public void setStatus(String status) {
    if (this.status != status) {
      ambariEventPublisher.publish(new HostStatusUpdateEvent(getHostName(), status));
    }
    this.status = status;
  }

  @Override
  public boolean equals(Object o) {
    if (this == o) {
      return true;
    }
    if (o == null || getClass() != o.getClass()) {
      return false;
    }

    Host that = (Host) o;

    return getHostName().equals(that.getHostName());
  }

  @Override
  public int hashCode() {
    return (null == getHostName() ? 0 : getHostName().hashCode());
  }

  @Override
  public HostResponse convertToResponse() {
    HostResponse r = new HostResponse(getHostName());

    r.setAgentVersion(getAgentVersion());
    r.setPhCpuCount(getPhCpuCount());
    r.setCpuCount(getCpuCount());
    r.setDisksInfo(getDisksInfo());
    r.setHealthStatus(getHealthStatus());
    r.setHostAttributes(getHostAttributes());
    r.setIpv4(getIPv4());
    r.setLastHeartbeatTime(getLastHeartbeatTime());
    r.setLastAgentEnv(lastAgentEnv);
    r.setLastRegistrationTime(getLastRegistrationTime());
    r.setOsArch(getOsArch());
    r.setOsType(getOsType());
    r.setOsFamily(getOsFamily());
    r.setRackInfo(getRackInfo());
    r.setTotalMemBytes(getTotalMemBytes());
    r.setPublicHostName(getPublicHostName());
    r.setHostState(getState());
    r.setStatus(getStatus());
    r.setRecoveryReport(getRecoveryReport());
    r.setRecoverySummary(getRecoveryReport().getSummary());
    return r;
  }

  @Transactional
  void persistEntities(HostEntity hostEntity) {
    hostDAO.create(hostEntity);
    if (!hostEntity.getClusterEntities().isEmpty()) {
      for (ClusterEntity clusterEntity : hostEntity.getClusterEntities()) {
        clusterEntity.getHostEntities().add(hostEntity);
        clusterDAO.merge(clusterEntity);
      }
    }
  }

  @Override
  @Transactional
  public boolean addDesiredConfig(long clusterId, boolean selected, String user, Config config) {
    if (null == user) {
      throw new NullPointerException("User must be specified.");
    }

    HostConfigMapping exist = getDesiredConfigEntity(clusterId, config.getType());
    if (null != exist && exist.getVersion().equals(config.getTag())) {
      if (!selected) {
        exist.setSelected(0);
        hostConfigMappingDAO.merge(exist);
      }
      return false;
    }

    writeLock.lock();

    HostEntity hostEntity = getHostEntity();

    try {
      // set all old mappings for this type to empty
      for (HostConfigMapping e : hostConfigMappingDAO.findByType(clusterId,
          hostEntity.getHostId(), config.getType())) {
        e.setSelected(0);
        hostConfigMappingDAO.merge(e);
      }

      HostConfigMapping hostConfigMapping = new HostConfigMappingImpl();
      hostConfigMapping.setClusterId(clusterId);
      hostConfigMapping.setCreateTimestamp(System.currentTimeMillis());
      hostConfigMapping.setHostId(hostEntity.getHostId());
      hostConfigMapping.setSelected(1);
      hostConfigMapping.setUser(user);
      hostConfigMapping.setType(config.getType());
      hostConfigMapping.setVersion(config.getTag());

      hostConfigMappingDAO.create(hostConfigMapping);
    }
    finally {
      writeLock.unlock();
    }

    hostDAO.merge(hostEntity);

    return true;
  }

  @Override
  public Map<String, DesiredConfig> getDesiredConfigs(long clusterId) {
    Map<String, DesiredConfig> map = new HashMap<>();

    for (HostConfigMapping e : hostConfigMappingDAO.findSelected(
        clusterId, getHostId())) {

      DesiredConfig dc = new DesiredConfig();
      dc.setTag(e.getVersion());
      dc.setServiceName(e.getServiceName());
      map.put(e.getType(), dc);

    }
    return map;
  }

  /**
   * {@inheritDoc}
   */
  @Override
  public Map<String, HostConfig> getDesiredHostConfigs(Cluster cluster,
      Map<String, DesiredConfig> clusterDesiredConfigs) throws AmbariException {
    Map<String, HostConfig> hostConfigMap = new HashMap<>();

    if( null == cluster ){
      clusterDesiredConfigs = new HashMap<>();
    }

    // per method contract, fetch if not supplied
    if (null == clusterDesiredConfigs) {
      clusterDesiredConfigs = cluster.getDesiredConfigs();
    }

    if (clusterDesiredConfigs != null) {
      for (Map.Entry<String, DesiredConfig> desiredConfigEntry
          : clusterDesiredConfigs.entrySet()) {
        HostConfig hostConfig = new HostConfig();
        hostConfig.setDefaultVersionTag(desiredConfigEntry.getValue().getTag());
        hostConfigMap.put(desiredConfigEntry.getKey(), hostConfig);
      }
    }

    Map<Long, ConfigGroup> configGroups = (cluster == null) ? new HashMap<>() : cluster.getConfigGroupsByHostname(getHostName());

    if (configGroups != null && !configGroups.isEmpty()) {
      for (ConfigGroup configGroup : configGroups.values()) {
        for (Map.Entry<String, Config> configEntry : configGroup
            .getConfigurations().entrySet()) {

          String configType = configEntry.getKey();
          // HostConfig config holds configType -> versionTag, per config group
          HostConfig hostConfig = hostConfigMap.get(configType);
          if (hostConfig == null) {
            hostConfig = new HostConfig();
            hostConfigMap.put(configType, hostConfig);
            if (cluster != null) {
              Config conf = cluster.getDesiredConfigByType(configType);
              if(conf == null) {
                LOG.error("Config inconsistency exists:"+
                    " unknown configType="+configType);
              } else {
                hostConfig.setDefaultVersionTag(conf.getTag());
              }
            }
          }
          Config config = configEntry.getValue();
          hostConfig.getConfigGroupOverrides().put(configGroup.getId(),
              config.getTag());
        }
      }
    }
    return hostConfigMap;
  }

  private HostConfigMapping getDesiredConfigEntity(long clusterId, String type) {
    return hostConfigMappingDAO.findSelectedByType(clusterId, getHostId(), type);
  }

  private ConcurrentMap<Long, MaintenanceState> ensureMaintMap(HostStateEntity hostStateEntity) {
    if (null == hostStateEntity || null == hostStateEntity.getMaintenanceState()) {
      return new ConcurrentHashMap<>();
    }

    String entity = hostStateEntity.getMaintenanceState();
    final ConcurrentMap<Long, MaintenanceState> map;

    try {
      Map<Long, MaintenanceState> gsonMap = gson.fromJson(entity, maintMapType);
      map = new ConcurrentHashMap<>(gsonMap);
    } catch (Exception e) {
      return new ConcurrentHashMap<>();
    }

    return map;
  }

  @Override
  public void setMaintenanceState(long clusterId, MaintenanceState state) {
    maintMap.put(clusterId, state);
    String json = gson.toJson(maintMap, maintMapType);

    HostStateEntity hostStateEntity = getHostStateEntity();
    if (hostStateEntity != null) {
      hostStateEntity.setMaintenanceState(json);
      hostStateDAO.merge(hostStateEntity);

      // broadcast the maintenance mode change
      MaintenanceModeEvent event = new MaintenanceModeEvent(state, clusterId, this);
      eventPublisher.publish(event);
    }
  }

  @Override
  public MaintenanceState getMaintenanceState(long clusterId) {
    if (!maintMap.containsKey(clusterId)) {
      maintMap.put(clusterId, MaintenanceState.OFF);
    }

    return maintMap.get(clusterId);
  }

  /**
   * Get all of the HostVersionEntity objects for the host.
   *
   * @return all of the HostVersionEntity objects for the host
   */
  @Override
  public List<HostVersionEntity> getAllHostVersions() {
    return hostVersionDAO.findByHost(getHostName());
  }

  // Get the cached host entity or load it fresh through the DAO.
  @Override
  public HostEntity getHostEntity() {
    return hostDAO.findById(hostId);
  }

  // Get the cached host state entity or load it fresh through the DAO.
  public HostStateEntity getHostStateEntity() {
    return hostStateDAO.findByHostId(hostId);
  }

  /**
   * {@inheritDoc}
   */
  @Override
  public boolean hasComponentsAdvertisingVersions(StackId stackId) throws AmbariException {
    HostEntity hostEntity = getHostEntity();

    for (HostComponentStateEntity componentState : hostEntity.getHostComponentStateEntities()) {
      ComponentInfo component = ambariMetaInfo.getComponent(stackId.getStackName(),
          stackId.getStackVersion(), componentState.getServiceName(),
          componentState.getComponentName());

      if (component.isVersionAdvertised()) {
        return true;
      }
    }

    return false;
  }

<<<<<<< HEAD
  public void restoreComponentsStatuses() throws AmbariException {
    Long clusterId = null;
    for (Cluster cluster : clusters.getClustersForHost(getHostName())) {
      clusterId = cluster.getClusterId();
      for (ServiceComponentHost sch : cluster.getServiceComponentHosts(getHostName())) {
        Service s = cluster.getService(sch.getServiceName());
        ServiceComponent sc = s.getServiceComponent(sch.getServiceComponentName());
        if (!sc.isClientComponent() &&
            sch.getState().equals(State.UNKNOWN)) {
          State lastValidState = sch.getLastValidState();
          LOG.warn("Restore component state to last valid state for component " + sc.getName() + " on " +
              getHostName() + " to " + lastValidState);
          sch.setState(lastValidState);
        }
      }
    }
    //TODO
    if (clusterId != null) {
      calculateHostStatus(clusterId);
    }
  }

  @Override
  public void calculateHostStatus(Long clusterId) throws AmbariException {
    //Use actual component status to compute the host status
    int masterCount = 0;
    int mastersRunning = 0;
    int slaveCount = 0;
    int slavesRunning = 0;

    StackId stackId;
    Cluster cluster = clusters.getCluster(clusterId);
    stackId = cluster.getDesiredStackVersion();


    List<ServiceComponentHost> scHosts = cluster.getServiceComponentHosts(hostName);
    for (ServiceComponentHost scHost : scHosts) {
      ComponentInfo componentInfo =
          ambariMetaInfo.getComponent(stackId.getStackName(),
              stackId.getStackVersion(), scHost.getServiceName(),
              scHost.getServiceComponentName());

      String status = scHost.getState().name();

      String category = componentInfo.getCategory();

      if (MaintenanceState.OFF == maintenanceStateHelper.getEffectiveState(scHost, this)) {
        if (category.equals("MASTER")) {
          ++masterCount;
          if (status.equals("STARTED")) {
            ++mastersRunning;
          }
        } else if (category.equals("SLAVE")) {
          ++slaveCount;
          if (status.equals("STARTED")) {
            ++slavesRunning;
          }
        }
      }
    }

    HostHealthStatus.HealthStatus healthStatus;
    if (masterCount == mastersRunning && slaveCount == slavesRunning) {
      healthStatus = HostHealthStatus.HealthStatus.HEALTHY;
    } else if (masterCount > 0 && mastersRunning < masterCount) {
      healthStatus = HostHealthStatus.HealthStatus.UNHEALTHY;
    } else {
      healthStatus = HostHealthStatus.HealthStatus.ALERT;
    }

    setStatus(healthStatus.name());
  }

  @Transactional
  public void updateHost(HostRegistrationRequestEvent e) {
    importHostInfo(e.hostInfo);
    setLastRegistrationTime(e.registrationTime);
    //Initialize heartbeat time and timeInState with registration time.
    setLastHeartbeatTime(e.registrationTime);
    setLastAgentEnv(e.agentEnv);
    setTimeInState(e.registrationTime);
    setAgentVersion(e.agentVersion);
    setPublicHostName(e.publicHostName);
    setTimeInState(System.currentTimeMillis());
    setState(HostState.INIT);
=======
  /**
   * {@inheritDoc}
   */
  @Override
  public boolean isRepositoryVersionCorrect(RepositoryVersionEntity repositoryVersion)
      throws AmbariException {
    HostEntity hostEntity = getHostEntity();
    Collection<HostComponentStateEntity> hostComponentStates = hostEntity.getHostComponentStateEntities();

    // for every host component, if it matches the desired repo and has reported
    // the correct version then we're good
    for (HostComponentStateEntity hostComponentState : hostComponentStates) {
      ServiceComponentDesiredStateEntity desiredComponmentState = hostComponentState.getServiceComponentDesiredStateEntity();
      RepositoryVersionEntity desiredRepositoryVersion = desiredComponmentState.getDesiredRepositoryVersion();

      ComponentInfo componentInfo = ambariMetaInfo.getComponent(
          desiredRepositoryVersion.getStackName(), desiredRepositoryVersion.getStackVersion(),
          hostComponentState.getServiceName(), hostComponentState.getComponentName());

      // skip components which don't advertise a version
      if (!componentInfo.isVersionAdvertised()) {
        continue;
      }

      // we only care about checking the specified repo version for this host
      if (!repositoryVersion.equals(desiredRepositoryVersion)) {
        continue;
      }

      String versionAdvertised = hostComponentState.getVersion();
      if (hostComponentState.getUpgradeState() == UpgradeState.IN_PROGRESS
          || !StringUtils.equals(versionAdvertised, repositoryVersion.getVersion())) {
        return false;
      }
    }

    return true;
>>>>>>> b4eddc97
  }
}

<|MERGE_RESOLUTION|>--- conflicted
+++ resolved
@@ -74,11 +74,8 @@
 import org.apache.ambari.server.state.ServiceComponent;
 import org.apache.ambari.server.state.ServiceComponentHost;
 import org.apache.ambari.server.state.StackId;
-<<<<<<< HEAD
 import org.apache.ambari.server.state.State;
-=======
 import org.apache.ambari.server.state.UpgradeState;
->>>>>>> b4eddc97
 import org.apache.ambari.server.state.configgroup.ConfigGroup;
 import org.apache.ambari.server.state.fsm.InvalidStateTransitionException;
 import org.apache.ambari.server.state.fsm.SingleArcTransition;
@@ -1198,7 +1195,6 @@
     return false;
   }
 
-<<<<<<< HEAD
   public void restoreComponentsStatuses() throws AmbariException {
     Long clusterId = null;
     for (Cluster cluster : clusters.getClustersForHost(getHostName())) {
@@ -1284,7 +1280,8 @@
     setPublicHostName(e.publicHostName);
     setTimeInState(System.currentTimeMillis());
     setState(HostState.INIT);
-=======
+  }
+
   /**
    * {@inheritDoc}
    */
@@ -1322,7 +1319,6 @@
     }
 
     return true;
->>>>>>> b4eddc97
   }
 }
 
