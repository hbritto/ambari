/*
 * Licensed to the Apache Software Foundation (ASF) under one
 * or more contributor license agreements.  See the NOTICE file
 * distributed with this work for additional information
 * regarding copyright ownership.  The ASF licenses this file
 * to you under the Apache License, Version 2.0 (the
 * "License"); you may not use this file except in compliance
 * with the License.  You may obtain a copy of the License at
 *
 *     http://www.apache.org/licenses/LICENSE-2.0
 *
 * Unless required by applicable law or agreed to in writing, software
 * distributed under the License is distributed on an "AS IS" BASIS,
 * WITHOUT WARRANTIES OR CONDITIONS OF ANY KIND, either express or implied.
 * See the License for the specific language governing permissions and
 * limitations under the License.
 */

package org.apache.ambari.server.state;

import java.util.Map;
import java.util.Set;

import org.apache.ambari.server.AmbariException;
import org.apache.ambari.server.controller.ServiceComponentResponse;
<<<<<<< HEAD
import org.apache.ambari.server.controller.internal.DeleteHostComponentStatusMetaData;
=======
import org.apache.ambari.server.orm.entities.RepositoryVersionEntity;
>>>>>>> 9d802b7c

public interface ServiceComponent {

  String getName();

  /**
   * Get a true or false value specifying
   * if auto start was enabled for this component.
   * @return true or false
   */
  boolean isRecoveryEnabled();

  /**
   * Set a true or false value specifying if this
   * component is to be enabled for auto start or not.
   * @param recoveryEnabled - true or false
   */
  void setRecoveryEnabled(boolean recoveryEnabled);

  String getServiceName();

  String getDisplayName();

  long getClusterId();

  String getClusterName();

  State getDesiredState();

  void setDesiredState(State state);

  /**
   * Gets the desired repository for this service component.
   *
   * @return
   */
  RepositoryVersionEntity getDesiredRepositoryVersion();

  StackId getDesiredStackId();

  String getDesiredVersion();

  void setDesiredRepositoryVersion(RepositoryVersionEntity repositoryVersionEntity);

  /**
   * Refresh Component info due to current stack
   * @throws AmbariException
   */
  void updateComponentInfo() throws AmbariException;

  Map<String, ServiceComponentHost> getServiceComponentHosts();

  Set<String> getServiceComponentsHosts();

  ServiceComponentHost getServiceComponentHost(String hostname)
      throws AmbariException;

  void addServiceComponentHosts(Map<String, ServiceComponentHost>
      hostComponents) throws AmbariException ;

  void addServiceComponentHost(ServiceComponentHost hostComponent)
      throws AmbariException ;

  ServiceComponentResponse convertToResponse();

  void debugDump(StringBuilder sb);

  boolean isClientComponent();

  boolean isMasterComponent();

  boolean isVersionAdvertised();

  boolean canBeRemoved();

  void deleteAllServiceComponentHosts(DeleteHostComponentStatusMetaData deleteMetaData) throws AmbariException;

  void deleteServiceComponentHosts(String hostname, DeleteHostComponentStatusMetaData deleteMetaData)
      throws AmbariException;

  ServiceComponentHost addServiceComponentHost(
      String hostName) throws AmbariException;

<<<<<<< HEAD
  void delete(DeleteHostComponentStatusMetaData deleteMetaData);
=======
  void delete() throws AmbariException;

  /**
   * This method computes the state of the repository that's associated with the desired
   * version.  It is used, for example, when a host component reports its version and the
   * state can be in flux.
   *
   * @param reportedVersion
   * @throws AmbariException
   */
  void updateRepositoryState(String reportedVersion) throws AmbariException;

  /**
   * @return the repository state for the desired version
   */
  RepositoryVersionState getRepositoryState();
>>>>>>> 9d802b7c
}<|MERGE_RESOLUTION|>--- conflicted
+++ resolved
@@ -23,11 +23,8 @@
 
 import org.apache.ambari.server.AmbariException;
 import org.apache.ambari.server.controller.ServiceComponentResponse;
-<<<<<<< HEAD
 import org.apache.ambari.server.controller.internal.DeleteHostComponentStatusMetaData;
-=======
 import org.apache.ambari.server.orm.entities.RepositoryVersionEntity;
->>>>>>> 9d802b7c
 
 public interface ServiceComponent {
 
@@ -111,10 +108,7 @@
   ServiceComponentHost addServiceComponentHost(
       String hostName) throws AmbariException;
 
-<<<<<<< HEAD
   void delete(DeleteHostComponentStatusMetaData deleteMetaData);
-=======
-  void delete() throws AmbariException;
 
   /**
    * This method computes the state of the repository that's associated with the desired
@@ -130,5 +124,4 @@
    * @return the repository state for the desired version
    */
   RepositoryVersionState getRepositoryState();
->>>>>>> 9d802b7c
 }