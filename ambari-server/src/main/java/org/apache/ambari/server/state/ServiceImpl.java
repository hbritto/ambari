/*
 * Licensed to the Apache Software Foundation (ASF) under one
 * or more contributor license agreements.  See the NOTICE file
 * distributed with this work for additional information
 * regarding copyright ownership.  The ASF licenses this file
 * to you under the Apache License, Version 2.0 (the
 * "License"); you may not use this file except in compliance
 * with the License.  You may obtain a copy of the License at
 *
 *     http://www.apache.org/licenses/LICENSE-2.0
 *
 * Unless required by applicable law or agreed to in writing, software
 * distributed under the License is distributed on an "AS IS" BASIS,
 * WITHOUT WARRANTIES OR CONDITIONS OF ANY KIND, either express or implied.
 * See the License for the specific language governing permissions and
 * limitations under the License.
 */

package org.apache.ambari.server.state;

import java.util.ArrayList;
import java.util.Collection;
import java.util.HashMap;
import java.util.HashSet;
import java.util.List;
import java.util.Map;
import java.util.Set;
import java.util.concurrent.ConcurrentHashMap;
import java.util.concurrent.ConcurrentMap;
import java.util.concurrent.atomic.AtomicReference;
import java.util.concurrent.locks.Lock;
import java.util.concurrent.locks.ReentrantLock;

import org.apache.ambari.annotations.Experimental;
import org.apache.ambari.annotations.ExperimentalFeature;
import org.apache.ambari.server.AmbariException;
import org.apache.ambari.server.ObjectNotFoundException;
import org.apache.ambari.server.ServiceComponentNotFoundException;
import org.apache.ambari.server.api.services.AmbariMetaInfo;
import org.apache.ambari.server.api.services.ServiceKey;
import org.apache.ambari.server.controller.ServiceDependencyResponse;
import org.apache.ambari.server.controller.ServiceResponse;
import org.apache.ambari.server.controller.internal.DeleteHostComponentStatusMetaData;
import org.apache.ambari.server.events.MaintenanceModeEvent;
import org.apache.ambari.server.events.ServiceInstalledEvent;
import org.apache.ambari.server.events.ServiceRemovedEvent;
import org.apache.ambari.server.events.publishers.AmbariEventPublisher;
import org.apache.ambari.server.orm.dao.ClusterDAO;
import org.apache.ambari.server.orm.dao.ClusterServiceDAO;
import org.apache.ambari.server.orm.dao.ServiceConfigDAO;
import org.apache.ambari.server.orm.dao.ServiceDesiredStateDAO;
import org.apache.ambari.server.orm.dao.ServiceGroupDAO;
import org.apache.ambari.server.orm.entities.ClusterConfigEntity;
import org.apache.ambari.server.orm.entities.ClusterEntity;
import org.apache.ambari.server.orm.entities.ClusterServiceEntity;
import org.apache.ambari.server.orm.entities.ClusterServiceEntityPK;
import org.apache.ambari.server.orm.entities.RepositoryVersionEntity;
import org.apache.ambari.server.orm.entities.ServiceComponentDesiredStateEntity;
import org.apache.ambari.server.orm.entities.ServiceConfigEntity;
import org.apache.ambari.server.orm.entities.ServiceDependencyEntity;
import org.apache.ambari.server.orm.entities.ServiceDesiredStateEntity;
import org.apache.ambari.server.orm.entities.ServiceDesiredStateEntityPK;
import org.apache.ambari.server.orm.entities.ServiceGroupEntity;
import org.apache.ambari.server.orm.entities.StackEntity;
import org.apache.ambari.server.serveraction.kerberos.Component;
import org.slf4j.Logger;
import org.slf4j.LoggerFactory;

import com.google.inject.Inject;
import com.google.inject.ProvisionException;
import com.google.inject.assistedinject.Assisted;
import com.google.inject.assistedinject.AssistedInject;
import com.google.inject.persist.Transactional;


public class ServiceImpl implements Service {
  private final Lock lock = new ReentrantLock();
  private ServiceDesiredStateEntityPK serviceDesiredStateEntityPK;
  private ClusterServiceEntityPK serviceEntityPK;

  private static final Logger LOG = LoggerFactory.getLogger(ServiceImpl.class);

  private final Cluster cluster;
  private final ServiceGroup serviceGroup;
  private final ConcurrentMap<String, ServiceComponent> componentsByName = new ConcurrentHashMap<>();
  private final ConcurrentMap<Long, ServiceComponent> componentsById = new ConcurrentHashMap<>();
  private List<ServiceKey> serviceDependencies = new ArrayList<>();
  private boolean isClientOnlyService;
  private boolean isCredentialStoreSupported;
  private boolean isCredentialStoreRequired;
  private AmbariMetaInfo ambariMetaInfo;
  private AtomicReference<MaintenanceState> maintenanceState = new AtomicReference<>();

  @Inject
  private Clusters clusters;

  @Inject
  private ServiceConfigDAO serviceConfigDAO;

  private final ClusterServiceDAO clusterServiceDAO;
  private final ServiceDesiredStateDAO serviceDesiredStateDAO;
  private final ClusterDAO clusterDAO;
  private final ServiceGroupDAO serviceGroupDAO;
  private final ServiceComponentFactory serviceComponentFactory;

  /**
   * Used to publish events relating to service CRUD operations.
   */
  private final AmbariEventPublisher eventPublisher;

  /**
   * The id of the service.
   */
  private Long serviceId;

  /**
   * The name of the service.
   */
  private final String serviceName;
  private final String displayName;

  /**
   * The stack service name.
   */
  private final String serviceType;

  @AssistedInject
  ServiceImpl(@Assisted Cluster cluster, @Assisted ServiceGroup serviceGroup,
              @Assisted List<ServiceKey> serviceDependencies,
              @Assisted("serviceName") String serviceName, @Assisted("serviceType") String serviceType,
              @Assisted RepositoryVersionEntity desiredRepositoryVersion,
              ClusterDAO clusterDAO, ServiceGroupDAO serviceGroupDAO,
              ClusterServiceDAO clusterServiceDAO, ServiceDesiredStateDAO serviceDesiredStateDAO,
              ServiceComponentFactory serviceComponentFactory, AmbariMetaInfo ambariMetaInfo,
              AmbariEventPublisher eventPublisher) throws AmbariException {
    this.cluster = cluster;
    this.serviceGroup = serviceGroup;
    this.clusterDAO = clusterDAO;
    this.serviceGroupDAO = serviceGroupDAO;
    this.clusterServiceDAO = clusterServiceDAO;
    this.serviceDesiredStateDAO = serviceDesiredStateDAO;
    this.serviceComponentFactory = serviceComponentFactory;
    this.eventPublisher = eventPublisher;
    this.serviceName = serviceName;
    this.serviceType = serviceType;
    this.ambariMetaInfo = ambariMetaInfo;


    ClusterServiceEntity serviceEntity = new ClusterServiceEntity();
    serviceEntity.setClusterId(cluster.getClusterId());
    serviceEntity.setServiceGroupId(serviceGroup.getServiceGroupId());
    serviceEntity.setServiceName(serviceName);
    serviceEntity.setServiceType(serviceType);

    if (serviceDependencies != null) {
      for (ServiceKey serviceKey : serviceDependencies) {

        Cluster dependencyCluster = null;

        for (Cluster cl : clusters.getClusters().values()) {
          if (cl.getServicesById().containsKey(serviceKey.getServiceId())) {
            dependencyCluster = cl;

            break;
          }
        }


        ClusterServiceEntity dependencyServiceEntity = clusterServiceDAO.findById(serviceKey.getClusterId(), serviceKey.getServiceGroupId(), serviceKey.getServiceId());
        ServiceDependencyEntity serviceDependencyEntity = new ServiceDependencyEntity();
        serviceDependencyEntity.setService(serviceEntity);
        serviceDependencyEntity.setServiceDependency(dependencyServiceEntity);

        clusterServiceDAO.createServiceDependency(serviceDependencyEntity);

        serviceEntity.getServiceDependencies().add(serviceDependencyEntity);

      }
    }

    ServiceDesiredStateEntity serviceDesiredStateEntity = new ServiceDesiredStateEntity();
    serviceDesiredStateEntity.setClusterId(cluster.getClusterId());
    serviceDesiredStateEntity.setServiceGroupId(serviceGroup.getServiceGroupId());
    serviceDesiredStateEntity.setDesiredRepositoryVersion(desiredRepositoryVersion);
    serviceDesiredStateEntityPK = getServiceDesiredStateEntityPK(serviceDesiredStateEntity);
    serviceEntityPK = getServiceEntityPK(serviceEntity);

    serviceDesiredStateEntity.setClusterServiceEntity(serviceEntity);
    serviceEntity.setServiceDesiredStateEntity(serviceDesiredStateEntity);

    StackId stackId = desiredRepositoryVersion.getStackId();

    ServiceInfo sInfo = ambariMetaInfo.getService(stackId.getStackName(),
        stackId.getStackVersion(), serviceType);

    displayName = sInfo.getDisplayName();
    isClientOnlyService = sInfo.isClientOnlyService();
    isCredentialStoreSupported = sInfo.isCredentialStoreSupported();
    isCredentialStoreRequired = sInfo.isCredentialStoreRequired();

    persist(serviceEntity);
  }

  @AssistedInject
  ServiceImpl(@Assisted Cluster cluster, @Assisted ServiceGroup serviceGroup,
              @Assisted ClusterServiceEntity serviceEntity,
              ClusterDAO clusterDAO, ServiceGroupDAO serviceGroupDAO,
              ClusterServiceDAO clusterServiceDAO, ServiceDesiredStateDAO serviceDesiredStateDAO,
              ServiceComponentFactory serviceComponentFactory, AmbariMetaInfo ambariMetaInfo,
              AmbariEventPublisher eventPublisher) throws AmbariException {
    this.cluster = cluster;
    this.serviceGroup = serviceGroup;
    this.clusterDAO = clusterDAO;
    this.serviceGroupDAO = serviceGroupDAO;
    this.clusterServiceDAO = clusterServiceDAO;
    this.serviceDesiredStateDAO = serviceDesiredStateDAO;
    this.serviceComponentFactory = serviceComponentFactory;
    this.eventPublisher = eventPublisher;
    serviceId = serviceEntity.getServiceId();
    serviceName = serviceEntity.getServiceName();
    serviceType = serviceEntity.getServiceType();
    this.ambariMetaInfo = ambariMetaInfo;
    serviceDependencies = getServiceDependencies(serviceEntity.getServiceDependencies());

    ServiceDesiredStateEntity serviceDesiredStateEntity = serviceEntity.getServiceDesiredStateEntity();
    serviceDesiredStateEntityPK = getServiceDesiredStateEntityPK(serviceDesiredStateEntity);
    serviceEntityPK = getServiceEntityPK(serviceEntity);

    if (!serviceEntity.getServiceComponentDesiredStateEntities().isEmpty()) {
      for (ServiceComponentDesiredStateEntity serviceComponentDesiredStateEntity
          : serviceEntity.getServiceComponentDesiredStateEntities()) {
        try {
            ServiceComponent svcComponent = serviceComponentFactory.createExisting(this,
                    serviceComponentDesiredStateEntity);
            componentsByName.put(serviceComponentDesiredStateEntity.getComponentName(), svcComponent);
            componentsById.put(serviceComponentDesiredStateEntity.getId(), svcComponent);

        } catch(ProvisionException ex) {
            StackId stackId = new StackId(serviceComponentDesiredStateEntity.getDesiredStack());
            LOG.error(String.format("Can not get component info: stackName=%s, stackVersion=%s, serviceName=%s, componentName=%s",
              stackId.getStackName(), stackId.getStackVersion(),
              serviceEntity.getServiceName(), serviceComponentDesiredStateEntity.getComponentName()));
            ex.printStackTrace();
          }
      }
    }

    StackId stackId = getDesiredStackId();
    ServiceInfo sInfo = ambariMetaInfo.getService(stackId.getStackName(),
        stackId.getStackVersion(), getServiceType());
    isClientOnlyService = sInfo.isClientOnlyService();
    isCredentialStoreSupported = sInfo.isCredentialStoreSupported();
    isCredentialStoreRequired = sInfo.isCredentialStoreRequired();
    displayName = sInfo.getDisplayName();
  }




  /***
   * Refresh Service info due to current stack
   * @throws AmbariException
   */
  @Override
  public void updateServiceInfo() throws AmbariException {
    try {
      ServiceInfo serviceInfo = ambariMetaInfo.getService(this);

      isClientOnlyService = serviceInfo.isClientOnlyService();
      isCredentialStoreSupported = serviceInfo.isCredentialStoreSupported();
      isCredentialStoreRequired = serviceInfo.isCredentialStoreRequired();

    } catch (ObjectNotFoundException e) {
      throw new RuntimeException("Trying to create a ServiceInfo"
              + " not recognized in stack info"
              + ", clusterName=" + cluster.getClusterName()
              + ", serviceName=" + getName()
              + ", stackInfo=" + getDesiredStackId().getStackName());
    }
  }

  @Override
  public String getName() { return serviceName; }

  @Override
  public String getDisplayName() { return displayName; }

  @Override
  public String getServiceType() {
    return serviceType;
  }

  @Override
  public Long getClusterId() {
    return cluster.getClusterId();
  }

  @Override
  public Long getServiceGroupId() {
    return serviceGroup.getServiceGroupId();
  }

  @Override
  public String getServiceGroupName() {
    return serviceGroup.getServiceGroupName();
  }

  @Override
  public Long getServiceId() { return serviceId; }

  @Override
  public Map<String, ServiceComponent> getServiceComponents() {
    return new HashMap<>(componentsByName);
  }

  @Override
  public Set<String> getServiceHosts() {
    Set<String> hostNames = new HashSet<>();
    for (ServiceComponent serviceComponent  : getServiceComponents().values()) {
      hostNames.addAll(serviceComponent.getServiceComponentsHosts());
    }
    return hostNames;
  }

  @Override
  public void addServiceComponents(
      Map<String, ServiceComponent> componentsByName) throws AmbariException {
    for (ServiceComponent sc : componentsByName.values()) {
      addServiceComponent(sc);
    }
  }

  @Override
  public List<ServiceKey> getServiceDependencies() {
    return serviceDependencies;
  }

  public void setServiceDependencies(List<ServiceKey> serviceDependencies) {
    this.serviceDependencies = serviceDependencies;
  }

  @Override
  public void addServiceComponent(ServiceComponent component) throws AmbariException {
    if (componentsByName.containsKey(component.getName())) {
      throw new AmbariException("Cannot add duplicate ServiceComponent"
          + ", clusterName=" + cluster.getClusterName()
          + ", clusterId=" + cluster.getClusterId()
          + ", serviceType=" + getServiceType()
          + ", serviceName=" + getName()
          + ", serviceComponentName=" + component.getName());
    }

    componentsByName.put(component.getName(), component);
  }

  @Override
  public ServiceComponent addServiceComponent(String serviceComponentName, String serviceComponentType)
      throws AmbariException {
    ServiceComponent component = serviceComponentFactory.createNew(this, serviceComponentName, serviceComponentType);
    addServiceComponent(component);
    return component;
  }

  @Override
  public ServiceComponent getServiceComponent(String componentName)
      throws AmbariException {
    ServiceComponent serviceComponent = componentsByName.get(componentName);
    if (null == serviceComponent) {
      throw new ServiceComponentNotFoundException(cluster.getClusterName(),
          getName(), getServiceType(), serviceGroup.getServiceGroupName(), componentName);
    }

    return serviceComponent;
  }

  @Override
  public Set<ServiceDependencyResponse> getServiceDependencyResponses() {
    Set<ServiceDependencyResponse> responses = new HashSet<>();
    if (getServiceDependencies() != null) {
      for (ServiceKey sk : getServiceDependencies()) {
        responses.add(new ServiceDependencyResponse(cluster.getClusterId(), cluster.getClusterName(),
                 sk.getClusterId(), sk.getClusterName(), sk.getServiceGroupId(), sk.getServiceGroupName(),
                 sk.getServiceId(), sk.getServiceName(), getServiceGroupId(), getServiceGroupName(),
                 getServiceId(), getName(), sk.getDependencyId()));
      }
    }
    return responses;
  }

  public List<ServiceKey> getServiceDependencies(List<ServiceDependencyEntity> serviceDependencyEntities) throws AmbariException {
    List<ServiceKey> serviceDependenciesList = new ArrayList<>();

    if (serviceDependencyEntities != null) {
      for (ServiceDependencyEntity sde : serviceDependencyEntities) {
        ServiceKey serviceKey = new ServiceKey();
        ClusterServiceEntity dependencyService = sde.getServiceDependency();
        String clusterName = "";
        Long clusterId = null;
        if (dependencyService.getClusterId() == cluster.getClusterId()) {
          clusterName = cluster.getClusterName();
          clusterId = cluster.getClusterId();
        } else {
          ClusterEntity clusterEntity = clusterDAO.findById(dependencyService.getClusterId());
          if (clusterEntity != null) {
            clusterName = clusterEntity.getClusterName();
            clusterId = clusterEntity.getClusterId();
          } else {
            LOG.error("Unable to get cluster id for service " + dependencyService.getServiceName());
          }
        }


        Cluster dependencyCluster = cluster;
        ServiceGroup dependencyServiceGroup = dependencyCluster.getServiceGroup(dependencyService.getServiceGroupId());


        serviceKey.setServiceGroupName(dependencyServiceGroup.getServiceGroupName());
        serviceKey.setServiceGroupId(dependencyServiceGroup.getServiceGroupId());
        serviceKey.setClusterName(clusterName);
        serviceKey.setClusterId(clusterId);
        serviceKey.setServiceName(dependencyService.getServiceName());
        serviceKey.setServiceId(dependencyService.getServiceId());
        serviceKey.setDependencyId(sde.getServiceDependencyId());
        serviceDependenciesList.add(serviceKey);
      }
    }
    return serviceDependenciesList;
  }

  @Override
  public State getDesiredState() {
    ServiceDesiredStateEntity serviceDesiredStateEntity = getServiceDesiredStateEntity();
    return serviceDesiredStateEntity.getDesiredState();
  }

  @Override
  public void setDesiredState(State state) {
    if (LOG.isDebugEnabled()) {
      LOG.debug("Setting DesiredState of Service, clusterName={}, clusterId={}, serviceName={}, oldDesiredState={}, newDesiredState={}",
        cluster.getClusterName(), cluster.getClusterId(), getName(), getDesiredState(), state);
    }

    ServiceDesiredStateEntity serviceDesiredStateEntity = getServiceDesiredStateEntity();
    serviceDesiredStateEntity.setDesiredState(state);
    serviceDesiredStateDAO.merge(serviceDesiredStateEntity);
  }

  /**
   * {@inheritDoc}
   */
  @Override
  public StackId getDesiredStackId() {
    ServiceDesiredStateEntity serviceDesiredStateEntity = getServiceDesiredStateEntity();

    if (null == serviceDesiredStateEntity) {
      return null;
    } else {
      StackEntity desiredStackEntity = serviceDesiredStateEntity.getDesiredStack();
      return new StackId(desiredStackEntity);
    }
  }

  /**
   * {@inheritDoc}
   */
  @Override
  @Deprecated
  @Experimental(feature = ExperimentalFeature.REPO_VERSION_REMOVAL)
  public RepositoryVersionEntity getDesiredRepositoryVersion() {
    ServiceDesiredStateEntity serviceDesiredStateEntity = getServiceDesiredStateEntity();
    return serviceDesiredStateEntity.getDesiredRepositoryVersion();
  }

  /**
   * {@inheritDoc}
   */
  @Override
  @Transactional
  @Deprecated
  @Experimental(feature = ExperimentalFeature.REPO_VERSION_REMOVAL)
  public void setDesiredRepositoryVersion(RepositoryVersionEntity repositoryVersionEntity) {
    ServiceDesiredStateEntity serviceDesiredStateEntity = getServiceDesiredStateEntity();
    serviceDesiredStateEntity.setDesiredRepositoryVersion(repositoryVersionEntity);
    serviceDesiredStateDAO.merge(serviceDesiredStateEntity);

    Collection<ServiceComponent> componentsByName = getServiceComponents().values();
    for (ServiceComponent component : componentsByName) {
      component.setDesiredRepositoryVersion(repositoryVersionEntity);
    }
  }

  /**
   * {@inheritDoc}
   */
  @Override
  @Deprecated
  @Experimental(feature = ExperimentalFeature.REPO_VERSION_REMOVAL)
  public RepositoryVersionState getRepositoryState() {
    if (componentsByName.isEmpty()) {
      return RepositoryVersionState.NOT_REQUIRED;
    }

    List<RepositoryVersionState> states = new ArrayList<>();
    for( ServiceComponent component : componentsByName.values() ){
      states.add(component.getRepositoryState());
    }

    return RepositoryVersionState.getAggregateState(states);
  }

  @Override
  public ServiceResponse convertToResponse() {
    RepositoryVersionEntity desiredRespositoryVersion = getDesiredRepositoryVersion();
    Mpack mpack = ambariMetaInfo.getMpack(serviceGroup.getMpackId());
    Module module = mpack.getModule(getName());

    ServiceResponse r = new ServiceResponse(cluster.getClusterId(), cluster.getClusterName(),
        serviceGroup.getServiceGroupId(), serviceGroup.getServiceGroupName(),
        getServiceId(), getName(), getServiceType(), serviceGroup.getStackId(), module.getVersion(),
        getRepositoryState(), getDesiredState().toString(), isCredentialStoreSupported(), isCredentialStoreEnabled());

    r.setDesiredRepositoryVersionId(desiredRespositoryVersion.getId());

    r.setMaintenanceState(getMaintenanceState().name());
    return r;
  }

  @Override
  public Cluster getCluster() {
    return cluster;
  }

  /**
   * Get a true or false value specifying whether
   * credential store is supported by this service.
   *
   * @return true or false
   */
  @Override
  public boolean isCredentialStoreSupported() {
    return isCredentialStoreSupported;
  }

  /**
   * Get a true or false value specifying whether
   * credential store is required by this service.
   *
   * @return true or false
   */
  @Override
  public boolean isCredentialStoreRequired() {
    return isCredentialStoreRequired;
  }

  @Override
  public String toString() {
    return "ServiceImpl{" +
        "serviceId=" + serviceId +
        ", serviceName='" + serviceName + '\'' +
        ", displayName='" + displayName + '\'' +
        ", serviceType='" + serviceType + '\'' +
        '}';
  }

  /**
   * Get a true or false value specifying whether
   * credential store use is enabled for this service.
   *
   * @return true or false
   */
  @Override
  public boolean isCredentialStoreEnabled() {
    ServiceDesiredStateEntity desiredStateEntity = getServiceDesiredStateEntity();

    if (desiredStateEntity != null) {
      return desiredStateEntity.isCredentialStoreEnabled();
    } else {
      LOG.warn("Trying to fetch a member from an entity object that may " +
              "have been previously deleted, serviceName = " + getName());
    }
    return false;
  }


  /**
   * Set a true or false value specifying whether this
   * service is to be enabled for credential store use.
   *
   * @param credentialStoreEnabled - true or false
   */
  @Override
  public void setCredentialStoreEnabled(boolean credentialStoreEnabled) {
    if (LOG.isDebugEnabled()) {
      LOG.debug("Setting CredentialStoreEnabled of Service, clusterName={}, clusterId={}, serviceName={}, oldCredentialStoreEnabled={}, newCredentialStoreEnabled={}",
        cluster.getClusterName(), cluster.getClusterId(), getName(), isCredentialStoreEnabled(), credentialStoreEnabled);
    }

    ServiceDesiredStateEntity desiredStateEntity = getServiceDesiredStateEntity();

    if (desiredStateEntity != null) {
      desiredStateEntity.setCredentialStoreEnabled(credentialStoreEnabled);
      desiredStateEntity = serviceDesiredStateDAO.merge(desiredStateEntity);
    } else {
      LOG.warn("Setting a member on an entity object that may have been "
              + "previously deleted, serviceName = " + getName());
    }
  }

  @Override
  public ClusterServiceEntity removeDependencyService(Long dependencyServiceId) {
    ClusterServiceEntity currentServiceEntity = clusterServiceDAO.findById(getClusterId(), getServiceGroupId(), getServiceId());

    ServiceDependencyEntity dependencyEntityToRemove = null;
    if (currentServiceEntity.getServiceDependencies() != null) {
      for (ServiceDependencyEntity sde : currentServiceEntity.getServiceDependencies()) {
        if (sde.getServiceDependency().getServiceId() == dependencyServiceId) {
          dependencyEntityToRemove = sde;
          break;
        }
      }
    }

    currentServiceEntity.getServiceDependencies().remove(dependencyEntityToRemove);
    ClusterServiceEntity updatedServiceEntity = removeServiceDependencyEntity(dependencyEntityToRemove, currentServiceEntity);
    currentServiceEntity.getServiceDependencies().remove(dependencyEntityToRemove);

    return updatedServiceEntity;
  }

  @Transactional
  protected ClusterServiceEntity removeServiceDependencyEntity(ServiceDependencyEntity dependencyEntityToRemove,
                                                               ClusterServiceEntity currentServiceEntity) {
    clusterServiceDAO.removeServiceDependency(dependencyEntityToRemove);
    ClusterServiceEntity updatedServiceEntity = clusterServiceDAO.merge(currentServiceEntity);
    return updatedServiceEntity;
  }

  @Override
  public ClusterServiceEntity addDependencyService(Long dependencyServiceId) throws AmbariException {
    Service dependentService = null;
    for (Cluster cl : clusters.getClusters().values()) {
      if (cl.getServicesById().containsKey(dependencyServiceId)) {
        dependentService = cl.getService(dependencyServiceId);
        break;
      }
    }

    ClusterServiceEntity currentServiceEntity = clusterServiceDAO.findById(getClusterId(), getServiceGroupId(), getServiceId());
    ClusterServiceEntity dependentServiceEntity = clusterServiceDAO.findById(dependentService.getClusterId(),
            dependentService.getServiceGroupId(), dependentService.getServiceId());

    ServiceDependencyEntity newServiceDependency = new ServiceDependencyEntity();
    newServiceDependency.setService(currentServiceEntity);
    newServiceDependency.setServiceDependency(dependentServiceEntity);

    return addServiceDependencyEntity(newServiceDependency, currentServiceEntity);
  }

  @Transactional
  protected ClusterServiceEntity addServiceDependencyEntity(ServiceDependencyEntity newServiceDependency,
                                                               ClusterServiceEntity currentServiceEntity) {
    clusterServiceDAO.createServiceDependency(newServiceDependency);
    currentServiceEntity.getServiceDependencies().add(newServiceDependency);
    ClusterServiceEntity updatedServiceEntity = clusterServiceDAO.merge(currentServiceEntity);
    return updatedServiceEntity;
  }

  @Override
  public void debugDump(StringBuilder sb) {
    sb.append("Service={ serviceName=").append(getName())
      .append(", serviceType=").append(getServiceType())
      .append(", clusterName=").append(cluster.getClusterName())
      .append(", clusterId=").append(cluster.getClusterId())
      .append(", desiredStackVersion=").append(getDesiredStackId())
      .append(", desiredState=").append(getDesiredState())
      .append(", componentsByName=[ ");
    boolean first = true;
    for (ServiceComponent sc : componentsByName.values()) {
      if (!first) {
        sb.append(" , ");
      }
      first = false;
      sb.append("\n      ");
      sc.debugDump(sb);
      sb.append(" ");
    }
    sb.append(" ] }");
  }

  /**
   *
   */
  private void persist(ClusterServiceEntity serviceEntity) {
    persistEntities(serviceEntity);

    // publish the service installed event
    StackId stackId = getDesiredStackId();
    cluster.addService(this);

    ServiceInstalledEvent event = new ServiceInstalledEvent(getClusterId(), stackId.getStackName(),
        stackId.getStackVersion(), getName(), serviceType, serviceGroup.getServiceGroupName());

    eventPublisher.publish(event);
  }

  @Transactional
  void persistEntities(ClusterServiceEntity serviceEntity) {
    long clusterId = cluster.getClusterId();
    ClusterEntity clusterEntity = clusterDAO.findById(clusterId);
    ServiceGroupEntity serviceGroupEntity = serviceGroupDAO.findByClusterAndServiceGroupIds(
      clusterId, serviceGroup.getServiceGroupId());
    serviceEntity.setServiceGroupEntity(serviceGroupEntity);
    serviceEntity.setClusterEntity(clusterEntity);
    clusterServiceDAO.create(serviceEntity);
    serviceId = serviceEntity.getServiceId();
    serviceEntityPK.setServiceId(serviceId);
    serviceDesiredStateEntityPK.setServiceId(serviceId);
    clusterEntity.getClusterServiceEntities().add(serviceEntity);
    serviceEntity.getServiceDesiredStateEntity().setServiceId(serviceId);
    clusterDAO.merge(clusterEntity);
    serviceGroupDAO.merge(serviceGroupEntity);
    clusterServiceDAO.merge(serviceEntity);
  }


  @Override
  public boolean canBeRemoved() {
    //
    // A service can be deleted if all it's componentsByName
    // can be removed, irrespective of the state of
    // the service itself.
    //
    for (ServiceComponent sc : componentsByName.values()) {
      if (!sc.canBeRemoved()) {
        LOG.warn("Found non-removable component when trying to delete service" + ", clusterName="
            + cluster.getClusterName() + ", serviceName=" + getName() + ", serviceType="
            + getServiceType() + ", componentName=" + sc.getName());
        return false;
      }
    }
    return true;
  }

  @Transactional
  void deleteAllServiceConfigs() throws AmbariException {
    long clusterId = getClusterId();
    ServiceConfigEntity lastServiceConfigEntity = serviceConfigDAO.findMaxVersion(clusterId, getServiceId());
    // de-select every configuration from the service
    if (lastServiceConfigEntity != null) {
      for (ClusterConfigEntity serviceConfigEntity : lastServiceConfigEntity.getClusterConfigEntities()) {
        LOG.info("Disabling configuration {}", serviceConfigEntity);
        serviceConfigEntity.setSelected(false);
        serviceConfigEntity.setUnmapped(true);
        clusterDAO.merge(serviceConfigEntity);
      }
    }

    LOG.info("Deleting all configuration associations for {} on cluster {}", getName(), cluster.getClusterName());

    List<ServiceConfigEntity> serviceConfigEntities =
      serviceConfigDAO.findByService(cluster.getClusterId(), getServiceId());

    for (ServiceConfigEntity serviceConfigEntity : serviceConfigEntities) {
      // Only delete the historical version information and not original
      // config data
      serviceConfigDAO.remove(serviceConfigEntity);
    }
  }

  @Override
  @Transactional
  public void deleteAllComponents(DeleteHostComponentStatusMetaData deleteMetaData) {
    lock.lock();
    try {
      LOG.info("Deleting all componentsByName for service" + ", clusterName=" + cluster.getClusterName()
          + ", serviceName=" + getName());
      // FIXME check dependencies from meta layer
      for (ServiceComponent component : componentsByName.values()) {
        if (!component.canBeRemoved()) {
<<<<<<< HEAD
          throw new AmbariException("Found non removable component when trying to"
              + " delete all componentsByName from service" + ", clusterName=" + cluster.getClusterName()
              + ", serviceName=" + getName() + ", componentName=" + component.getName());
        }
      }

      for (ServiceComponent serviceComponent : componentsByName.values()) {
        serviceComponent.delete();
=======
          deleteMetaData.setAmbariException(new AmbariException("Found non removable component when trying to"
              + " delete all components from service" + ", clusterName=" + cluster.getClusterName()
              + ", serviceName=" + getName() + ", componentName=" + component.getName()));
          return;
        }
      }

      for (ServiceComponent serviceComponent : components.values()) {
        serviceComponent.delete(deleteMetaData);
        if (deleteMetaData.getAmbariException() != null) {
          return;
        }
>>>>>>> 0907d611
      }

      componentsByName.clear();
    } finally {
      lock.unlock();
    }
  }

  @Override
  public void deleteServiceComponent(String componentName, DeleteHostComponentStatusMetaData deleteMetaData)
      throws AmbariException {
    lock.lock();
    try {
      ServiceComponent component = getServiceComponent(componentName);
      LOG.info("Deleting servicecomponent for cluster" + ", clusterName=" + cluster.getClusterName()
          + ", serviceName=" + getName() + ", componentName=" + componentName);
      // FIXME check dependencies from meta layer
      if (!component.canBeRemoved()) {
        throw new AmbariException("Could not delete component from cluster"
            + ", clusterName=" + cluster.getClusterName()
            + ", serviceName=" + getName()
            + ", componentName=" + componentName);
      }

<<<<<<< HEAD
      component.delete();
      componentsByName.remove(componentName);
=======
      component.delete(deleteMetaData);
      components.remove(componentName);
>>>>>>> 0907d611
    } finally {
      lock.unlock();
    }
  }

  @Override
  public boolean isClientOnlyService() {
    return isClientOnlyService;
  }

  @Override
  @Transactional
<<<<<<< HEAD
  public void delete() throws AmbariException {
    List<Component> componentsByName = getComponents(); // XXX temporal coupling, need to call this BEFORE deletingAllComponents
    deleteAllComponents();
    deleteAllServiceConfigs();
=======
  public void delete(DeleteHostComponentStatusMetaData deleteMetaData) {
    List<Component> components = getComponents(); // XXX temporal coupling, need to call this BEFORE deletingAllComponents
    deleteAllComponents(deleteMetaData);
    if (deleteMetaData.getAmbariException() != null) {
      return;
    }
>>>>>>> 0907d611

    StackId stackId = getDesiredStackId();
    try {
      deleteAllServiceConfigs();

      removeEntities();
    } catch (AmbariException e) {
      deleteMetaData.setAmbariException(e);
      return;
    }

    // publish the service removed event
    if (null == stackId) {
      return;
    }

    ServiceRemovedEvent event = new ServiceRemovedEvent(getClusterId(), stackId.getStackName(), stackId.getStackVersion(),
                                                        getName(), getServiceType(),
                                                        serviceGroup.getServiceGroupName(), componentsByName);

    eventPublisher.publish(event);
  }

  private List<Component> getComponents() {
    List<Component> result = new ArrayList<>();
    for (ServiceComponent component : getServiceComponents().values()) {
      for (ServiceComponentHost host : component.getServiceComponentHosts().values()) {
        result.add(new Component(host.getHostName(), getName(), component.getName(), host.getHost().getHostId()));
      }
    }
    return result;
  }

  @Transactional
  protected void removeEntities() throws AmbariException {
    serviceDesiredStateDAO.removeByPK(serviceDesiredStateEntityPK);
    clusterServiceDAO.removeByPK(serviceEntityPK);
  }

  @Override
  public void setMaintenanceState(MaintenanceState state) {
    ServiceDesiredStateEntity serviceDesiredStateEntity = getServiceDesiredStateEntity();
    serviceDesiredStateEntity.setMaintenanceState(state);
    maintenanceState.set(serviceDesiredStateDAO.merge(serviceDesiredStateEntity).getMaintenanceState());

    // broadcast the maintenance mode change
    MaintenanceModeEvent event = new MaintenanceModeEvent(state, this);
    eventPublisher.publish(event);
  }

  @Override
  public MaintenanceState getMaintenanceState() {
    if (maintenanceState.get() == null) {
      maintenanceState.set(getServiceDesiredStateEntity().getMaintenanceState());
    }
    return maintenanceState.get();
  }

  private ClusterServiceEntityPK getServiceEntityPK(ClusterServiceEntity serviceEntity) {
    ClusterServiceEntityPK pk = new ClusterServiceEntityPK();
    pk.setClusterId(serviceEntity.getClusterId());
    pk.setServiceGroupId(serviceEntity.getServiceGroupId());
    pk.setServiceId(serviceEntity.getServiceId());
    return pk;
  }

  private ServiceDesiredStateEntityPK getServiceDesiredStateEntityPK(ServiceDesiredStateEntity serviceDesiredStateEntity) {
    ServiceDesiredStateEntityPK pk = new ServiceDesiredStateEntityPK();
    pk.setClusterId(serviceDesiredStateEntity.getClusterId());
    pk.setServiceGroupId(serviceDesiredStateEntity.getServiceGroupId());
    pk.setServiceId(serviceDesiredStateEntity.getServiceId());
    return pk;
  }

  // Refresh the cached reference on setters
  private ServiceDesiredStateEntity getServiceDesiredStateEntity() {
    return serviceDesiredStateDAO.findByPK(serviceDesiredStateEntityPK);
  }
}<|MERGE_RESOLUTION|>--- conflicted
+++ resolved
@@ -777,29 +777,18 @@
       // FIXME check dependencies from meta layer
       for (ServiceComponent component : componentsByName.values()) {
         if (!component.canBeRemoved()) {
-<<<<<<< HEAD
-          throw new AmbariException("Found non removable component when trying to"
+          deleteMetaData.setAmbariException(new AmbariException("Found non removable component when trying to"
               + " delete all componentsByName from service" + ", clusterName=" + cluster.getClusterName()
-              + ", serviceName=" + getName() + ", componentName=" + component.getName());
-        }
-      }
-
-      for (ServiceComponent serviceComponent : componentsByName.values()) {
-        serviceComponent.delete();
-=======
-          deleteMetaData.setAmbariException(new AmbariException("Found non removable component when trying to"
-              + " delete all components from service" + ", clusterName=" + cluster.getClusterName()
               + ", serviceName=" + getName() + ", componentName=" + component.getName()));
           return;
         }
       }
 
-      for (ServiceComponent serviceComponent : components.values()) {
+      for (ServiceComponent serviceComponent : componentsByName.values()) {
         serviceComponent.delete(deleteMetaData);
         if (deleteMetaData.getAmbariException() != null) {
           return;
         }
->>>>>>> 0907d611
       }
 
       componentsByName.clear();
@@ -824,13 +813,9 @@
             + ", componentName=" + componentName);
       }
 
-<<<<<<< HEAD
-      component.delete();
+      component.delete(deleteMetaData);
       componentsByName.remove(componentName);
-=======
-      component.delete(deleteMetaData);
-      components.remove(componentName);
->>>>>>> 0907d611
+
     } finally {
       lock.unlock();
     }
@@ -843,19 +828,12 @@
 
   @Override
   @Transactional
-<<<<<<< HEAD
-  public void delete() throws AmbariException {
+  public void delete(DeleteHostComponentStatusMetaData deleteMetaData) {
     List<Component> componentsByName = getComponents(); // XXX temporal coupling, need to call this BEFORE deletingAllComponents
-    deleteAllComponents();
-    deleteAllServiceConfigs();
-=======
-  public void delete(DeleteHostComponentStatusMetaData deleteMetaData) {
-    List<Component> components = getComponents(); // XXX temporal coupling, need to call this BEFORE deletingAllComponents
     deleteAllComponents(deleteMetaData);
     if (deleteMetaData.getAmbariException() != null) {
       return;
     }
->>>>>>> 0907d611
 
     StackId stackId = getDesiredStackId();
     try {
