/*
 * Licensed to the Apache Software Foundation (ASF) under one
 * or more contributor license agreements.  See the NOTICE file
 * distributed with this work for additional information
 * regarding copyright ownership.  The ASF licenses this file
 * to you under the Apache License, Version 2.0 (the
 * "License"); you may not use this file except in compliance
 * with the License.  You may obtain a copy of the License at
 *
 *     http://www.apache.org/licenses/LICENSE-2.0
 *
 * Unless required by applicable law or agreed to in writing, software
 * distributed under the License is distributed on an "AS IS" BASIS,
 * WITHOUT WARRANTIES OR CONDITIONS OF ANY KIND, either express or implied.
 * See the License for the specific language governing permissions and
 * limitations under the License.
 */

package org.apache.ambari.server.state;

import java.util.ArrayList;
import java.util.Collection;
import java.util.HashMap;
import java.util.HashSet;
import java.util.List;
import java.util.Map;
import java.util.Set;
import java.util.concurrent.ConcurrentHashMap;
import java.util.concurrent.ConcurrentMap;
import java.util.concurrent.atomic.AtomicReference;
import java.util.concurrent.locks.Lock;
import java.util.concurrent.locks.ReentrantLock;

import org.apache.ambari.server.AmbariException;
import org.apache.ambari.server.ObjectNotFoundException;
import org.apache.ambari.server.ServiceComponentNotFoundException;
import org.apache.ambari.server.api.services.AmbariMetaInfo;
import org.apache.ambari.server.controller.ServiceResponse;
import org.apache.ambari.server.controller.internal.DeleteHostComponentStatusMetaData;
import org.apache.ambari.server.events.MaintenanceModeEvent;
import org.apache.ambari.server.events.ServiceInstalledEvent;
import org.apache.ambari.server.events.ServiceRemovedEvent;
import org.apache.ambari.server.events.publishers.AmbariEventPublisher;
import org.apache.ambari.server.orm.dao.ClusterDAO;
import org.apache.ambari.server.orm.dao.ClusterServiceDAO;
import org.apache.ambari.server.orm.dao.ServiceConfigDAO;
import org.apache.ambari.server.orm.dao.ServiceDesiredStateDAO;
import org.apache.ambari.server.orm.entities.ClusterConfigEntity;
import org.apache.ambari.server.orm.entities.ClusterEntity;
import org.apache.ambari.server.orm.entities.ClusterServiceEntity;
import org.apache.ambari.server.orm.entities.ClusterServiceEntityPK;
import org.apache.ambari.server.orm.entities.RepositoryVersionEntity;
import org.apache.ambari.server.orm.entities.ServiceComponentDesiredStateEntity;
import org.apache.ambari.server.orm.entities.ServiceConfigEntity;
import org.apache.ambari.server.orm.entities.ServiceDesiredStateEntity;
import org.apache.ambari.server.orm.entities.ServiceDesiredStateEntityPK;
import org.apache.ambari.server.orm.entities.StackEntity;
import org.apache.ambari.server.serveraction.kerberos.Component;
import org.apache.commons.lang.StringUtils;
import org.slf4j.Logger;
import org.slf4j.LoggerFactory;

import com.google.inject.Inject;
import com.google.inject.ProvisionException;
import com.google.inject.assistedinject.Assisted;
import com.google.inject.assistedinject.AssistedInject;
import com.google.inject.persist.Transactional;


public class ServiceImpl implements Service {
  private final Lock lock = new ReentrantLock();
  private ServiceDesiredStateEntityPK serviceDesiredStateEntityPK;
  private ClusterServiceEntityPK serviceEntityPK;

  private static final Logger LOG = LoggerFactory.getLogger(ServiceImpl.class);

  private final Cluster cluster;
  private final ConcurrentMap<String, ServiceComponent> components = new ConcurrentHashMap<>();
  private boolean isClientOnlyService;
  private boolean isCredentialStoreSupported;
  private boolean isCredentialStoreRequired;
  private AmbariMetaInfo ambariMetaInfo;
  private AtomicReference<MaintenanceState> maintenanceState = new AtomicReference<>();

  @Inject
  private ServiceConfigDAO serviceConfigDAO;

  private final ClusterServiceDAO clusterServiceDAO;
  private final ServiceDesiredStateDAO serviceDesiredStateDAO;
  private final ClusterDAO clusterDAO;
  private final ServiceComponentFactory serviceComponentFactory;

  /**
   * Used to publish events relating to service CRUD operations.
   */
  private final AmbariEventPublisher eventPublisher;

  /**
   * The name of the service.
   */
  private final String serviceName;
  private final String displayName;

  @AssistedInject
  ServiceImpl(@Assisted Cluster cluster, @Assisted String serviceName,
      @Assisted RepositoryVersionEntity desiredRepositoryVersion, ClusterDAO clusterDAO,
      ClusterServiceDAO clusterServiceDAO, ServiceDesiredStateDAO serviceDesiredStateDAO,
      ServiceComponentFactory serviceComponentFactory, AmbariMetaInfo ambariMetaInfo,
      AmbariEventPublisher eventPublisher) throws AmbariException {
    this.cluster = cluster;
    this.clusterDAO = clusterDAO;
    this.clusterServiceDAO = clusterServiceDAO;
    this.serviceDesiredStateDAO = serviceDesiredStateDAO;
    this.serviceComponentFactory = serviceComponentFactory;
    this.eventPublisher = eventPublisher;
    this.serviceName = serviceName;
    this.ambariMetaInfo = ambariMetaInfo;

    ClusterServiceEntity serviceEntity = new ClusterServiceEntity();
    serviceEntity.setClusterId(cluster.getClusterId());
    serviceEntity.setServiceName(serviceName);
    ServiceDesiredStateEntity serviceDesiredStateEntity = new ServiceDesiredStateEntity();
    serviceDesiredStateEntity.setServiceName(serviceName);
    serviceDesiredStateEntity.setClusterId(cluster.getClusterId());
    serviceDesiredStateEntity.setDesiredRepositoryVersion(desiredRepositoryVersion);
    serviceDesiredStateEntityPK = getServiceDesiredStateEntityPK(serviceDesiredStateEntity);
    serviceEntityPK = getServiceEntityPK(serviceEntity);

    serviceDesiredStateEntity.setClusterServiceEntity(serviceEntity);
    serviceEntity.setServiceDesiredStateEntity(serviceDesiredStateEntity);

    StackId stackId = desiredRepositoryVersion.getStackId();

    ServiceInfo sInfo = ambariMetaInfo.getService(stackId.getStackName(),
        stackId.getStackVersion(), serviceName);

    displayName = sInfo.getDisplayName();
    isClientOnlyService = sInfo.isClientOnlyService();
    isCredentialStoreSupported = sInfo.isCredentialStoreSupported();
    isCredentialStoreRequired = sInfo.isCredentialStoreRequired();

    persist(serviceEntity);
  }

  @AssistedInject
  ServiceImpl(@Assisted Cluster cluster, @Assisted ClusterServiceEntity serviceEntity,
      ClusterDAO clusterDAO, ClusterServiceDAO clusterServiceDAO,
      ServiceDesiredStateDAO serviceDesiredStateDAO,
      ServiceComponentFactory serviceComponentFactory, AmbariMetaInfo ambariMetaInfo,
      AmbariEventPublisher eventPublisher) throws AmbariException {
    this.cluster = cluster;
    this.clusterDAO = clusterDAO;
    this.clusterServiceDAO = clusterServiceDAO;
    this.serviceDesiredStateDAO = serviceDesiredStateDAO;
    this.serviceComponentFactory = serviceComponentFactory;
    this.eventPublisher = eventPublisher;
    serviceName = serviceEntity.getServiceName();
    this.ambariMetaInfo = ambariMetaInfo;

    ServiceDesiredStateEntity serviceDesiredStateEntity = serviceEntity.getServiceDesiredStateEntity();
    serviceDesiredStateEntityPK = getServiceDesiredStateEntityPK(serviceDesiredStateEntity);
    serviceEntityPK = getServiceEntityPK(serviceEntity);

    if (!serviceEntity.getServiceComponentDesiredStateEntities().isEmpty()) {
      for (ServiceComponentDesiredStateEntity serviceComponentDesiredStateEntity
          : serviceEntity.getServiceComponentDesiredStateEntities()) {
        try {
            components.put(serviceComponentDesiredStateEntity.getComponentName(),
                serviceComponentFactory.createExisting(this,
                    serviceComponentDesiredStateEntity));
          } catch(ProvisionException ex) {
            StackId stackId = new StackId(serviceComponentDesiredStateEntity.getDesiredStack());
            LOG.error(String.format("Can not get component info: stackName=%s, stackVersion=%s, serviceName=%s, componentName=%s",
                stackId.getStackName(), stackId.getStackVersion(),
                serviceEntity.getServiceName(),serviceComponentDesiredStateEntity.getComponentName()));
            ex.printStackTrace();
          }
      }
    }

    StackId stackId = getDesiredStackId();
    ServiceInfo sInfo = ambariMetaInfo.getService(stackId.getStackName(),
        stackId.getStackVersion(), getName());
    isClientOnlyService = sInfo.isClientOnlyService();
    isCredentialStoreSupported = sInfo.isCredentialStoreSupported();
    isCredentialStoreRequired = sInfo.isCredentialStoreRequired();
    displayName = sInfo.getDisplayName();
  }


  /***
   * Refresh Service info due to current stack
   * @throws AmbariException
   */
  @Override
  public void updateServiceInfo() throws AmbariException {
    try {
      ServiceInfo serviceInfo = ambariMetaInfo.getService(this);

      isClientOnlyService = serviceInfo.isClientOnlyService();
      isCredentialStoreSupported = serviceInfo.isCredentialStoreSupported();
      isCredentialStoreRequired = serviceInfo.isCredentialStoreRequired();

    } catch (ObjectNotFoundException e) {
      throw new RuntimeException("Trying to create a ServiceInfo"
              + " not recognized in stack info"
              + ", clusterName=" + cluster.getClusterName()
              + ", serviceName=" + getName()
              + ", stackInfo=" + getDesiredStackId().getStackName());
    }
  }

  @Override
  public String getName() {
    return serviceName;
  }

  @Override
  public String getDisplayName() {
    return StringUtils.isBlank(displayName) ? serviceName : displayName;
  }

  @Override
  public long getClusterId() {
    return cluster.getClusterId();
  }

  @Override
  public Map<String, ServiceComponent> getServiceComponents() {
    return new HashMap<>(components);
  }

  @Override
  public Set<String> getServiceHosts() {
    Set<String> hostNames = new HashSet<>();
    for (ServiceComponent serviceComponent  : getServiceComponents().values()) {
      hostNames.addAll(serviceComponent.getServiceComponentsHosts());
    }
    return hostNames;
  }

  @Override
  public void addServiceComponents(
      Map<String, ServiceComponent> components) throws AmbariException {
    for (ServiceComponent sc : components.values()) {
      addServiceComponent(sc);
    }
  }

  @Override
  public void addServiceComponent(ServiceComponent component) throws AmbariException {
    if (components.containsKey(component.getName())) {
      throw new AmbariException("Cannot add duplicate ServiceComponent"
          + ", clusterName=" + cluster.getClusterName()
          + ", clusterId=" + cluster.getClusterId()
          + ", serviceName=" + getName()
          + ", serviceComponentName=" + component.getName());
    }

    components.put(component.getName(), component);
  }

  @Override
  public ServiceComponent addServiceComponent(String serviceComponentName)
      throws AmbariException {
    ServiceComponent component = serviceComponentFactory.createNew(this, serviceComponentName);
    addServiceComponent(component);
    return component;
  }

  @Override
  public ServiceComponent getServiceComponent(String componentName)
      throws AmbariException {
    ServiceComponent serviceComponent = components.get(componentName);
    if (null == serviceComponent) {
      throw new ServiceComponentNotFoundException(cluster.getClusterName(),
          getName(), componentName);
    }

    return serviceComponent;
  }

  @Override
  public State getDesiredState() {
    ServiceDesiredStateEntity serviceDesiredStateEntity = getServiceDesiredStateEntity();
    return serviceDesiredStateEntity.getDesiredState();
  }

  @Override
  public void setDesiredState(State state) {
    if (LOG.isDebugEnabled()) {
      LOG.debug("Setting DesiredState of Service, clusterName={}, clusterId={}, serviceName={}, oldDesiredState={}, newDesiredState={}",
        cluster.getClusterName(), cluster.getClusterId(), getName(), getDesiredState(), state);
    }

    ServiceDesiredStateEntity serviceDesiredStateEntity = getServiceDesiredStateEntity();
    serviceDesiredStateEntity.setDesiredState(state);
    serviceDesiredStateDAO.merge(serviceDesiredStateEntity);
  }

  /**
   * {@inheritDoc}
   */
  @Override
  public StackId getDesiredStackId() {
    ServiceDesiredStateEntity serviceDesiredStateEntity = getServiceDesiredStateEntity();

    if (null == serviceDesiredStateEntity) {
      return null;
    } else {
      StackEntity desiredStackEntity = serviceDesiredStateEntity.getDesiredStack();
      return new StackId(desiredStackEntity);
    }
  }

  /**
   * {@inheritDoc}
   */
  @Override
  public RepositoryVersionEntity getDesiredRepositoryVersion() {
    ServiceDesiredStateEntity serviceDesiredStateEntity = getServiceDesiredStateEntity();
    return serviceDesiredStateEntity.getDesiredRepositoryVersion();
  }

  /**
   * {@inheritDoc}
   */
  @Override
  @Transactional
  public void setDesiredRepositoryVersion(RepositoryVersionEntity repositoryVersionEntity) {
    ServiceDesiredStateEntity serviceDesiredStateEntity = getServiceDesiredStateEntity();
    serviceDesiredStateEntity.setDesiredRepositoryVersion(repositoryVersionEntity);
    serviceDesiredStateDAO.merge(serviceDesiredStateEntity);

    Collection<ServiceComponent> components = getServiceComponents().values();
    for (ServiceComponent component : components) {
      component.setDesiredRepositoryVersion(repositoryVersionEntity);
    }
  }

  /**
   * {@inheritDoc}
   */
  @Override
  public RepositoryVersionState getRepositoryState() {
    if (components.isEmpty()) {
      return RepositoryVersionState.NOT_REQUIRED;
    }

    List<RepositoryVersionState> states = new ArrayList<>();
    for( ServiceComponent component : components.values() ){
      states.add(component.getRepositoryState());
    }

    return RepositoryVersionState.getAggregateState(states);
  }

  @Override
  public ServiceResponse convertToResponse() {
    RepositoryVersionEntity desiredRespositoryVersion = getDesiredRepositoryVersion();
    StackId desiredStackId = desiredRespositoryVersion.getStackId();

    ServiceResponse r = new ServiceResponse(cluster.getClusterId(), cluster.getClusterName(),
        getName(), desiredStackId, desiredRespositoryVersion.getVersion(), getRepositoryState(),
        getDesiredState().toString(), isCredentialStoreSupported(), isCredentialStoreEnabled());

    r.setDesiredRepositoryVersionId(desiredRespositoryVersion.getId());

    r.setMaintenanceState(getMaintenanceState().name());
    return r;
  }

  @Override
  public Cluster getCluster() {
    return cluster;
  }

  /**
   * Get a true or false value specifying whether
   * credential store is supported by this service.
   *
   * @return true or false
   */
  @Override
  public boolean isCredentialStoreSupported() {
    return isCredentialStoreSupported;
  }

  /**
   * Get a true or false value specifying whether
   * credential store is required by this service.
   *
   * @return true or false
   */
  @Override
  public boolean isCredentialStoreRequired() {
    return isCredentialStoreRequired;
  }


  /**
   * Get a true or false value specifying whether
   * credential store use is enabled for this service.
   *
   * @return true or false
   */
  @Override
  public boolean isCredentialStoreEnabled() {
    ServiceDesiredStateEntity desiredStateEntity = getServiceDesiredStateEntity();

    if (desiredStateEntity != null) {
      return desiredStateEntity.isCredentialStoreEnabled();
    } else {
      LOG.warn("Trying to fetch a member from an entity object that may " +
              "have been previously deleted, serviceName = " + getName());
    }
    return false;
  }


  /**
   * Set a true or false value specifying whether this
   * service is to be enabled for credential store use.
   *
   * @param credentialStoreEnabled - true or false
   */
  @Override
  public void setCredentialStoreEnabled(boolean credentialStoreEnabled) {
    if (LOG.isDebugEnabled()) {
      LOG.debug("Setting CredentialStoreEnabled of Service, clusterName={}, clusterId={}, serviceName={}, oldCredentialStoreEnabled={}, newCredentialStoreEnabled={}",
        cluster.getClusterName(), cluster.getClusterId(), getName(), isCredentialStoreEnabled(), credentialStoreEnabled);
    }

    ServiceDesiredStateEntity desiredStateEntity = getServiceDesiredStateEntity();

    if (desiredStateEntity != null) {
      desiredStateEntity.setCredentialStoreEnabled(credentialStoreEnabled);
      desiredStateEntity = serviceDesiredStateDAO.merge(desiredStateEntity);
    } else {
      LOG.warn("Setting a member on an entity object that may have been "
              + "previously deleted, serviceName = " + getName());
    }
  }

  @Override
  public void debugDump(StringBuilder sb) {
    sb.append("Service={ serviceName=").append(getName())
      .append(", clusterName=").append(cluster.getClusterName())
      .append(", clusterId=").append(cluster.getClusterId())
<<<<<<< HEAD
      .append(", desiredStackVersion=").append(getDesiredStackVersion())
=======
      .append(", desiredStackVersion=").append(getDesiredStackId())
>>>>>>> 9d802b7c
      .append(", desiredState=").append(getDesiredState())
      .append(", components=[ ");
    boolean first = true;
    for (ServiceComponent sc : components.values()) {
      if (!first) {
        sb.append(" , ");
      }
      first = false;
      sb.append("\n      ");
      sc.debugDump(sb);
      sb.append(" ");
    }
    sb.append(" ] }");
  }

  /**
   *
   */
  private void persist(ClusterServiceEntity serviceEntity) {
    persistEntities(serviceEntity);

    // publish the service installed event
    StackId stackId = getDesiredStackId();
    cluster.addService(this);

    ServiceInstalledEvent event = new ServiceInstalledEvent(getClusterId(), stackId.getStackName(),
        stackId.getStackVersion(), getName());

    eventPublisher.publish(event);
  }

  @Transactional
  void persistEntities(ClusterServiceEntity serviceEntity) {
    long clusterId = cluster.getClusterId();
    ClusterEntity clusterEntity = clusterDAO.findById(clusterId);
    serviceEntity.setClusterEntity(clusterEntity);
    clusterServiceDAO.create(serviceEntity);
    clusterEntity.getClusterServiceEntities().add(serviceEntity);
    clusterDAO.merge(clusterEntity);
    clusterServiceDAO.merge(serviceEntity);
  }


  @Override
  public boolean canBeRemoved() {
    //
    // A service can be deleted if all it's components
    // can be removed, irrespective of the state of
    // the service itself.
    //
    for (ServiceComponent sc : components.values()) {
      if (!sc.canBeRemoved()) {
        LOG.warn("Found non removable component when trying to delete service" + ", clusterName="
            + cluster.getClusterName() + ", serviceName=" + getName() + ", componentName="
            + sc.getName());
        return false;
      }
    }
    return true;
  }

  @Transactional
  void deleteAllServiceConfigs() throws AmbariException {
    long clusterId = getClusterId();
    ServiceConfigEntity lastServiceConfigEntity = serviceConfigDAO.findMaxVersion(clusterId, getName());
    // de-select every configuration from the service
    if (lastServiceConfigEntity != null) {
      for (ClusterConfigEntity serviceConfigEntity : lastServiceConfigEntity.getClusterConfigEntities()) {
        LOG.info("Disabling configuration {}", serviceConfigEntity);
        serviceConfigEntity.setSelected(false);
        serviceConfigEntity.setUnmapped(true);
        clusterDAO.merge(serviceConfigEntity);
      }
    }

    LOG.info("Deleting all configuration associations for {} on cluster {}", getName(), cluster.getClusterName());

    List<ServiceConfigEntity> serviceConfigEntities =
      serviceConfigDAO.findByService(cluster.getClusterId(), getName());

    for (ServiceConfigEntity serviceConfigEntity : serviceConfigEntities) {
      // Only delete the historical version information and not original
      // config data
      serviceConfigDAO.remove(serviceConfigEntity);
    }
  }

  @Override
  @Transactional
  public void deleteAllComponents(DeleteHostComponentStatusMetaData deleteMetaData) {
    lock.lock();
    try {
      LOG.info("Deleting all components for service" + ", clusterName=" + cluster.getClusterName()
          + ", serviceName=" + getName());
      // FIXME check dependencies from meta layer
      for (ServiceComponent component : components.values()) {
        if (!component.canBeRemoved()) {
          deleteMetaData.setAmbariException(new AmbariException("Found non removable component when trying to"
              + " delete all components from service" + ", clusterName=" + cluster.getClusterName()
              + ", serviceName=" + getName() + ", componentName=" + component.getName()));
          return;
        }
      }

      for (ServiceComponent serviceComponent : components.values()) {
        serviceComponent.delete(deleteMetaData);
        if (deleteMetaData.getAmbariException() != null) {
          return;
        }
      }

      components.clear();
    } finally {
      lock.unlock();
    }
  }

  @Override
  public void deleteServiceComponent(String componentName, DeleteHostComponentStatusMetaData deleteMetaData)
      throws AmbariException {
    lock.lock();
    try {
      ServiceComponent component = getServiceComponent(componentName);
      LOG.info("Deleting servicecomponent for cluster" + ", clusterName=" + cluster.getClusterName()
          + ", serviceName=" + getName() + ", componentName=" + componentName);
      // FIXME check dependencies from meta layer
      if (!component.canBeRemoved()) {
        throw new AmbariException("Could not delete component from cluster"
            + ", clusterName=" + cluster.getClusterName()
            + ", serviceName=" + getName()
            + ", componentName=" + componentName);
      }

      component.delete(deleteMetaData);
      components.remove(componentName);
    } finally {
      lock.unlock();
    }
  }

  @Override
  public boolean isClientOnlyService() {
    return isClientOnlyService;
  }

  @Override
  @Transactional
<<<<<<< HEAD
  public void delete(DeleteHostComponentStatusMetaData deleteMetaData) {
    deleteAllComponents(deleteMetaData);
    if (deleteMetaData.getAmbariException() != null) {
      return;
    }
    try {
      deleteAllServiceConfigs();

      removeEntities();
    } catch (AmbariException e) {
      deleteMetaData.setAmbariException(e);
      return;
    }
=======
  public void delete() throws AmbariException {
    List<Component> components = getComponents(); // XXX temporal coupling, need to call this BEFORE deletingAllComponents
    deleteAllComponents();
    deleteAllServiceConfigs();

    StackId stackId = getDesiredStackId();

    removeEntities();
>>>>>>> 9d802b7c

    // publish the service removed event
    if (null == stackId) {
      return;
    }

    ServiceRemovedEvent event = new ServiceRemovedEvent(getClusterId(), stackId.getStackName(),
        stackId.getStackVersion(), getName(), components);

    eventPublisher.publish(event);
  }

  private List<Component> getComponents() {
    List<Component> result = new ArrayList<>();
    for (ServiceComponent component : getServiceComponents().values()) {
      for (ServiceComponentHost host : component.getServiceComponentHosts().values()) {
        result.add(new Component(host.getHostName(), getName(), component.getName()));
      }
    }
    return result;
  }

  @Transactional
  protected void removeEntities() throws AmbariException {
    serviceDesiredStateDAO.removeByPK(serviceDesiredStateEntityPK);
    clusterServiceDAO.removeByPK(serviceEntityPK);
  }

  @Override
  public void setMaintenanceState(MaintenanceState state) {
    ServiceDesiredStateEntity serviceDesiredStateEntity = getServiceDesiredStateEntity();
    serviceDesiredStateEntity.setMaintenanceState(state);
    maintenanceState.set(serviceDesiredStateDAO.merge(serviceDesiredStateEntity).getMaintenanceState());

    // broadcast the maintenance mode change
    MaintenanceModeEvent event = new MaintenanceModeEvent(state, this);
    eventPublisher.publish(event);
  }

  @Override
  public MaintenanceState getMaintenanceState() {
    if (maintenanceState.get() == null) {
      maintenanceState.set(getServiceDesiredStateEntity().getMaintenanceState());
    }
    return maintenanceState.get();
  }

  private ClusterServiceEntityPK getServiceEntityPK(ClusterServiceEntity serviceEntity) {
    ClusterServiceEntityPK pk = new ClusterServiceEntityPK();
    pk.setClusterId(serviceEntity.getClusterId());
    pk.setServiceName(serviceEntity.getServiceName());
    return pk;
  }

  private ServiceDesiredStateEntityPK getServiceDesiredStateEntityPK(ServiceDesiredStateEntity serviceDesiredStateEntity) {
    ServiceDesiredStateEntityPK pk = new ServiceDesiredStateEntityPK();
    pk.setClusterId(serviceDesiredStateEntity.getClusterId());
    pk.setServiceName(serviceDesiredStateEntity.getServiceName());
    return pk;
  }

  // Refresh the cached reference on setters
  private ServiceDesiredStateEntity getServiceDesiredStateEntity() {
    return serviceDesiredStateDAO.findByPK(serviceDesiredStateEntityPK);
  }
}<|MERGE_RESOLUTION|>--- conflicted
+++ resolved
@@ -447,11 +447,7 @@
     sb.append("Service={ serviceName=").append(getName())
       .append(", clusterName=").append(cluster.getClusterName())
       .append(", clusterId=").append(cluster.getClusterId())
-<<<<<<< HEAD
-      .append(", desiredStackVersion=").append(getDesiredStackVersion())
-=======
       .append(", desiredStackVersion=").append(getDesiredStackId())
->>>>>>> 9d802b7c
       .append(", desiredState=").append(getDesiredState())
       .append(", components=[ ");
     boolean first = true;
@@ -599,8 +595,8 @@
 
   @Override
   @Transactional
-<<<<<<< HEAD
   public void delete(DeleteHostComponentStatusMetaData deleteMetaData) {
+    List<Component> components = getComponents(); // XXX temporal coupling, need to call this BEFORE deletingAllComponents
     deleteAllComponents(deleteMetaData);
     if (deleteMetaData.getAmbariException() != null) {
       return;
@@ -613,16 +609,8 @@
       deleteMetaData.setAmbariException(e);
       return;
     }
-=======
-  public void delete() throws AmbariException {
-    List<Component> components = getComponents(); // XXX temporal coupling, need to call this BEFORE deletingAllComponents
-    deleteAllComponents();
-    deleteAllServiceConfigs();
 
     StackId stackId = getDesiredStackId();
-
-    removeEntities();
->>>>>>> 9d802b7c
 
     // publish the service removed event
     if (null == stackId) {
