--- conflicted
+++ resolved
@@ -19,11 +19,7 @@
 package org.apache.ambari.server.state;
 
 import java.util.ArrayList;
-<<<<<<< HEAD
-=======
-import java.util.Collection;
 import java.util.Collections;
->>>>>>> d680af80
 import java.util.HashMap;
 import java.util.HashSet;
 import java.util.List;
@@ -39,14 +35,11 @@
 import org.apache.ambari.server.ObjectNotFoundException;
 import org.apache.ambari.server.ServiceComponentNotFoundException;
 import org.apache.ambari.server.api.services.AmbariMetaInfo;
-<<<<<<< HEAD
 import org.apache.ambari.server.api.services.ServiceKey;
-import org.apache.ambari.server.controller.ServiceDependencyResponse;
-=======
 import org.apache.ambari.server.collections.Predicate;
 import org.apache.ambari.server.collections.PredicateUtils;
 import org.apache.ambari.server.controller.AmbariManagementController;
->>>>>>> d680af80
+import org.apache.ambari.server.controller.ServiceDependencyResponse;
 import org.apache.ambari.server.controller.ServiceResponse;
 import org.apache.ambari.server.controller.internal.AmbariServerSSOConfigurationHandler;
 import org.apache.ambari.server.controller.internal.DeleteHostComponentStatusMetaData;
@@ -69,6 +62,7 @@
 import org.apache.ambari.server.orm.entities.ServiceDesiredStateEntity;
 import org.apache.ambari.server.orm.entities.ServiceGroupEntity;
 import org.apache.ambari.server.serveraction.kerberos.Component;
+import org.apache.commons.lang.StringUtils;
 import org.slf4j.Logger;
 import org.slf4j.LoggerFactory;
 
@@ -143,18 +137,13 @@
   private final String serviceType;
 
   @AssistedInject
-<<<<<<< HEAD
   ServiceImpl(@Assisted Cluster cluster, @Assisted ServiceGroup serviceGroup,
-              @Assisted List<ServiceKey> serviceDependencies,
-              @Assisted("serviceName") String serviceName, @Assisted("serviceType") String serviceType,
-              ClusterDAO clusterDAO, ServiceGroupDAO serviceGroupDAO,
-=======
-  ServiceImpl(@Assisted Cluster cluster, @Assisted String serviceName,
-              @Assisted RepositoryVersionEntity desiredRepositoryVersion, ClusterDAO clusterDAO,
->>>>>>> d680af80
-              ClusterServiceDAO clusterServiceDAO, ServiceDesiredStateDAO serviceDesiredStateDAO,
-              ServiceComponentFactory serviceComponentFactory, AmbariMetaInfo ambariMetaInfo,
-              AmbariEventPublisher eventPublisher) throws AmbariException {
+      @Assisted List<ServiceKey> serviceDependencies, @Assisted("serviceName") String serviceName,
+      @Assisted("serviceType") String serviceType, ClusterDAO clusterDAO,
+      ServiceGroupDAO serviceGroupDAO, ClusterServiceDAO clusterServiceDAO,
+      ServiceDesiredStateDAO serviceDesiredStateDAO,
+      ServiceComponentFactory serviceComponentFactory, AmbariMetaInfo ambariMetaInfo,
+      AmbariEventPublisher eventPublisher) throws AmbariException {
     this.cluster = cluster;
     this.serviceGroup = serviceGroup;
     this.clusterDAO = clusterDAO;
@@ -232,16 +221,10 @@
   }
 
   @AssistedInject
-<<<<<<< HEAD
   ServiceImpl(@Assisted Cluster cluster, @Assisted ServiceGroup serviceGroup,
               @Assisted ClusterServiceEntity serviceEntity,
               ClusterDAO clusterDAO, ServiceGroupDAO serviceGroupDAO,
               ClusterServiceDAO clusterServiceDAO, ServiceDesiredStateDAO serviceDesiredStateDAO,
-=======
-  ServiceImpl(@Assisted Cluster cluster, @Assisted ClusterServiceEntity serviceEntity,
-              ClusterDAO clusterDAO, ClusterServiceDAO clusterServiceDAO,
-              ServiceDesiredStateDAO serviceDesiredStateDAO,
->>>>>>> d680af80
               ServiceComponentFactory serviceComponentFactory, AmbariMetaInfo ambariMetaInfo,
               AmbariEventPublisher eventPublisher) throws AmbariException {
     this.cluster = cluster;
@@ -262,7 +245,6 @@
       for (ServiceComponentDesiredStateEntity serviceComponentDesiredStateEntity
           : serviceEntity.getServiceComponentDesiredStateEntities()) {
         try {
-<<<<<<< HEAD
             ServiceComponent svcComponent = serviceComponentFactory.createExisting(this,
                     serviceComponentDesiredStateEntity);
             componentsByName.put(serviceComponentDesiredStateEntity.getComponentName(), svcComponent);
@@ -273,20 +255,8 @@
             LOG.error(String.format("Can not get component info: stackName=%s, stackVersion=%s, serviceName=%s, componentName=%s",
               stackId.getStackName(), stackId.getStackVersion(),
               serviceEntity.getServiceName(), serviceComponentDesiredStateEntity.getComponentName()));
-            ex.printStackTrace();
-          }
-=======
-          components.put(serviceComponentDesiredStateEntity.getComponentName(),
-              serviceComponentFactory.createExisting(this,
-                  serviceComponentDesiredStateEntity));
-        } catch (ProvisionException ex) {
-          StackId stackId = new StackId(serviceComponentDesiredStateEntity.getDesiredStack());
-          LOG.error(String.format("Can not get component info: stackName=%s, stackVersion=%s, serviceName=%s, componentName=%s",
-              stackId.getStackName(), stackId.getStackVersion(),
-              serviceEntity.getServiceName(), serviceComponentDesiredStateEntity.getComponentName()));
           ex.printStackTrace();
         }
->>>>>>> d680af80
       }
     }
 
@@ -328,16 +298,9 @@
 
     } catch (ObjectNotFoundException e) {
       throw new RuntimeException("Trying to create a ServiceInfo"
-<<<<<<< HEAD
               + " not recognized in stack info"
               + ", clusterName=" + cluster.getClusterName()
               + ", serviceName=" + getName());
-=======
-          + " not recognized in stack info"
-          + ", clusterName=" + cluster.getClusterName()
-          + ", serviceName=" + getName()
-          + ", stackInfo=" + getDesiredStackId().getStackName());
->>>>>>> d680af80
     }
   }
 
@@ -511,62 +474,8 @@
    * {@inheritDoc}
    */
   @Override
-<<<<<<< HEAD
   public StackId getStackId() {
     return serviceGroup.getStackId();
-=======
-  public StackId getDesiredStackId() {
-    ServiceDesiredStateEntity serviceDesiredStateEntity = getServiceDesiredStateEntity();
-
-    if (null == serviceDesiredStateEntity) {
-      return null;
-    } else {
-      StackEntity desiredStackEntity = serviceDesiredStateEntity.getDesiredStack();
-      return new StackId(desiredStackEntity);
-    }
-  }
-
-  /**
-   * {@inheritDoc}
-   */
-  @Override
-  public RepositoryVersionEntity getDesiredRepositoryVersion() {
-    ServiceDesiredStateEntity serviceDesiredStateEntity = getServiceDesiredStateEntity();
-    return serviceDesiredStateEntity.getDesiredRepositoryVersion();
-  }
-
-  /**
-   * {@inheritDoc}
-   */
-  @Override
-  @Transactional
-  public void setDesiredRepositoryVersion(RepositoryVersionEntity repositoryVersionEntity) {
-    ServiceDesiredStateEntity serviceDesiredStateEntity = getServiceDesiredStateEntity();
-    serviceDesiredStateEntity.setDesiredRepositoryVersion(repositoryVersionEntity);
-    serviceDesiredStateDAO.merge(serviceDesiredStateEntity);
-
-    Collection<ServiceComponent> components = getServiceComponents().values();
-    for (ServiceComponent component : components) {
-      component.setDesiredRepositoryVersion(repositoryVersionEntity);
-    }
-  }
-
-  /**
-   * {@inheritDoc}
-   */
-  @Override
-  public RepositoryVersionState getRepositoryState() {
-    if (components.isEmpty()) {
-      return RepositoryVersionState.NOT_REQUIRED;
-    }
-
-    List<RepositoryVersionState> states = new ArrayList<>();
-    for (ServiceComponent component : components.values()) {
-      states.add(component.getRepositoryState());
-    }
-
-    return RepositoryVersionState.getAggregateState(states);
->>>>>>> d680af80
   }
 
   @Override
@@ -587,14 +496,8 @@
         serviceGroup.getServiceGroupId(), serviceGroup.getServiceGroupName(),
         getServiceId(), getName(), getServiceType(), serviceGroup.getStackId(), module.getVersion(),
         getDesiredState().toString(), isCredentialStoreSupported(), isCredentialStoreEnabled(),
-<<<<<<< HEAD
-        ssoIntegrationSupported, isSsoIntegrationDesired(), isSsoIntegrationEnabled());
-=======
         ssoIntegrationSupported, isSsoIntegrationDesired(), isSsoIntegrationEnabled(existingConfigurations),
         isKerberosRequiredForSsoIntegration(), isKerberosEnabled(existingConfigurations));
-
-    r.setDesiredRepositoryVersionId(desiredRespositoryVersion.getId());
->>>>>>> d680af80
 
     r.setMaintenanceState(getMaintenanceState().name());
     return r;
@@ -679,11 +582,7 @@
         StackId stackId = serviceGroup.getStackId();
         serviceCredentialStoreUpdateEvent =
             new ServiceCredentialStoreUpdateEvent(getClusterId(), stackId.getStackName(),
-<<<<<<< HEAD
-                                                  stackId.getStackVersion(), getName(), getServiceType(), getServiceGroupName());
-=======
-                stackId.getStackVersion(), getName());
->>>>>>> d680af80
+                stackId.getStackVersion(), getName(), getServiceType(), getServiceGroupName());
       }
       desiredStateEntity.setCredentialStoreEnabled(credentialStoreEnabled);
       desiredStateEntity = serviceDesiredStateDAO.merge(desiredStateEntity);
@@ -764,20 +663,12 @@
   @Override
   public void debugDump(StringBuilder sb) {
     sb.append("Service={ serviceName=").append(getName())
-<<<<<<< HEAD
       .append(", serviceGroup=").append(getServiceGroupName())
       .append(", serviceType=").append(getServiceType())
       .append(", clusterName=").append(cluster.getClusterName())
       .append(", clusterId=").append(cluster.getClusterId())
       .append(", desiredState=").append(getDesiredState())
       .append(", componentsByName=[ ");
-=======
-        .append(", clusterName=").append(cluster.getClusterName())
-        .append(", clusterId=").append(cluster.getClusterId())
-        .append(", desiredStackVersion=").append(getDesiredStackId())
-        .append(", desiredState=").append(getDesiredState())
-        .append(", components=[ ");
->>>>>>> d680af80
     boolean first = true;
     for (ServiceComponent sc : componentsByName.values()) {
       if (!first) {
@@ -860,11 +751,7 @@
     LOG.info("Deleting all configuration associations for {} on cluster {}", getName(), cluster.getClusterName());
 
     List<ServiceConfigEntity> serviceConfigEntities =
-<<<<<<< HEAD
       serviceConfigDAO.findByService(cluster.getClusterId(), getServiceId());
-=======
-        serviceConfigDAO.findByService(cluster.getClusterId(), getName());
->>>>>>> d680af80
 
     for (ServiceConfigEntity serviceConfigEntity : serviceConfigEntities) {
       // Only delete the historical version information and not original
@@ -998,8 +885,6 @@
     return maintenanceState.get();
   }
 
-<<<<<<< HEAD
-=======
   @Override
   public boolean isKerberosEnabled() {
     if (kerberosEnabledTest != null) {
@@ -1022,22 +907,6 @@
     return kerberosEnabledTest != null && kerberosEnabledTest.evaluate(configurations);
   }
 
-
-  private ClusterServiceEntityPK getServiceEntityPK(ClusterServiceEntity serviceEntity) {
-    ClusterServiceEntityPK pk = new ClusterServiceEntityPK();
-    pk.setClusterId(serviceEntity.getClusterId());
-    pk.setServiceName(serviceEntity.getServiceName());
-    return pk;
-  }
-
-  private ServiceDesiredStateEntityPK getServiceDesiredStateEntityPK(ServiceDesiredStateEntity serviceDesiredStateEntity) {
-    ServiceDesiredStateEntityPK pk = new ServiceDesiredStateEntityPK();
-    pk.setClusterId(serviceDesiredStateEntity.getClusterId());
-    pk.setServiceName(serviceDesiredStateEntity.getServiceName());
-    return pk;
-  }
-
->>>>>>> d680af80
   // Refresh the cached reference on setters
   private ServiceDesiredStateEntity getServiceDesiredStateEntity() {
     return serviceDesiredStateDAO.findByServiceId(serviceId);
