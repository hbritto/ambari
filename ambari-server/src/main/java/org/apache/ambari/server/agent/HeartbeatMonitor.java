--- conflicted
+++ resolved
@@ -189,20 +189,6 @@
           hostObj.setState(HostState.INIT);
         }
       }
-<<<<<<< HEAD
-=======
-
-      // Get status of service components
-      List<StatusCommand> cmds = generateStatusCommands(hostname);
-      LOG.trace("Generated {} status commands for host: {}", cmds.size(), hostname);
-      if (cmds.isEmpty()) {
-        // Nothing to do
-      } else {
-        for (StatusCommand command : cmds) {
-          actionQueue.enqueue(hostname, command);
-        }
-      }
->>>>>>> 9d802b7c
     }
   }
 
