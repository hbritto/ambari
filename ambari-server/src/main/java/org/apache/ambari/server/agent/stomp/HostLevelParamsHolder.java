--- conflicted
+++ resolved
@@ -85,14 +85,9 @@
     return hostLevelParamsUpdateEvent;
   }
 
-<<<<<<< HEAD
-
-  protected boolean handleUpdate(HostLevelParamsUpdateEvent update) {
-=======
   @Override
   protected HostLevelParamsUpdateEvent handleUpdate(HostLevelParamsUpdateEvent current, HostLevelParamsUpdateEvent update) {
     HostLevelParamsUpdateEvent result = null;
->>>>>>> b2118321
     boolean changed = false;
     Map<String, HostLevelParamsCluster> mergedClusters = new HashMap<>();
     if (MapUtils.isNotEmpty(update.getHostLevelParamsClusters())) {
