/*
 * Licensed to the Apache Software Foundation (ASF) under one
 * or more contributor license agreements.  See the NOTICE file
 * distributed with this work for additional information
 * regarding copyright ownership.  The ASF licenses this file
 * to you under the Apache License, Version 2.0 (the
 * "License"); you may not use this file except in compliance
 * with the License.  You may obtain a copy of the License at
 *
 *     http://www.apache.org/licenses/LICENSE-2.0
 *
 * Unless required by applicable law or agreed to in writing, software
 * distributed under the License is distributed on an "AS IS" BASIS,
 * WITHOUT WARRANTIES OR CONDITIONS OF ANY KIND, either express or implied.
 * See the License for the specific language governing permissions and
 * limitations under the License.
 */
package org.apache.ambari.server.state.services;

import java.io.File;
import java.io.FileInputStream;
import java.io.IOException;
import java.io.InputStream;
import java.io.StringWriter;
import java.io.Writer;
import java.lang.reflect.Type;
import java.util.ArrayList;
import java.util.Collections;
import java.util.HashMap;
import java.util.HashSet;
import java.util.List;
import java.util.Map;
import java.util.Map.Entry;
import java.util.Set;
import java.util.concurrent.Executor;
import java.util.concurrent.LinkedBlockingQueue;
import java.util.concurrent.ThreadFactory;
import java.util.concurrent.ThreadPoolExecutor;
import java.util.concurrent.TimeUnit;
import java.util.concurrent.atomic.AtomicInteger;

import javax.xml.bind.JAXBContext;
import javax.xml.bind.Unmarshaller;
import javax.xml.bind.annotation.XmlAttribute;
import javax.xml.bind.annotation.XmlElement;
import javax.xml.bind.annotation.XmlRootElement;

import org.apache.ambari.server.AmbariService;
import org.apache.ambari.server.api.services.AmbariMetaInfo;
import org.apache.ambari.server.configuration.Configuration;
import org.apache.ambari.server.events.AlertEvent;
import org.apache.ambari.server.notifications.DispatchCallback;
import org.apache.ambari.server.notifications.DispatchCredentials;
import org.apache.ambari.server.notifications.DispatchFactory;
import org.apache.ambari.server.notifications.DispatchRunnable;
import org.apache.ambari.server.notifications.Notification;
import org.apache.ambari.server.notifications.NotificationDispatcher;
import org.apache.ambari.server.notifications.Recipient;
import org.apache.ambari.server.orm.dao.AlertDispatchDAO;
import org.apache.ambari.server.orm.entities.AlertDefinitionEntity;
import org.apache.ambari.server.orm.entities.AlertHistoryEntity;
import org.apache.ambari.server.orm.entities.AlertNoticeEntity;
import org.apache.ambari.server.orm.entities.AlertTargetEntity;
import org.apache.ambari.server.state.AlertState;
import org.apache.ambari.server.state.NotificationState;
import org.apache.ambari.server.state.alert.AlertNotification;
import org.apache.commons.io.IOUtils;
import org.apache.velocity.VelocityContext;
import org.apache.velocity.app.Velocity;
import org.slf4j.Logger;
import org.slf4j.LoggerFactory;

import com.google.common.util.concurrent.AbstractScheduledService;
import com.google.gson.Gson;
import com.google.gson.GsonBuilder;
import com.google.gson.JsonArray;
import com.google.gson.JsonDeserializationContext;
import com.google.gson.JsonDeserializer;
import com.google.gson.JsonElement;
import com.google.gson.JsonObject;
import com.google.gson.JsonParseException;
import com.google.gson.reflect.TypeToken;
import com.google.inject.Inject;
import com.google.inject.Provider;

/**
 * The {@link AlertNoticeDispatchService} is used to scan the database for
 * {@link AlertNoticeEntity} that are in the {@link NotificationState#PENDING}
 * state. It will then process them through the dispatch system.
 * <p/>
 * The dispatch system will then make a callback to
 * {@link AlertNoticeDispatchCallback} so that the {@link NotificationState} can
 * be updated to its final value.
 * <p/>
 * This class uses the templates that are defined via
 * {@link Configuration#getAlertTemplateFile()} or the fallback internal
 * template {@code alert-templates.xml}. These files are parsed during
 * {@link #startUp()}. If there is a problem parsing them, the service will
 * still startup normally, producing an error in logs. It will fall back to
 * simple string concatenation for {@link Notification} content in this case.
 */
@AmbariService
public class AlertNoticeDispatchService extends AbstractScheduledService {
  /**
   * Logger.
   */
  private static final Logger LOG = LoggerFactory.getLogger(AlertNoticeDispatchService.class);

  /**
   * The log tag to pass to Apache Velocity during rendering.
   */
  private static final String VELOCITY_LOG_TAG = "ambari-alerts";

  /**
   * The internal Ambari templates that ship.
   */
  private static final String AMBARI_ALERT_TEMPLATES = "alert-templates.xml";

  /**
   * The property containing the dispatch authentication username.
   */
  public static final String AMBARI_DISPATCH_CREDENTIAL_USERNAME = "ambari.dispatch.credential.username";

  /**
   * The property containing the dispatch authentication password.
   */
  public static final String AMBARI_DISPATCH_CREDENTIAL_PASSWORD = "ambari.dispatch.credential.password";

  /**
   * The property containing the dispatch recipients
   */
  public static final String AMBARI_DISPATCH_RECIPIENTS = "ambari.dispatch.recipients";

  /**
   * The context key for Ambari information to be passed to Velocity.
   */
  private static final String VELOCITY_AMBARI_KEY = "ambari";

  /**
   * The context key for alert summary information to be passed to Velocity.
   */
  private static final String VELOCITY_SUMMARY_KEY = "summary";

  /**
   * The context key for a single alert's information to be passed to Velocity.
   */
  private static final String VELOCITY_ALERT_KEY = "alert";

  /**
   * The context key for dispatch target information to be passed to Velocity.
   */
  private static final String VELOCITY_DISPATCH_KEY = "dispatch";

  /**
   * Gson used to convert JSON properties to a map.
   */
  private final Gson m_gson;

  /**
   * Dispatch DAO to query pending {@link AlertNoticeEntity} instances from.
   */
  @Inject
  private AlertDispatchDAO m_dao;

  /**
   * The factory used to get an {@link NotificationDispatcher} instance to
   * submit to the {@link #m_executor}.
   */
  @Inject
  private DispatchFactory m_dispatchFactory;

  /**
   * The alert templates to use when rendering content for a
   * {@link Notification}.
   */
  private AlertTemplates m_alertTemplates;

  /**
   * The configuration instance to get Ambari properties.
   */
  @Inject
  private Configuration m_configuration;

  /**
   * Ambari meta information used fro alert {@link Notification}s.
   */
  @Inject
  private Provider<AmbariMetaInfo> m_metaInfo;

  /**
   * The executor responsible for dispatching.
   */
  private Executor m_executor;

  /**
   * Constructor.
   */
  public AlertNoticeDispatchService() {
    m_executor = new ThreadPoolExecutor(0, 2, 5L, TimeUnit.MINUTES,
      new LinkedBlockingQueue<>(), new AlertDispatchThreadFactory(),
        new ThreadPoolExecutor.CallerRunsPolicy());

    GsonBuilder gsonBuilder = new GsonBuilder();
    gsonBuilder.registerTypeAdapter(AlertTargetProperties.class,
        new AlertTargetPropertyDeserializer());

    m_gson = gsonBuilder.create();
  }

  /**
   * {@inheritDoc}
   * <p/>
   * Parse the XML template for {@link Notification} content. If there is a
   * problem parsing the content, the service will still startup normally but
   * the {@link Notification} content will fallback to plaintext.
   */
  @Override
  protected void startUp() throws Exception {
    super.startUp();

    InputStream inputStream = null;
    String alertTemplatesFile = null;

    try {
      alertTemplatesFile = m_configuration.getAlertTemplateFile();
      if (null != alertTemplatesFile) {
        File file = new File(alertTemplatesFile);
        inputStream = new FileInputStream(file);
      }
    } catch (Exception exception) {
      LOG.warn("Unable to load alert template file {}", alertTemplatesFile,
          exception);
    }

    try {
      JAXBContext context = JAXBContext.newInstance(AlertTemplates.class);
      Unmarshaller unmarshaller = context.createUnmarshaller();

      // if the file provided via the configuration is not available, use
      // the internal one
      if (null == inputStream) {
        inputStream = ClassLoader.getSystemResourceAsStream(AMBARI_ALERT_TEMPLATES);
      }

      m_alertTemplates = (AlertTemplates) unmarshaller.unmarshal(inputStream);
    } catch (Exception exception) {
      LOG.error(
          "Unable to load alert template file {}, outbound notifications will not be formatted",
          AMBARI_ALERT_TEMPLATES, exception);
    } finally {
      if (null != inputStream) {
        IOUtils.closeQuietly(inputStream);
      }
    }
  }

  /**
   * Sets the {@link Executor} to use when dispatching {@link Notification}s.
   * This should only be used by unit tests to provide a mock executor.
   *
   * @param executor
   *          the executor to use (not {@code null).

   */
  protected void setExecutor(Executor executor) {
    m_executor = executor;
  }

  /**
   * {@inheritDoc}
   */
  @Override
  protected void runOneIteration() throws Exception {
    List<AlertNoticeEntity> pending = m_dao.findPendingNotices();
    if (pending.size() == 0) {
      return;
    }

    LOG.info("There are {} pending alert notices about to be dispatched...",
        pending.size());

    Map<AlertTargetEntity, List<AlertNoticeEntity>> aggregateMap =
      new HashMap<>(pending.size());

    // combine all histories by target
    for (AlertNoticeEntity notice : pending) {
      AlertTargetEntity target = notice.getAlertTarget();

      List<AlertNoticeEntity> notices = aggregateMap.get(target);
      if (null == notices) {
        notices = new ArrayList<>();
        aggregateMap.put(target, notices);
      }

      // at this point, notices have been processed but not yet delivered
      notice.setNotifyState(NotificationState.DISPATCHED);
      notice = m_dao.merge(notice);

      notices.add(notice);
    }

    // now that all of the notices are grouped by target, dispatch them
    Set<AlertTargetEntity> targets = aggregateMap.keySet();
    for (AlertTargetEntity target : targets) {
      List<AlertNoticeEntity> notices = aggregateMap.get(target);
      if (null == notices || notices.size() == 0) {
        continue;
      }
      try {
        String targetType = target.getNotificationType();
        NotificationDispatcher dispatcher = m_dispatchFactory.getDispatcher(targetType);

        // create a single digest notification if supported
        if (dispatcher.isDigestSupported()) {
          AlertNotification notification = buildNotificationFromTarget(target);
          notification.CallbackIds = new ArrayList<>(notices.size());
          List<AlertHistoryEntity> histories = new ArrayList<>(
                  notices.size());

<<<<<<< HEAD
      // create a single digest notification if supported
      if (dispatcher.isDigestSupported()) {
        AlertNotification notification = buildNotificationFromTarget(target);
        notification.CallbackIds = new ArrayList<>(notices.size());
        List<AlertHistoryEntity> histories = new ArrayList<>(
          notices.size());
=======
          // add callback IDs so that the notices can be marked as DELIVERED or
          // FAILED, and create a list of just the alert histories
          for (AlertNoticeEntity notice : notices) {
            AlertHistoryEntity history = notice.getAlertHistory();
            histories.add(history);
>>>>>>> 9d802b7c

            notification.CallbackIds.add(notice.getUuid());
          }


          // populate the subject and body fields; if there is a problem
          // generating the content, then mark the notices as FAILED
          try {
            renderDigestNotificationContent(dispatcher, notification, histories, target);

            // dispatch
            DispatchRunnable runnable = new DispatchRunnable(dispatcher, notification);
            m_executor.execute(runnable);
          } catch (Exception exception) {
            LOG.error("Unable to create notification for alerts", exception);

            // there was a problem generating content for the target; mark all
            // notices as FAILED and skip this target
            // mark these as failed
            notification.Callback.onFailure(notification.CallbackIds);
          }
        } else {
          // the dispatcher does not support digest, each notice must have a 1:1
          // notification created for it
          for (AlertNoticeEntity notice : notices) {
            AlertNotification notification = buildNotificationFromTarget(target);
            AlertHistoryEntity history = notice.getAlertHistory();
            notification.CallbackIds = Collections.singletonList(notice.getUuid());

            // populate the subject and body fields; if there is a problem
            // generating the content, then mark the notices as FAILED
            try {
              renderNotificationContent(dispatcher, notification, history, target);

              // dispatch
              DispatchRunnable runnable = new DispatchRunnable(dispatcher, notification);
              m_executor.execute(runnable);
            } catch (Exception exception) {
              LOG.error("Unable to create notification for alert", exception);

              // mark these as failed
              notification.Callback.onFailure(notification.CallbackIds);
            }
          }
        }
      } catch (Exception e) {
        LOG.error("Caught exception during Alert Notice dispatching.", e);
      }
    }
  }

  /**
   * {@inheritDoc}
   * <p/>
   * Returns a schedule that starts after 2 minute and runs every 2 minutes
   * after {@link #runOneIteration()} completes.
   */
  @Override
  protected Scheduler scheduler() {
    return Scheduler.newFixedDelaySchedule(2, 2, TimeUnit.MINUTES);
  }

  /**
   * Initializes a {@link Notification} instance from an
   * {@link AlertTargetEntity}. This method does most of the boilerplate work to
   * get a {@link Notification} that is almost ready to send.
   * <p/>
   * The {@link Notification} will not have any of the callback IDs or content
   * set.
   *
   * @param target
   *          the alert target
   * @return the initialized notification
   */
  private AlertNotification buildNotificationFromTarget(AlertTargetEntity target) {
    String propertiesJson = target.getProperties();

    AlertTargetProperties targetProperties = m_gson.fromJson(propertiesJson,
        AlertTargetProperties.class);

    Map<String, String> properties = targetProperties.Properties;

    // create an initialize the notification
    AlertNotification notification = new AlertNotification();
    notification.Callback = new AlertNoticeDispatchCallback();
    notification.DispatchProperties = properties;

    // set dispatch credentials
    if (properties.containsKey(AMBARI_DISPATCH_CREDENTIAL_USERNAME)
        && properties.containsKey(AMBARI_DISPATCH_CREDENTIAL_PASSWORD)) {
      DispatchCredentials credentials = new DispatchCredentials();
      credentials.UserName = properties.get(AMBARI_DISPATCH_CREDENTIAL_USERNAME);
      credentials.Password = properties.get(AMBARI_DISPATCH_CREDENTIAL_PASSWORD);
      notification.Credentials = credentials;
    }

    // create recipients
    if (null != targetProperties.Recipients) {
      List<Recipient> recipients = new ArrayList<>(
        targetProperties.Recipients.size());

      for (String stringRecipient : targetProperties.Recipients) {
        Recipient recipient = new Recipient();
        recipient.Identifier = stringRecipient;
        recipients.add(recipient);
      }

      notification.Recipients = recipients;
    }

    return notification;
  }

  /**
   * Generates digest content for the {@link Notification} using the
   * {@link #m_alertTemplates} and the list of alerts passed in. If there is a
   * problem with the templates, this will fallback to non-formatted content.
   *
   * @param dispatcher
   *          the dispatcher for this notification type (not {@code null}).
   * @param notification
   *          the notification (not {@code null}).
   * @param histories
   *          the alerts to generate the content from (not {@code null}.
   * @param target
   *          the target of the {@link Notification}.
   */
  private void renderDigestNotificationContent(NotificationDispatcher dispatcher,
      AlertNotification notification, List<AlertHistoryEntity> histories, AlertTargetEntity target)
      throws IOException {
    String targetType = target.getNotificationType();

    // build the velocity objects for template rendering
    AmbariInfo ambari = new AmbariInfo(m_metaInfo.get(), m_configuration);
    AlertSummaryInfo summary = new AlertSummaryInfo(histories);
    DispatchInfo dispatch = new DispatchInfo(target);

    // get the template for this target type
    final Writer subjectWriter = new StringWriter();
    final Writer bodyWriter = new StringWriter();
    final AlertTemplate template = m_alertTemplates.getTemplate(targetType);

    if (dispatcher.isNotificationContentGenerationRequired()) {
      if (null != template) {
        // create the velocity context for template rendering
        VelocityContext velocityContext = new VelocityContext();
        velocityContext.put(VELOCITY_AMBARI_KEY, ambari);
        velocityContext.put(VELOCITY_SUMMARY_KEY, summary);
        velocityContext.put(VELOCITY_DISPATCH_KEY, dispatch);

        // render the template and assign the content to the notification
        String subjectTemplate = template.getSubject();
        String bodyTemplate = template.getBody();

        // render the subject
        Velocity.evaluate(velocityContext, subjectWriter, VELOCITY_LOG_TAG, subjectTemplate);

        // render the body
        Velocity.evaluate(velocityContext, bodyWriter, VELOCITY_LOG_TAG, bodyTemplate);
      } else {
        // a null template is possible from parsing incorrectly or not
        // having the correct type defined for the target
        for (AlertHistoryEntity alert : histories) {
          subjectWriter.write("Apache Ambari Alert Summary");
          bodyWriter.write(alert.getAlertState().name());
          bodyWriter.write(" ");
          bodyWriter.write(alert.getAlertDefinition().getLabel());
          bodyWriter.write(" ");
          bodyWriter.write(alert.getAlertText());
          bodyWriter.write("\n");
        }
      }
    }

    notification.Subject = subjectWriter.toString();
    notification.Body = bodyWriter.toString();
  }

  /**
   * Generates the content for the {@link Notification} using the
   * {@link #m_alertTemplates} and the single alert passed in. If there is a
   * problem with the templates, this will fallback to non-formatted content.
   *
   * @param dispatcher
   *          the dispatcher for this notification type (not {@code null}).
   * @param notification
   *          the notification (not {@code null}).
   * @param history
   *          the alert to generate the content from (not {@code null}.
   * @param target
   *          the target of the {@link Notification}.
   */
  private void renderNotificationContent(NotificationDispatcher dispatcher,
      AlertNotification notification, AlertHistoryEntity history, AlertTargetEntity target)
      throws IOException {
    String targetType = target.getNotificationType();

    // build the velocity objects for template rendering
    AmbariInfo ambari = new AmbariInfo(m_metaInfo.get(), m_configuration);
    AlertInfo alert = new AlertInfo(history);
    DispatchInfo dispatch = new DispatchInfo(target);

    // set the alert info on the notification subclass so that dispatchers
    // can use it directly
    notification.setAlertInfo(alert);

    // get the template for this target type
    final Writer subjectWriter = new StringWriter();
    final Writer bodyWriter = new StringWriter();
    final AlertTemplate template = m_alertTemplates.getTemplate(targetType);

    if (dispatcher.isNotificationContentGenerationRequired()) {
      if (null != template) {
        // create the velocity context for template rendering
        VelocityContext velocityContext = new VelocityContext();
        velocityContext.put(VELOCITY_AMBARI_KEY, ambari);
        velocityContext.put(VELOCITY_ALERT_KEY, alert);
        velocityContext.put(VELOCITY_DISPATCH_KEY, dispatch);

        // render the template and assign the content to the notification
        String subjectTemplate = template.getSubject();
        String bodyTemplate = template.getBody();

        // render the subject
        Velocity.evaluate(velocityContext, subjectWriter, VELOCITY_LOG_TAG, subjectTemplate);

        // render the body
        Velocity.evaluate(velocityContext, bodyWriter, VELOCITY_LOG_TAG, bodyTemplate);
      } else {
        // a null template is possible from parsing incorrectly or not
        // having the correct type defined for the target
        subjectWriter.write(alert.getAlertState().name());
        subjectWriter.write(" ");
        subjectWriter.write(alert.getAlertName());

        bodyWriter.write(alert.getAlertState().name());
        bodyWriter.write(" ");
        bodyWriter.write(alert.getAlertName());
        bodyWriter.write(" ");
        bodyWriter.write(alert.getAlertText());
        if (alert.hasHostName()) {
          bodyWriter.write(" ");
          bodyWriter.append(alert.getHostName());
        }
        bodyWriter.write("\n");
      }
    }

    notification.Subject = subjectWriter.toString();
    notification.Body = bodyWriter.toString();
  }

  /**
   * The {@link AlertTargetProperties} separates out the dispatcher properties
   * from the list of recipients which is a JSON array and not a String.
   */
  private static final class AlertTargetProperties {
    /**
     * The properties to pass to the concrete dispatcher.
     */
    public Map<String, String> Properties;

    /**
     * The recipients of the notice.
     */
    public List<String> Recipients;
  }

  /**
   * The {@link AlertTargetPropertyDeserializer} is used to dump the majority of
   * JSON serialized properties into a {@link Map} of {@link String} while at
   * the same time, converting
   * {@link AlertNoticeDispatchService#AMBARI_DISPATCH_RECIPIENTS} into a list.
   */
  private static final class AlertTargetPropertyDeserializer implements
      JsonDeserializer<AlertTargetProperties> {

    /**
     * {@inheritDoc}
     */
    @Override
    public AlertTargetProperties deserialize(JsonElement json, Type typeOfT,
        JsonDeserializationContext context) throws JsonParseException {

      AlertTargetProperties properties = new AlertTargetProperties();
      properties.Properties = new HashMap<>();

      final JsonObject jsonObject = json.getAsJsonObject();
      Set<Entry<String, JsonElement>> entrySet = jsonObject.entrySet();

      for (Entry<String, JsonElement> entry : entrySet) {
        String entryKey = entry.getKey();
        JsonElement entryValue = entry.getValue();

        if (entryKey.equals(AMBARI_DISPATCH_RECIPIENTS)) {
          Type listType = new TypeToken<List<String>>() {
          }.getType();
          JsonArray jsonArray = entryValue.getAsJsonArray();
          properties.Recipients = context.deserialize(jsonArray, listType);
        } else {
          properties.Properties.put(entryKey, entryValue.getAsString());
        }
      }

      return properties;
    }
  }

  /**
   * A custom {@link ThreadFactory} for the threads that will handle dispatching
   * {@link AlertNoticeEntity} instances. Threads created will have slightly
   * reduced priority since {@link AlertEvent} instances are not critical to the
   * system.
   */
  private static final class AlertDispatchThreadFactory implements
      ThreadFactory {

    private static final AtomicInteger s_threadIdPool = new AtomicInteger(1);

    /**
     * {@inheritDoc}
     */
    @Override
    public Thread newThread(Runnable r) {
      Thread thread = new Thread(r, "alert-dispatch-"
          + s_threadIdPool.getAndIncrement());

      thread.setDaemon(false);
      thread.setPriority(Thread.NORM_PRIORITY - 1);

      return thread;
    }
  }

  /**
   * The {@link AlertNoticeDispatchCallback} is used to receive a callback from
   * the dispatch framework and then update the {@link AlertNoticeEntity}
   * {@link NotificationState}.
   */
  private final class AlertNoticeDispatchCallback implements DispatchCallback {

    /**
     * {@inheritDoc}
     */
    @Override
    public void onSuccess(List<String> callbackIds) {
      for (String callbackId : callbackIds) {
        updateAlertNotice(callbackId, NotificationState.DELIVERED);
      }
    }

    /**
     * {@inheritDoc}
     */
    @Override
    public void onFailure(List<String> callbackIds) {
      for (String callbackId : callbackIds) {
        updateAlertNotice(callbackId, NotificationState.FAILED);
      }
    }

    /**
     * Updates the {@link AlertNoticeEntity} matching the given UUID with the
     * specified state.
     *
     * @param uuid
     * @param state
     */
    private void updateAlertNotice(String uuid, NotificationState state) {
      try {
        AlertNoticeEntity entity = m_dao.findNoticeByUuid(uuid);
        if (null == entity) {
          LOG.warn("Unable to find an alert notice with UUID {}", uuid);
          return;
        }

        entity.setNotifyState(state);
        m_dao.merge(entity);
      } catch (Exception exception) {
        LOG.error(
            "Unable to update the alert notice with UUID {} to {}, notifications will continue to be sent",
            uuid, state, exception);
      }
    }
  }

  /**
   * The {@link AlertInfo} class encapsulates all information about a single
   * alert for a single outbound {@link Notification}.
   */
  public final static class AlertInfo {
    private final AlertHistoryEntity m_history;

    /**
     * Constructor.
     *
     * @param history
     */
    public AlertInfo(AlertHistoryEntity history) {
      m_history = history;
    }

    /**
     * Gets the host name or {@code null} if none.
     *
     * @return
     */
    public String getHostName() {
      return m_history.getHostName();
    }

    /**
     * Gets whether there is a host associated with the alert. Some alerts like
     * aggregate alerts don't have hosts.
     *
     * @return
     */
    public boolean hasHostName() {
      return m_history.getHostName() != null;
    }

    /**
     * Gets the service name or {@code null} if none.
     *
     * @return
     */
    public String getServiceName() {
      return m_history.getServiceName();
    }

    /**
     * Gets the service component name, or {@code null} if none.
     *
     * @return
     */
    public String getComponentName() {
      return m_history.getComponentName();
    }

    /**
     * Gets whether there is a component associated with an alert. Some alerts
     * don't have an associated component.
     *
     * @return
     */
    public boolean hasComponentName() {
      return m_history.getComponentName() != null;
    }

    /**
     *  Gets the time that the alert was received
     * @return
       */
    public long getAlertTimestamp() {
      return m_history.getAlertTimestamp();
    }

    /**
     * Gets the state of the alert.
     *
     * @return
     */
    public AlertState getAlertState() {
      return m_history.getAlertState();
    }

    /**
     * Gets the definition id of the alert.
     *
     * @return
     */
    public Long getAlertDefinitionId() {
      return m_history.getAlertDefinitionId();
    }

    /**
     * Gets the hash of alert definition entity.
     *
     * @return
     */
    public int getAlertDefinitionHash() {
      return m_history.getAlertDefinitionHash();
    }


    /**
     * Gets the descriptive name of the alert.
     *
     * @return
     */
    public String getAlertName() {
      return m_history.getAlertDefinition().getLabel();
    }

    /**
     * Gets the alert definition for this alert.
     *
     * @return the alert definition.
     */
    public AlertDefinitionEntity getAlertDefinition() {
      return m_history.getAlertDefinition();
    }

    /**
     * Gets the text of the alert.
     *
     * @return
     */
    public String getAlertText() {
      return m_history.getAlertText();
    }
  }

  /**
   * The {@link AlertSummaryInfo} class encapsulates all of the alert
   * information for the {@link Notification}. This includes customized
   * structures to better organize information about each of the services,
   * hosts, and alert states.
   */
  public final static class AlertSummaryInfo {
    private int m_okCount = 0;
    private int m_warningCount = 0;
    private int m_criticalCount = 0;
    private int m_unknownCount = 0;

    /**
     * The hosts that have at least 1 alert reported.
     */
    private final Set<String> m_hosts = new HashSet<>();

    /**
     * The services that have at least 1 alert reported.
     */
    private final Set<String> m_services = new HashSet<>();

    /**
     * All of the alerts for the {@link Notification}.
     */
    private final List<AlertHistoryEntity> m_alerts;

    /**
     * A mapping of service to alerts where the alerts are also grouped by state
     * for that service.
     */
    private final Map<String, Map<AlertState, List<AlertHistoryEntity>>> m_alertsByServiceAndState = new HashMap<>();

    /**
     * A mapping of all services by state.
     */
    private final Map<String, Set<String>> m_servicesByState = new HashMap<>();

    /**
     * A mapping of all alerts by the service that owns them.
     */
    private final Map<String, List<AlertHistoryEntity>> m_alertsByService = new HashMap<>();

    /**
     * Constructor.
     *
     * @param histories
     */
    protected AlertSummaryInfo(List<AlertHistoryEntity> histories) {
      m_alerts = histories;

      // group all alerts by their service and severity
      for (AlertHistoryEntity history : m_alerts) {
        AlertState alertState = history.getAlertState();
        String serviceName = history.getServiceName();
        String hostName = history.getHostName();

        if (null != hostName) {
          m_hosts.add(hostName);
        }

        if (null != serviceName) {
          m_services.add(serviceName);
        }

        // group alerts by service name & state
        Map<AlertState, List<AlertHistoryEntity>> service = m_alertsByServiceAndState.get(serviceName);
        if (null == service) {
          service = new HashMap<>();
          m_alertsByServiceAndState.put(serviceName, service);
        }

        List<AlertHistoryEntity> alertList = service.get(alertState);
        if (null == alertList) {
          alertList = new ArrayList<>();
          service.put(alertState, alertList);
        }

        alertList.add(history);

        // group services by alert states
        Set<String> services = m_servicesByState.get(alertState.name());
        if (null == services) {
          services = new HashSet<>();
          m_servicesByState.put(alertState.name(), services);
        }

        services.add(serviceName);

        // group alerts by service
        List<AlertHistoryEntity> alertsByService = m_alertsByService.get(serviceName);
        if (null == alertsByService) {
          alertsByService = new ArrayList<>();
          m_alertsByService.put(serviceName, alertsByService);
        }

        alertsByService.add(history);

        // keep track of totals
        switch (alertState) {
          case CRITICAL:
            m_criticalCount++;
            break;
          case OK:
            m_okCount++;
            break;
          case UNKNOWN:
            m_unknownCount++;
            break;
          case WARNING:
            m_warningCount++;
            break;
          default:
            m_unknownCount++;
            break;
        }
      }
    }

    /**
     * Gets the total number of OK alerts in the {@link Notification}.
     *
     * @return the OK count.
     */
    public int getOkCount() {
      return m_okCount;
    }

    /**
     * Gets the total number of WARNING alerts in the {@link Notification}.
     *
     * @return the WARNING count.
     */
    public int getWarningCount() {
      return m_warningCount;
    }

    /**
     * Gets the total number of CRITICAL alerts in the {@link Notification}.
     *
     * @return the CRITICAL count.
     */
    public int getCriticalCount() {
      return m_criticalCount;
    }

    /**
     * Gets the total number of UNKNOWN alerts in the {@link Notification}.
     *
     * @return the UNKNOWN count.
     */
    public int getUnknownCount() {
      return m_unknownCount;
    }

    /**
     * Gets the total count of all alerts in the {@link Notification}
     *
     * @return the total count of all alerts.
     */
    public int getTotalCount() {
      return m_okCount + m_warningCount + m_criticalCount + m_unknownCount;
    }

    /**
     * Gets all of the services that have alerts being reporting in this
     * notification dispatch.
     *
     * @return the list of services.
     */
    public Set<String> getServices() {
      return m_services;
    }

    /**
     * Gets all of the alerts in the {@link Notification}.
     *
     * @return all of the alerts.
     */
    public List<AlertHistoryEntity> getAlerts() {
      return m_alerts;
    }

    /**
     * Gets all of the alerts in the {@link Notification} by service name.
     *
     * @param serviceName
     *          the service name.
     * @return the alerts for that service, or {@code null} none.
     */
    public List<AlertHistoryEntity> getAlerts(String serviceName) {
      return m_alertsByService.get(serviceName);
    }

    /**
     * Gets all of the alerts for a given service and alert state level.
     *
     * @param serviceName
     *          the name of the service.
     * @param alertState
     *          the alert state level.
     * @return the list of alerts or {@code null} for none.
     */
    public List<AlertHistoryEntity> getAlerts(String serviceName,
        String alertState) {

      Map<AlertState, List<AlertHistoryEntity>> serviceAlerts = m_alertsByServiceAndState.get(serviceName);
      if (null == serviceAlerts) {
        return null;
      }

      AlertState state = AlertState.valueOf(alertState);
      return serviceAlerts.get(state);
    }

    /**
     * Gets a list of services that have an alert being reporting for the given
     * state.
     *
     * @param alertState
     *          the state to get the services for.
     * @return the services or {@code null} if none.
     */
    public Set<String> getServicesByAlertState(String alertState) {
      return m_servicesByState.get(alertState);
    }
  }

  /**
   * The {@link AmbariInfo} class is used to provide the template engine with
   * information about the Ambari installation.
   */
  public final static class AmbariInfo {
    private String m_hostName = null;
    private String m_url = null;
    private String m_version = null;

    /**
     * Constructor.
     *
     * @param metaInfo
     */
    protected AmbariInfo(AmbariMetaInfo metaInfo, Configuration m_configuration) {
      m_url = m_configuration.getAmbariDisplayUrl();
      m_version = metaInfo.getServerVersion();
    }

    /**
     * @return the hostName
     */
    public String getHostName() {
      return m_hostName;
    }

    public boolean hasUrl() {
      return m_url != null;
    }

    /**
     * @return the url
     */
    public String getUrl() {
      return m_url;
    }

    /**
     * Gets the Ambari server version.
     *
     * @return the version
     */
    public String getServerVersion() {
      return m_version;
    }
  }

  /**
   * The {@link DispatchInfo} class is used to provide the template engine with
   * information about the intended target of the notification.
   */
  public static final class DispatchInfo {
    private String m_targetName;
    private String m_targetDescription;

    /**
     * Constructor.
     *
     * @param target
     *          the {@link AlertTargetEntity} receiving the notification.
     */
    protected DispatchInfo(AlertTargetEntity target) {
      m_targetName = target.getTargetName();
      m_targetDescription = target.getDescription();
    }

    /**
     * Gets the name of the notification target.
     *
     * @return the name of the target.
     */
    public String getTargetName() {
      return m_targetName;
    }

    /**
     * Gets the description of the notification target.
     *
     * @return the target description.
     */
    public String getTargetDescription() {
      return m_targetDescription;
    }
  }

  /**
   * The {@link AlertTemplates} class represnts the {@link AlertTemplates} that
   * have been loaded, either by the {@link Configuration} or by the backup
   * {@code alert-templates.xml} file.
   */
  @XmlRootElement(name = "alert-templates")
  private final static class AlertTemplates {
    /**
     * The alert templates defined.
     */
    @XmlElement(name = "alert-template", required = true)
    private List<AlertTemplate> m_templates;

    /**
     * Gets the alert template given the specified template type.
     *
     * @param type
     *          the template type.
     * @return the template, or {@code null} if none.
     * @see AlertTargetEntity#getNotificationType()
     */
    public AlertTemplate getTemplate(String type) {
      for (AlertTemplate template : m_templates) {
        if (type.equals(template.getType())) {
          return template;
        }
      }

      return null;
    }
  }

  /**
   * The {@link AlertTemplate} class represents a template for a specified alert
   * target type that can be used when creating the content for dispatching
   * {@link Notification}s.
   */
  private final static class AlertTemplate {
    /**
     * The type that this template is for.
     *
     * @see AlertTargetEntity#getNotificationType()
     */
    @XmlAttribute(name = "type", required = true)
    private String m_type;

    /**
     * The subject template for the {@link Notification}.
     */
    @XmlElement(name = "subject", required = true)
    private String m_subject;

    /**
     * The body template for the {@link Notification}.
     */
    @XmlElement(name = "body", required = true)
    private String m_body;

    /**
     * Gets the template type.
     *
     * @return the template type.
     */
    public String getType() {
      return m_type;
    }

    /**
     * Gets the subject template.
     *
     * @return the subject template.
     */
    public String getSubject() {
      return m_subject;
    }

    /**
     * Gets the body template.
     *
     * @return the body template.
     */
    public String getBody() {
      return m_body;
    }
  }
}<|MERGE_RESOLUTION|>--- conflicted
+++ resolved
@@ -317,20 +317,11 @@
           List<AlertHistoryEntity> histories = new ArrayList<>(
                   notices.size());
 
-<<<<<<< HEAD
-      // create a single digest notification if supported
-      if (dispatcher.isDigestSupported()) {
-        AlertNotification notification = buildNotificationFromTarget(target);
-        notification.CallbackIds = new ArrayList<>(notices.size());
-        List<AlertHistoryEntity> histories = new ArrayList<>(
-          notices.size());
-=======
           // add callback IDs so that the notices can be marked as DELIVERED or
           // FAILED, and create a list of just the alert histories
           for (AlertNoticeEntity notice : notices) {
             AlertHistoryEntity history = notice.getAlertHistory();
             histories.add(history);
->>>>>>> 9d802b7c
 
             notification.CallbackIds.add(notice.getUuid());
           }
