--- conflicted
+++ resolved
@@ -189,14 +189,6 @@
 
     // includes the original command plus the arguments for it
     List<String> builderParameters = new ArrayList<>();
-<<<<<<< HEAD
-    if (System.getProperty("os.name").contains("Windows")) {
-      builderParameters.add("cmd");
-      builderParameters.add("/c");
-    } else {
-      builderParameters.add("sh");
-      builderParameters.add("-c");
-=======
 
     switch (serviceAdvisorType) {
       case PYTHON:
@@ -211,7 +203,6 @@
         break;
       default:
         break;
->>>>>>> 9d802b7c
     }
 
     // for the 3rd argument, build a single parameter since we use -c
