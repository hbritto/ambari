--- conflicted
+++ resolved
@@ -974,14 +974,9 @@
       // downgrade is easy - just remove the new and make the old current
       Service service = cluster.getService(serviceName);
       if (direction == Direction.DOWNGRADE) {
-<<<<<<< HEAD
-        //TODO pass serviceGroupName
         cluster.applyLatestConfigurations(targetStackId, service.getServiceId());
-=======
-        cluster.applyLatestConfigurations(targetStackId, serviceName);
         configsChanged = true;
->>>>>>> 0907d611
-        continue;
+       continue;
       }
 
       // the auto-merge must take read-only properties even if they have changed
