/*
 * Licensed to the Apache Software Foundation (ASF) under one
 * or more contributor license agreements.  See the NOTICE file
 * distributed with this work for additional information
 * regarding copyright ownership.  The ASF licenses this file
 * to you under the Apache License, Version 2.0 (the
 * "License"); you may not use this file except in compliance
 * with the License.  You may obtain a copy of the License at
 *
 *     http://www.apache.org/licenses/LICENSE-2.0
 *
 * Unless required by applicable law or agreed to in writing, software
 * distributed under the License is distributed on an "AS IS" BASIS,
 * WITHOUT WARRANTIES OR CONDITIONS OF ANY KIND, either express or implied.
 * See the License for the specific language governing permissions and
 * limitations under the License.
 */
package org.apache.ambari.server.state;

import java.text.MessageFormat;
import java.util.ArrayList;
import java.util.Collection;
import java.util.Collections;
import java.util.HashMap;
import java.util.HashSet;
import java.util.Iterator;
import java.util.LinkedHashSet;
import java.util.List;
import java.util.Map;
import java.util.Set;
import java.util.regex.Matcher;
import java.util.regex.Pattern;
import java.util.stream.Collectors;

import org.apache.ambari.annotations.Experimental;
import org.apache.ambari.annotations.ExperimentalFeature;
import org.apache.ambari.server.AmbariException;
<<<<<<< HEAD
import org.apache.ambari.server.StackAccessException;
import org.apache.ambari.server.agent.stomp.AgentConfigsHolder;
import org.apache.ambari.server.agent.stomp.MetadataHolder;
=======
>>>>>>> 60e54750
import org.apache.ambari.server.api.services.AmbariMetaInfo;
import org.apache.ambari.server.controller.AmbariManagementController;
import org.apache.ambari.server.controller.AmbariManagementControllerImpl;
import org.apache.ambari.server.controller.internal.TaskResourceProvider;
import org.apache.ambari.server.controller.predicate.AndPredicate;
import org.apache.ambari.server.controller.spi.ClusterController;
import org.apache.ambari.server.controller.spi.NoSuchParentResourceException;
import org.apache.ambari.server.controller.spi.NoSuchResourceException;
import org.apache.ambari.server.controller.spi.Predicate;
import org.apache.ambari.server.controller.spi.QueryResponse;
import org.apache.ambari.server.controller.spi.Request;
import org.apache.ambari.server.controller.spi.Resource;
import org.apache.ambari.server.controller.spi.SystemException;
import org.apache.ambari.server.controller.spi.UnsupportedPropertyException;
import org.apache.ambari.server.controller.utilities.ClusterControllerHelper;
import org.apache.ambari.server.controller.utilities.PredicateBuilder;
import org.apache.ambari.server.controller.utilities.PropertyHelper;
import org.apache.ambari.server.events.ServiceGroupMpackChangedEvent;
import org.apache.ambari.server.events.publishers.AmbariEventPublisher;
import org.apache.ambari.server.metadata.ClusterMetadataGenerator;
import org.apache.ambari.server.orm.dao.ServiceConfigDAO;
import org.apache.ambari.server.orm.dao.StackDAO;
import org.apache.ambari.server.orm.entities.ClusterConfigEntity;
import org.apache.ambari.server.orm.entities.ServiceConfigEntity;
import org.apache.ambari.server.orm.entities.StackEntity;
import org.apache.ambari.server.orm.entities.UpgradePlanEntity;
import org.apache.ambari.server.stack.HostsType;
import org.apache.ambari.server.stack.MasterHostResolver;
import org.apache.ambari.server.state.stack.UpgradePack;
import org.apache.ambari.server.state.stack.UpgradePack.ProcessingComponent;
import org.apache.ambari.server.state.stack.upgrade.AddComponentTask;
import org.apache.ambari.server.state.stack.upgrade.Direction;
import org.apache.ambari.server.state.stack.upgrade.Grouping;
import org.apache.ambari.server.state.stack.upgrade.LifecycleType;
import org.apache.ambari.server.state.stack.upgrade.ManualTask;
import org.apache.ambari.server.state.stack.upgrade.RestartTask;
import org.apache.ambari.server.state.stack.upgrade.ServiceCheckGrouping;
import org.apache.ambari.server.state.stack.upgrade.ServiceCheckGrouping.ServiceCheckStageWrapper;
import org.apache.ambari.server.state.stack.upgrade.StageWrapper;
import org.apache.ambari.server.state.stack.upgrade.StageWrapperBuilder;
import org.apache.ambari.server.state.stack.upgrade.StartTask;
import org.apache.ambari.server.state.stack.upgrade.StopTask;
import org.apache.ambari.server.state.stack.upgrade.Task;
import org.apache.ambari.server.state.stack.upgrade.Task.Type;
import org.apache.ambari.server.state.stack.upgrade.TaskWrapper;
import org.apache.ambari.server.state.stack.upgrade.UpgradeFunction;
import org.apache.ambari.server.state.stack.upgrade.UpgradeType;
import org.apache.commons.collections.CollectionUtils;
import org.apache.commons.lang.StringUtils;
import org.slf4j.Logger;
import org.slf4j.LoggerFactory;

import com.google.common.collect.Lists;
import com.google.inject.Inject;
import com.google.inject.Provider;
import com.google.inject.Singleton;
import com.google.inject.persist.Transactional;

/**
 * Class to assist with upgrading a cluster.
 */
@Singleton
public class UpgradeHelper {

  private static final Logger LOG = LoggerFactory.getLogger(UpgradeHelper.class);

  /**
   * Matches on placeholder values such as
   *
   * <pre>
   * {{host}}
   * </pre>
   * and
   * <pre>
   * {{hdfs-site/foo}}
   * </pre>
   */
  private static final Pattern PLACEHOLDER_REGEX = Pattern.compile("(\\{\\{.*?\\}\\})");

  /**
   * Enum used to define placeholder text for replacement
   */
  private enum Placeholder {
    /**
     * No placeholder defined
     */
    OTHER(""),
    /**
     * A placeholder token that represents all of the hosts that a component is
     * deployed on. This can be used for cases where text needs to be rendered
     * with all of the hosts mentioned by their FQDN.
     */
    HOST_ALL("hosts.all"),
    /**
     * A placeholder token that represents a single, active master that a
     * component is deployed on. This can be used for cases where text needs to eb
     * rendered with a single master host FQDN inserted.
     */
    HOST_MASTER("hosts.master"),
    /**
     * The version that the stack is being upgraded or downgraded to, such as
     * {@code 2.2.1.0-1234}.
     */
    VERSION("version"),
    /**
     * The lower case of the {@link Direction} value.
     */
    DIRECTION_TEXT("direction.text"),
    /**
     * The proper case of the {@link Direction} value.
     */
    DIRECTION_TEXT_PROPER("direction.text.proper"),
    /**
     * The past tense of the {@link Direction} value.
     */
    DIRECTION_PAST("direction.past"),
    /**
     * The proper past tense of the {@link Direction} value.
     */
    DIRECTION_PAST_PROPER("direction.past.proper"),
    /**
     * The plural tense of the {@link Direction} value.
     */
    DIRECTION_PLURAL("direction.plural"),
    /**
     * The proper plural tense of the {@link Direction} value.
     */
    DIRECTION_PLURAL_PROPER("direction.plural.proper"),
    /**
     * The verbal noun of the {@link Direction} value.
     */
    DIRECTION_VERB("direction.verb"),
    /**
     * The proper verbal noun of the {@link Direction} value.
     */
    DIRECTION_VERB_PROPER("direction.verb.proper");

    private String pattern;
    Placeholder(String key) {
      pattern = "{{" + key + "}}";
    }

    static Placeholder find(String pattern) {
      for (Placeholder p : values()) {
        if (p.pattern.equals(pattern)) {
          return p;
        }
      }

      return OTHER;
    }
  }

  /**
   * Used to render parameter placeholders in {@link ManualTask}s after the
   * {@link StageWrapperBuilder} has finished building out all of the stages.
   */
  @Inject
  Provider<ConfigHelper> m_configHelperProvider;

  @Inject
  private Provider<AmbariMetaInfo> m_ambariMetaInfoProvider;

  @Inject
  private Provider<Clusters> m_clusters;

  /**
   * Used to update the configuration properties.
   */
  @Inject
  private Provider<AmbariManagementControllerImpl> m_controllerProvider;

<<<<<<< HEAD
  @Inject
  private Provider<ClusterMetadataGenerator> metadataGenerator;

  @Inject
  private Provider<MetadataHolder> m_metadataHolder;

  @Inject
  private Provider<AgentConfigsHolder> m_agentConfigsHolder;

=======
>>>>>>> 60e54750
  /**
   * Used to get configurations by service name.
   */
  @Inject
  ServiceConfigDAO m_serviceConfigDAO;

  @Inject
  private AmbariEventPublisher ambariEventPublisher;

  /**
   * Used for getting stacks to update service groups.
   */
  @Inject
  private StackDAO m_stackDAO;

  /**
   * Get right Upgrade Pack, depends on stack, direction and upgrade type
   * information
   *
   * @param clusterName
   *          The name of the cluster
   * @param sourceStackId
   *          the "from" stack for this upgrade/downgrade
   * @param targetStackId
   *          the "to" stack for this upgrade/downgrade
   * @param direction
   *          {@code Direction} of the upgrade
   * @param upgradeType
   *          The {@code UpgradeType}
   * @param preferredUpgradePackName
   *          For unit test, need to prefer an upgrade pack since multiple
   *          matches can be found.
   * @return {@code UpgradeType} object
   * @throws AmbariException
   */
  public UpgradePack suggestUpgradePack(String clusterName,
      StackId sourceStackId, StackId targetStackId, Direction direction, UpgradeType upgradeType,
      String preferredUpgradePackName) throws AmbariException {

    // Find upgrade packs based on current stack. This is where to upgrade from
    Cluster cluster = m_clusters.get().getCluster(clusterName);
    StackId currentStack = cluster.getCurrentStackVersion();

    StackId stackForUpgradePack = targetStackId;

    if (direction.isDowngrade()) {
      stackForUpgradePack = sourceStackId;
    }

    Map<String, UpgradePack> packs = m_ambariMetaInfoProvider.get().getUpgradePacks(
        currentStack.getStackName(), currentStack.getStackVersion());

    UpgradePack pack = null;

    if (StringUtils.isNotEmpty(preferredUpgradePackName) && packs.containsKey(preferredUpgradePackName)) {
      pack = packs.get(preferredUpgradePackName);

      LOG.warn("Upgrade pack '{}' not found for stack {}", preferredUpgradePackName, currentStack);
    }

    // Best-attempt at picking an upgrade pack assuming within the same stack whose target stack version matches.
    // If multiple candidates are found, raise an exception.
    if (null == pack) {
      for (UpgradePack upgradePack : packs.values()) {
        if (null != upgradePack.getTargetStack()
            && StringUtils.equals(upgradePack.getTargetStack(), stackForUpgradePack.getStackId())
            && upgradeType == upgradePack.getType()) {
          if (null == pack) {
            // Pick the pack.
            pack = upgradePack;
          } else {
            throw new AmbariException(
                String.format(
                    "Unable to perform %s. Found multiple upgrade packs for type %s and stack %s",
                    direction.getText(false), upgradeType.toString(), stackForUpgradePack));
          }
        }
      }
    }

    if (null == pack) {
      throw new AmbariException(
          String.format("Unable to perform %s. Could not locate %s upgrade pack for stack %s",
              direction.getText(false), upgradeType.toString(), stackForUpgradePack));
    }

   return pack;
  }

  /**
   * Generates a list of UpgradeGroupHolder items that are used to execute either
   * an upgrade or a downgrade.  Each lifecycle is processed one-by-one from the upgrade packs
   *
   * @param context
   *          the upgrade context
   * @param upgradePlan
   *          the upgrade plan to execute
   */
  public List<UpgradeGroupHolder> createSequence(UpgradeContext context,
      UpgradePlanEntity upgradePlan) throws AmbariException {

    // !!! TODO there is a ton of work to do here for merging upgrade packs across lifecycles

    List<UpgradeGroupHolder> groups = new ArrayList<>();

    for (LifecycleType lifecycle : LifecycleType.ordered()) {

      upgradePlan.getDetails().forEach(detail -> {
        long mpackId = detail.getMpackTargetId();
        StackId stackId = m_ambariMetaInfoProvider.get().getMpack(mpackId).getStackId();
        final StackInfo stack;
        try {
          stack = m_ambariMetaInfoProvider.get().getStack(stackId);
        } catch (StackAccessException e) {
          LOG.info("Cannot access stack ");
          return;
        }
        String upgradePackName = detail.getUpgradePack();

        UpgradePack upgradePack = stack.getUpgradePacks().get(upgradePackName);
        if (null == upgradePack) {
          throw new IllegalArgumentException(
              String.format("Upgrade detail cannot find upgrade pack %s for %s", upgradePackName, stackId));
        }

        try {
          groups.addAll(createSequence(context, upgradePack, lifecycle));
        } catch (AmbariException e) {
          throw new IllegalArgumentException(e);
        }
      });
    }

    return groups;
  }

  /**
   * Generates a list of UpgradeGroupHolder items that are used to execute either
   * an upgrade or a downgrade.
   *
   * @param context
   *          the context that wraps key fields required to perform an upgrade
   * @param upgradePack
   *          the upgrade pack
   * @param lifecycleType
   *          the lifecycle type to search
   * @return the list of holders
   */
  private List<UpgradeGroupHolder> createSequence(UpgradeContext context, UpgradePack upgradePack,
      LifecycleType lifecycleType) throws AmbariException {

    Cluster cluster = context.getCluster();
    MasterHostResolver mhr = context.getResolver();
    Map<String, AddComponentTask> addedComponentsDuringUpgrade = upgradePack.getAddComponentTasks();

    List<Grouping> groupings = upgradePack.getGroups(lifecycleType, context.getDirection());
    if (groupings.isEmpty()) {
      return Collections.emptyList();
    }

    // Note, only a Rolling Upgrade uses processing tasks.
    Map<String, Map<String, ProcessingComponent>> allTasks = upgradePack.getTasks();
    List<UpgradeGroupHolder> groups = new ArrayList<>();

    UpgradeGroupHolder previousGroupHolder = null;
    for (Grouping group : groupings) {

      // if there is a condition on the group, evaluate it and skip scheduling
      // of this group if the condition has not been satisfied
      if (null != group.condition && !group.condition.isSatisfied(context)) {
        LOG.info("Skipping {} while building upgrade orchestration due to {}", group, group.condition );
        continue;
      }

      UpgradeGroupHolder groupHolder = new UpgradeGroupHolder();
      groupHolder.name = group.name;
      groupHolder.lifecycle = group.lifecycle;
      groupHolder.title = group.title;
      groupHolder.groupClass = group.getClass();
      groupHolder.skippable = group.skippable;
      groupHolder.supportsAutoSkipOnFailure = group.supportsAutoSkipOnFailure;
      groupHolder.allowRetry = group.allowRetry;
      groupHolder.processingGroup = group.isProcessingGroup();

      // !!! all downgrades are skippable
      if (context.getDirection().isDowngrade()) {
        groupHolder.skippable = true;
      }

      // Attempt to get the function of the group, during a NonRolling Upgrade
      Task.Type functionName = null;
      if (group instanceof UpgradeFunction) {
        functionName = ((UpgradeFunction) group).getFunction();
      }

      // NonRolling defaults to not performing service checks on a group.
      // Of course, a Service Check Group does indeed run them.
      if (upgradePack.getType() == UpgradeType.EXPRESS) {
        group.performServiceCheck = false;
      }

      StageWrapperBuilder builder = group.getBuilder();

      List<UpgradePack.OrderService> services = group.services;

      // Rolling Downgrade must reverse the order of services.
      if (upgradePack.getType() == UpgradeType.ROLLING) {
        if (context.getDirection().isDowngrade() && !services.isEmpty()) {
          List<UpgradePack.OrderService> reverse = new ArrayList<>(services);
          Collections.reverse(reverse);
          services = reverse;
        }
      }

      // !!! cluster and service checks are empty here
      for (UpgradePack.OrderService service : services) {

        if (!context.isSupportedInUpgrade(service.serviceName)) {
          continue;
        }

        if (upgradePack.getType() == UpgradeType.ROLLING && !allTasks.containsKey(service.serviceName)) {
          continue;
        }

        for (String component : service.components) {
          // Rolling Upgrade has exactly one task for a Component.
          // NonRolling Upgrade has several tasks for the same component, since it must first call Stop, perform several
          // other tasks, and then Start on that Component.
          if (upgradePack.getType() == UpgradeType.ROLLING && !allTasks.get(service.serviceName).containsKey(component)) {
            continue;
          }

          // if a function name is present, build the tasks dynamically;
          // otherwise use the tasks defined in the upgrade pack processing
          ProcessingComponent pc = null;
          if (null == functionName) {
            pc = allTasks.get(service.serviceName).get(component);
          } else {
            // Construct a processing task on-the-fly if it is a "stop" group.
            if (functionName == Type.STOP) {
              pc = new ProcessingComponent();
              pc.name = component;
              pc.tasks = new ArrayList<>();
              pc.tasks.add(new StopTask());
            } else {
              // For Start and Restart, make a best attempt at finding
              // Processing Components.
              // If they don't exist, make one on the fly.
              if (allTasks.containsKey(service.serviceName)
                  && allTasks.get(service.serviceName).containsKey(component)) {
                pc = allTasks.get(service.serviceName).get(component);
              } else {
                // Construct a processing task on-the-fly so that the Upgrade
                // Pack is less verbose.
                pc = new ProcessingComponent();
                pc.name = component;
                pc.tasks = new ArrayList<>();

                if (functionName == Type.START) {
                  pc.tasks.add(new StartTask());
                }
                if (functionName == Type.RESTART) {
                  pc.tasks.add(new RestartTask());
                }
              }
            }
          }

          if (pc == null) {
            LOG.error(MessageFormat.format("Couldn't create a processing component for service {0} and component {1}.", service.serviceName, component));
            continue;
          }

<<<<<<< HEAD
=======
          HostsType hostsType = mhr.getMasterAndHosts(service.serviceName, component);

          // only worry about adding future commands if this is a start/restart task
          boolean taskIsRestartOrStart = functionName == null || functionName == Type.START
              || functionName == Type.RESTART;

          // see if this component has an add component task which will indicate
          // we need to dynamically schedule some more tasks by predicting where
          // the components will be installed
          String serviceAndComponentHash = service.serviceName + "/" + component;
          if (taskIsRestartOrStart && addedComponentsDuringUpgrade.containsKey(serviceAndComponentHash)) {
            AddComponentTask task = addedComponentsDuringUpgrade.get(serviceAndComponentHash);

            Collection<Host> candidateHosts = MasterHostResolver.getCandidateHosts(cluster,
                task.hosts, task.hostService, task.hostComponent);

            // if we have candidate hosts, then we can create a structure to be
            // scheduled
            if (!candidateHosts.isEmpty()) {
              if (null == hostsType) {
                // a null hosts type usually means that the component is not
                // installed in the cluster - but it's possible that it's going
                // to be added as part of the upgrade. If this is the case, then
                // we need to schedule tasks assuming the add works
                hostsType = HostsType.normal(
                    candidateHosts.stream().map(host -> host.getHostName()).collect(
                        Collectors.toCollection(LinkedHashSet::new)));
              } else {
                // it's possible that we're adding components that may already
                // exist in the cluster - in this case, we must append the
                // structure instead of creating a new one
                Set<String> hostsForTask = hostsType.getHosts();
                for (Host host : candidateHosts) {
                  hostsForTask.add(host.getHostName());
                }
              }
            }
          }

          // if we still have no hosts, then truly skip this component
          if (null == hostsType) {
            continue;
          }

          if (!hostsType.unhealthy.isEmpty()) {
            context.addUnhealthy(hostsType.unhealthy);
          }

          Service svc = cluster.getService(service.serviceName);

          setDisplayNames(context, service.serviceName, component);

>>>>>>> 60e54750
          // Special case for NAMENODE when there are multiple
          if (service.serviceName.equalsIgnoreCase("HDFS") && component.equalsIgnoreCase("NAMENODE")) {

            // Rolling Upgrade requires first upgrading the Standby, then the Active NameNode.
            // Whereas NonRolling needs to do the following:
            //   NameNode HA:  Pick one to the be active, and the other the standby.
            //   Non-NameNode HA: Upgrade first the SECONDARY, then the primary NAMENODE
            switch (upgradePack.getType()) {
              case ROLLING:
                if (!hostsType.getHosts().isEmpty() && hostsType.hasMastersAndSecondaries()) {
                  // The order is important, first do the standby, then the active namenode.
                  hostsType.arrangeHostSecondariesFirst();
                  builder.add(context, hostsType, service.serviceName,
                      svc.isClientOnlyService(), pc, null);
                } else {
                  LOG.warn("Could not orchestrate NameNode.  Hosts could not be resolved: hosts={}, active={}, standby={}",
                      StringUtils.join(hostsType.getHosts(), ','), hostsType.getMasters(), hostsType.getSecondaries());
                }
                break;
              case EXPRESS:
                boolean isNameNodeHA = mhr.isNameNodeHA();
                if (isNameNodeHA && hostsType.hasMastersAndSecondaries()) {
                  // This could be any order, but the NameNodes have to know what role they are going to take.
                  // So need to make 2 stages, and add different parameters to each one.
                  builder.add(context, HostsType.normal(hostsType.getMasters()), service.serviceName,
                      svc.isClientOnlyService(), pc, nameNodeRole("active"));

                  builder.add(context, HostsType.normal(hostsType.getSecondaries()), service.serviceName,
                      svc.isClientOnlyService(), pc, nameNodeRole("standby"));
                } else {
                  // If no NameNode HA, then don't need to change hostsType.hosts since there should be exactly one.
                  builder.add(context, hostsType, service.serviceName,
                      svc.isClientOnlyService(), pc, null);
                }

                break;
            }
          } else {
            builder.add(context, hostsType, service.serviceName,
                svc.isClientOnlyService(), pc, null);
          }
        }
      }

      List<StageWrapper> proxies = builder.build(context);

      if (CollectionUtils.isNotEmpty(proxies)) {

        groupHolder.items = proxies;
        postProcess(context, groupHolder);

        // !!! prevent service checks from running twice.  merge the stage wrappers
        if (ServiceCheckGrouping.class.isInstance(group)) {
          if (null != previousGroupHolder && ServiceCheckGrouping.class.equals(previousGroupHolder.groupClass)) {
            mergeServiceChecks(groupHolder, previousGroupHolder);
          } else {
            groups.add(groupHolder);
          }
        } else {
          groups.add(groupHolder);
        }

        previousGroupHolder = groupHolder;
      }
    }

    if (LOG.isDebugEnabled()) {
      for (UpgradeGroupHolder group : groups) {
        LOG.debug(group.name);

        int i = 0;
        for (StageWrapper proxy : group.items) {
          LOG.debug("  Stage {}", Integer.valueOf(i++));
          int j = 0;

          for (TaskWrapper task : proxy.getTasks()) {
            LOG.debug("    Task {} {}", Integer.valueOf(j++), task);
          }
        }
      }
    }

    // !!! strip off the first service check if nothing has been processed
    Iterator<UpgradeGroupHolder> iterator = groups.iterator();
    boolean canServiceCheck = false;
    while (iterator.hasNext()) {
      UpgradeGroupHolder holder = iterator.next();

      if (ServiceCheckGrouping.class.equals(holder.groupClass) && !canServiceCheck) {
        iterator.remove();
      }

      canServiceCheck |= holder.processingGroup;
    }

    return groups;
  }

  private static Map<String, String> nameNodeRole(String value) {
    Map<String, String> params = new HashMap<>();
    params.put("desired_namenode_role", value);
    return params;
  }

  /**
   * Merges two service check groups when they have been orchestrated back-to-back.
   * @param newHolder   the "new" group holder, which was orchestrated after the "old" one
   * @param oldHolder   the "old" group holder, which is one that was already orchestrated
   */
  @SuppressWarnings("unchecked")
  private void mergeServiceChecks(UpgradeGroupHolder newHolder, UpgradeGroupHolder oldHolder) {

    LinkedHashSet<StageWrapper> priority = new LinkedHashSet<>();
    LinkedHashSet<StageWrapper> others = new LinkedHashSet<>();

    Set<String> extraKeys = new HashSet<>();
    LinkedHashSet<StageWrapper> extras = new LinkedHashSet<>();

    for (List<StageWrapper> holderItems : new List[] { oldHolder.items, newHolder.items }) {
      for (StageWrapper stageWrapper : holderItems) {
        if (stageWrapper instanceof ServiceCheckStageWrapper) {
          ServiceCheckStageWrapper wrapper = (ServiceCheckStageWrapper) stageWrapper;
          if (wrapper.priority) {
            priority.add(stageWrapper);
          } else {
            others.add(stageWrapper);
          }
        } else {
          // !!! It's a good chance that back-to-back service check groups are adding the
          // same non-service-check wrappers.
          // this should be "equal enough" to prevent them from duplicating on merge
          String key = stageWrapper.toString();
          if (!extraKeys.contains(key)) {
            extras.add(stageWrapper);
            extraKeys.add(key);
          }
        }

      }
    }

    // !!! remove duplicate wrappers that are now in the priority list
    others = new LinkedHashSet<>(CollectionUtils.subtract(others, priority));

    oldHolder.items = Lists.newLinkedList(priority);
    oldHolder.items.addAll(others);
    oldHolder.items.addAll(extras);
  }

  /**
   * Walks through the UpgradeGroupHolder and updates titles and manual tasks,
   * replacing keyword tokens needed for display purposes
   *
   * @param ctx     the upgrade context
   * @param holder  the upgrade holder
   */
  private void postProcess(UpgradeContext ctx, UpgradeGroupHolder holder) {

    holder.title = tokenReplace(ctx, holder.title, null, null);

    for (StageWrapper stageWrapper : holder.items) {
      if (null != stageWrapper.getText()) {
        stageWrapper.setText(tokenReplace(ctx, stageWrapper.getText(),
            null, null));
      }

      for (TaskWrapper taskWrapper : stageWrapper.getTasks()) {
        Task task = taskWrapper.getTask();
        if (null != task.summary) {
          task.summary = tokenReplace(ctx, task.summary, null, null);
        }

        if (task.getType() == Type.MANUAL) {
          ManualTask mt = (ManualTask) task;
          if(null != mt.messages && !mt.messages.isEmpty()){
            for(int i = 0; i < mt.messages.size(); i++){
              String message =  mt.messages.get(i);
              message = tokenReplace(ctx, message, taskWrapper.getService(), taskWrapper.getComponent());
              mt.messages.set(i, message);
            }
          }
        }
      }
    }
  }

  /**
   * @param ctx       the upgrade context
   * @param source    the source string to replace tokens on
   * @param service   the service name if required
   * @param component the component name if required
   * @return the source string with tokens replaced, if any are found
   */
  @Experimental(
      feature = ExperimentalFeature.MPACK_UPGRADES,
      comment = "How to replace singular stack version with correct mpack version")
  private String tokenReplace(UpgradeContext ctx, String source, String service, String component) {
    Cluster cluster = ctx.getCluster();
    MasterHostResolver mhr = ctx.getResolver();

    String result = source;

    List<String> tokens = new ArrayList<>(5);
    Matcher matcher = PLACEHOLDER_REGEX.matcher(source);
    while (matcher.find()) {
      tokens.add(matcher.group(1));
    }

    // iterate through all of the matched tokens
    for (String token : tokens) {
      String value = null;

      Placeholder p = Placeholder.find(token);
      switch (p) {
        case HOST_ALL: {
          if (null != service && null != component) {
            HostsType hostsType = mhr.getMasterAndHosts(service, component);

            if (null != hostsType) {
              value = StringUtils.join(hostsType.getHosts(), ", ");
            }
          }
          break;
        }
        case HOST_MASTER: {
          if (null != service && null != component) {
            HostsType hostsType = mhr.getMasterAndHosts(service, component);

            if (null != hostsType) {
              value = StringUtils.join(hostsType.getMasters(), ", ");
            }
          }
          break;
        }
        case VERSION:
          value = ctx.getTargetMpacks().stream().map(mpack -> mpack.getVersion()).collect(
              Collectors.joining(","));
          break;
        case DIRECTION_VERB:
        case DIRECTION_VERB_PROPER:
          value = ctx.getDirection().getVerb(p == Placeholder.DIRECTION_VERB_PROPER);
          break;
        case DIRECTION_PAST:
        case DIRECTION_PAST_PROPER:
          value = ctx.getDirection().getPast(p == Placeholder.DIRECTION_PAST_PROPER);
          break;
        case DIRECTION_PLURAL:
        case DIRECTION_PLURAL_PROPER:
          value = ctx.getDirection().getPlural(p == Placeholder.DIRECTION_PLURAL_PROPER);
          break;
        case DIRECTION_TEXT:
        case DIRECTION_TEXT_PROPER:
          value = ctx.getDirection().getText(p == Placeholder.DIRECTION_TEXT_PROPER);
          break;
        default:
          value = m_configHelperProvider.get().getPlaceholderValueFromDesiredConfigurations(
              cluster, token);
          break;
      }

      // replace the token in the message with the value
      if (null != value) {
        result = result.replace(token, value);
      }
    }

    return result;
  }

  /**
   * Short-lived objects that hold information about upgrade groups
   */
  public static class UpgradeGroupHolder {

    /**
     * The lifecycle
     */
    public LifecycleType lifecycle;

    /**
     *
     */
    private boolean processingGroup;

    /**
     * The title
     */
    public String name;

    /**
     * The title
     */
    public String title;


    public Class<? extends Grouping> groupClass;

    /**
     * Indicate whether retry is allowed for the stages in this group.
     */
    public boolean allowRetry = true;

    /**
     * Indicates whether the stages in this group are skippable on failure.  If a
     * stage is skippable, a failed result can be skipped without failing the entire upgrade.
     */
    public boolean skippable = false;

    /**
     * {@code true} if the upgrade group's tasks can be automatically skipped if
     * they fail. This is used in conjunction with
     * {@link UpgradePack#isComponentFailureAutoSkipped()}. If the upgrade pack
     * (or the upgrade request) does support auto skipping failures, then this
     * setting has no effect. It's used mainly as a way to ensure that some
     * groupings never have their failed tasks automatically skipped.
     */
    public boolean supportsAutoSkipOnFailure = true;

    /**
     * List of stages for the group
     */
    public List<StageWrapper> items = new ArrayList<>();

    /**
     * {@inheritDoc}
     */
    @Override
    public String toString() {
      StringBuilder buffer = new StringBuilder("UpgradeGroupHolder{");
      buffer.append("name=").append(name);
      buffer.append(", title=").append(title);
      buffer.append(", allowRetry=").append(allowRetry);
      buffer.append(", skippable=").append(skippable);
      buffer.append("}");
      return buffer.toString();
    }
  }

  /**
   * Get a single resource for the task with the given parameters.
   * @param clusterName Cluster Name
   * @param requestId Request Id
   * @param stageId Stage Id
   * @param taskId Task Id
   * @return Single task resource that matches the predicates, otherwise, null.
   */
  public Resource getTaskResource(String clusterName, Long requestId, Long stageId, Long taskId)
      throws UnsupportedPropertyException, NoSuchResourceException, NoSuchParentResourceException, SystemException {
    ClusterController clusterController = ClusterControllerHelper.getClusterController();

    Request request = PropertyHelper.getReadRequest();

    Predicate p1 = new PredicateBuilder().property(TaskResourceProvider.TASK_CLUSTER_NAME_PROPERTY_ID).equals(clusterName).toPredicate();
    Predicate p2 = new PredicateBuilder().property(TaskResourceProvider.TASK_REQUEST_ID_PROPERTY_ID).equals(requestId.toString()).toPredicate();
    Predicate p3 = new PredicateBuilder().property(TaskResourceProvider.TASK_STAGE_ID_PROPERTY_ID).equals(stageId.toString()).toPredicate();
    Predicate p4 = new PredicateBuilder().property(TaskResourceProvider.TASK_ID_PROPERTY_ID).equals(taskId.toString()).toPredicate();

    QueryResponse response = clusterController.getResources(Resource.Type.Task,
        request, new AndPredicate(p1, p2, p3, p4));

    Set<Resource> task = response.getResources();
    return task.size() == 1 ? task.iterator().next() : null;
  }

  /**
<<<<<<< HEAD
   * Updates the various mpack associations and configurations for services
   * participating in the upgrade or downgrade. The following actions are
   * performed in order:
   * <ul>
   * <li>The desired mpack for every service group is changed.
=======
   * Helper to set service and component display names on the context
   * @param context   the context to update
   * @param service   the service name
   * @param component the component name
   */
  private void setDisplayNames(UpgradeContext context, String service, String component) {
    StackId currentStackId = context.getCluster().getCurrentStackVersion();
    StackId stackId = context.getRepositoryVersion().getStackId();

    try {
      ServiceInfo serviceInfo = m_ambariMetaInfoProvider.get().getService(stackId.getStackName(),
          stackId.getStackVersion(), service);

      // if the service doesn't exist in the new stack, try the old one
      if (null == serviceInfo) {
        serviceInfo = m_ambariMetaInfoProvider.get().getService(currentStackId.getStackName(),
            currentStackId.getStackVersion(), service);
      }

      if (null == serviceInfo) {
        LOG.debug("Unable to lookup service display name information for {}", service);
        return;
      }

      context.setServiceDisplay(service, serviceInfo.getDisplayName());

      ComponentInfo compInfo = serviceInfo.getComponentByName(component);
      if (null == compInfo) {
        LOG.debug("Unable to lookup component display name information for {}", component);
        return;
      }

      context.setComponentDisplay(service, component, compInfo.getDisplayName());

    } catch (AmbariException e) {
      LOG.debug("Could not get service detail", e);
    }
  }

  /**
   * Updates the various repositories and configurations for services
   * participating in the upgrade or downgrade. The following actions are
   * performed in order:
   * <ul>
   * <li>The desired repository for every service and component is changed
>>>>>>> 60e54750
   * <li>The {@link UpgradeState} of every component host is moved to either
   * {@link UpgradeState#IN_PROGRESS} or {@link UpgradeState#NONE}.
   * <li>In the case of an upgrade, new configurations and service
   * configurations are created if necessary. In the case of a downgrade, any
   * configurations created by the upgrade are reverted.
   * </ul>
   *
   * @param upgradeContext
   *          the upgrade context holding all relevent upgrade information (not
   *          {@code null}).
   * @throws AmbariException
   */
  @Transactional
  @Experimental(feature = ExperimentalFeature.PATCH_UPGRADES)
  public void updateDesiredMpacksAndConfigs(UpgradeContext upgradeContext)
      throws AmbariException {
    setDesiredMpacks(upgradeContext);
    processConfigurationsIfRequired(upgradeContext);
  }

  public void publishServiceGroupMpackChangeUpdate(UpgradeContext upgradeContext) throws AmbariException {
    Cluster cluster = upgradeContext.getCluster();
    ambariEventPublisher.publish(new ServiceGroupMpackChangedEvent(cluster.getClusterId()));
  }

  /**
   * Transitions all affected components to {@link UpgradeState#IN_PROGRESS}.
   * Transition is performed only for components that advertise their version.
   * Additionally sets the service group mpack association to the desired vaue.
   * <p/>
   * Because this iterates over all of the components on every host and updates
   * the upgrade state individually, we wrap this method inside of a transaction
   * to prevent 1000's of transactions from being opened and committed.
   *
   * @param upgradeContext
   *          the upgrade context (not {@code null}).
   */
  @Experimental(feature = ExperimentalFeature.PATCH_UPGRADES)
  private void setDesiredMpacks(UpgradeContext upgradeContext) throws AmbariException {
    for( ServiceGroup serviceGroup : upgradeContext.getServiceGroups().keySet() ) {
      StackId targetStack = upgradeContext.getTargetMpack(serviceGroup).getStackId();

      for( Service service : serviceGroup.getServices() ) {
        Collection<ServiceComponent> components = service.getServiceComponents().values();
        for (ServiceComponent serviceComponent : components) {
          boolean versionAdvertised = false;
          try {
            ComponentInfo ci = m_ambariMetaInfoProvider.get().getComponent(targetStack.getStackName(),
                targetStack.getStackVersion(), serviceComponent.getServiceType(),
                serviceComponent.getName());

            versionAdvertised = ci.isVersionAdvertised();
          } catch (AmbariException e) {
            LOG.warn("Component {}/{} doesn't exist for stack {}.  Setting version to {}",
                serviceComponent.getServiceName(), serviceComponent.getName(), targetStack,
                "UNKNOWN");
          }

          UpgradeState upgradeStateToSet = UpgradeState.IN_PROGRESS;
          if (!versionAdvertised) {
            upgradeStateToSet = UpgradeState.NONE;
          }

          for (ServiceComponentHost serviceComponentHost : serviceComponent.getServiceComponentHosts().values()) {
            if (serviceComponentHost.getUpgradeState() != upgradeStateToSet) {
              serviceComponentHost.setUpgradeState(upgradeStateToSet);
            }

            // !!! if we aren't version advertised, but there IS a version, set it to UNKNOWN
            if (!versionAdvertised && !StringUtils.equals("UNKNOWN", serviceComponentHost.getVersion())) {
              serviceComponentHost.setVersion("UNKNOWN");
            }
          }
        }
      }

      // set the desired mpack
      StackEntity stackEntity = m_stackDAO.find(targetStack);
      serviceGroup.setStack(stackEntity);
    }
  }

  /**
   * Handles the creation or resetting of configurations based on whether an
   * upgrade or downgrade is occurring. This method will not do anything when
   * the service is not crossing major stack versions, since, by definition, no
   * new configurations are automatically created when upgrading with the same
   * stack (ie HDP 2.2.0.0 -> HDP 2.2.1.0).
   * <p/>
   * When upgrading or downgrade between stacks (HDP 2.2.0.0 -> HDP 2.3.0.0)
   * then this will perform the following:
   * <ul>
   * <li>Upgrade: Create new configurations that are a merge between the source
   * stack and the target stack. If a value has changed between stacks, then the
   * target stack value should be taken unless the cluster's value differs from
   * the old stack. This can occur if a property has been customized after
   * installation. Read-only properties, however, are always taken from the new
   * stack.</li>
   * <li>Downgrade: Reset the latest configurations from the service's original
   * stack. The new configurations that were created on upgrade must be left
   * intact until all components have been reverted, otherwise heartbeats will
   * fail due to missing configurations.</li>
   * </ul>
   *
   * @param upgradeContext
   *          the upgrade context (not {@code null}).
   * @throws AmbariException
   */
  private void processConfigurationsIfRequired(UpgradeContext upgradeContext)
      throws AmbariException {

    AmbariManagementController controller = m_controllerProvider.get();

    Cluster cluster = upgradeContext.getCluster();
    Direction direction = upgradeContext.getDirection();
    String userName = controller.getAuthName();
    Set<ServiceGroup> serviceGroupsInUpgrade = upgradeContext.getServiceGroups().keySet();

    Set<String> clusterConfigTypes = new HashSet<>();
    Set<String> processedClusterConfigTypes = new HashSet<>();
    boolean configsChanged = false;

    // merge or revert configurations for any service that needs it
    for (ServiceGroup serviceGroup : serviceGroupsInUpgrade) {
      Mpack sourceMpack = upgradeContext.getSourceMpack(serviceGroup);
      Mpack targetMpack = upgradeContext.getTargetMpack(serviceGroup);

      StackId sourceStackId = sourceMpack.getStackId();
      StackId targetStackId = targetMpack.getStackId();

      // only work with configurations when crossing stacks
      if (sourceStackId.equals(targetStackId)) {
        LOG.info(
            "The {} {} {} will not change stack configurations for {} since the source and target are both {}",
            direction.getText(false), direction.getPreposition(),
            targetMpack.getStackId(), serviceGroup.getServiceGroupName(), targetStackId);

        continue;
      }

      for( Service service : serviceGroup.getServices() ) {
        ConfigHelper configHelper = m_configHelperProvider.get();

        // downgrade is easy - just remove the new and make the old current
        if (direction == Direction.DOWNGRADE) {
          cluster.applyLatestConfigurations(targetStackId, service.getServiceId());
          configsChanged = true;
         continue;
        }

        // the auto-merge must take read-only properties even if they have changed
        // - if the properties was read-only in the source stack, then we must
        // take the new stack's value
        Map<String, Set<String>> readOnlyProperties = getReadOnlyProperties(sourceStackId, service.getServiceType());

        // upgrade is a bit harder - we have to merge new stack configurations in

        // populate a map of default configurations for the service on the old
        // stack (this is used when determining if a property has been
        // customized and should be overridden with the new stack value)
        Map<String, Map<String, String>> oldServiceDefaultConfigsByType = configHelper.getDefaultProperties(
            sourceStackId, service.getServiceType());

        // populate a map with default configurations from the new stack
        Map<String, Map<String, String>> newServiceDefaultConfigsByType = configHelper.getDefaultProperties(
            targetStackId, service.getServiceType());

        if (null == oldServiceDefaultConfigsByType || null == newServiceDefaultConfigsByType) {
          continue;
        }

        Set<String> foundConfigTypes = new HashSet<>();

        // find the current, existing configurations for the service
        List<Config> existingServiceConfigs = new ArrayList<>();

        List<ServiceConfigEntity> latestServiceConfigs = m_serviceConfigDAO.getLastServiceConfigsForService(
            //TODO pass serviceGroupName
            cluster.getClusterId(), service.getServiceId());

<<<<<<< HEAD
        for (ServiceConfigEntity serviceConfig : latestServiceConfigs) {
          List<ClusterConfigEntity> existingConfigurations = serviceConfig.getClusterConfigEntities();
          for (ClusterConfigEntity currentServiceConfig : existingConfigurations) {
            String configurationType = currentServiceConfig.getType();

            Config currentClusterConfigForService = cluster.getDesiredConfigByType(configurationType);
            existingServiceConfigs.add(currentClusterConfigForService);
            foundConfigTypes.add(configurationType);
          }
=======
          Config currentClusterConfigForService = cluster.getDesiredConfigByType(configurationType);
          if (currentClusterConfigForService == null) {
            throw new AmbariException(String.format("configuration type %s did not have a selected version", configurationType));
          }
          existingServiceConfigs.add(currentClusterConfigForService);
          foundConfigTypes.add(configurationType);
>>>>>>> 60e54750
        }

        // !!! these are the types that come back from the config helper, but are not part of the service.
        @SuppressWarnings("unchecked")
        Set<String> missingConfigTypes = new HashSet<>(CollectionUtils.subtract(oldServiceDefaultConfigsByType.keySet(),
            foundConfigTypes));

        for (String missingConfigType : missingConfigTypes) {
          Config config = cluster.getDesiredConfigByType(missingConfigType);
          if (null != config) {
            existingServiceConfigs.add(config);
            clusterConfigTypes.add(missingConfigType);
          }
        }

        // now that we have found, old, new, and existing confgs, overlay the
        // existing on top of the new
        for (Config existingServiceConfig : existingServiceConfigs) {
          String configurationType = existingServiceConfig.getType();

          // get current stack default configurations on install
          Map<String, String> oldServiceDefaultConfigs = oldServiceDefaultConfigsByType.get(
              configurationType);

          // NPE sanity for current stack defaults
          if (null == oldServiceDefaultConfigs) {
            oldServiceDefaultConfigs = Collections.emptyMap();
          }

          // get the existing configurations
          Map<String, String> existingConfigurations = existingServiceConfig.getProperties();

          // get the new configurations
          Map<String, String> newDefaultConfigurations = newServiceDefaultConfigsByType.get(configurationType);

          // if the new stack configurations don't have the type, then simply add
          // all of the existing in
          if (null == newDefaultConfigurations) {
            newServiceDefaultConfigsByType.put(configurationType, existingConfigurations);
            continue;
          } else {
            // Remove any configs in the new stack whose value is NULL, unless
            // they currently exist and the value is not NULL.
            Iterator<Map.Entry<String, String>> iter = newDefaultConfigurations.entrySet().iterator();
            while (iter.hasNext()) {
              Map.Entry<String, String> entry = iter.next();
              if (entry.getValue() == null) {
                iter.remove();
              }
            }
          }

          // process every existing configuration property for this configuration type
          for (Map.Entry<String, String> existingConfigurationEntry : existingConfigurations.entrySet()) {
            String existingConfigurationKey = existingConfigurationEntry.getKey();
            String existingConfigurationValue = existingConfigurationEntry.getValue();

            // if there is already an entry, we now have to try to determine if
            // the value was customized after stack installation
            if (newDefaultConfigurations.containsKey(existingConfigurationKey)) {
              String newDefaultConfigurationValue = newDefaultConfigurations.get(
                  existingConfigurationKey);

              if (!StringUtils.equals(existingConfigurationValue, newDefaultConfigurationValue)) {
                // the new default is different from the existing cluster value;
                // only override the default value if the existing value differs
                // from the original stack
                String oldDefaultValue = oldServiceDefaultConfigs.get(existingConfigurationKey);

                // see if this property is a read-only property which means that
                // we shouldn't care if it was changed - we should take the new
                // stack's value
                Set<String> readOnlyPropertiesForType = readOnlyProperties.get(configurationType);
                boolean readOnly = (null != readOnlyPropertiesForType
                    && readOnlyPropertiesForType.contains(existingConfigurationKey));

                if (!readOnly && !StringUtils.equals(existingConfigurationValue, oldDefaultValue)) {
                  // at this point, we've determined that there is a difference
                  // between default values between stacks, but the value was also
                  // customized, so keep the customized value
                  newDefaultConfigurations.put(existingConfigurationKey, existingConfigurationValue);
                }
              }
            } else {
              // there is no entry in the map, so add the existing key/value pair
              newDefaultConfigurations.put(existingConfigurationKey, existingConfigurationValue);
            }
          }

          /*
          for every new configuration which does not exist in the existing
          configurations, see if it was present in the current stack

          stack 2.x has foo-site/property (on-ambari-upgrade is false)
          stack 2.y has foo-site/property
          the current cluster (on 2.x) does not have it

          In this case, we should NOT add it back as clearly stack advisor has removed it
          */
          Iterator<Map.Entry<String, String>> newDefaultConfigurationsIterator = newDefaultConfigurations.entrySet().iterator();
          while (newDefaultConfigurationsIterator.hasNext()) {
            Map.Entry<String, String> newConfigurationEntry = newDefaultConfigurationsIterator.next();
            String newConfigurationPropertyName = newConfigurationEntry.getKey();
            if (oldServiceDefaultConfigs.containsKey(newConfigurationPropertyName)
                && !existingConfigurations.containsKey(newConfigurationPropertyName)) {
              LOG.info(
                  "The property {}/{} exists in both {} and {} but is not part of the current set of configurations and will therefore not be included in the configuration merge",
                  configurationType, newConfigurationPropertyName, sourceStackId, targetStackId);

              // remove the property so it doesn't get merged in
              newDefaultConfigurationsIterator.remove();
            }
          }
        }

        if (null != newServiceDefaultConfigsByType) {

          for (String clusterConfigType : clusterConfigTypes) {
            if (processedClusterConfigTypes.contains(clusterConfigType)) {
              newServiceDefaultConfigsByType.remove(clusterConfigType);
            } else {
              processedClusterConfigTypes.add(clusterConfigType);
            }

          }

          Set<String> configTypes = newServiceDefaultConfigsByType.keySet();
          LOG.warn("The upgrade will create the following configurations for stack {}: {}",
              targetStackId, StringUtils.join(configTypes, ','));

          String serviceVersionNote = String.format("%s %s %s", direction.getText(true),
              direction.getPreposition(), targetMpack.getVersion());

          configHelper.createConfigTypes(cluster, targetStackId, controller,
              newServiceDefaultConfigsByType, userName, serviceVersionNote);
          configsChanged = true;
        }
      }

      if (configsChanged) {
        m_metadataHolder.get().updateData(metadataGenerator.get().getClusterMetadataOnConfigsUpdate(cluster));
        m_agentConfigsHolder.get().updateData(cluster.getClusterId(), null);
      }
    }
<<<<<<< HEAD
=======
    if (configsChanged) {
      m_configHelperProvider.get().updateAgentConfigs(Collections.singleton(cluster.getClusterName()));
    }
>>>>>>> 60e54750
  }

  /**
   * Gets all of the read-only properties for the given service. This will also
   * include any stack properties as well which are read-only.
   *
   * @param stackId
   *          the stack to get read-only properties for (not {@code null}).
   * @param stackServiceName
   *          the name of the service (not {@code null}).
   * @return a map of configuration type to set of property names which are
   *         read-only
   */
  private Map<String, Set<String>> getReadOnlyProperties(StackId stackId, String stackServiceName)
      throws AmbariException {
    Map<String, Set<String>> readOnlyProperties = new HashMap<>();

    Set<PropertyInfo> properties = new HashSet<>();

    Set<PropertyInfo> stackProperties = m_ambariMetaInfoProvider.get().getStackProperties(
        stackId.getStackName(), stackId.getStackVersion());

    Set<PropertyInfo> serviceProperties = m_ambariMetaInfoProvider.get().getServiceProperties(
        stackId.getStackName(), stackId.getStackVersion(), stackServiceName);

    if (CollectionUtils.isNotEmpty(stackProperties)) {
      properties.addAll(stackProperties);
    }

    if (CollectionUtils.isNotEmpty(serviceProperties)) {
      properties.addAll(serviceProperties);
    }

    for (PropertyInfo property : properties) {
      ValueAttributesInfo valueAttributes = property.getPropertyValueAttributes();
      if (null != valueAttributes && valueAttributes.getReadOnly() == Boolean.TRUE) {
        String type = ConfigHelper.fileNameToConfigType(property.getFilename());

        // get the set of properties for this type, initializing it if needed
        Set<String> readOnlyPropertiesForType = readOnlyProperties.get(type);
        if (null == readOnlyPropertiesForType) {
          readOnlyPropertiesForType = new HashSet<>();
          readOnlyProperties.put(type, readOnlyPropertiesForType);
        }

        readOnlyPropertiesForType.add(property.getName());
      }
    }

    return readOnlyProperties;
  }
}<|MERGE_RESOLUTION|>--- conflicted
+++ resolved
@@ -35,12 +35,9 @@
 import org.apache.ambari.annotations.Experimental;
 import org.apache.ambari.annotations.ExperimentalFeature;
 import org.apache.ambari.server.AmbariException;
-<<<<<<< HEAD
 import org.apache.ambari.server.StackAccessException;
 import org.apache.ambari.server.agent.stomp.AgentConfigsHolder;
 import org.apache.ambari.server.agent.stomp.MetadataHolder;
-=======
->>>>>>> 60e54750
 import org.apache.ambari.server.api.services.AmbariMetaInfo;
 import org.apache.ambari.server.controller.AmbariManagementController;
 import org.apache.ambari.server.controller.AmbariManagementControllerImpl;
@@ -213,7 +210,6 @@
   @Inject
   private Provider<AmbariManagementControllerImpl> m_controllerProvider;
 
-<<<<<<< HEAD
   @Inject
   private Provider<ClusterMetadataGenerator> metadataGenerator;
 
@@ -223,8 +219,6 @@
   @Inject
   private Provider<AgentConfigsHolder> m_agentConfigsHolder;
 
-=======
->>>>>>> 60e54750
   /**
    * Used to get configurations by service name.
    */
@@ -499,8 +493,6 @@
             continue;
           }
 
-<<<<<<< HEAD
-=======
           HostsType hostsType = mhr.getMasterAndHosts(service.serviceName, component);
 
           // only worry about adding future commands if this is a start/restart task
@@ -553,7 +545,6 @@
 
           setDisplayNames(context, service.serviceName, component);
 
->>>>>>> 60e54750
           // Special case for NAMENODE when there are multiple
           if (service.serviceName.equalsIgnoreCase("HDFS") && component.equalsIgnoreCase("NAMENODE")) {
 
@@ -919,59 +910,55 @@
   }
 
   /**
-<<<<<<< HEAD
+   * Helper to set service and component display names on the context
+   * @param context   the context to update
+   * @param service   the service name
+   * @param component the component name
+   */
+  private void setDisplayNames(UpgradeContext context, String service, String component) {
+    StackId currentStackId = context.getCluster().getCurrentStackVersion();
+    // TODO: [AMP] Fix It
+    StackId stackId = currentStackId;
+    //StackId stackId = context.getRepositoryVersion().getStackId();
+
+    try {
+      ServiceInfo serviceInfo = m_ambariMetaInfoProvider.get().getService(stackId.getStackName(),
+          stackId.getStackVersion(), service);
+
+      // if the service doesn't exist in the new stack, try the old one
+      if (null == serviceInfo) {
+        serviceInfo = m_ambariMetaInfoProvider.get().getService(currentStackId.getStackName(),
+            currentStackId.getStackVersion(), service);
+      }
+
+      if (null == serviceInfo) {
+        LOG.debug("Unable to lookup service display name information for {}", service);
+        return;
+      }
+
+      // TODO: [AMP] Fix It
+      // context.setServiceDisplay(service, serviceInfo.getDisplayName());
+
+      ComponentInfo compInfo = serviceInfo.getComponentByName(component);
+      if (null == compInfo) {
+        LOG.debug("Unable to lookup component display name information for {}", component);
+        return;
+      }
+
+      // TODO: [AMP] Fix It
+      //context.setComponentDisplay(service, component, compInfo.getDisplayName());
+
+    } catch (AmbariException e) {
+      LOG.debug("Could not get service detail", e);
+    }
+  }
+
+  /**
    * Updates the various mpack associations and configurations for services
    * participating in the upgrade or downgrade. The following actions are
    * performed in order:
    * <ul>
    * <li>The desired mpack for every service group is changed.
-=======
-   * Helper to set service and component display names on the context
-   * @param context   the context to update
-   * @param service   the service name
-   * @param component the component name
-   */
-  private void setDisplayNames(UpgradeContext context, String service, String component) {
-    StackId currentStackId = context.getCluster().getCurrentStackVersion();
-    StackId stackId = context.getRepositoryVersion().getStackId();
-
-    try {
-      ServiceInfo serviceInfo = m_ambariMetaInfoProvider.get().getService(stackId.getStackName(),
-          stackId.getStackVersion(), service);
-
-      // if the service doesn't exist in the new stack, try the old one
-      if (null == serviceInfo) {
-        serviceInfo = m_ambariMetaInfoProvider.get().getService(currentStackId.getStackName(),
-            currentStackId.getStackVersion(), service);
-      }
-
-      if (null == serviceInfo) {
-        LOG.debug("Unable to lookup service display name information for {}", service);
-        return;
-      }
-
-      context.setServiceDisplay(service, serviceInfo.getDisplayName());
-
-      ComponentInfo compInfo = serviceInfo.getComponentByName(component);
-      if (null == compInfo) {
-        LOG.debug("Unable to lookup component display name information for {}", component);
-        return;
-      }
-
-      context.setComponentDisplay(service, component, compInfo.getDisplayName());
-
-    } catch (AmbariException e) {
-      LOG.debug("Could not get service detail", e);
-    }
-  }
-
-  /**
-   * Updates the various repositories and configurations for services
-   * participating in the upgrade or downgrade. The following actions are
-   * performed in order:
-   * <ul>
-   * <li>The desired repository for every service and component is changed
->>>>>>> 60e54750
    * <li>The {@link UpgradeState} of every component host is moved to either
    * {@link UpgradeState#IN_PROGRESS} or {@link UpgradeState#NONE}.
    * <li>In the case of an upgrade, new configurations and service
@@ -1152,24 +1139,18 @@
             //TODO pass serviceGroupName
             cluster.getClusterId(), service.getServiceId());
 
-<<<<<<< HEAD
         for (ServiceConfigEntity serviceConfig : latestServiceConfigs) {
           List<ClusterConfigEntity> existingConfigurations = serviceConfig.getClusterConfigEntities();
           for (ClusterConfigEntity currentServiceConfig : existingConfigurations) {
             String configurationType = currentServiceConfig.getType();
 
             Config currentClusterConfigForService = cluster.getDesiredConfigByType(configurationType);
+            if (currentClusterConfigForService == null) {
+              throw new AmbariException(String.format("configuration type %s did not have a selected version", configurationType));
+            }
             existingServiceConfigs.add(currentClusterConfigForService);
             foundConfigTypes.add(configurationType);
           }
-=======
-          Config currentClusterConfigForService = cluster.getDesiredConfigByType(configurationType);
-          if (currentClusterConfigForService == null) {
-            throw new AmbariException(String.format("configuration type %s did not have a selected version", configurationType));
-          }
-          existingServiceConfigs.add(currentClusterConfigForService);
-          foundConfigTypes.add(configurationType);
->>>>>>> 60e54750
         }
 
         // !!! these are the types that come back from the config helper, but are not part of the service.
@@ -1314,12 +1295,9 @@
         m_agentConfigsHolder.get().updateData(cluster.getClusterId(), null);
       }
     }
-<<<<<<< HEAD
-=======
     if (configsChanged) {
       m_configHelperProvider.get().updateAgentConfigs(Collections.singleton(cluster.getClusterName()));
     }
->>>>>>> 60e54750
   }
 
   /**
