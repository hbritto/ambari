--- conflicted
+++ resolved
@@ -75,11 +75,8 @@
 import org.apache.ambari.server.state.ServiceInfo;
 import org.apache.ambari.server.state.StackId;
 import org.apache.ambari.server.state.State;
-<<<<<<< HEAD
 import org.apache.ambari.server.topology.TopologyDeleteFormer;
-=======
 import org.apache.commons.collections.CollectionUtils;
->>>>>>> 9d802b7c
 import org.apache.commons.lang.StringUtils;
 import org.apache.commons.lang.Validate;
 
@@ -129,14 +126,11 @@
     new HashSet<>(Arrays.asList(new String[]{
       SERVICE_CLUSTER_NAME_PROPERTY_ID,
       SERVICE_SERVICE_NAME_PROPERTY_ID}));
-<<<<<<< HEAD
-=======
 
   /**
    * The property ids for an service resource.
    */
   private static final Set<String> PROPERTY_IDS = new HashSet<>();
->>>>>>> 9d802b7c
 
   /**
    * The key property ids for an service resource.
@@ -173,15 +167,13 @@
   @Inject
   private KerberosHelper kerberosHelper;
 
-<<<<<<< HEAD
   @Inject
   private TopologyDeleteFormer topologyDeleteFormer;
-=======
+
   /**
    * Used to lookup the repository when creating services.
    */
   private final RepositoryVersionDAO repositoryVersionDAO;
->>>>>>> 9d802b7c
 
   // ----- Constructors ----------------------------------------------------
 
@@ -434,8 +426,6 @@
     Clusters clusters = getManagementController().getClusters();
     // do all validation checks
     validateCreateRequests(requests, clusters);
-
-    Set<Cluster> clustersSetFromRequests = new HashSet<>();
 
     for (ServiceRequest request : requests) {
       Cluster cluster = clusters.getCluster(request.getClusterName());
@@ -492,12 +482,6 @@
 
       // Initialize service widgets
       getManagementController().initializeWidgetsAndLayouts(cluster, s);
-      clustersSetFromRequests.add(cluster);
-    }
-
-    // Create cluster widgets and layouts
-    for (Cluster cluster : clustersSetFromRequests) {
-      getManagementController().initializeWidgetsAndLayouts(cluster, null);
     }
   }
 
