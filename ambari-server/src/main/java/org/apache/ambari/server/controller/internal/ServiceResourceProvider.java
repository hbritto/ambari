--- conflicted
+++ resolved
@@ -109,28 +109,12 @@
   public static final String SERVICE_ATTRIBUTES_PROPERTY_ID = "Services" + PropertyHelper.EXTERNAL_PATH_SEP + "attributes";
   public static final String SERVICE_DESIRED_STACK_PROPERTY_ID = RESPONSE_KEY + PropertyHelper.EXTERNAL_PATH_SEP + "desired_stack";
   public static final String SERVICE_DESIRED_REPO_VERSION_ID_PROPERTY_ID = RESPONSE_KEY + PropertyHelper.EXTERNAL_PATH_SEP + "desired_repository_version_id";
+  private static final String SSO_INTEGRATION_SUPPORTED_PROPERTY_ID = RESPONSE_KEY + PropertyHelper.EXTERNAL_PATH_SEP + "sso_integration_supported";
+  private static final String SSO_INTEGRATION_ENABLED_PROPERTY_ID = RESPONSE_KEY + PropertyHelper.EXTERNAL_PATH_SEP + "sso_integration_enabled";
+  private static final String SSO_INTEGRATION_DESIRED_PROPERTY_ID = RESPONSE_KEY + PropertyHelper.EXTERNAL_PATH_SEP + "sso_integration_desired";
   protected static final String SERVICE_REPOSITORY_STATE = RESPONSE_KEY + PropertyHelper.EXTERNAL_PATH_SEP + "repository_state";
 
-<<<<<<< HEAD
   private static final Logger LOG = LoggerFactory.getLogger(ServiceResourceProvider.class);
-=======
-  public static final String SERVICE_DESIRED_STACK_PROPERTY_ID = PropertyHelper.getPropertyId(
-      "ServiceInfo", "desired_stack");
-
-  public static final String SERVICE_DESIRED_REPO_VERSION_ID_PROPERTY_ID = PropertyHelper.getPropertyId(
-      "ServiceInfo", "desired_repository_version_id");
-
-  private static final String SSO_INTEGRATION_SUPPORTED_PROPERTY_ID = PropertyHelper.getPropertyId(
-    "ServiceInfo", "sso_integration_supported");
-
-  private static final String SSO_INTEGRATION_ENABLED_PROPERTY_ID = PropertyHelper.getPropertyId(
-    "ServiceInfo", "sso_integration_enabled");
-
-  private static final String SSO_INTEGRATION_DESIRED_PROPERTY_ID = PropertyHelper.getPropertyId(
-    "ServiceInfo", "sso_integration_desired");
-
-  protected static final String SERVICE_REPOSITORY_STATE = "ServiceInfo/repository_state";
->>>>>>> 0ed34852
 
   //Parameters from the predicate
   private static final String QUERY_PARAMETERS_RUN_SMOKE_TEST_ID = "params/run_smoke_test";
