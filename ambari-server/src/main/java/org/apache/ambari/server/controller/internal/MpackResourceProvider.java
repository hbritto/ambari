/**
 * Licensed to the Apache Software Foundation (ASF) under one
 * or more contributor license agreements.  See the NOTICE file
 * distributed with this work for additional information
 * regarding copyright ownership.  The ASF licenses this file
 * to you under the Apache License, Version 2.0 (the
 * "License"); you may not use this file except in compliance
 * with the License.  You may obtain a copy of the License at
 * <p>
 * http://www.apache.org/licenses/LICENSE-2.0
 * <p>
 * Unless required by applicable law or agreed to in writing, software
 * distributed under the License is distributed on an "AS IS" BASIS,
 * WITHOUT WARRANTIES OR CONDITIONS OF ANY KIND, either express or implied.
 * See the License for the specific language governing permissions and
 * limitations under the License.
 */
package org.apache.ambari.server.controller.internal;

import java.io.IOException;
import java.net.ConnectException;
import java.net.URI;
import java.net.URL;
import java.util.Arrays;
import java.util.Collections;
import java.util.HashMap;
import java.util.HashSet;
import java.util.LinkedHashSet;
import java.util.List;
import java.util.Map;
import java.util.Set;

import org.apache.ambari.server.AmbariException;
import org.apache.ambari.server.StaticallyInject;
import org.apache.ambari.server.api.services.parsers.BodyParseException;
import org.apache.ambari.server.controller.AmbariManagementController;
import org.apache.ambari.server.controller.MpackRequest;
import org.apache.ambari.server.controller.MpackResponse;
import org.apache.ambari.server.controller.spi.NoSuchParentResourceException;
import org.apache.ambari.server.controller.spi.NoSuchResourceException;
import org.apache.ambari.server.controller.spi.Predicate;
import org.apache.ambari.server.controller.spi.Request;
import org.apache.ambari.server.controller.spi.RequestStatus;
import org.apache.ambari.server.controller.spi.Resource;
import org.apache.ambari.server.controller.spi.ResourceAlreadyExistsException;
import org.apache.ambari.server.controller.spi.SystemException;
import org.apache.ambari.server.controller.spi.UnsupportedPropertyException;
import org.apache.ambari.server.controller.utilities.PredicateHelper;
import org.apache.ambari.server.controller.utilities.PropertyHelper;
import org.apache.ambari.server.orm.dao.MpackDAO;
import org.apache.ambari.server.orm.dao.RepositoryVersionDAO;
import org.apache.ambari.server.orm.dao.StackDAO;
import org.apache.ambari.server.orm.entities.MpackEntity;
import org.apache.ambari.server.orm.entities.StackEntity;
import org.apache.ambari.server.registry.Registry;
import org.apache.ambari.server.registry.RegistryMpack;
import org.apache.ambari.server.registry.RegistryMpackVersion;
import org.apache.ambari.server.state.Module;
import org.apache.ambari.server.state.StackId;
import org.apache.commons.lang.Validate;

import com.google.inject.Inject;

/**
 * ResourceProvider for Mpack instances
 */
@StaticallyInject
public class MpackResourceProvider extends AbstractControllerResourceProvider {

  public static final String RESPONSE_KEY = "MpackInfo";
  public static final String ALL_PROPERTIES = RESPONSE_KEY + PropertyHelper.EXTERNAL_PATH_SEP + "*";
  public static final String MPACK_RESOURCE_ID = RESPONSE_KEY + PropertyHelper.EXTERNAL_PATH_SEP + "id";
  public static final String REGISTRY_ID = RESPONSE_KEY + PropertyHelper.EXTERNAL_PATH_SEP + "registry_id";
  public static final String MPACK_ID = RESPONSE_KEY + PropertyHelper.EXTERNAL_PATH_SEP + "mpack_id";
  public static final String MPACK_NAME = RESPONSE_KEY + PropertyHelper.EXTERNAL_PATH_SEP + "mpack_name";
  public static final String MPACK_VERSION = RESPONSE_KEY + PropertyHelper.EXTERNAL_PATH_SEP + "mpack_version";
  public static final String MPACK_DESCRIPTION = RESPONSE_KEY + PropertyHelper.EXTERNAL_PATH_SEP + "mpack_description";
  public static final String MPACK_DISPLAY_NAME = RESPONSE_KEY + PropertyHelper.EXTERNAL_PATH_SEP + "mpack_display_name";
  public static final String MPACK_URI = RESPONSE_KEY + PropertyHelper.EXTERNAL_PATH_SEP + "mpack_uri";
  public static final String MODULES = RESPONSE_KEY + PropertyHelper.EXTERNAL_PATH_SEP + "modules";
  public static final String STACK_NAME_PROPERTY_ID = RESPONSE_KEY + PropertyHelper.EXTERNAL_PATH_SEP + "stack_name";
  public static final String STACK_VERSION_PROPERTY_ID = RESPONSE_KEY + PropertyHelper.EXTERNAL_PATH_SEP + "stack_version";
  public static final String OS_PROPERTY_ID = RESPONSE_KEY + PropertyHelper.EXTERNAL_PATH_SEP + "operating_systems";

  private static Set<String> pkPropertyIds = new HashSet<>(
    Arrays.asList(MPACK_RESOURCE_ID, STACK_NAME_PROPERTY_ID, STACK_VERSION_PROPERTY_ID));

  /**
   * The property ids for an mpack resource.
   */
  public static final Set<String> PROPERTY_IDS = new HashSet<>();

  /**
   * The key property ids for a mpack resource.
   */
  public static final Map<Resource.Type, String> KEY_PROPERTY_IDS = new HashMap<>();

  @Inject
  protected static MpackDAO mpackDAO;

  @Inject
  protected static StackDAO stackDAO;

  @Inject
  protected static RepositoryVersionDAO repositoryVersionDAO;

  static {
    // properties
    PROPERTY_IDS.add(MPACK_RESOURCE_ID);
    PROPERTY_IDS.add(REGISTRY_ID);
    PROPERTY_IDS.add(MPACK_ID);
    PROPERTY_IDS.add(MPACK_NAME);
    PROPERTY_IDS.add(MPACK_VERSION);
    PROPERTY_IDS.add(MPACK_URI);
    PROPERTY_IDS.add(MPACK_DESCRIPTION);
    PROPERTY_IDS.add(MODULES);
    PROPERTY_IDS.add(STACK_NAME_PROPERTY_ID);
    PROPERTY_IDS.add(STACK_VERSION_PROPERTY_ID);
    PROPERTY_IDS.add(OS_PROPERTY_ID);
    PROPERTY_IDS.add(MPACK_DISPLAY_NAME);

    // keys
    KEY_PROPERTY_IDS.put(Resource.Type.Mpack, MPACK_RESOURCE_ID);
    KEY_PROPERTY_IDS.put(Resource.Type.Stack, STACK_NAME_PROPERTY_ID);
    KEY_PROPERTY_IDS.put(Resource.Type.StackVersion, STACK_VERSION_PROPERTY_ID);

  }

  MpackResourceProvider(AmbariManagementController controller) {
    super(Resource.Type.Mpack, PROPERTY_IDS, KEY_PROPERTY_IDS, controller);
  }

  @Override
  protected Set<String> getPKPropertyIds() {
    return pkPropertyIds;
  }

  @Override
  public RequestStatus createResourcesAuthorized(final Request request)
    throws SystemException, UnsupportedPropertyException, ResourceAlreadyExistsException,
    NoSuchParentResourceException, IllegalArgumentException {

    MpackRequest mpackRequest = null;
    Set<Resource> associatedResources = new HashSet<>();
    try {
      mpackRequest = getRequest(request);
      if (mpackRequest == null) {
        throw new BodyParseException("Please provide " + MPACK_NAME + " ," + MPACK_VERSION + " ," + MPACK_URI);
      }
      validateCreateRequest(mpackRequest);
      MpackResponse response = getManagementController().registerMpack(mpackRequest);
      if (response != null) {
        notifyCreate(Resource.Type.Mpack, request);
        Resource resource = new ResourceImpl(Resource.Type.Mpack);
        resource.setProperty(MPACK_RESOURCE_ID, response.getId());
        resource.setProperty(MPACK_ID, response.getMpackId());
        resource.setProperty(MPACK_NAME, response.getMpackName());
        resource.setProperty(MPACK_VERSION, response.getMpackVersion());
        resource.setProperty(MPACK_URI, response.getMpackUri());
        resource.setProperty(MPACK_DESCRIPTION, response.getDescription());
        resource.setProperty(REGISTRY_ID, response.getRegistryId());
        resource.setProperty(MPACK_DISPLAY_NAME, response.getDisplayName());
        associatedResources.add(resource);
        return getRequestStatus(null, associatedResources);
      }
    }
    catch (ConnectException e) {
      throw new SystemException("The Mpack Uri: " + mpackRequest.getMpackUri() + " is not valid. Please try again", e);
    }
    catch (IOException e) {
      throw new SystemException("I/O exception occured during installing mpack: " + mpackRequest.getMpackUri(), e);
    }
    catch (BodyParseException e) {
      throw new SystemException("Invalid mpack registration request", e);
    }
    return null;
  }

  /***
   * Validates the request body for the required properties in order to create an Mpack resource.
   *
   * @param mpackRequest
   */
  private void validateCreateRequest(MpackRequest mpackRequest) {
    final String mpackName = mpackRequest.getMpackName();
    final String mpackUrl = mpackRequest.getMpackUri();
    final Long registryId = mpackRequest.getRegistryId();
    final String mpackVersion = mpackRequest.getMpackVersion();

    if (registryId == null) {
      Validate.isTrue(mpackUrl != null);
      LOG.info("Received a createMpack request"
        + ", mpackUrl=" + mpackUrl);
    } else {
      Validate.notNull(mpackName, "MpackName should not be null");
      Validate.notNull(mpackVersion, "MpackVersion should not be null");
      LOG.info("Received a createMpack request"
        + ", mpackName=" + mpackName
        + ", mpackVersion=" + mpackVersion
        + ", registryId=" + registryId);
    }
    try {
      URI uri = new URI(mpackUrl);
      URL url = uri.toURL();
    } catch (Exception e) {
      Validate.isTrue(e == null,
        e.getMessage() + " is an invalid mpack uri. Please check the download link for the mpack again.");
    }
  }

  public MpackRequest getRequest(Request request) throws AmbariException {
    MpackRequest mpackRequest = new MpackRequest();
    Set<Map<String, Object>> properties = request.getProperties();
    for (Map propertyMap : properties) {
      //Mpack Download url is either given in the request body or is fetched using the registry id
      if (!propertyMap.containsKey(MPACK_URI) && !propertyMap.containsKey(REGISTRY_ID)) {
        return null;
      } else if (!propertyMap.containsKey(MPACK_URI)) {
        // Retrieve mpack download url using the given registry id
        mpackRequest.setRegistryId(Long.valueOf((String) propertyMap.get(REGISTRY_ID)));
        mpackRequest.setMpackName((String) propertyMap.get(MPACK_NAME));
        mpackRequest.setMpackVersion((String) propertyMap.get(MPACK_VERSION));
        mpackRequest.setMpackUri(getMpackUri(mpackRequest));
      }
      else {
        //Directly download the mpack using the given url
        mpackRequest.setMpackUri((String) propertyMap.get(MPACK_URI));
      }
    }
    return mpackRequest;
  }

  /***
   * Uses the Registries functions to get the mpack uri.
   *
   * @param mpackRequest
   * @return
   * @throws AmbariException
   */
  private String getMpackUri(MpackRequest mpackRequest) throws AmbariException {
    Registry registry = getManagementController().getRegistry(mpackRequest.getRegistryId());
    RegistryMpack registryMpack = registry.getRegistryMpack(mpackRequest.getMpackName());
    RegistryMpackVersion registryMpackVersion = registryMpack.getMpackVersion(mpackRequest.getMpackVersion());
    return registryMpackVersion.getMpackUri();
  }

  @Override
  public Set<Resource> getResources(Request request, Predicate predicate)
    throws SystemException, UnsupportedPropertyException,
    NoSuchResourceException, NoSuchParentResourceException {

    Set<Resource> results = new LinkedHashSet<>();
    Long mpackId = null;
    if (predicate == null) {
      // Fetch all mpacks
      Set<MpackResponse> responses = getManagementController().getMpacks();
      if (null == responses) {
        responses = Collections.emptySet();
      }

      for (MpackResponse response : responses) {
        Resource resource = new ResourceImpl(Resource.Type.Mpack);
        resource.setProperty(MPACK_RESOURCE_ID, response.getId());
        resource.setProperty(MPACK_ID, response.getMpackId());
        resource.setProperty(MPACK_NAME, response.getMpackName());
        resource.setProperty(MPACK_VERSION, response.getMpackVersion());
        resource.setProperty(MPACK_URI, response.getMpackUri());
        resource.setProperty(MPACK_DESCRIPTION, response.getDescription());
        resource.setProperty(REGISTRY_ID, response.getRegistryId());
        resource.setProperty(MPACK_DISPLAY_NAME, response.getDisplayName());

        results.add(resource);
      }
    } else {
      // Fetch a particular mpack based on id
      Map<String, Object> propertyMap = new HashMap<>(PredicateHelper.getProperties(predicate));
      if (propertyMap.containsKey(MPACK_RESOURCE_ID)) {
        Object objMpackId = propertyMap.get(MPACK_RESOURCE_ID);
        if (objMpackId != null) {
          mpackId = Long.valueOf((String) objMpackId);
        }
        MpackResponse response = getManagementController().getMpack(mpackId);
        Resource resource = new ResourceImpl(Resource.Type.Mpack);
        if (null != response) {
          resource.setProperty(MPACK_RESOURCE_ID, response.getId());
          resource.setProperty(MPACK_ID, response.getMpackId());
          resource.setProperty(MPACK_NAME, response.getMpackName());
          resource.setProperty(MPACK_VERSION, response.getMpackVersion());
          resource.setProperty(MPACK_URI, response.getMpackUri());
          resource.setProperty(MPACK_DESCRIPTION, response.getDescription());
          resource.setProperty(REGISTRY_ID, response.getRegistryId());
          List<Module> modules = getManagementController().getModules(response.getId());
          resource.setProperty(MODULES, modules);
          results.add(resource);
        }
      } //Fetch an mpack based on a stackVersion query
      else if (propertyMap.containsKey(STACK_NAME_PROPERTY_ID)
          && propertyMap.containsKey(STACK_VERSION_PROPERTY_ID)) {
        String stackName = (String) propertyMap.get(STACK_NAME_PROPERTY_ID);
        String stackVersion = (String) propertyMap.get(STACK_VERSION_PROPERTY_ID);
        StackEntity stackEntity = stackDAO.find(stackName, stackVersion);
        mpackId = stackEntity.getMpackId();
        MpackResponse response = getManagementController().getMpack(mpackId);
        Resource resource = new ResourceImpl(Resource.Type.Mpack);
        if (null != response) {
          resource.setProperty(MPACK_RESOURCE_ID, response.getId());
          resource.setProperty(MPACK_ID, response.getMpackId());
          resource.setProperty(MPACK_NAME, response.getMpackName());
          resource.setProperty(MPACK_VERSION, response.getMpackVersion());
          resource.setProperty(MPACK_URI, response.getMpackUri());
          resource.setProperty(MPACK_DESCRIPTION, response.getDescription());
          resource.setProperty(REGISTRY_ID, response.getRegistryId());
          resource.setProperty(STACK_NAME_PROPERTY_ID, stackName);
          resource.setProperty(STACK_VERSION_PROPERTY_ID, stackVersion);
          results.add(resource);
        }
      }
      if (null == mpackId) {
        throw new IllegalArgumentException(
            "Either the management pack ID or the stack name and version are required when searching");
      }

<<<<<<< HEAD
=======
      MpackResponse response = getManagementController().getMpack(mpackId);
      Resource resource = new ResourceImpl(Resource.Type.Mpack);
      if (null != response) {
        resource.setProperty(MPACK_RESOURCE_ID, response.getId());
        resource.setProperty(MPACK_ID, response.getMpackId());
        resource.setProperty(MPACK_NAME, response.getMpackName());
        resource.setProperty(MPACK_VERSION, response.getMpackVersion());
        resource.setProperty(MPACK_URI, response.getMpackUri());
        resource.setProperty(MPACK_DESCRIPTION, response.getDescription());
        resource.setProperty(REGISTRY_ID, response.getRegistryId());
        resource.setProperty(MPACK_DISPLAY_NAME, response.getDisplayName());

        StackId stackId = new StackId(response.getStackId());
        resource.setProperty(STACK_NAME_PROPERTY_ID, stackId.getStackName());
        resource.setProperty(STACK_VERSION_PROPERTY_ID, stackId.getStackVersion());
        results.add(resource);
      }

>>>>>>> 128afd2f
      if (results.isEmpty()) {
        throw new NoSuchResourceException("The requested resource doesn't exist: " + predicate);
      }
    }

    return results;
  }

  @Override
  protected RequestStatus deleteResourcesAuthorized(final Request request, Predicate predicate)
    throws SystemException, UnsupportedPropertyException, NoSuchResourceException, NoSuchParentResourceException {

    final Long mpackId;
    Map<String, Object> propertyMap = new HashMap<>(PredicateHelper.getProperties(predicate));
    DeleteStatusMetaData deleteStatusMetaData = null;

    // Allow deleting mpack only if there are no cluster services deploying using this mpack.
    // Support deleting mpacks only if no cluster has been deployed
    // (i.e. you should be able to delete an mpack during install wizard only).
    // TODO : Relax the rule
    if (getManagementController().getClusters().getClusters().size() > 0) {
      throw new SystemException("Delete request cannot be completed since there is a cluster deployed");
    } else {
      if (propertyMap.containsKey(MPACK_RESOURCE_ID)) {
        Object objMpackId = propertyMap.get(MPACK_RESOURCE_ID);
        if (objMpackId != null) {
          mpackId = Long.valueOf((String) objMpackId);
          LOG.info("Deleting Mpack, id = " + mpackId.toString());

          MpackEntity mpackEntity = mpackDAO.findById(mpackId);
          StackEntity stackEntity = stackDAO.findByMpack(mpackId);

          try {
            getManagementController().removeMpack(mpackEntity, stackEntity);
            if (mpackEntity != null) {
              deleteStatusMetaData = modifyResources(new Command<DeleteStatusMetaData>() {
                @Override
                public DeleteStatusMetaData invoke() throws AmbariException {
                  if (stackEntity != null) {
                    repositoryVersionDAO.removeByStack(new StackId(
                        stackEntity.getStackName() + "-" + stackEntity.getStackVersion()));
                    stackDAO.removeByMpack(mpackId);
                    notifyDelete(Resource.Type.Stack, predicate);
                  }
                  mpackDAO.removeById(mpackId);

                  return new DeleteStatusMetaData();
                }
              });
              notifyDelete(Resource.Type.Mpack, predicate);
              deleteStatusMetaData.addDeletedKey(mpackId.toString());
            } else {
              throw new NoSuchResourceException("The requested resource doesn't exist: " + predicate);
            }
          } catch (IOException e) {
            throw new SystemException("There is an issue with the Files");
          }
        }
      } else {
        throw new UnsupportedPropertyException(Resource.Type.Mpack, null);
      }

      return getRequestStatus(null, null, deleteStatusMetaData);
    }
  }
}
<|MERGE_RESOLUTION|>--- conflicted
+++ resolved
@@ -288,6 +288,7 @@
           resource.setProperty(MPACK_VERSION, response.getMpackVersion());
           resource.setProperty(MPACK_URI, response.getMpackUri());
           resource.setProperty(MPACK_DESCRIPTION, response.getDescription());
+          resource.setProperty(MPACK_DISPLAY_NAME, response.getDisplayName());
           resource.setProperty(REGISTRY_ID, response.getRegistryId());
           List<Module> modules = getManagementController().getModules(response.getId());
           resource.setProperty(MODULES, modules);
@@ -309,6 +310,7 @@
           resource.setProperty(MPACK_VERSION, response.getMpackVersion());
           resource.setProperty(MPACK_URI, response.getMpackUri());
           resource.setProperty(MPACK_DESCRIPTION, response.getDescription());
+          resource.setProperty(MPACK_DISPLAY_NAME, response.getDisplayName());
           resource.setProperty(REGISTRY_ID, response.getRegistryId());
           resource.setProperty(STACK_NAME_PROPERTY_ID, stackName);
           resource.setProperty(STACK_VERSION_PROPERTY_ID, stackVersion);
@@ -320,27 +322,6 @@
             "Either the management pack ID or the stack name and version are required when searching");
       }
 
-<<<<<<< HEAD
-=======
-      MpackResponse response = getManagementController().getMpack(mpackId);
-      Resource resource = new ResourceImpl(Resource.Type.Mpack);
-      if (null != response) {
-        resource.setProperty(MPACK_RESOURCE_ID, response.getId());
-        resource.setProperty(MPACK_ID, response.getMpackId());
-        resource.setProperty(MPACK_NAME, response.getMpackName());
-        resource.setProperty(MPACK_VERSION, response.getMpackVersion());
-        resource.setProperty(MPACK_URI, response.getMpackUri());
-        resource.setProperty(MPACK_DESCRIPTION, response.getDescription());
-        resource.setProperty(REGISTRY_ID, response.getRegistryId());
-        resource.setProperty(MPACK_DISPLAY_NAME, response.getDisplayName());
-
-        StackId stackId = new StackId(response.getStackId());
-        resource.setProperty(STACK_NAME_PROPERTY_ID, stackId.getStackName());
-        resource.setProperty(STACK_VERSION_PROPERTY_ID, stackId.getStackVersion());
-        results.add(resource);
-      }
-
->>>>>>> 128afd2f
       if (results.isEmpty()) {
         throw new NoSuchResourceException("The requested resource doesn't exist: " + predicate);
       }
