/*
 * Licensed to the Apache Software Foundation (ASF) under one
 * or more contributor license agreements.  See the NOTICE file
 * distributed with this work for additional information
 * regarding copyright ownership.  The ASF licenses this file
 * to you under the Apache License, Version 2.0 (the
 * "License"); you may not use this file except in compliance
 * with the License.  You may obtain a copy of the License at
 *
 *     http://www.apache.org/licenses/LICENSE-2.0
 *
 * Unless required by applicable law or agreed to in writing, software
 * distributed under the License is distributed on an "AS IS" BASIS,
 * WITHOUT WARRANTIES OR CONDITIONS OF ANY KIND, either express or implied.
 * See the License for the specific language governing permissions and
 * limitations under the License.
 */

package org.apache.ambari.server.stack;

import java.io.File;
import java.util.ArrayList;
import java.util.Collection;
import java.util.HashMap;
import java.util.HashSet;
import java.util.List;
import java.util.Map;
import java.util.NavigableMap;
import java.util.Set;
import java.util.TreeMap;

import javax.annotation.Nullable;
import javax.xml.XMLConstants;
import javax.xml.transform.stream.StreamSource;
import javax.xml.validation.Schema;
import javax.xml.validation.SchemaFactory;
import javax.xml.validation.Validator;

import org.apache.ambari.server.AmbariException;
import org.apache.ambari.server.configuration.Configuration;
import org.apache.ambari.server.controller.AmbariManagementHelper;
import org.apache.ambari.server.metadata.ActionMetadata;
import org.apache.ambari.server.orm.dao.ExtensionDAO;
import org.apache.ambari.server.orm.dao.ExtensionLinkDAO;
import org.apache.ambari.server.orm.dao.MetainfoDAO;
import org.apache.ambari.server.orm.dao.StackDAO;
import org.apache.ambari.server.orm.entities.ExtensionEntity;
import org.apache.ambari.server.orm.entities.ExtensionLinkEntity;
import org.apache.ambari.server.orm.entities.StackEntity;
import org.apache.ambari.server.state.ExtensionInfo;
import org.apache.ambari.server.state.ServiceInfo;
import org.apache.ambari.server.state.StackInfo;
import org.apache.ambari.server.state.stack.OsFamily;
import org.apache.ambari.server.state.stack.ServiceMetainfoXml;
import org.apache.ambari.server.utils.ResourceFilesKeeperHelper;
import org.apache.commons.io.FileUtils;
import org.slf4j.Logger;
import org.slf4j.LoggerFactory;
import org.xml.sax.SAXException;

import com.google.inject.assistedinject.Assisted;
import com.google.inject.assistedinject.AssistedInject;


/**
 * Manages all stack related behavior including parsing of stacks and providing access to
 * stack information.
 */
public class StackManager {

  public static final String PROPERTY_SCHEMA_PATH = "configuration-schema.xsd";
  private static final String CUSTOM_ACTIONS_DIR="custom_actions";
  private static final String HOST_SCRIPTS_DIR="host_scripts";
  private static final String DASHBOARDS_DIR="dashboards";

  /**
   * Delimiter used for parent path string
   * Example:
   *  HDP/2.0.6/HDFS
   *  common-services/HDFS/2.1.0.2.0
   */
  public static String PATH_DELIMITER = "/";

  /**
   * Prefix used for common services parent path string
   */
  public static final String COMMON_SERVICES = "common-services";

  /**
   * Prefix used for extension services parent path string
   */
  public static final String EXTENSIONS = "extensions";

  public static final String METAINFO_FILE_NAME = "metainfo.xml";

  /**
   * Provides access to non-stack server functionality
   */
  private StackContext stackContext;

<<<<<<< HEAD

=======
>>>>>>> 60e54750
  /**
   * Logger
   */
  private final static Logger LOG = LoggerFactory.getLogger(StackManager.class);

  /**
   * Map of stack id to stack info
   */
  protected NavigableMap<String, StackInfo> stackMap = new TreeMap<>();
  protected Map<String, ServiceModule> commonServiceModules;
  protected Map<String, StackModule> stackModules;
  protected Map<String, ExtensionModule> extensionModules;

  /**
   * Map of extension id to extension info
   */
  private Map<String, ExtensionInfo> extensionMap = new HashMap<>();

  private AmbariManagementHelper helper;

  /**
   * Constructor. Initialize stack manager.
   *
   * @param resourcesRoot
   *          resources root directory
   * @param stackRoot
   *          stack root directory
   * @param commonServicesRoot
   *          common services root directory
   * @param extensionRoot
   *          extensions root directory
   * @param osFamily
   *          the OS family read from resources
   * @param validate
   *          validate all stack and service definitions
   * @param refreshArchives
   *          refresh archive.zip and .hash
   * @param metaInfoDAO
   *          metainfo DAO automatically injected
   * @param actionMetadata
   *          action meta data automatically injected
   * @param stackDao
   *          stack DAO automatically injected
   * @param extensionDao
   *          extension DAO automatically injected
   * @param linkDao
   *          extension link DAO automatically injected
   * @param helper
   *          Ambari management helper automatically injected
   *
   * @throws AmbariException
   *           if an exception occurs while processing the stacks
   */
  @AssistedInject
  public StackManager(@Assisted("resourcesRoot") File resourcesRoot,
      @Assisted("stackRoot") File stackRoot,
      @Assisted("commonServicesRoot") @Nullable File commonServicesRoot,
      @Assisted("extensionRoot") @Nullable File extensionRoot,
      @Assisted OsFamily osFamily, @Assisted("validate") boolean validate,
      @Assisted("refreshArchives") boolean refreshArchives,
      MetainfoDAO metaInfoDAO, ActionMetadata actionMetadata, StackDAO stackDao,
      ExtensionDAO extensionDao, ExtensionLinkDAO linkDao, AmbariManagementHelper helper)
      throws AmbariException {

    LOG.info("Initializing the stack manager...");

    if (validate) {
      validateStackDirectory(stackRoot);
      validateCommonServicesDirectory(commonServicesRoot);
      validateExtensionDirectory(extensionRoot);
    }

    stackMap = new TreeMap<>();
    stackContext = new StackContext(metaInfoDAO, actionMetadata, osFamily);
    extensionMap = new HashMap<>();
    this.helper = helper;

    parseDirectories(stackRoot, commonServicesRoot, extensionRoot);

    //Read the extension links from the DB
    for (StackModule module : stackModules.values()) {
      StackInfo stack = module.getModuleInfo();
      List<ExtensionLinkEntity> entities = linkDao.findByStack(stack.getName(), stack.getVersion());
      for (ExtensionLinkEntity entity : entities) {
        String name = entity.getExtension().getExtensionName();
        String version = entity.getExtension().getExtensionVersion();
        String key = name + StackManager.PATH_DELIMITER + version;
        ExtensionModule extensionModule = extensionModules.get(key);
        if (extensionModule != null) {
          LOG.info("Adding extension to stack/version: " + stack.getName() + "/" + stack.getVersion() +
                   " extension/version: " + name + "/" + version);
          //Add the extension to the stack
          module.getExtensionModules().put(key, extensionModule);
        }
      }
    }

    fullyResolveCommonServices(stackModules, commonServiceModules, extensionModules);
    fullyResolveExtensions(stackModules, commonServiceModules, extensionModules);
    fullyResolveStacks(stackModules, commonServiceModules, extensionModules);

    if(refreshArchives) {
      updateArchives(resourcesRoot, stackRoot, stackModules, commonServiceModules, extensionModules);
    }

    populateDB(stackDao, extensionDao);
  }

  /***
   *  Constructor. Initialize StackManager for merging service definitions and creating management packs
   * @param stackRoot
   * @param commonServicesRoot
   */
  public StackManager(File stackRoot, File commonServicesRoot, boolean validate) throws AmbariException{
    LOG.info("Initializing the stack manager...");

    if (validate) {
      validateStackDirectory(stackRoot);
      validateCommonServicesDirectory(commonServicesRoot);
    }

    stackMap = new HashMap<>();

    parseDirectories(stackRoot, commonServicesRoot, null);

    fullyResolveCommonServices(stackModules, commonServiceModules, extensionModules);
    fullyResolveExtensions(stackModules, commonServiceModules, extensionModules);
    fullyResolveStacks(stackModules, commonServiceModules, extensionModules);
  }

  protected void updateArchives(
    File resourcesRoot, File stackRoot, Map<String, StackModule> stackModules, Map<String, ServiceModule> commonServiceModules,
    Map<String, ExtensionModule> extensionModules ) throws AmbariException {

    LOG.info("Refreshing archives ...");

    LOG.debug("Refreshing archives for stacks");
    for (StackModule stackModule : stackModules.values()) {
      LOG.debug("Refreshing archives for stack : " + stackModule.getId());
      for(ServiceModule serviceModule : stackModule.getServiceModules().values()) {
        String packageDir = serviceModule.getServiceDirectory().getPackageDir();
        if(packageDir != null) {
          LOG.debug("Refreshing archive for stack service package directory : " + packageDir);
          String packageAbsoluteDir = resourcesRoot.getAbsolutePath() + File.separator + packageDir;
          ResourceFilesKeeperHelper.updateDirectoryArchive(packageAbsoluteDir, false);
        }
      }
    }

    LOG.debug("Refreshing archives for common services");
    for(ServiceModule serviceModule : commonServiceModules.values()) {
      String packageDir = serviceModule.getServiceDirectory().getPackageDir();
      if(packageDir != null) {
        LOG.debug("Refreshing archive for common service package directory : " + packageDir);
        String packageAbsoluteDir = resourcesRoot.getAbsolutePath() + File.separator + packageDir;
        ResourceFilesKeeperHelper.updateDirectoryArchive(packageAbsoluteDir, false);
      }
    }

    LOG.debug("Refreshing archives for extensions");
    for(ExtensionModule extensionModule : extensionModules.values()) {
      LOG.debug("Refreshing archives for extension module" + extensionModule.getId());
      for(ServiceModule serviceModule : extensionModule.getServiceModules().values()) {
        String packageDir = serviceModule.getServiceDirectory().getPackageDir();
        if(packageDir != null) {
          LOG.debug("Refreshing archive for extension service package directory : " + packageDir);
          String packageAbsoluteDir = resourcesRoot.getAbsolutePath() + File.separator + packageDir;
          ResourceFilesKeeperHelper.updateDirectoryArchive(packageAbsoluteDir, false);
        }
      }
    }

    List<String> miscDirs = new ArrayList<String>() {{
      add(CUSTOM_ACTIONS_DIR);
      add(HOST_SCRIPTS_DIR);
      add(DASHBOARDS_DIR);
    }};

    LOG.debug("Refreshing archives for misc directories");
    for(String miscDir : miscDirs) {
      LOG.debug("Refreshing archive for misc directory : " + miscDir);
      String miscAbsolutePath = resourcesRoot.getAbsolutePath() + File.separator + miscDir;
      ResourceFilesKeeperHelper.updateDirectoryArchive(miscAbsolutePath, false);
    }
    LOG.info("Refreshing archives finished!");
  }

  protected void parseDirectories(File stackRoot, File commonServicesRoot, File extensionRoot) throws AmbariException {
    commonServiceModules = parseCommonServicesDirectory(commonServicesRoot);
    stackModules = parseStackDirectory(stackRoot);
    LOG.info("About to parse extension directories");
    extensionModules = parseExtensionDirectory(extensionRoot);
  }

  private void populateDB(StackDAO stackDao, ExtensionDAO extensionDao) throws AmbariException {
    // for every stack read in, ensure that we have a database entry for it;
    // don't put try/catch logic around this since a failure here will
    // cause other things to break down the road
    Collection<StackInfo> stacks = getStacks();
    for(StackInfo stack : stacks){
      String stackName = stack.getName();
      String stackVersion = stack.getVersion();

      if (stackDao.find(stackName, stackVersion) == null) {
        LOG.info("Adding stack {}-{} to the database", stackName, stackVersion);

        StackEntity stackEntity = new StackEntity();
        stackEntity.setStackName(stackName);
        stackEntity.setStackVersion(stackVersion);

        stackDao.create(stackEntity);
      }
    }

    // for every extension read in, ensure that we have a database entry for it;
    // don't put try/catch logic around this since a failure here will
    // cause other things to break down the road
    Collection<ExtensionInfo> extensions = getExtensions();
    for(ExtensionInfo extension : extensions){
      String extensionName = extension.getName();
      String extensionVersion = extension.getVersion();

      if (extensionDao.find(extensionName, extensionVersion) == null) {
        LOG.info("Adding extension {}-{} to the database", extensionName, extensionVersion);

        ExtensionEntity extensionEntity = new ExtensionEntity();
        extensionEntity.setExtensionName(extensionName);
        extensionEntity.setExtensionVersion(extensionVersion);

        extensionDao.create(extensionEntity);
      }
    }

    createLinks();
  }

  /**
   * Attempts to automatically create links between extension versions and stack versions.
   * This is limited to 'active' extensions that have the 'autolink' attribute set (in the metainfo.xml).
   * Stack versions are selected based on the minimum stack versions that the extension supports.
   * The extension and stack versions are processed in order of most recent to oldest.
   * In this manner, the newest extension version will be autolinked before older extension versions.
   * If a different version of the same extension is already linked to a stack version then that stack version
   * will be skipped.
   */
  private void createLinks() {
    LOG.info("Creating links");
    Collection<ExtensionInfo> extensions = getExtensions();
    Set<String> names = new HashSet<>();
    for(ExtensionInfo extension : extensions){
      names.add(extension.getName());
    }
    for(String name : names) {
      createLinksForExtension(name);
    }
  }

  /**
   * Attempts to automatically create links between versions of a particular extension and stack versions they support.
   * This is limited to 'active' extensions that have the 'autolink' attribute set (in the metainfo.xml).
   * Stack versions are selected based on the minimum stack versions that the extension supports.
   * The extension and stack versions are processed in order of most recent to oldest.
   * In this manner, the newest extension version will be autolinked before older extension versions.
   * If a different version of the same extension is already linked to a stack version then that stack version
   * will be skipped.
   */
  private void createLinksForExtension(String name) {
    Collection<ExtensionInfo> collection = getExtensions(name);
    List<ExtensionInfo> extensions = new ArrayList<>(collection.size());
    extensions.addAll(collection);
    try {
      helper.createExtensionLinks(this, extensions);
    }
    catch (AmbariException e) {
      String msg = String.format("Failed to create link for extension: %s with exception: %s", name, e.getMessage());
      LOG.error(msg);
    }
  }

  /**
   * Obtain the stack info specified by name and version.
   *
   * @param name     name of the stack
   * @param version  version of the stack
   * @return The stack corresponding to the specified name and version.
   *         If no matching stack exists, null is returned.
   */
  public StackInfo getStack(String name, String version) {
    return stackMap.get(name + StackManager.PATH_DELIMITER + version);
  }

  /**
   * Obtain all stacks for the given name.
   *
   * @param name  stack name
   * @return A collection of all stacks with the given name.
   *         If no stacks match the specified name, an empty collection is returned.
   */
  public Collection<StackInfo> getStacks(String name) {
    Collection<StackInfo> stacks = new HashSet<>();
    for (StackInfo stack: stackMap.values()) {
      if (stack.getName().equals(name)) {
        stacks.add(stack);
      }
    }
    return stacks;
  }

  /**
   * Obtain all a map of all stacks by name.
   *
   * @return A map of all stacks with the name as the key.
   */
  public Map<String, List<StackInfo>> getStacksByName() {
    Map<String, List<StackInfo>> stacks = new HashMap<>();
    for (StackInfo stack: stackMap.values()) {
      List<StackInfo> list = stacks.get(stack.getName());
      if (list == null) {
        list = new ArrayList<>();
        stacks.put(stack.getName(),  list);
      }
      list.add(stack);
    }
    return stacks;
  }

  /**
   * Obtain all stacks.
   *
   * @return collection of all stacks
   */
  public Collection<StackInfo> getStacks() {
    return stackMap.values();
  }

  /**
   * Obtain the extension info specified by name and version.
   *
   * @param name     name of the extension
   * @param version  version of the extension
   * @return The extension corresponding to the specified name and version.
   *         If no matching stack exists, null is returned.
   */
  public ExtensionInfo getExtension(String name, String version) {
    return extensionMap.get(name + StackManager.PATH_DELIMITER + version);
  }

  /**
   * Obtain all extensions for the given name.
   *
   * @param name  extension name
   * @return A collection of all extensions with the given name.
   *         If no extensions match the specified name, an empty collection is returned.
   */
  public Collection<ExtensionInfo> getExtensions(String name) {
    Collection<ExtensionInfo> extensions = new HashSet<>();
    for (ExtensionInfo extension: extensionMap.values()) {
      if (extension.getName().equals(name)) {
	  extensions.add(extension);
      }
    }
    return extensions;
  }

  /**
   * Obtain all extensions.
   *
   * @return collection of all extensions
   */
  public Collection<ExtensionInfo> getExtensions() {
    return extensionMap.values();
  }

  /**
   * Fully resolve all stacks.
   *
   * @param stackModules          map of stack id which contains name and version to stack module.
   * @param commonServiceModules  map of common service id which contains name and version to stack module.
   * @throws AmbariException if unable to resolve all stacks
   */
  private void fullyResolveStacks(
      Map<String, StackModule> stackModules, Map<String, ServiceModule> commonServiceModules, Map<String, ExtensionModule> extensions)
      throws AmbariException {
    // Resolve all stacks without finalizing the stacks.
    for (StackModule stack : stackModules.values()) {
      if (stack.getModuleState() == ModuleState.INIT) {
        stack.resolve(null, stackModules, commonServiceModules, extensions);
      }
    }
    // Finalize the common services and stacks to remove sub-modules marked for deletion.
    // Finalizing the stacks AFTER all stacks are resolved ensures that the sub-modules marked for deletion are
    // inherited into the child module when explicit parent is defined and thereby ensuring all modules from parent module
    // are inlined into the child module even if the module is marked for deletion.
    for(ServiceModule commonService : commonServiceModules.values()) {
      commonService.finalizeModule();
    }
    for (ExtensionModule extension : extensions.values()) {
      extension.finalizeModule();
    }
    for (StackModule stack : stackModules.values()) {
      stack.finalizeModule();
    }
  }

  /**
   * Fully resolve common services.
   *
   * @param stackModules          map of stack id which contains name and version to stack module.
   * @param commonServiceModules  map of common service id which contains name and version to common service module.
   * @throws AmbariException if unable to resolve all common services
   */
  private void fullyResolveCommonServices(
      Map<String, StackModule> stackModules, Map<String, ServiceModule> commonServiceModules, Map<String, ExtensionModule> extensions)
      throws AmbariException {
    for(ServiceModule commonService : commonServiceModules.values()) {
      if (commonService.getModuleState() == ModuleState.INIT) {
        commonService.resolveCommonService(stackModules, commonServiceModules, extensions);
      }
    }
  }

  /**
   * Fully resolve extensions.
   *
   * @param extensionModules      map of extension id which contains name and version to extension module.
   * @param stackModules          map of stack id which contains name and version to stack module.
   * @param commonServiceModules  map of common service id which contains name and version to common service module.
   * @throws AmbariException if unable to resolve all extensions
   */
  private void fullyResolveExtensions(Map<String, StackModule> stackModules, Map<String, ServiceModule> commonServiceModules,
      Map<String, ExtensionModule> extensionModules)
      throws AmbariException {
    for(ExtensionModule extensionModule : extensionModules.values()) {
      if (extensionModule.getModuleState() == ModuleState.INIT) {
        extensionModule.resolve(null, stackModules, commonServiceModules, extensionModules);
      }
    }
  }

  /**
   * Validate that the specified common services root is a valid directory.
   *
   * @param commonServicesRoot the common services root directory to validate
   * @throws AmbariException if the specified common services root directory is invalid
   */
  private void validateCommonServicesDirectory(File commonServicesRoot) throws AmbariException {
    if(commonServicesRoot != null) {
      LOG.info("Validating common services directory {} ...",
          commonServicesRoot);

      String commonServicesRootAbsolutePath = commonServicesRoot.getAbsolutePath();
      if (LOG.isDebugEnabled()) {
        LOG.debug("Loading common services information, commonServicesRoot = {}", commonServicesRootAbsolutePath);
      }

      if (!commonServicesRoot.isDirectory() && !commonServicesRoot.exists()) {
        throw new AmbariException("" + Configuration.COMMON_SERVICES_DIR_PATH
            + " should be a directory with common services"
            + ", commonServicesRoot = " + commonServicesRootAbsolutePath);
      }
    }
  }

  /**
   * Validate that the specified stack root is a valid directory.
   *
   * @param stackRoot  the stack root directory to validate
   * @throws AmbariException if the specified stack root directory is invalid
   */
  private void validateStackDirectory(File stackRoot) throws AmbariException {
    LOG.info("Validating stack directory {} ...", stackRoot);

    String stackRootAbsPath = stackRoot.getAbsolutePath();
    if (LOG.isDebugEnabled()) {
      LOG.debug("Loading stack information, stackRoot = {}", stackRootAbsPath);
    }

    if (!stackRoot.isDirectory() && !stackRoot.exists()) {
      throw new AmbariException("" + Configuration.METADATA_DIR_PATH
          + " should be a directory with stack"
          + ", stackRoot = " + stackRootAbsPath);
    }
    Validator validator = getPropertySchemaValidator();

    validateAllPropertyXmlsInFolderRecursively(stackRoot, validator);
  }

  public static Validator getPropertySchemaValidator() throws AmbariException {
    SchemaFactory factory =
      SchemaFactory.newInstance(XMLConstants.W3C_XML_SCHEMA_NS_URI);
    Schema schema;
    ClassLoader classLoader = StackManager.class.getClassLoader();
    try {
      schema = factory.newSchema(classLoader.getResource(PROPERTY_SCHEMA_PATH));
    } catch (SAXException e) {
      throw new AmbariException(String.format("Failed to parse property schema file %s", PROPERTY_SCHEMA_PATH), e);
    }
    return schema.newValidator();
  }

  public static void validateAllPropertyXmlsInFolderRecursively(File stackRoot, Validator validator) throws AmbariException {
    Collection<File> files = FileUtils.listFiles(stackRoot, new String[]{"xml"}, true);
    for (File file : files) {
      try {
        if (file.getParentFile().getName().contains("configuration")) {
          validator.validate(new StreamSource(file));
        }
      } catch (Exception e) {
        String msg = String.format("File %s didn't pass the validation. Error message is : %s", file.getAbsolutePath(), e.getMessage());
        LOG.error(msg);
        throw new AmbariException(msg);
      }
    }
  }

  /**
   * Validate that the specified extension root is a valid directory.
   *
   * @param extensionRoot  the extension root directory to validate
   * @throws AmbariException if the specified extension root directory is invalid
   */
  private void validateExtensionDirectory(File extensionRoot) throws AmbariException {
    LOG.info("Validating extension directory {} ...", extensionRoot);

    if (extensionRoot == null) {
      return;
    }

    String extensionRootAbsPath = extensionRoot.getAbsolutePath();
    if (LOG.isDebugEnabled()) {
      LOG.debug("Loading extension information, extensionRoot = {}", extensionRootAbsPath);
    }

    //For backwards compatibility extension directory may not exist
    if (extensionRoot.exists() && !extensionRoot.isDirectory()) {
      throw new AmbariException("" + Configuration.METADATA_DIR_PATH
          + " should be a directory"
          + ", extensionRoot = " + extensionRootAbsPath);
    }
  }

  /**
   * Parse the specified common services root directory
   *
   * @param commonServicesRoot  the common services root directory to parse
   * @return map of common service id which contains name and version to common service module.
   * @throws AmbariException if unable to parse all common services
   */
  private Map<String, ServiceModule> parseCommonServicesDirectory(File commonServicesRoot) throws AmbariException {
    Map<String, ServiceModule> commonServiceModules = new HashMap<>();

    if(commonServicesRoot != null) {
      File[] commonServiceFiles = commonServicesRoot.listFiles(StackDirectory.FILENAME_FILTER);
      for (File commonService : commonServiceFiles) {
        if (commonService.isFile()) {
          continue;
        }
        for (File serviceFolder : commonService.listFiles(StackDirectory.FILENAME_FILTER)) {
          ServiceDirectory serviceDirectory = new CommonServiceDirectory(serviceFolder.getPath());
          ServiceMetainfoXml metaInfoXml = serviceDirectory.getMetaInfoFile();
          if (metaInfoXml != null) {
            if (metaInfoXml.isValid()) {
              for (ServiceInfo serviceInfo : metaInfoXml.getServices()) {
                ServiceModule serviceModule = new ServiceModule(stackContext, serviceInfo, serviceDirectory, true);

                String commonServiceKey = serviceInfo.getName() + StackManager.PATH_DELIMITER + serviceInfo.getVersion();
                commonServiceModules.put(commonServiceKey, serviceModule);
              }
            } else {
              ServiceModule serviceModule = new ServiceModule(stackContext, new ServiceInfo(), serviceDirectory, true);
              serviceModule.setValid(false);
              serviceModule.addErrors(metaInfoXml.getErrors());
              commonServiceModules.put(metaInfoXml.getSchemaVersion(), serviceModule);
              metaInfoXml.setSchemaVersion(null);
            }
          }
        }
      }
    }
    return commonServiceModules;
  }

  /**
   * Parse the specified stack root directory
   *
   * @param stackRoot  the stack root directory to parse
   * @return map of stack id which contains name and version to stack module.
   * @throws AmbariException if unable to parse all stacks
   */
  private Map<String, StackModule> parseStackDirectory(File stackRoot) throws AmbariException {
    Map<String, StackModule> stackModules = new HashMap<>();

    File[] stackFiles = stackRoot.listFiles(StackDirectory.FILENAME_FILTER);
    for (File stack : stackFiles) {
      if (stack.isFile()) {
        continue;
      }
      for (File stackFolder : stack.listFiles(StackDirectory.FILENAME_FILTER)) {
        if (stackFolder.isFile()) {
          continue;
        }
        String stackName = stackFolder.getParentFile().getName();
        String stackVersion = stackFolder.getName();

        StackModule stackModule = new StackModule(new StackDirectory(stackFolder.getPath()), stackContext);
        String stackKey = stackName + StackManager.PATH_DELIMITER + stackVersion;
        stackModules.put(stackKey, stackModule);
        stackMap.put(stackKey, stackModule.getModuleInfo());
      }
    }

    if (stackMap.isEmpty()) {
      throw new AmbariException("Unable to find stack definitions under " +
          "stackRoot = " + stackRoot.getAbsolutePath());
    }
    return stackModules;
  }

  public void linkStackToExtension(StackInfo stack, ExtensionInfo extension) throws AmbariException {
    stack.addExtension(extension);
  }

  public void unlinkStackAndExtension(StackInfo stack, ExtensionInfo extension) throws AmbariException {
    stack.removeExtension(extension);
  }

  /**
   * Parse the specified extension root directory
   *
   * @param extensionRoot  the extension root directory to parse
   * @return map of extension id which contains name and version to extension module.
   * @throws AmbariException if unable to parse all extensions
   */
  private Map<String, ExtensionModule> parseExtensionDirectory(File extensionRoot) throws AmbariException {
    Map<String, ExtensionModule> extensionModules = new HashMap<>();
    if (extensionRoot == null || !extensionRoot.exists()) {
      return extensionModules;
    }

    File[] extensionFiles = extensionRoot.listFiles(StackDirectory.FILENAME_FILTER);
    for (File extensionNameFolder : extensionFiles) {
      if (extensionNameFolder.isFile()) {
        continue;
      }
      for (File extensionVersionFolder : extensionNameFolder.listFiles(StackDirectory.FILENAME_FILTER)) {
        if (extensionVersionFolder.isFile()) {
          continue;
        }
        String extensionName = extensionNameFolder.getName();
        String extensionVersion = extensionVersionFolder.getName();

        ExtensionModule extensionModule = new ExtensionModule(new ExtensionDirectory(extensionVersionFolder.getPath()), stackContext);
        String extensionKey = extensionName + StackManager.PATH_DELIMITER + extensionVersion;
        extensionModules.put(extensionKey, extensionModule);
        extensionMap.put(extensionKey, extensionModule.getModuleInfo());
      }
    }

    if (stackMap.isEmpty()) {
      throw new AmbariException("Unable to find extension definitions under " +
          "extensionRoot = " + extensionRoot.getAbsolutePath());
    }
    return extensionModules;
  }

  public void removeStack(StackEntity stackEntity) {
    String stackKey = stackEntity.getStackName() + StackManager.PATH_DELIMITER +  stackEntity.getStackVersion();
    stackMap.remove(stackKey);
  }
}<|MERGE_RESOLUTION|>--- conflicted
+++ resolved
@@ -98,10 +98,7 @@
    */
   private StackContext stackContext;
 
-<<<<<<< HEAD
-
-=======
->>>>>>> 60e54750
+
   /**
    * Logger
    */
@@ -223,7 +220,7 @@
       validateCommonServicesDirectory(commonServicesRoot);
     }
 
-    stackMap = new HashMap<>();
+    stackMap = new TreeMap<>();
 
     parseDirectories(stackRoot, commonServicesRoot, null);
 
