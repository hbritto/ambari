/*
 * Licensed to the Apache Software Foundation (ASF) under one
 * or more contributor license agreements.  See the NOTICE file
 * distributed with this work for additional information
 * regarding copyright ownership.  The ASF licenses this file
 * to you under the Apache License, Version 2.0 (the
 * "License"); you may not use this file except in compliance
 * with the License.  You may obtain a copy of the License at
 *
 *     http://www.apache.org/licenses/LICENSE-2.0
 *
 * Unless required by applicable law or agreed to in writing, software
 * distributed under the License is distributed on an "AS IS" BASIS,
 * WITHOUT WARRANTIES OR CONDITIONS OF ANY KIND, either express or implied.
 * See the License for the specific language governing permissions and
 * limitations under the License.
 */

package org.apache.ambari.server.stack;

import java.io.File;
import java.util.ArrayList;
import java.util.Collection;
import java.util.HashMap;
import java.util.HashSet;
import java.util.List;
import java.util.Map;
import java.util.Set;

import javax.annotation.Nullable;
import javax.xml.XMLConstants;
import javax.xml.transform.stream.StreamSource;
import javax.xml.validation.Schema;
import javax.xml.validation.SchemaFactory;
import javax.xml.validation.Validator;

import org.apache.ambari.server.AmbariException;
import org.apache.ambari.server.configuration.Configuration;
import org.apache.ambari.server.controller.AmbariManagementHelper;
import org.apache.ambari.server.metadata.ActionMetadata;
import org.apache.ambari.server.orm.dao.ExtensionDAO;
import org.apache.ambari.server.orm.dao.ExtensionLinkDAO;
import org.apache.ambari.server.orm.dao.MetainfoDAO;
import org.apache.ambari.server.orm.dao.StackDAO;
import org.apache.ambari.server.orm.entities.ExtensionEntity;
import org.apache.ambari.server.orm.entities.ExtensionLinkEntity;
import org.apache.ambari.server.orm.entities.StackEntity;
import org.apache.ambari.server.state.ExtensionInfo;
import org.apache.ambari.server.state.ServiceInfo;
import org.apache.ambari.server.state.StackInfo;
import org.apache.ambari.server.state.stack.OsFamily;
import org.apache.ambari.server.state.stack.ServiceMetainfoXml;
import org.apache.commons.io.FileUtils;
import org.slf4j.Logger;
import org.slf4j.LoggerFactory;
import org.xml.sax.SAXException;

import com.google.inject.assistedinject.Assisted;
import com.google.inject.assistedinject.AssistedInject;

/**
 * Manages all stack related behavior including parsing of stacks and providing access to
 * stack information.
 */
public class StackManager {

  public static final String PROPERTY_SCHEMA_PATH = "configuration-schema.xsd";
  /**
   * Delimiter used for parent path string
   * Example:
   *  HDP/2.0.6/HDFS
   *  common-services/HDFS/2.1.0.2.0
   */
  public static String PATH_DELIMITER = "/";

  /**
   * Prefix used for common services parent path string
   */
  public static final String COMMON_SERVICES = "common-services";

  /**
   * Prefix used for extension services parent path string
   */
  public static final String EXTENSIONS = "extensions";

  public static final String METAINFO_FILE_NAME = "metainfo.xml";

  /**
   * Provides access to non-stack server functionality
   */
  private StackContext stackContext;

  private File stackRoot;

  /**
   * Logger
   */
  private final static Logger LOG = LoggerFactory.getLogger(StackManager.class);

  /**
   * Map of stack id to stack info
   */
  protected Map<String, StackInfo> stackMap = new HashMap<>();
  protected Map<String, ServiceModule> commonServiceModules;
  protected Map<String, StackModule> stackModules;
  protected Map<String, ExtensionModule> extensionModules;

  /**
   * Map of extension id to extension info
   */
  private Map<String, ExtensionInfo> extensionMap = new HashMap<>();
<<<<<<< HEAD
=======

  private AmbariManagementHelper helper;
>>>>>>> 9d802b7c

  /**
   * Constructor. Initialize stack manager.
   *
   * @param stackRoot
   *          stack root directory
   * @param commonServicesRoot
   *          common services root directory
   * @param extensionRoot
   *          extensions root directory
   * @param osFamily
   *          the OS family read from resources
   * @param metaInfoDAO
   *          metainfo DAO automatically injected
   * @param actionMetadata
   *          action meta data automatically injected
   * @param stackDao
   *          stack DAO automatically injected
   * @param extensionDao
   *          extension DAO automatically injected
   * @param linkDao
   *          extension link DAO automatically injected
   * @param helper
   *          Ambari management helper automatically injected
   *
   * @throws AmbariException
   *           if an exception occurs while processing the stacks
   */
  @AssistedInject
  public StackManager(@Assisted("stackRoot") File stackRoot,
      @Assisted("commonServicesRoot") @Nullable File commonServicesRoot,
      @Assisted("extensionRoot") @Nullable File extensionRoot,
      @Assisted OsFamily osFamily, @Assisted boolean validate,
      MetainfoDAO metaInfoDAO, ActionMetadata actionMetadata, StackDAO stackDao,
      ExtensionDAO extensionDao, ExtensionLinkDAO linkDao, AmbariManagementHelper helper)
      throws AmbariException {

    LOG.info("Initializing the stack manager...");

    if (validate) {
      validateStackDirectory(stackRoot);
      validateCommonServicesDirectory(commonServicesRoot);
      validateExtensionDirectory(extensionRoot);
    }

    stackMap = new HashMap<>();
    stackContext = new StackContext(metaInfoDAO, actionMetadata, osFamily);
    extensionMap = new HashMap<>();
<<<<<<< HEAD
=======
    this.helper = helper;
>>>>>>> 9d802b7c

    parseDirectories(stackRoot, commonServicesRoot, extensionRoot);

    //Read the extension links from the DB
    for (StackModule module : stackModules.values()) {
      StackInfo stack = module.getModuleInfo();
      List<ExtensionLinkEntity> entities = linkDao.findByStack(stack.getName(), stack.getVersion());
      for (ExtensionLinkEntity entity : entities) {
        String name = entity.getExtension().getExtensionName();
        String version = entity.getExtension().getExtensionVersion();
        String key = name + StackManager.PATH_DELIMITER + version;
        ExtensionModule extensionModule = extensionModules.get(key);
        if (extensionModule != null) {
          LOG.info("Adding extension to stack/version: " + stack.getName() + "/" + stack.getVersion() +
                   " extension/version: " + name + "/" + version);
          //Add the extension to the stack
          module.getExtensionModules().put(key, extensionModule);
        }
      }
    }

    fullyResolveCommonServices(stackModules, commonServiceModules, extensionModules);
    fullyResolveExtensions(stackModules, commonServiceModules, extensionModules);
    fullyResolveStacks(stackModules, commonServiceModules, extensionModules);

    populateDB(stackDao, extensionDao);
  }

  protected void parseDirectories(File stackRoot, File commonServicesRoot, File extensionRoot) throws AmbariException {
    commonServiceModules = parseCommonServicesDirectory(commonServicesRoot);
    stackModules = parseStackDirectory(stackRoot);
    LOG.info("About to parse extension directories");
    extensionModules = parseExtensionDirectory(extensionRoot);
  }

  private void populateDB(StackDAO stackDao, ExtensionDAO extensionDao) throws AmbariException {
    // for every stack read in, ensure that we have a database entry for it;
    // don't put try/catch logic around this since a failure here will
    // cause other things to break down the road
    Collection<StackInfo> stacks = getStacks();
    for(StackInfo stack : stacks){
      String stackName = stack.getName();
      String stackVersion = stack.getVersion();

      if (stackDao.find(stackName, stackVersion) == null) {
        LOG.info("Adding stack {}-{} to the database", stackName, stackVersion);

        StackEntity stackEntity = new StackEntity();
        stackEntity.setStackName(stackName);
        stackEntity.setStackVersion(stackVersion);

        stackDao.create(stackEntity);
      }
    }

    // for every extension read in, ensure that we have a database entry for it;
    // don't put try/catch logic around this since a failure here will
    // cause other things to break down the road
    Collection<ExtensionInfo> extensions = getExtensions();
    for(ExtensionInfo extension : extensions){
      String extensionName = extension.getName();
      String extensionVersion = extension.getVersion();

      if (extensionDao.find(extensionName, extensionVersion) == null) {
        LOG.info("Adding extension {}-{} to the database", extensionName, extensionVersion);

        ExtensionEntity extensionEntity = new ExtensionEntity();
        extensionEntity.setExtensionName(extensionName);
        extensionEntity.setExtensionVersion(extensionVersion);

        extensionDao.create(extensionEntity);
      }
    }

    createLinks();
  }

  /**
   * Attempts to automatically create links between extension versions and stack versions.
   * This is limited to 'active' extensions that have the 'autolink' attribute set (in the metainfo.xml).
   * Stack versions are selected based on the minimum stack versions that the extension supports.
   * The extension and stack versions are processed in order of most recent to oldest.
   * In this manner, the newest extension version will be autolinked before older extension versions.
   * If a different version of the same extension is already linked to a stack version then that stack version
   * will be skipped.
   */
  private void createLinks() {
    LOG.info("Creating links");
    Collection<ExtensionInfo> extensions = getExtensions();
    Set<String> names = new HashSet<>();
    for(ExtensionInfo extension : extensions){
      names.add(extension.getName());
    }
    for(String name : names) {
      createLinksForExtension(name);
    }
  }

  /**
   * Attempts to automatically create links between versions of a particular extension and stack versions they support.
   * This is limited to 'active' extensions that have the 'autolink' attribute set (in the metainfo.xml).
   * Stack versions are selected based on the minimum stack versions that the extension supports.
   * The extension and stack versions are processed in order of most recent to oldest.
   * In this manner, the newest extension version will be autolinked before older extension versions.
   * If a different version of the same extension is already linked to a stack version then that stack version
   * will be skipped.
   */
  private void createLinksForExtension(String name) {
    Collection<ExtensionInfo> collection = getExtensions(name);
    List<ExtensionInfo> extensions = new ArrayList<>(collection.size());
    extensions.addAll(collection);
    try {
      helper.createExtensionLinks(this, extensions);
    }
    catch (AmbariException e) {
      String msg = String.format("Failed to create link for extension: %s with exception: %s", name, e.getMessage());
      LOG.error(msg);
    }
  }

  /**
   * Obtain the stack info specified by name and version.
   *
   * @param name     name of the stack
   * @param version  version of the stack
   * @return The stack corresponding to the specified name and version.
   *         If no matching stack exists, null is returned.
   */
  public StackInfo getStack(String name, String version) {
    return stackMap.get(name + StackManager.PATH_DELIMITER + version);
  }

  /**
   * Obtain all stacks for the given name.
   *
   * @param name  stack name
   * @return A collection of all stacks with the given name.
   *         If no stacks match the specified name, an empty collection is returned.
   */
  public Collection<StackInfo> getStacks(String name) {
    Collection<StackInfo> stacks = new HashSet<>();
    for (StackInfo stack: stackMap.values()) {
      if (stack.getName().equals(name)) {
        stacks.add(stack);
      }
    }
    return stacks;
  }

  /**
   * Obtain all a map of all stacks by name.
   *
   * @return A map of all stacks with the name as the key.
   */
  public Map<String, List<StackInfo>> getStacksByName() {
    Map<String, List<StackInfo>> stacks = new HashMap<>();
    for (StackInfo stack: stackMap.values()) {
      List<StackInfo> list = stacks.get(stack.getName());
      if (list == null) {
        list = new ArrayList<>();
        stacks.put(stack.getName(),  list);
      }
      list.add(stack);
    }
    return stacks;
  }

  /**
   * Obtain all stacks.
   *
   * @return collection of all stacks
   */
  public Collection<StackInfo> getStacks() {
    return stackMap.values();
  }

  /**
   * Obtain the extension info specified by name and version.
   *
   * @param name     name of the extension
   * @param version  version of the extension
   * @return The extension corresponding to the specified name and version.
   *         If no matching stack exists, null is returned.
   */
  public ExtensionInfo getExtension(String name, String version) {
    return extensionMap.get(name + StackManager.PATH_DELIMITER + version);
  }

  /**
   * Obtain all extensions for the given name.
   *
   * @param name  extension name
   * @return A collection of all extensions with the given name.
   *         If no extensions match the specified name, an empty collection is returned.
   */
  public Collection<ExtensionInfo> getExtensions(String name) {
    Collection<ExtensionInfo> extensions = new HashSet<>();
    for (ExtensionInfo extension: extensionMap.values()) {
      if (extension.getName().equals(name)) {
	  extensions.add(extension);
      }
    }
    return extensions;
  }

  /**
   * Obtain all extensions.
   *
   * @return collection of all extensions
   */
  public Collection<ExtensionInfo> getExtensions() {
    return extensionMap.values();
  }

  /**
   * Determine if all tasks which update stack repo urls have completed.
   *
   * @return true if all of the repo update tasks have completed; false otherwise
   */
  public boolean haveAllRepoUrlsBeenResolved() {
    return stackContext.haveAllRepoTasksCompleted();
  }

  /**
   * Fully resolve all stacks.
   *
   * @param stackModules          map of stack id which contains name and version to stack module.
   * @param commonServiceModules  map of common service id which contains name and version to stack module.
   * @throws AmbariException if unable to resolve all stacks
   */
  private void fullyResolveStacks(
      Map<String, StackModule> stackModules, Map<String, ServiceModule> commonServiceModules, Map<String, ExtensionModule> extensions)
      throws AmbariException {
    // Resolve all stacks without finalizing the stacks.
    for (StackModule stack : stackModules.values()) {
      if (stack.getModuleState() == ModuleState.INIT) {
        stack.resolve(null, stackModules, commonServiceModules, extensions);
      }
    }
    // Finalize the common services and stacks to remove sub-modules marked for deletion.
    // Finalizing the stacks AFTER all stacks are resolved ensures that the sub-modules marked for deletion are
    // inherited into the child module when explicit parent is defined and thereby ensuring all modules from parent module
    // are inlined into the child module even if the module is marked for deletion.
    for(ServiceModule commonService : commonServiceModules.values()) {
      commonService.finalizeModule();
    }
    for (ExtensionModule extension : extensions.values()) {
      extension.finalizeModule();
    }
    for (StackModule stack : stackModules.values()) {
      stack.finalizeModule();
    }
    // Execute all of the repo tasks in a single thread executor
    stackContext.executeRepoTasks();
  }

  /**
   * Fully resolve common services.
   *
   * @param stackModules          map of stack id which contains name and version to stack module.
   * @param commonServiceModules  map of common service id which contains name and version to common service module.
   * @throws AmbariException if unable to resolve all common services
   */
  private void fullyResolveCommonServices(
      Map<String, StackModule> stackModules, Map<String, ServiceModule> commonServiceModules, Map<String, ExtensionModule> extensions)
      throws AmbariException {
    for(ServiceModule commonService : commonServiceModules.values()) {
      if (commonService.getModuleState() == ModuleState.INIT) {
        commonService.resolveCommonService(stackModules, commonServiceModules, extensions);
      }
    }
  }

  /**
   * Fully resolve extensions.
   *
   * @param extensionModules      map of extension id which contains name and version to extension module.
   * @param stackModules          map of stack id which contains name and version to stack module.
   * @param commonServiceModules  map of common service id which contains name and version to common service module.
   * @throws AmbariException if unable to resolve all extensions
   */
  private void fullyResolveExtensions(Map<String, StackModule> stackModules, Map<String, ServiceModule> commonServiceModules,
      Map<String, ExtensionModule> extensionModules)
      throws AmbariException {
    for(ExtensionModule extensionModule : extensionModules.values()) {
      if (extensionModule.getModuleState() == ModuleState.INIT) {
        extensionModule.resolve(null, stackModules, commonServiceModules, extensionModules);
      }
    }
  }

  /**
   * Validate that the specified common services root is a valid directory.
   *
   * @param commonServicesRoot the common services root directory to validate
   * @throws AmbariException if the specified common services root directory is invalid
   */
  private void validateCommonServicesDirectory(File commonServicesRoot) throws AmbariException {
    if(commonServicesRoot != null) {
      LOG.info("Validating common services directory {} ...",
          commonServicesRoot);

      String commonServicesRootAbsolutePath = commonServicesRoot.getAbsolutePath();
      if (LOG.isDebugEnabled()) {
        LOG.debug("Loading common services information, commonServicesRoot = {}", commonServicesRootAbsolutePath);
      }

      if (!commonServicesRoot.isDirectory() && !commonServicesRoot.exists()) {
        throw new AmbariException("" + Configuration.COMMON_SERVICES_DIR_PATH
            + " should be a directory with common services"
            + ", commonServicesRoot = " + commonServicesRootAbsolutePath);
      }
    }
  }

  /**
   * Validate that the specified stack root is a valid directory.
   *
   * @param stackRoot  the stack root directory to validate
   * @throws AmbariException if the specified stack root directory is invalid
   */
  private void validateStackDirectory(File stackRoot) throws AmbariException {
    LOG.info("Validating stack directory {} ...", stackRoot);

    String stackRootAbsPath = stackRoot.getAbsolutePath();
    if (LOG.isDebugEnabled()) {
      LOG.debug("Loading stack information, stackRoot = {}", stackRootAbsPath);
    }

    if (!stackRoot.isDirectory() && !stackRoot.exists()) {
      throw new AmbariException("" + Configuration.METADATA_DIR_PATH
          + " should be a directory with stack"
          + ", stackRoot = " + stackRootAbsPath);
    }
    Validator validator = getPropertySchemaValidator();

    validateAllPropertyXmlsInFolderRecursively(stackRoot, validator);
  }

  public static Validator getPropertySchemaValidator() throws AmbariException {
    SchemaFactory factory =
      SchemaFactory.newInstance(XMLConstants.W3C_XML_SCHEMA_NS_URI);
    Schema schema;
    ClassLoader classLoader = StackManager.class.getClassLoader();
    try {
      schema = factory.newSchema(classLoader.getResource(PROPERTY_SCHEMA_PATH));
    } catch (SAXException e) {
      throw new AmbariException(String.format("Failed to parse property schema file %s", PROPERTY_SCHEMA_PATH), e);
    }
    return schema.newValidator();
  }

  public static void validateAllPropertyXmlsInFolderRecursively(File stackRoot, Validator validator) throws AmbariException {
    Collection<File> files = FileUtils.listFiles(stackRoot, new String[]{"xml"}, true);
    for (File file : files) {
      try {
        if (file.getParentFile().getName().contains("configuration")) {
          validator.validate(new StreamSource(file));
        }
      } catch (Exception e) {
        String msg = String.format("File %s didn't pass the validation. Error message is : %s", file.getAbsolutePath(), e.getMessage());
        LOG.error(msg);
        throw new AmbariException(msg);
      }
    }
  }

  /**
   * Validate that the specified extension root is a valid directory.
   *
   * @param extensionRoot  the extension root directory to validate
   * @throws AmbariException if the specified extension root directory is invalid
   */
  private void validateExtensionDirectory(File extensionRoot) throws AmbariException {
    LOG.info("Validating extension directory {} ...", extensionRoot);

    if (extensionRoot == null)
	return;

    String extensionRootAbsPath = extensionRoot.getAbsolutePath();
    if (LOG.isDebugEnabled()) {
      LOG.debug("Loading extension information, extensionRoot = {}", extensionRootAbsPath);
    }

    //For backwards compatibility extension directory may not exist
    if (extensionRoot.exists() && !extensionRoot.isDirectory()) {
      throw new AmbariException("" + Configuration.METADATA_DIR_PATH
          + " should be a directory"
          + ", extensionRoot = " + extensionRootAbsPath);
    }
  }

  /**
   * Parse the specified common services root directory
   *
   * @param commonServicesRoot  the common services root directory to parse
   * @return map of common service id which contains name and version to common service module.
   * @throws AmbariException if unable to parse all common services
   */
  private Map<String, ServiceModule> parseCommonServicesDirectory(File commonServicesRoot) throws AmbariException {
    Map<String, ServiceModule> commonServiceModules = new HashMap<>();

    if(commonServicesRoot != null) {
      File[] commonServiceFiles = commonServicesRoot.listFiles(StackDirectory.FILENAME_FILTER);
      for (File commonService : commonServiceFiles) {
        if (commonService.isFile()) {
          continue;
        }
        for (File serviceFolder : commonService.listFiles(StackDirectory.FILENAME_FILTER)) {
          String serviceName = serviceFolder.getParentFile().getName();
          String serviceVersion = serviceFolder.getName();
          ServiceDirectory serviceDirectory = new CommonServiceDirectory(serviceFolder.getPath());
          ServiceMetainfoXml metaInfoXml = serviceDirectory.getMetaInfoFile();
          if (metaInfoXml != null) {
            if (metaInfoXml.isValid()) {
              for (ServiceInfo serviceInfo : metaInfoXml.getServices()) {
                ServiceModule serviceModule = new ServiceModule(stackContext, serviceInfo, serviceDirectory, true);

                String commonServiceKey = serviceInfo.getName() + StackManager.PATH_DELIMITER + serviceInfo.getVersion();
                commonServiceModules.put(commonServiceKey, serviceModule);
              }
            } else {
              ServiceModule serviceModule = new ServiceModule(stackContext, new ServiceInfo(), serviceDirectory, true);
              serviceModule.setValid(false);
              serviceModule.addErrors(metaInfoXml.getErrors());
              commonServiceModules.put(metaInfoXml.getSchemaVersion(), serviceModule);
              metaInfoXml.setSchemaVersion(null);
            }
          }
        }
      }
    }
    return commonServiceModules;
  }

  /**
   * Parse the specified stack root directory
   *
   * @param stackRoot  the stack root directory to parse
   * @return map of stack id which contains name and version to stack module.
   * @throws AmbariException if unable to parse all stacks
   */
  private Map<String, StackModule> parseStackDirectory(File stackRoot) throws AmbariException {
    Map<String, StackModule> stackModules = new HashMap<>();

    File[] stackFiles = stackRoot.listFiles(StackDirectory.FILENAME_FILTER);
    for (File stack : stackFiles) {
      if (stack.isFile()) {
        continue;
      }
      for (File stackFolder : stack.listFiles(StackDirectory.FILENAME_FILTER)) {
        if (stackFolder.isFile()) {
          continue;
        }
        String stackName = stackFolder.getParentFile().getName();
        String stackVersion = stackFolder.getName();

        StackModule stackModule = new StackModule(new StackDirectory(stackFolder.getPath()), stackContext);
        String stackKey = stackName + StackManager.PATH_DELIMITER + stackVersion;
        stackModules.put(stackKey, stackModule);
        stackMap.put(stackKey, stackModule.getModuleInfo());
      }
    }

    if (stackMap.isEmpty()) {
      throw new AmbariException("Unable to find stack definitions under " +
          "stackRoot = " + stackRoot.getAbsolutePath());
    }
    return stackModules;
  }

  public void linkStackToExtension(StackInfo stack, ExtensionInfo extension) throws AmbariException {
    stack.addExtension(extension);
  }

  public void unlinkStackAndExtension(StackInfo stack, ExtensionInfo extension) throws AmbariException {
    stack.removeExtension(extension);
  }

  /**
   * Parse the specified extension root directory
   *
   * @param extensionRoot  the extension root directory to parse
   * @return map of extension id which contains name and version to extension module.
   * @throws AmbariException if unable to parse all extensions
   */
  private Map<String, ExtensionModule> parseExtensionDirectory(File extensionRoot) throws AmbariException {
    Map<String, ExtensionModule> extensionModules = new HashMap<>();
    if (extensionRoot == null || !extensionRoot.exists())
      return extensionModules;

    File[] extensionFiles = extensionRoot.listFiles(StackDirectory.FILENAME_FILTER);
    for (File extensionNameFolder : extensionFiles) {
      if (extensionNameFolder.isFile()) {
        continue;
      }
      for (File extensionVersionFolder : extensionNameFolder.listFiles(StackDirectory.FILENAME_FILTER)) {
        if (extensionVersionFolder.isFile()) {
          continue;
        }
        String extensionName = extensionNameFolder.getName();
        String extensionVersion = extensionVersionFolder.getName();

        ExtensionModule extensionModule = new ExtensionModule(new ExtensionDirectory(extensionVersionFolder.getPath()), stackContext);
        String extensionKey = extensionName + StackManager.PATH_DELIMITER + extensionVersion;
        extensionModules.put(extensionKey, extensionModule);
        extensionMap.put(extensionKey, extensionModule.getModuleInfo());
      }
    }

    if (stackMap.isEmpty()) {
      throw new AmbariException("Unable to find extension definitions under " +
          "extensionRoot = " + extensionRoot.getAbsolutePath());
    }
    return extensionModules;
  }
}<|MERGE_RESOLUTION|>--- conflicted
+++ resolved
@@ -109,11 +109,8 @@
    * Map of extension id to extension info
    */
   private Map<String, ExtensionInfo> extensionMap = new HashMap<>();
-<<<<<<< HEAD
-=======
 
   private AmbariManagementHelper helper;
->>>>>>> 9d802b7c
 
   /**
    * Constructor. Initialize stack manager.
@@ -162,10 +159,7 @@
     stackMap = new HashMap<>();
     stackContext = new StackContext(metaInfoDAO, actionMetadata, osFamily);
     extensionMap = new HashMap<>();
-<<<<<<< HEAD
-=======
     this.helper = helper;
->>>>>>> 9d802b7c
 
     parseDirectories(stackRoot, commonServicesRoot, extensionRoot);
 
