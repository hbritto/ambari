--- conflicted
+++ resolved
@@ -124,11 +124,7 @@
    * Reassign the set of configs associated with this config group
    * @param configs
    */
-<<<<<<< HEAD
-  void setConfigurations(Map<String, Config> configs);
-=======
   void setConfigurations(Map<String, Config> configs) throws AmbariException;
->>>>>>> 9d802b7c
 
   /**
    * Remove host mapping
