--- conflicted
+++ resolved
@@ -143,7 +143,6 @@
     USER_CREATED,
 
     /**
-<<<<<<< HEAD
      * Host status has been changed.
      */
     HOST_STATUS_CHANGE,
@@ -156,13 +155,12 @@
     /**
      * Received new heartbeat with host info.
      */
-    HOST_HEARTBEAT_UPDATED;
-=======
+    HOST_HEARTBEAT_UPDATED,
+
+    /**
      * Ambari configuration changed event;
      */
     AMBARI_CONFIGURATION_CHANGED;
-
->>>>>>> c3150a46
   }
 
   /**
