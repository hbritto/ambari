--- conflicted
+++ resolved
@@ -18,10 +18,6 @@
 
 package org.apache.ambari.server.serveraction;
 
-<<<<<<< HEAD
-import java.util.HashMap;
-=======
->>>>>>> 9d802b7c
 import java.util.HashSet;
 import java.util.List;
 import java.util.Map;
@@ -87,11 +83,7 @@
    * requestSharedDataMap object
    */
   private final Map<Long, ConcurrentMap<String, Object>> requestSharedDataMap =
-<<<<<<< HEAD
-    new HashMap<>();
-=======
       new ConcurrentHashMap<>();
->>>>>>> 9d802b7c
 
   /**
    * Database accessor to query and update the database of action commands.
