--- conflicted
+++ resolved
@@ -159,7 +159,6 @@
   }
 
   /**
-<<<<<<< HEAD
    *  Gets the latest service config versions of default config group for a service
    * @param clusterId
    *          the cluster (not {@code null}).
@@ -180,14 +179,9 @@
   }
 
   /**
-   * Get all service configurations for the specified cluster and stack. This
-   * will return different versions of the same configuration (HDFS v1 and v2)
-   * if they exist.
-=======
    * Get service configurations for the specified cluster and stack. This will
    * return different versions of the same configuration (HDFS v1 and v2) if
    * they exist.
->>>>>>> 9d802b7c
    *
    * @param clusterId
    *          the cluster (not {@code null}).
