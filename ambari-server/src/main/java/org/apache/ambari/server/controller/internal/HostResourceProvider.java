--- conflicted
+++ resolved
@@ -155,10 +155,6 @@
   public static Map<Resource.Type, String> keyPropertyIds = ImmutableMap.<Resource.Type, String>builder()
       .put(Resource.Type.Host, HOST_HOST_NAME_PROPERTY_ID)
       .put(Resource.Type.Cluster, HOST_CLUSTER_NAME_PROPERTY_ID)
-<<<<<<< HEAD
-      .put(Resource.Type.HostComponent, HOST_OS_TYPE_PROPERTY_ID)
-=======
->>>>>>> 5be3604f
       .build();
 
   /**
