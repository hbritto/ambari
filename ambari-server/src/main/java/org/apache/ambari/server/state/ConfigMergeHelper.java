/*
 * Licensed to the Apache Software Foundation (ASF) under one
 * or more contributor license agreements.  See the NOTICE file
 * distributed with this work for additional information
 * regarding copyright ownership.  The ASF licenses this file
 * to you under the Apache License, Version 2.0 (the
 * "License"); you may not use this file except in compliance
 * with the License.  You may obtain a copy of the License at
 *
 *     http://www.apache.org/licenses/LICENSE-2.0
 *
 * Unless required by applicable law or agreed to in writing, software
 * distributed under the License is distributed on an "AS IS" BASIS,
 * WITHOUT WARRANTIES OR CONDITIONS OF ANY KIND, either express or implied.
 * See the License for the specific language governing permissions and
 * limitations under the License.
 */
package org.apache.ambari.server.state;

import java.util.Collection;
import java.util.HashMap;
import java.util.Map;
import java.util.Map.Entry;
import java.util.Set;
import java.util.regex.Matcher;
import java.util.regex.Pattern;

import org.apache.ambari.server.AmbariException;
import org.apache.ambari.server.StackAccessException;
import org.apache.ambari.server.api.services.AmbariMetaInfo;
import org.apache.commons.collections.CollectionUtils;
import org.slf4j.Logger;
import org.slf4j.LoggerFactory;

import com.google.inject.Inject;
import com.google.inject.Provider;
import com.google.inject.Singleton;

/**
 * Class that assists with merging configuration values across stacks.
 */
@Singleton
public class ConfigMergeHelper {

  private static final Pattern HEAP_PATTERN = Pattern.compile("(\\d+)([mgMG])");
  private static final Logger LOG = LoggerFactory.getLogger(ConfigMergeHelper.class);

  @Inject
  private Provider<Clusters> m_clusters;

  @Inject
  private Provider<AmbariMetaInfo> m_ambariMetaInfo;

  @SuppressWarnings("unchecked")
  public Map<String, Map<String, ThreeWayValue>> getConflicts(String clusterName, StackId targetStack) throws AmbariException {
    Cluster cluster = m_clusters.get().getCluster(clusterName);
    StackId oldStack = null;

    Map<String, Map<String, String>> oldMap = new HashMap<>();
    Map<String, Map<String, String>> newMap = new HashMap<>();

    // Collect service-level properties for old and new stack
<<<<<<< HEAD
    for (Service service : cluster.getServices()) {
      oldStack = service.getStackId();
=======
    for (String serviceName : cluster.getServices().keySet()) {
      try {
        Set<PropertyInfo> newStackProperties = m_ambariMetaInfo.get().getServiceProperties(
          targetStack.getStackName(), targetStack.getStackVersion(), serviceName);
        addToMap(newMap, newStackProperties);
      } catch (StackAccessException e) {
        LOG.info("Skipping service {} which is currently installed but does not exist in the target stack {}", serviceName, targetStack);
        continue;
      }
>>>>>>> 60e54750
      Set<PropertyInfo> oldStackProperties = m_ambariMetaInfo.get().getServiceProperties(
          oldStack.getStackName(), oldStack.getStackVersion(), service.getServiceType());
      addToMap(oldMap, oldStackProperties);
<<<<<<< HEAD

      Set<PropertyInfo> newStackProperties = m_ambariMetaInfo.get().getServiceProperties(
          targetStack.getStackName(), targetStack.getStackVersion(), service.getServiceType());
      addToMap(newMap, newStackProperties);
    }
=======
  }
>>>>>>> 60e54750

    // Collect stack-level properties defined for old and new stack
    Set<PropertyInfo> set = m_ambariMetaInfo.get().getStackProperties(
        oldStack.getStackName(), oldStack.getStackVersion());
    addToMap(oldMap, set);

    set = m_ambariMetaInfo.get().getStackProperties(
        targetStack.getStackName(), targetStack.getStackVersion());
    addToMap(newMap, set);

    // Final result after merging.
    Map<String, Map<String, ThreeWayValue>> result =
      new HashMap<>();

    // For every property of every config type, see if it is going to be merged:
    for (Entry<String, Map<String, String>> entry : oldMap.entrySet()) {
      if (!newMap.containsKey(entry.getKey())) {
        LOG.info("Stack {} does not have an equivalent config type {} in {}",
            oldStack.getStackId(), entry.getKey(), targetStack.getStackId());
        continue;
      }

      Map<String, String> oldPairs = entry.getValue();
      Map<String, String> newPairs = newMap.get(entry.getKey());
      Collection<String> customValueKeys = null;

      Config config = cluster.getDesiredConfigByType(entry.getKey());

      // The conflict occurs, if current property is not defined at stack
      // metainfo, but is present in current cluster configs,
      // and a new value is different from current value
      if (null != config) {
        Set<String> valueKeys = config.getProperties().keySet();

        customValueKeys = CollectionUtils.subtract(valueKeys, oldPairs.keySet());
      }

      // Keep properties with custom values (i.e., changed from default value in old stack)
      if (null != customValueKeys) {
        for (String prop : customValueKeys) {
          String newVal = newPairs.get(prop);
          String savedVal = config.getProperties().get(prop);
          if (null != newVal && null != savedVal && !newVal.equals(savedVal)) {
            ThreeWayValue twv = new ThreeWayValue();
            twv.oldStackValue = null;
            twv.newStackValue = normalizeValue(savedVal, newVal.trim());
            twv.savedValue = savedVal.trim();

            if (!result.containsKey(entry.getKey())) {
              result.put(entry.getKey(), new HashMap<>());
            }

            result.get(entry.getKey()).put(prop, twv);
          }
        }
      }

      // Also, conflict occurs if all four coditions are met:
      // a) property is defined both in old and in new stack
      // b) property value in new stack differs from current
      // the property value
      // c) current property value is not the same as in new stack
      // d) current property value is not the same as in old stack

      Collection<String> common = CollectionUtils.intersection(newPairs.keySet(),
          oldPairs.keySet());

      for (String prop : common) {
        String oldStackVal = oldPairs.get(prop);
        String newStackVal = newPairs.get(prop);
        String savedVal = "";
        if (null != config) {
          savedVal = config.getProperties().get(prop);
        }

        if (!(newStackVal == null || oldStackVal == null)
                && !newStackVal.equals(savedVal) &&
            (!oldStackVal.equals(newStackVal) || !oldStackVal.equals(savedVal))) {
          ThreeWayValue twv = new ThreeWayValue();
          twv.oldStackValue = normalizeValue(savedVal, oldStackVal.trim());
          twv.newStackValue = normalizeValue(savedVal, newStackVal.trim());
          twv.savedValue = (null == savedVal) ? null : savedVal.trim();

          if (!result.containsKey(entry.getKey())) {
            result.put(entry.getKey(), new HashMap<>());
          }

          result.get(entry.getKey()).put(prop, twv);
        }
      }
    }

    return result;
  }

  private void addToMap(Map<String, Map<String, String>> map, Set<PropertyInfo> stackProperties) {
    for (PropertyInfo pi : stackProperties) {
      String type = ConfigHelper.fileNameToConfigType(pi.getFilename());

      if (!map.containsKey(type)) {
        map.put(type, new HashMap<>());
      }
      map.get(type).put(pi.getName(), pi.getValue());
    }

  }

  /**
   * Represents the three different config values for merging.
   */
  public static class ThreeWayValue {
    /**
     * The previous stack-defined value.
     */
    public String oldStackValue;
    /**
     * The new stack-defined value.
     */
    public String newStackValue;
    /**
     * The saved stack value, possibly changed from previous stack-defined value.
     */
    public String savedValue;
  }

  /**
   * If template looks like Java heap size, then format raw value to comply
   * with size unit specified in template
   * @param templateValue
   * @param newRawValue
   * @return raw value formatted like template (if template looks like Java
   * heap size), raw value as is otherwise.
   */
  static String normalizeValue(String templateValue, String newRawValue) {
    if (null == templateValue) {
      return newRawValue;
    }

    Matcher m = HEAP_PATTERN.matcher(templateValue);

    if (m.matches()) {
      return newRawValue + m.group(2);
    }

    return newRawValue;
  }

}<|MERGE_RESOLUTION|>--- conflicted
+++ resolved
@@ -60,32 +60,22 @@
     Map<String, Map<String, String>> newMap = new HashMap<>();
 
     // Collect service-level properties for old and new stack
-<<<<<<< HEAD
     for (Service service : cluster.getServices()) {
       oldStack = service.getStackId();
-=======
-    for (String serviceName : cluster.getServices().keySet()) {
+      Set<PropertyInfo> oldStackProperties = m_ambariMetaInfo.get().getServiceProperties(
+        oldStack.getStackName(), oldStack.getStackVersion(), service.getServiceType());
+      addToMap(oldMap, oldStackProperties);
+
       try {
         Set<PropertyInfo> newStackProperties = m_ambariMetaInfo.get().getServiceProperties(
-          targetStack.getStackName(), targetStack.getStackVersion(), serviceName);
+          targetStack.getStackName(), targetStack.getStackVersion(), service.getServiceType());
         addToMap(newMap, newStackProperties);
       } catch (StackAccessException e) {
-        LOG.info("Skipping service {} which is currently installed but does not exist in the target stack {}", serviceName, targetStack);
+        LOG.info("Skipping service {} of type {} which is currently installed but does not exist in the target stack {}",
+          service.getName(), service.getServiceType(), targetStack);
         continue;
       }
->>>>>>> 60e54750
-      Set<PropertyInfo> oldStackProperties = m_ambariMetaInfo.get().getServiceProperties(
-          oldStack.getStackName(), oldStack.getStackVersion(), service.getServiceType());
-      addToMap(oldMap, oldStackProperties);
-<<<<<<< HEAD
-
-      Set<PropertyInfo> newStackProperties = m_ambariMetaInfo.get().getServiceProperties(
-          targetStack.getStackName(), targetStack.getStackVersion(), service.getServiceType());
-      addToMap(newMap, newStackProperties);
-    }
-=======
-  }
->>>>>>> 60e54750
+  }
 
     // Collect stack-level properties defined for old and new stack
     Set<PropertyInfo> set = m_ambariMetaInfo.get().getStackProperties(
