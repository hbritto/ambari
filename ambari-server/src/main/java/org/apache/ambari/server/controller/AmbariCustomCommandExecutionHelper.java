--- conflicted
+++ resolved
@@ -71,6 +71,7 @@
 import org.apache.ambari.server.controller.internal.RequestOperationLevel;
 import org.apache.ambari.server.controller.internal.RequestResourceFilter;
 import org.apache.ambari.server.controller.spi.Resource;
+import org.apache.ambari.server.controller.spi.SystemException;
 import org.apache.ambari.server.metadata.ActionMetadata;
 import org.apache.ambari.server.orm.dao.HostRoleCommandDAO;
 import org.apache.ambari.server.state.Cluster;
@@ -412,10 +413,6 @@
 
       Map<String, String> hostLevelParams = new TreeMap<>();
 
-<<<<<<< HEAD
-      hostLevelParams.put(CUSTOM_COMMAND, commandName);
-
-=======
       // Set parameters required for re-installing clients on restart
       String repoInfoString;
       try {
@@ -423,8 +420,7 @@
       } catch (SystemException e) {
         throw new RuntimeException(e);
       }
-      hostLevelParams.put(REPO_INFO, repoInfoString);
->>>>>>> 0907d611
+
       hostLevelParams.put(STACK_NAME, stackId.getStackName());
       hostLevelParams.put(STACK_VERSION, stackId.getStackVersion());
 
