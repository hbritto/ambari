--- conflicted
+++ resolved
@@ -68,13 +68,8 @@
 import org.apache.ambari.server.controller.internal.RequestOperationLevel;
 import org.apache.ambari.server.controller.internal.RequestResourceFilter;
 import org.apache.ambari.server.controller.spi.Resource;
-import org.apache.ambari.server.controller.spi.SystemException;
 import org.apache.ambari.server.metadata.ActionMetadata;
 import org.apache.ambari.server.orm.dao.HostRoleCommandDAO;
-<<<<<<< HEAD
-import org.apache.ambari.server.orm.entities.RepositoryVersionEntity;
-=======
->>>>>>> c3150a46
 import org.apache.ambari.server.state.Cluster;
 import org.apache.ambari.server.state.Clusters;
 import org.apache.ambari.server.state.CommandScriptDefinition;
@@ -410,15 +405,7 @@
       Map<String, String> hostLevelParams = new TreeMap<>();
 
       // Set parameters required for re-installing clients on restart
-<<<<<<< HEAD
       hostLevelParams.put(REPO_INFO, ambariMetaInfo.getRepoInfoString(cluster, component, host));
-=======
-      try {
-        hostLevelParams.put(REPO_INFO, repoVersionHelper.getRepoInfo(cluster, component, host));
-      } catch (SystemException e) {
-        throw new AmbariException("", e);
-      }
->>>>>>> c3150a46
       hostLevelParams.put(STACK_NAME, stackId.getStackName());
       hostLevelParams.put(STACK_VERSION, stackId.getStackVersion());
 
@@ -527,11 +514,8 @@
       execCmd.setCommandParams(commandParams);
       execCmd.setRoleParams(roleParams);
 
-<<<<<<< HEAD
       execCmd.setRepositoryFile(ambariMetaInfo.getCommandRepository(cluster, component, host));
 
-=======
->>>>>>> c3150a46
       // perform any server side command related logic - eg - set desired states on restart
       applyCustomCommandBackendLogic(cluster, serviceName, componentName, commandName, hostName);
     }
@@ -1211,12 +1195,9 @@
     }
   }
 
-<<<<<<< HEAD
-
-
-
-=======
->>>>>>> c3150a46
+
+
+
 
   /**
    * Helper method to fill execution command information.
@@ -1451,7 +1432,6 @@
     return removedHosts;
   }
 
-<<<<<<< HEAD
   public String getStatusCommandTimeout(ServiceInfo serviceInfo) throws AmbariException {
     String commandTimeout = configs.getDefaultAgentTaskTimeout(false);
 
@@ -1477,6 +1457,4 @@
     }
     return commandTimeout;
   }
-=======
->>>>>>> c3150a46
 }