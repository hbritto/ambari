--- conflicted
+++ resolved
@@ -39,6 +39,7 @@
 import java.util.concurrent.ConcurrentSkipListSet;
 import java.util.concurrent.CopyOnWriteArrayList;
 import java.util.concurrent.locks.ReadWriteLock;
+import java.util.stream.Collectors;
 
 import javax.annotation.Nullable;
 import javax.persistence.EntityManager;
@@ -1887,11 +1888,8 @@
     try {
       refresh();
       deleteAllServices();
-<<<<<<< HEAD
       deleteAllServiceGroups();
-=======
       resetHostVersions();
->>>>>>> 2de95435
 
       refresh(); // update one-to-many clusterServiceEntities
       removeEntities();
@@ -1911,9 +1909,7 @@
     clusterDAO.removeByPK(clusterId);
   }
 
-<<<<<<< HEAD
   //TODO this needs to be reworked to support multiple instance of same service
-=======
   private void resetHostVersions() {
     for (HostVersionEntity hostVersionEntity : hostVersionDAO.findByCluster(getClusterName())) {
       if (!hostVersionEntity.getState().equals(RepositoryVersionState.NOT_REQUIRED)) {
@@ -1923,7 +1919,6 @@
     }
   }
 
->>>>>>> 2de95435
   @Override
   public ServiceConfigVersionResponse addDesiredConfig(String user, Set<Config> configs) throws AmbariException {
     return addDesiredConfig(user, configs, null);
@@ -2145,7 +2140,6 @@
 
   //TODO this needs to be reworked to support multiple instance of same service
   @Override
-<<<<<<< HEAD
   public Long getServiceForConfigTypes(Collection<String> configTypes) {
     //debug
     LOG.info("Looking for service for config types {}", configTypes);
@@ -2166,31 +2160,10 @@
 
     //TODO this needs to be reworked to support multiple instance of same service
     return resultingServiceIds.get(0);
-=======
-  public String getServiceForConfigTypes(Collection<String> configTypes) {
-    List<String> serviceNames = configTypes.stream()
-      .map(this::getServiceByConfigType)
-      .filter(Objects::nonNull)
-      .collect(toList());
-    boolean allTheSame = new HashSet<>(serviceNames).size() <= 1;
-    if (!allTheSame) {
-      throw new IllegalArgumentException(String.format(
-        "Config types: %s should belong to a single installed service. But they belong to: %s", configTypes, serviceNames));
-    }
-    return serviceNames.isEmpty() ? null : serviceNames.get(0);
-  }
-
-  public List<String> serviceNameByConfigType(String configType) {
-    return serviceConfigTypes.entries().stream()
-      .filter(entry -> StringUtils.equals(entry.getValue(), configType))
-      .map(entry -> entry.getKey())
-      .collect(toList());
->>>>>>> 2de95435
   }
 
   //TODO this needs to be reworked to support multiple instance of same service
   @Override
-<<<<<<< HEAD
   public Service getServiceByConfigType(String configType) {
     List<Long> resultingServiceIds = new ArrayList<>();
     for (Long serviceId : serviceConfigTypes.keySet()) {
@@ -2204,17 +2177,10 @@
     }
     //TODO this needs to be reworked to support multiple instance of same service
     return getServiceOrNull(resultingServiceIds.get(0));
-=======
-  public String getServiceByConfigType(String configType) {
-    return serviceNameByConfigType(configType).stream()
-      .filter(this::isServiceInstalled)
-      .findFirst()
-      .orElse(null);
   }
 
   private boolean isServiceInstalled(String serviceName) {
     return services.get(serviceName) != null;
->>>>>>> 2de95435
   }
 
   @Override
@@ -2487,7 +2453,6 @@
 
   //TODO this needs to be reworked to support multiple instance of same service
   @Transactional
-<<<<<<< HEAD
   ServiceConfigVersionResponse applyConfigs(Set<Config> configs, String user, String serviceConfigVersionNote) throws AmbariException {
     Long resultingServiceId = null;
     for (Config config : configs) {
@@ -2509,11 +2474,6 @@
         }
       }
     }
-
-=======
-  ServiceConfigVersionResponse applyConfigs(Set<Config> configs, String user, String serviceConfigVersionNote) {
-    String serviceName = getServiceForConfigTypes(configs.stream().map(Config::getType).collect(toList()));
->>>>>>> 2de95435
     // update the selected flag for every config type
     ClusterEntity clusterEntity = getClusterEntity();
     Collection<ClusterConfigEntity> clusterConfigs = clusterEntity.getClusterConfigEntities();
