/*
 * Licensed to the Apache Software Foundation (ASF) under one
 * or more contributor license agreements.  See the NOTICE file
 * distributed with this work for additional information
 * regarding copyright ownership.  The ASF licenses this file
 * to you under the Apache License, Version 2.0 (the
 * "License"); you may not use this file except in compliance
 * with the License.  You may obtain a copy of the License at
 *
 *     http://www.apache.org/licenses/LICENSE-2.0
 *
 * Unless required by applicable law or agreed to in writing, software
 * distributed under the License is distributed on an "AS IS" BASIS,
 * WITHOUT WARRANTIES OR CONDITIONS OF ANY KIND, either express or implied.
 * See the License for the specific language governing permissions and
 * limitations under the License.
 */

package org.apache.ambari.server.controller;

import org.apache.ambari.annotations.Experimental;
import org.apache.ambari.annotations.ExperimentalFeature;
import org.apache.ambari.server.state.RepositoryVersionState;
import org.apache.ambari.server.state.StackId;

import io.swagger.annotations.ApiModelProperty;

public class ServiceResponse {

  private Long clusterId;
  private String clusterName;
  private Long serviceGroupId;
  private String serviceGroupName;
  private Long serviceId;
  private String serviceName;
  private String serviceType;
  private StackId desiredStackId;
  private String desiredRepositoryVersion;
  private Long desiredRepositoryVersionId;
  private RepositoryVersionState repositoryVersionState;
  private String desiredState;
  private String maintenanceState;
  private boolean credentialStoreSupported;
  private boolean credentialStoreEnabled;
  private final boolean ssoIntegrationSupported;
  private final boolean ssoIntegrationDesired;
  private final boolean ssoIntegrationEnabled;

<<<<<<< HEAD
  public ServiceResponse(Long clusterId, String clusterName, Long serviceGroupId, String serviceGroupName,
                         Long serviceId, String serviceName, String serviceType, StackId desiredStackId,
                         String desiredRepositoryVersion, RepositoryVersionState repositoryVersionState, String desiredState,
                         boolean credentialStoreSupported, boolean credentialStoreEnabled) {
=======
  public ServiceResponse(Long clusterId, String clusterName, String serviceName,
                         StackId desiredStackId, String desiredRepositoryVersion,
                         RepositoryVersionState repositoryVersionState, String desiredState,
                         boolean credentialStoreSupported, boolean credentialStoreEnabled, boolean ssoIntegrationSupported, boolean ssoIntegrationDesired, boolean ssoIntegrationEnabled) {
>>>>>>> 0ed34852
    this.clusterId = clusterId;
    this.clusterName = clusterName;
    this.serviceGroupId = serviceGroupId;
    this.serviceGroupName = serviceGroupName;
    this.serviceId = serviceId;
    this.serviceName = serviceName;
    this.serviceType = serviceType;
    this.desiredStackId = desiredStackId;
    this.repositoryVersionState = repositoryVersionState;
    this.ssoIntegrationSupported = ssoIntegrationSupported;
    this.ssoIntegrationDesired = ssoIntegrationDesired;
    this.ssoIntegrationEnabled = ssoIntegrationEnabled;
    setDesiredState(desiredState);
    this.desiredRepositoryVersion = desiredRepositoryVersion;
    this.credentialStoreSupported = credentialStoreSupported;
    this.credentialStoreEnabled = credentialStoreEnabled;
  }

  /**
   * @return the serviceName
   */
  @ApiModelProperty(name = "service_name")
  public String getServiceName() {
    return serviceName;
  }

  /**
   * @param serviceName the serviceName to set
   */
  public void setServiceName(String serviceName) {
    this.serviceName = serviceName;
  }

  /**
   * @return the clusterId
   */
  @ApiModelProperty(hidden = true)
  public Long getClusterId() {
    return clusterId;
  }

  /**
   * @param clusterId the clusterId to set
   */
  public void setClusterId(Long clusterId) {
    this.clusterId = clusterId;
  }

  /**
   * @return the clusterName
   */
  @ApiModelProperty(name = "cluster_name")
  public String getClusterName() {
    return clusterName;
  }

  /**
   * @param clusterName the clusterName to set
   */
  public void setClusterName(String clusterName) {
    this.clusterName = clusterName;
  }


  /**
   * @return the serviceGroupId
   */
  public Long getServiceGroupId() { return serviceGroupId; }

  /**
   * @param serviceGroupId the serviceGroupId to set
   */
  public void setServiceGroupId(Long serviceGroupId) { this.serviceGroupId = serviceGroupId; }

  /**
   * @return the service group name
   */
  public String getServiceGroupName() { return serviceGroupName; }

  /**
   * @param  serviceGroupName the service group name
   */
  public void setServiceGroupName(String serviceGroupName) { this.serviceGroupName = serviceGroupName; }

  /**
   * @return the serviceId
   */
  public Long getServiceId() { return serviceId; }

  /**
   * @param serviceId the serviceId to set
   */
  public void setServiceId(Long serviceId) { this.serviceId = serviceId; }

  /**
   * @return the serviceType (i.e. stack service name)
   */
  public String getServiceType() { return serviceType; }

  /**
   * @param serviceType the serviceType (i.e. stack service name) to set
   */
  public void setServiceType(String serviceType) { this.serviceType = serviceType; }

  /**
   * @return the desiredState
   */
  @ApiModelProperty(name = "state")
  public String getDesiredState() {
    return desiredState;
  }

  /**
   * @param desiredState the desiredState to set
   */
  public void setDesiredState(String desiredState) {
    this.desiredState = desiredState;
  }

  /**
   * @return the desired stack ID.
   */
  @ApiModelProperty(hidden = true)
  public String getDesiredStackId() {
    return desiredStackId.getStackId();

  }

  /**
   * Gets the desired repository version.
   *
   * @return the desired repository version.
   */
  public String getDesiredRepositoryVersion() {
    return desiredRepositoryVersion;
  }

  /**
   * Gets the calculated repository version state from the components of this
   * service.
   *
   * @return the desired repository version state
   */
  public RepositoryVersionState getRepositoryVersionState() {
    return repositoryVersionState;
  }

  @Override
  public boolean equals(Object o) {
    if (this == o) {
      return true;
    }
    if (o == null || getClass() != o.getClass()) {
      return false;
    }

    ServiceResponse that = (ServiceResponse) o;

    if (clusterId != null ?
            !clusterId.equals(that.clusterId) : that.clusterId != null) {
      return false;
    }
    if (clusterName != null ?
            !clusterName.equals(that.clusterName) : that.clusterName != null) {
      return false;
    }
    if (serviceGroupId != null ?
            !serviceGroupId.equals(that.serviceGroupId) : that.serviceGroupId != null) {
      return false;
    }
    if (serviceGroupName != null ?
            !serviceGroupName.equals(that.serviceGroupName) : that.serviceGroupName != null) {
      return false;
    }
    if (serviceId != null ?
            !serviceId.equals(that.serviceId) : that.serviceId != null) {
      return false;
    }
    if (serviceName != null ?
            !serviceName.equals(that.serviceName) : that.serviceName != null) {
      return false;
    }
    if (serviceType != null ?
            !serviceType.equals(that.serviceType) : that.serviceType != null) {
      return false;
    }

    return true;
  }

  public void setMaintenanceState(String state) {
    maintenanceState = state;
  }

  @ApiModelProperty(name = "maintenance_state")
  public String getMaintenanceState() {
    return maintenanceState;
  }

  /**
   * Get a true or false value indicating if the service supports
   * credential store use or not.
   *
   * @return true or false
   */
  @ApiModelProperty(name = "credential_store_supported")
  public boolean isCredentialStoreSupported() {
    return credentialStoreSupported;
  }

  /**
   * Set a true or false value indicating whether the service
   * supports credential store or not.
   *
   * @param credentialStoreSupported
   */
  public void setCredentialStoreSupported(boolean credentialStoreSupported) {
    this.credentialStoreSupported = credentialStoreSupported;
  }

  /**
   * Get a true or false value indicating if the service is enabled
   * for credential store use or not.
   *
   * @return true or false
   */
  @ApiModelProperty(name = "credential_store_enabled")
  public boolean isCredentialStoreEnabled() {
    return credentialStoreEnabled;
  }

  /**
   * Set a true or false value indicating whether the service is
   * enabled for credential store use or not.
   *
   * @param credentialStoreEnabled
   */
  public void setCredentialStoreEnabled(boolean credentialStoreEnabled) {
    this.credentialStoreEnabled = credentialStoreEnabled;
  }

  @Override
  public int hashCode() {
    int result = clusterId != null? clusterId.intValue() : 0;
    result = 71 * result + (clusterName != null ? clusterName.hashCode() : 0);
    result = 71 * result + (serviceGroupId != null ? serviceGroupId.hashCode() : 0);
    result = 71 * result + (serviceGroupName != null ? serviceGroupName.hashCode() : 0);
    result = 71 * result + (serviceId != null ? serviceId.hashCode() : 0);
    result = 71 * result + (serviceName != null ? serviceName.hashCode() : 0);
    result = 71 * result + (serviceType != null ? serviceType.hashCode() : 0);
    return result;
  }

  /**
   * Indicates if this service supports single sign-on integration.
   */
  @ApiModelProperty(name = "sso_integration_supported")
  public boolean isSsoIntegrationSupported() {
    return ssoIntegrationSupported;
  }

  /**
   * Indicates whether the service is chosen for SSO integration or not
   */
  @ApiModelProperty(name = "sso_integration_desired")
  public boolean isSsoIntegrationDesired() {
    return ssoIntegrationDesired;
  }

  /**
   * Indicates whether the service is configured for SSO integration or not
   */
  @ApiModelProperty(name = "sso_integration_enabled")
  public boolean isSsoIntegrationEnabled() {
    return ssoIntegrationEnabled;
  }

  /**
   * Interface to help correct Swagger documentation generation
   */
  public interface ServiceResponseSwagger extends ApiModel {
    @ApiModelProperty(name = "ServiceInfo")
    ServiceResponse getServiceResponse();
  }

  /**
   * @param id
   */
  @Deprecated
  @Experimental(feature = ExperimentalFeature.REPO_VERSION_REMOVAL)
  public void setDesiredRepositoryVersionId(Long id) {
    desiredRepositoryVersionId = id;
  }

  /**
   */
  @Deprecated
  @Experimental(feature = ExperimentalFeature.REPO_VERSION_REMOVAL)
  public Long getDesiredRepositoryVersionId() {
    return desiredRepositoryVersionId;
  }

}<|MERGE_RESOLUTION|>--- conflicted
+++ resolved
@@ -46,17 +46,11 @@
   private final boolean ssoIntegrationDesired;
   private final boolean ssoIntegrationEnabled;
 
-<<<<<<< HEAD
   public ServiceResponse(Long clusterId, String clusterName, Long serviceGroupId, String serviceGroupName,
-                         Long serviceId, String serviceName, String serviceType, StackId desiredStackId,
-                         String desiredRepositoryVersion, RepositoryVersionState repositoryVersionState, String desiredState,
-                         boolean credentialStoreSupported, boolean credentialStoreEnabled) {
-=======
-  public ServiceResponse(Long clusterId, String clusterName, String serviceName,
+                         Long serviceId, String serviceName, String serviceType,
                          StackId desiredStackId, String desiredRepositoryVersion,
                          RepositoryVersionState repositoryVersionState, String desiredState,
                          boolean credentialStoreSupported, boolean credentialStoreEnabled, boolean ssoIntegrationSupported, boolean ssoIntegrationDesired, boolean ssoIntegrationEnabled) {
->>>>>>> 0ed34852
     this.clusterId = clusterId;
     this.clusterName = clusterName;
     this.serviceGroupId = serviceGroupId;
