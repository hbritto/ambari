/*
 * Licensed to the Apache Software Foundation (ASF) under one
 * or more contributor license agreements.  See the NOTICE file
 * distributed with this work for additional information
 * regarding copyright ownership.  The ASF licenses this file
 * to you under the Apache License, Version 2.0 (the
 * "License"); you may not use this file except in compliance
 * with the License.  You may obtain a copy of the License at
 *
 *     http://www.apache.org/licenses/LICENSE-2.0
 *
 * Unless required by applicable law or agreed to in writing, software
 * distributed under the License is distributed on an "AS IS" BASIS,
 * WITHOUT WARRANTIES OR CONDITIONS OF ANY KIND, either express or implied.
 * See the License for the specific language governing permissions and
 * limitations under the License.
 */

package org.apache.ambari.server.controller;

import org.apache.ambari.server.state.StackId;

import com.google.common.base.MoreObjects;

import io.swagger.annotations.ApiModelProperty;

public class ServiceResponse {

  private Long clusterId;
  private String clusterName;
  private Long serviceGroupId;
  private String serviceGroupName;
  private Long serviceId;
  private String serviceName;
  private String serviceType;
  private StackId desiredStackId;
  private String desiredState;
  private String maintenanceState;
  private boolean credentialStoreSupported;
  private boolean credentialStoreEnabled;
  private final boolean ssoIntegrationSupported;
  private final boolean ssoIntegrationDesired;
  private final boolean ssoIntegrationEnabled;
  private final boolean ssoIntegrationRequiresKerberos;
  private final boolean kerberosEnabled;

<<<<<<< HEAD
  public ServiceResponse(Long clusterId, String clusterName, Long serviceGroupId,
      String serviceGroupName, Long serviceId, String serviceName, String serviceType,
      StackId desiredStackId, String desiredRepositoryVersion, String desiredState,
      boolean credentialStoreSupported, boolean credentialStoreEnabled,
      boolean ssoIntegrationSupported, boolean ssoIntegrationDesired,
      boolean ssoIntegrationEnabled) {
=======
  public ServiceResponse(Long clusterId, String clusterName, String serviceName,
                         StackId desiredStackId, String desiredRepositoryVersion,
                         RepositoryVersionState repositoryVersionState, String desiredState,
                         boolean credentialStoreSupported, boolean credentialStoreEnabled, boolean ssoIntegrationSupported,
                         boolean ssoIntegrationDesired, boolean ssoIntegrationEnabled, boolean ssoIntegrationRequiresKerberos,
                         boolean kerberosEnabled) {
>>>>>>> d680af80
    this.clusterId = clusterId;
    this.clusterName = clusterName;
    this.serviceGroupId = serviceGroupId;
    this.serviceGroupName = serviceGroupName;
    this.serviceId = serviceId;
    this.serviceName = serviceName;
    this.serviceType = serviceType;
    this.desiredStackId = desiredStackId;
    this.ssoIntegrationSupported = ssoIntegrationSupported;
    this.ssoIntegrationDesired = ssoIntegrationDesired;
    this.ssoIntegrationEnabled = ssoIntegrationEnabled;
    setDesiredState(desiredState);
    this.credentialStoreSupported = credentialStoreSupported;
    this.credentialStoreEnabled = credentialStoreEnabled;
    this.ssoIntegrationRequiresKerberos = ssoIntegrationRequiresKerberos;
    this.kerberosEnabled = kerberosEnabled;
  }

  /**
   * @return the serviceName
   */
  @ApiModelProperty(name = "service_name")
  public String getServiceName() {
    return serviceName;
  }

  /**
   * @param serviceName the serviceName to set
   */
  public void setServiceName(String serviceName) {
    this.serviceName = serviceName;
  }

  /**
   * @return the clusterId
   */
  @ApiModelProperty(hidden = true)
  public Long getClusterId() {
    return clusterId;
  }

  /**
   * @param clusterId the clusterId to set
   */
  public void setClusterId(Long clusterId) {
    this.clusterId = clusterId;
  }

  /**
   * @return the clusterName
   */
  @ApiModelProperty(name = "cluster_name")
  public String getClusterName() {
    return clusterName;
  }

  /**
   * @param clusterName the clusterName to set
   */
  public void setClusterName(String clusterName) {
    this.clusterName = clusterName;
  }


  /**
   * @return the serviceGroupId
   */
  public Long getServiceGroupId() { return serviceGroupId; }

  /**
   * @param serviceGroupId the serviceGroupId to set
   */
  public void setServiceGroupId(Long serviceGroupId) { this.serviceGroupId = serviceGroupId; }

  /**
   * @return the service group name
   */
  public String getServiceGroupName() { return serviceGroupName; }

  /**
   * @param  serviceGroupName the service group name
   */
  public void setServiceGroupName(String serviceGroupName) { this.serviceGroupName = serviceGroupName; }

  /**
   * @return the serviceId
   */
  public Long getServiceId() { return serviceId; }

  /**
   * @param serviceId the serviceId to set
   */
  public void setServiceId(Long serviceId) { this.serviceId = serviceId; }

  /**
   * @return the serviceType (i.e. stack service name)
   */
  public String getServiceType() { return serviceType; }

  /**
   * @param serviceType the serviceType (i.e. stack service name) to set
   */
  public void setServiceType(String serviceType) { this.serviceType = serviceType; }

  /**
   * @return the desiredState
   */
  @ApiModelProperty(name = "state")
  public String getDesiredState() {
    return desiredState;
  }

  /**
   * @param desiredState the desiredState to set
   */
  public void setDesiredState(String desiredState) {
    this.desiredState = desiredState;
  }

  /**
   * @return the desired stack ID.
   */
  @ApiModelProperty(hidden = true)
  public String getDesiredStackId() {
    return desiredStackId.getStackId();

  }

  @Override
  public boolean equals(Object o) {
    if (this == o) {
      return true;
    }
    if (o == null || getClass() != o.getClass()) {
      return false;
    }

    ServiceResponse that = (ServiceResponse) o;

    if (clusterId != null ?
            !clusterId.equals(that.clusterId) : that.clusterId != null) {
      return false;
    }
    if (clusterName != null ?
            !clusterName.equals(that.clusterName) : that.clusterName != null) {
      return false;
    }
    if (serviceGroupId != null ?
            !serviceGroupId.equals(that.serviceGroupId) : that.serviceGroupId != null) {
      return false;
    }
    if (serviceGroupName != null ?
            !serviceGroupName.equals(that.serviceGroupName) : that.serviceGroupName != null) {
      return false;
    }
    if (serviceId != null ?
            !serviceId.equals(that.serviceId) : that.serviceId != null) {
      return false;
    }
    if (serviceName != null ?
            !serviceName.equals(that.serviceName) : that.serviceName != null) {
      return false;
    }
    if (serviceType != null ?
            !serviceType.equals(that.serviceType) : that.serviceType != null) {
      return false;
    }

    return true;
  }

  public void setMaintenanceState(String state) {
    maintenanceState = state;
  }

  @ApiModelProperty(name = "maintenance_state")
  public String getMaintenanceState() {
    return maintenanceState;
  }

  /**
   * Get a true or false value indicating if the service supports
   * credential store use or not.
   *
   * @return true or false
   */
  @ApiModelProperty(name = "credential_store_supported")
  public boolean isCredentialStoreSupported() {
    return credentialStoreSupported;
  }

  /**
   * Set a true or false value indicating whether the service
   * supports credential store or not.
   *
   * @param credentialStoreSupported
   */
  public void setCredentialStoreSupported(boolean credentialStoreSupported) {
    this.credentialStoreSupported = credentialStoreSupported;
  }

  /**
   * Get a true or false value indicating if the service is enabled
   * for credential store use or not.
   *
   * @return true or false
   */
  @ApiModelProperty(name = "credential_store_enabled")
  public boolean isCredentialStoreEnabled() {
    return credentialStoreEnabled;
  }

  /**
   * Set a true or false value indicating whether the service is
   * enabled for credential store use or not.
   *
   * @param credentialStoreEnabled
   */
  public void setCredentialStoreEnabled(boolean credentialStoreEnabled) {
    this.credentialStoreEnabled = credentialStoreEnabled;
  }

  @Override
  public int hashCode() {
    int result = clusterId != null ? clusterId.intValue() : 0;
    result = 71 * result + (clusterName != null ? clusterName.hashCode() : 0);
    result = 71 * result + (serviceGroupId != null ? serviceGroupId.hashCode() : 0);
    result = 71 * result + (serviceGroupName != null ? serviceGroupName.hashCode() : 0);
    result = 71 * result + (serviceId != null ? serviceId.hashCode() : 0);
    result = 71 * result + (serviceName != null ? serviceName.hashCode() : 0);
    result = 71 * result + (serviceType != null ? serviceType.hashCode() : 0);
    return result;
  }

  /**
   * Indicates if this service supports single sign-on integration.
   */
  @ApiModelProperty(name = "sso_integration_supported")
  public boolean isSsoIntegrationSupported() {
    return ssoIntegrationSupported;
  }

  /**
   * Indicates whether the service is chosen for SSO integration or not
   */
  @ApiModelProperty(name = "sso_integration_desired")
  public boolean isSsoIntegrationDesired() {
    return ssoIntegrationDesired;
  }

  /**
   * Indicates whether the service is configured for SSO integration or not
   */
  @ApiModelProperty(name = "sso_integration_enabled")
  public boolean isSsoIntegrationEnabled() {
    return ssoIntegrationEnabled;
  }

  /**
   * Indicates if Kerberos is required for SSO integration
   */
  @ApiModelProperty(name = "sso_integration_requires_kerberos")
  public boolean isSsoIntegrationRequiresKerberos() {
    return ssoIntegrationRequiresKerberos;
  }

  /**
   * Indicates whether the service is configured for Kerberos or not
   */
  @ApiModelProperty(name = "kerberos_enabled")
  public boolean isKerberosEnabled() {
    return kerberosEnabled;
  }

  /**
   * Interface to help correct Swagger documentation generation
   */
  public interface ServiceResponseSwagger extends ApiModel {
    @ApiModelProperty(name = "ServiceInfo")
    ServiceResponse getServiceResponse();
  }

<<<<<<< HEAD
  @Override
  public String toString() {
    return MoreObjects.toStringHelper(this)
      .add("clusterId", clusterId)
      .add("clusterName", clusterName)
      .add("serviceGroupId", serviceGroupId)
      .add("serviceGroupName", serviceGroupName)
      .add("serviceId", serviceId)
      .add("serviceName", serviceName)
      .add("serviceType", serviceType)
      .add("desiredStackId", desiredStackId)
      .add("desiredState", desiredState)
      .add("maintenanceState", maintenanceState)
      .add("credentialStoreSupported", credentialStoreSupported)
      .add("credentialStoreEnabled", credentialStoreEnabled)
      .add("ssoIntegrationSupported", ssoIntegrationSupported)
      .add("ssoIntegrationDesired", ssoIntegrationDesired)
      .add("ssoIntegrationEnabled", ssoIntegrationEnabled)
      .toString();
=======
  /**
   * @param id the desired repository id
   */
  public void setDesiredRepositoryVersionId(Long id) {
    desiredRepositoryVersionId = id;
  }

  /**
   * @return the desired repository id
   */
  public Long getDesiredRepositoryVersionId() {
    return desiredRepositoryVersionId;
>>>>>>> d680af80
  }
}<|MERGE_RESOLUTION|>--- conflicted
+++ resolved
@@ -44,21 +44,13 @@
   private final boolean ssoIntegrationRequiresKerberos;
   private final boolean kerberosEnabled;
 
-<<<<<<< HEAD
   public ServiceResponse(Long clusterId, String clusterName, Long serviceGroupId,
       String serviceGroupName, Long serviceId, String serviceName, String serviceType,
       StackId desiredStackId, String desiredRepositoryVersion, String desiredState,
       boolean credentialStoreSupported, boolean credentialStoreEnabled,
       boolean ssoIntegrationSupported, boolean ssoIntegrationDesired,
-      boolean ssoIntegrationEnabled) {
-=======
-  public ServiceResponse(Long clusterId, String clusterName, String serviceName,
-                         StackId desiredStackId, String desiredRepositoryVersion,
-                         RepositoryVersionState repositoryVersionState, String desiredState,
-                         boolean credentialStoreSupported, boolean credentialStoreEnabled, boolean ssoIntegrationSupported,
-                         boolean ssoIntegrationDesired, boolean ssoIntegrationEnabled, boolean ssoIntegrationRequiresKerberos,
-                         boolean kerberosEnabled) {
->>>>>>> d680af80
+      boolean ssoIntegrationEnabled, boolean ssoIntegrationRequiresKerberos,
+      boolean kerberosEnabled) {
     this.clusterId = clusterId;
     this.clusterName = clusterName;
     this.serviceGroupId = serviceGroupId;
@@ -341,7 +333,6 @@
     ServiceResponse getServiceResponse();
   }
 
-<<<<<<< HEAD
   @Override
   public String toString() {
     return MoreObjects.toStringHelper(this)
@@ -361,19 +352,5 @@
       .add("ssoIntegrationDesired", ssoIntegrationDesired)
       .add("ssoIntegrationEnabled", ssoIntegrationEnabled)
       .toString();
-=======
-  /**
-   * @param id the desired repository id
-   */
-  public void setDesiredRepositoryVersionId(Long id) {
-    desiredRepositoryVersionId = id;
-  }
-
-  /**
-   * @return the desired repository id
-   */
-  public Long getDesiredRepositoryVersionId() {
-    return desiredRepositoryVersionId;
->>>>>>> d680af80
   }
 }