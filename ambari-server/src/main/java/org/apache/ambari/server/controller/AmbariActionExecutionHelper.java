/*
 * Licensed to the Apache Software Foundation (ASF) under one
 * or more contributor license agreements.  See the NOTICE file
 * distributed with this work for additional information
 * regarding copyright ownership.  The ASF licenses this file
 * to you under the Apache License, Version 2.0 (the
 * "License"); you may not use this file except in compliance
 * with the License.  You may obtain a copy of the License at
 *
 *     http://www.apache.org/licenses/LICENSE-2.0
 *
 * Unless required by applicable law or agreed to in writing, software
 * distributed under the License is distributed on an "AS IS" BASIS,
 * WITHOUT WARRANTIES OR CONDITIONS OF ANY KIND, either express or implied.
 * See the License for the specific language governing permissions and
 * limitations under the License.
 */

package org.apache.ambari.server.controller;

import static org.apache.ambari.server.agent.ExecutionCommand.KeyNames.AGENT_STACK_RETRY_COUNT;
import static org.apache.ambari.server.agent.ExecutionCommand.KeyNames.AGENT_STACK_RETRY_ON_UNAVAILABILITY;
import static org.apache.ambari.server.agent.ExecutionCommand.KeyNames.COMMAND_TIMEOUT;
import static org.apache.ambari.server.agent.ExecutionCommand.KeyNames.COMPONENT_CATEGORY;
import static org.apache.ambari.server.agent.ExecutionCommand.KeyNames.REPO_INFO;
import static org.apache.ambari.server.agent.ExecutionCommand.KeyNames.SCRIPT;
import static org.apache.ambari.server.agent.ExecutionCommand.KeyNames.SCRIPT_TYPE;
import static org.apache.ambari.server.agent.ExecutionCommand.KeyNames.STACK_NAME;
import static org.apache.ambari.server.agent.ExecutionCommand.KeyNames.STACK_VERSION;

import java.util.HashSet;
import java.util.List;
import java.util.Map;
import java.util.Set;
import java.util.TreeMap;

import org.apache.ambari.server.AmbariException;
import org.apache.ambari.server.ObjectNotFoundException;
import org.apache.ambari.server.Role;
import org.apache.ambari.server.RoleCommand;
import org.apache.ambari.server.StackAccessException;
import org.apache.ambari.server.actionmanager.Stage;
import org.apache.ambari.server.actionmanager.TargetHostType;
import org.apache.ambari.server.agent.ExecutionCommand;
import org.apache.ambari.server.agent.ExecutionCommand.KeyNames;
import org.apache.ambari.server.api.services.AmbariMetaInfo;
import org.apache.ambari.server.configuration.Configuration;
import org.apache.ambari.server.controller.internal.RequestResourceFilter;
import org.apache.ambari.server.customactions.ActionDefinition;
import org.apache.ambari.server.orm.entities.OperatingSystemEntity;
import org.apache.ambari.server.orm.entities.RepositoryEntity;
import org.apache.ambari.server.orm.entities.RepositoryVersionEntity;
import org.apache.ambari.server.state.Cluster;
import org.apache.ambari.server.state.Clusters;
import org.apache.ambari.server.state.ComponentInfo;
import org.apache.ambari.server.state.Service;
import org.apache.ambari.server.state.ServiceComponent;
import org.apache.ambari.server.state.ServiceComponentHost;
import org.apache.ambari.server.state.ServiceInfo;
import org.apache.ambari.server.state.StackId;
import org.apache.ambari.server.state.svccomphost.ServiceComponentHostOpInProgressEvent;
import org.apache.ambari.server.utils.SecretReference;
import org.apache.commons.lang.StringUtils;
import org.slf4j.Logger;
import org.slf4j.LoggerFactory;

import com.google.gson.JsonArray;
import com.google.gson.JsonObject;
import com.google.inject.Inject;
import com.google.inject.Singleton;

/**
 * Helper class containing logic to process custom action execution requests
 */
@Singleton
public class AmbariActionExecutionHelper {
  private final static Logger LOG =
      LoggerFactory.getLogger(AmbariActionExecutionHelper.class);
  private static final String TYPE_PYTHON = "PYTHON";
  private static final String ACTION_UPDATE_REPO = "update_repo";
  private static final String SUCCESS_FACTOR_PARAMETER = "success_factor";

  private static final float UPDATE_REPO_SUCCESS_FACTOR_DEFAULT = 0f;

  @Inject
  private Clusters clusters;
  @Inject
  private AmbariManagementController managementController;
  @Inject
  private AmbariMetaInfo ambariMetaInfo;
  @Inject
  private MaintenanceStateHelper maintenanceStateHelper;
  @Inject
  private Configuration configs;

  /**
   * Validates the request to execute an action.
   * @param actionRequest
   * @throws AmbariException
   */
  public void validateAction(ExecuteActionRequest actionRequest) throws AmbariException {
    if (actionRequest.getActionName() == null || actionRequest.getActionName().isEmpty()) {
      throw new AmbariException("Action name must be specified");
    }

    ActionDefinition actionDef = ambariMetaInfo.getActionDefinition(actionRequest.getActionName());
    if (actionDef == null) {
      throw new AmbariException("Action " + actionRequest.getActionName() + " does not exist");
    }

    if (actionDef.getInputs() != null) {
      String[] inputs = actionDef.getInputs().split(",");
      for (String input : inputs) {
        String inputName = input.trim();
        if (!inputName.isEmpty()) {
          boolean mandatory = true;
          if (inputName.startsWith("[") && inputName.endsWith("]")) {
            mandatory = false;
          }
          if (mandatory && !actionRequest.getParameters().containsKey(inputName)) {
            throw new AmbariException("Action " + actionRequest.getActionName() + " requires input '" +
              input.trim() + "' that is not provided.");
          }
        }
      }
    }

    List<RequestResourceFilter> resourceFilters = actionRequest.getResourceFilters();
    RequestResourceFilter resourceFilter = null;
    if (resourceFilters != null && !resourceFilters.isEmpty()) {
      if (resourceFilters.size() > 1) {
        throw new AmbariException("Custom action definition only allows one " +
          "resource filter to be specified.");
      } else {
        resourceFilter = resourceFilters.get(0);
      }
    }

    String targetService = "";
    String targetComponent = "";

    if (null != actionRequest.getClusterName()) {
      Cluster cluster = clusters.getCluster(actionRequest.getClusterName());

      if (cluster == null) {
        throw new AmbariException("Unable to find cluster. clusterName = " +
          actionRequest.getClusterName());
      }

      String expectedService = actionDef.getTargetService() == null ? "" : actionDef.getTargetService();

      String actualService = resourceFilter == null || resourceFilter.getServiceName() == null ? "" : resourceFilter.getServiceName();
      if (!expectedService.isEmpty() && !actualService.isEmpty() && !expectedService.equals(actualService)) {
        throw new AmbariException("Action " + actionRequest.getActionName() + " targets service " + actualService +
          " that does not match with expected " + expectedService);
      }

      targetService = expectedService;
      if (StringUtils.isBlank(targetService)) {
        targetService = actualService;
      }

      if (StringUtils.isNotBlank(targetService)) {
        Service service = cluster.getService(targetService);
        StackId stackId = service.getDesiredStackId();

        ServiceInfo serviceInfo;
        try {
          serviceInfo = ambariMetaInfo.getService(stackId.getStackName(), stackId.getStackVersion(),
            targetService);
        } catch (StackAccessException se) {
          serviceInfo = null;
        }

        if (serviceInfo == null) {
          throw new AmbariException("Action " + actionRequest.getActionName() +
            " targets service " + targetService + " that does not exist.");
        }
      }

      String expectedComponent = actionDef.getTargetComponent() == null ? "" : actionDef.getTargetComponent();
      String actualComponent = resourceFilter == null || resourceFilter.getComponentName() == null ? "" : resourceFilter.getComponentName();
      if (!expectedComponent.isEmpty() && !actualComponent.isEmpty() && !expectedComponent.equals(actualComponent)) {
        throw new AmbariException("Action " + actionRequest.getActionName() + " targets component " + actualComponent +
          " that does not match with expected " + expectedComponent);
      }

      targetComponent = expectedComponent;
      if (StringUtils.isBlank(targetComponent)) {
        targetComponent = actualComponent;
      }

      if (StringUtils.isNotBlank(targetComponent) && StringUtils.isBlank(targetService)) {
        throw new AmbariException("Action " + actionRequest.getActionName() + " targets component " + targetComponent +
          " without specifying the target service.");
      }

      if (StringUtils.isNotBlank(targetComponent)) {
        Service service = cluster.getService(targetService);
        ServiceComponent component = service.getServiceComponent(targetComponent);
        StackId stackId = component.getDesiredStackId();

        ComponentInfo compInfo;
        try {
          compInfo = ambariMetaInfo.getComponent(stackId.getStackName(), stackId.getStackVersion(),
            targetService, targetComponent);
        } catch (StackAccessException se) {
          compInfo = null;
        }

        if (compInfo == null) {
          throw new AmbariException("Action " + actionRequest.getActionName() + " targets component " + targetComponent +
            " that does not exist.");
        }
      }
    }

    TargetHostType targetHostType = actionDef.getTargetType();

    if (TargetHostType.SPECIFIC.equals(targetHostType)
      || (targetService.isEmpty() && targetComponent.isEmpty())) {
      if ((resourceFilter == null || resourceFilter.getHostNames().size() == 0) && !isTargetHostTypeAllowsEmptyHosts(targetHostType)) {
        throw new AmbariException("Action " + actionRequest.getActionName() + " requires explicit target host(s)" +
          " that is not provided.");
      }
    }
  }

  private boolean isTargetHostTypeAllowsEmptyHosts(TargetHostType targetHostType) {
    return targetHostType.equals(TargetHostType.ALL) || targetHostType.equals(TargetHostType.ANY)
            || targetHostType.equals(TargetHostType.MAJORITY);
  }

  /**
   * Add tasks to the stage based on the requested action execution
   * @param actionContext  the context associated with the action
   * @param stage          stage into which tasks must be inserted
   * @param requestParams  all request parameters (may be null)
   * @throws AmbariException if the task can not be added
   */
  public void addExecutionCommandsToStage(final ActionExecutionContext actionContext, Stage stage,
                                          Map<String, String> requestParams) throws AmbariException {
    addExecutionCommandsToStage(actionContext, stage, requestParams, true);
  }

  /**
   * Add tasks to the stage based on the requested action execution
   * @param actionContext
   * @param stage
   * @param requestParams
   * @param checkHostIsMemberOfCluster if true AmbariException will be thrown in case host is not member of cluster.
   * @throws AmbariException
   */
  public void addExecutionCommandsToStage(final ActionExecutionContext actionContext, Stage stage,
                                          Map<String, String> requestParams, boolean checkHostIsMemberOfCluster)
      throws AmbariException {

    String actionName = actionContext.getActionName();
    String clusterName = actionContext.getClusterName();
    final Cluster cluster;
    if (null != clusterName) {
      cluster = clusters.getCluster(clusterName);
    } else {
      cluster = null;
    }

    ComponentInfo componentInfo = null;
    List<RequestResourceFilter> resourceFilters = actionContext.getResourceFilters();
    final RequestResourceFilter resourceFilter;
    if (resourceFilters != null && !resourceFilters.isEmpty()) {
      resourceFilter = resourceFilters.get(0);
    } else {
      resourceFilter = new RequestResourceFilter();
    }

    // List of host to select from
    Set<String> candidateHosts = new HashSet<>();

    final String serviceName = actionContext.getExpectedServiceName();
    final String componentName = actionContext.getExpectedComponentName();

    LOG.debug("Called addExecutionCommandsToStage() for serviceName: {}, componentName: {}.", serviceName, componentName);
    if (resourceFilter.getHostNames().isEmpty()) {
      LOG.debug("Resource filter has no hostnames.");
    } else {
      LOG.debug("Resource filter has hosts: {}", StringUtils.join(resourceFilter.getHostNames(), ", "));
    }

    if (null != cluster) {
//      StackId stackId = cluster.getCurrentStackVersion();
      if (serviceName != null && !serviceName.isEmpty()) {
        if (componentName != null && !componentName.isEmpty()) {
          Service service = cluster.getService(serviceName);
          ServiceComponent component = service.getServiceComponent(componentName);
          StackId stackId = component.getDesiredStackId();

          Map<String, ServiceComponentHost> componentHosts = component.getServiceComponentHosts();
          candidateHosts.addAll(componentHosts.keySet());

          try {
            componentInfo = ambariMetaInfo.getComponent(stackId.getStackName(),
                stackId.getStackVersion(), serviceName, componentName);
          } catch (ObjectNotFoundException e) {
            // do nothing, componentId is checked for null later
            LOG.error("Did not find service {} and component {} in stack {}.", serviceName, componentName, stackId.getStackName());
          }
        } else {
          for (String component : cluster.getService(serviceName).getServiceComponents().keySet()) {
            Map<String, ServiceComponentHost> componentHosts = cluster.getService(serviceName)
                .getServiceComponent(component).getServiceComponentHosts();
            candidateHosts.addAll(componentHosts.keySet());
          }
        }
      } else {
        // All hosts are valid target host
        candidateHosts.addAll(clusters.getHostsForCluster(cluster.getClusterName()).keySet());
      }
      LOG.debug("Request for service {} and component {} is set to run on candidate hosts: {}.", serviceName, componentName, StringUtils.join(candidateHosts, ", "));

      // Filter hosts that are in MS
      Set<String> ignoredHosts = maintenanceStateHelper.filterHostsInMaintenanceState(
              candidateHosts, new MaintenanceStateHelper.HostPredicate() {
                @Override
                public boolean shouldHostBeRemoved(final String hostname)
                        throws AmbariException {
                  return ! maintenanceStateHelper.isOperationAllowed(
                          cluster, actionContext.getOperationLevel(),
                          resourceFilter, serviceName, componentName, hostname);
                }
              }
      );

      if (! ignoredHosts.isEmpty()) {
        LOG.debug("Hosts to ignore: {}.", ignoredHosts);
        LOG.debug("Ignoring action for hosts due to maintenance state.Ignored hosts ={}, component={}, service={}, cluster={}, actionName={}",
          ignoredHosts, componentName, serviceName, cluster.getClusterName(), actionContext.getActionName());
      }
    }

    // If request did not specify hosts and there exists no host
    if (resourceFilter.getHostNames().isEmpty() && candidateHosts.isEmpty()) {
      throw new AmbariException("Suitable hosts not found, component="
              + componentName + ", service=" + serviceName
              + ((null == cluster) ? "" : ", cluster=" + cluster.getClusterName() + ", ")
              + "actionName=" + actionContext.getActionName());
    }

    if (checkHostIsMemberOfCluster) {
      // Compare specified hosts to available hosts
      if (!resourceFilter.getHostNames().isEmpty() && !candidateHosts.isEmpty()) {
        for (String hostname : resourceFilter.getHostNames()) {
          if (!candidateHosts.contains(hostname)) {
            throw new AmbariException("Request specifies host " + hostname +
              " but it is not a valid host based on the " +
              "target service=" + serviceName + " and component=" + componentName);
          }
        }
      }
    }

    List<String> targetHosts = resourceFilter.getHostNames();

    //Find target hosts to execute
    if (targetHosts.isEmpty()) {
      TargetHostType hostType = actionContext.getTargetType();
      switch (hostType) {
        case ALL:
          targetHosts.addAll(candidateHosts);
          break;
        case ANY:
          targetHosts.add(managementController.getHealthyHost(candidateHosts));
          break;
        case MAJORITY:
          for (int i = 0; i < (candidateHosts.size() / 2) + 1; i++) {
            String hostname = managementController.getHealthyHost(candidateHosts);
            targetHosts.add(hostname);
            candidateHosts.remove(hostname);
          }
          break;
        default:
          throw new AmbariException("Unsupported target type = " + hostType);
      }
    }

    setAdditionalParametersForStageAccordingToAction(stage, actionContext);

    // create tasks for each host
    for (String hostName : targetHosts) {
      // ensure that any tags that need to be refreshed are extracted from the
      // context and put onto the execution command
      Map<String, String> actionParameters = actionContext.getParameters();

      stage.addHostRoleExecutionCommand(hostName, Role.valueOf(actionContext.getActionName()),
          RoleCommand.ACTIONEXECUTE,
          new ServiceComponentHostOpInProgressEvent(actionContext.getActionName(), hostName,
              System.currentTimeMillis()),
          clusterName, serviceName, actionContext.isRetryAllowed(),
          actionContext.isFailureAutoSkipped());

      Map<String, String> commandParams = new TreeMap<>();

      int taskTimeout = Integer.parseInt(configs.getDefaultAgentTaskTimeout(false));

      // use the biggest of all these:
      // if the action context timeout is bigger than the default, use the context
      // if the action context timeout is smaller than the default, use the default
      // if the action context timeout is undefined, use the default
      if (null != actionContext.getTimeout() && actionContext.getTimeout() > taskTimeout) {
        commandParams.put(COMMAND_TIMEOUT, actionContext.getTimeout().toString());
      } else {
        commandParams.put(COMMAND_TIMEOUT, Integer.toString(taskTimeout));
      }

      if (requestParams != null && requestParams.containsKey(KeyNames.LOG_OUTPUT)) {
        LOG.info("Should command log output?: " + requestParams.get(KeyNames.LOG_OUTPUT));
        commandParams.put(KeyNames.LOG_OUTPUT, requestParams.get(KeyNames.LOG_OUTPUT));
      }

      commandParams.put(SCRIPT, actionName + ".py");
      commandParams.put(SCRIPT_TYPE, TYPE_PYTHON);

      ExecutionCommand execCmd = stage.getExecutionCommandWrapper(hostName,
        actionContext.getActionName()).getExecutionCommand();

      // !!! ensure that these are empty so that commands have the correct tags
      // applied when the execution is about to be scheduled to run
      execCmd.setConfigurations(new TreeMap<String, Map<String, String>>());
      execCmd.setConfigurationAttributes(new TreeMap<String, Map<String, Map<String, String>>>());

      // if the command should fetch brand new configuration tags before
      // execution, then we don't need to fetch them now
      if (null != actionParameters && !actionParameters.isEmpty()) {
        if (actionParameters.containsKey(KeyNames.REFRESH_CONFIG_TAGS_BEFORE_EXECUTION)) {
          execCmd.setForceRefreshConfigTagsBeforeExecution(true);
        }
      }

      // when building complex orchestration ahead of time (such as when
      // performing ugprades), fetching configuration tags can take a very long
      // time - if it's not needed, then don't do it
      Map<String, Map<String, String>> configTags = new TreeMap<>();
      if (!execCmd.getForceRefreshConfigTagsBeforeExecution()) {
        configTags = managementController.findConfigurationTagsWithOverrides(cluster, hostName);
      }

      execCmd.setConfigurationTags(configTags);

      execCmd.setServiceName(serviceName == null || serviceName.isEmpty() ?
        resourceFilter.getServiceName() : serviceName);

      execCmd.setComponentName(componentName == null || componentName.isEmpty() ?
        resourceFilter.getComponentName() : componentName);

      Map<String, String> hostLevelParams = execCmd.getHostLevelParams();
      hostLevelParams.put(AGENT_STACK_RETRY_ON_UNAVAILABILITY, configs.isAgentStackRetryOnInstallEnabled());
      hostLevelParams.put(AGENT_STACK_RETRY_COUNT, configs.getAgentStackRetryOnInstallCount());
      for (Map.Entry<String, String> dbConnectorName : configs.getDatabaseConnectorNames().entrySet()) {
        hostLevelParams.put(dbConnectorName.getKey(), dbConnectorName.getValue());
      }
      for (Map.Entry<String, String> previousDBConnectorName : configs.getPreviousDatabaseConnectorNames().entrySet()) {
        hostLevelParams.put(previousDBConnectorName.getKey(), previousDBConnectorName.getValue());
      }

      if (StringUtils.isNotBlank(serviceName)) {
        Service service = cluster.getService(serviceName);
        addRepoInfoToHostLevelParams(service.getDesiredRepositoryVersion(), hostLevelParams, hostName);
      }


      Map<String, String> roleParams = execCmd.getRoleParams();
      if (roleParams == null) {
        roleParams = new TreeMap<>();
      }

      roleParams.putAll(actionParameters);

      SecretReference.replaceReferencesWithPasswords(roleParams, cluster);

      if (componentInfo != null) {
        roleParams.put(COMPONENT_CATEGORY, componentInfo.getCategory());
      }

      // if there is a stack upgrade which is currently suspended then pass that
      // information down with the command as some components may need to know
      if (null != cluster && cluster.isUpgradeSuspended()) {
        cluster.addSuspendedUpgradeParameters(commandParams, roleParams);
      }

      execCmd.setCommandParams(commandParams);
      execCmd.setRoleParams(roleParams);

      if (null != cluster) {
        // Generate localComponents
        for (ServiceComponentHost sch : cluster.getServiceComponentHosts(hostName)) {
          execCmd.getLocalComponents().add(sch.getServiceComponentName());
        }
      }

      actionContext.visitAll(execCmd);
    }
  }

  /*
  * This method adds additional properties
  * to action params. For example: success factor.
  *
  * */

  private void setAdditionalParametersForStageAccordingToAction(Stage stage, ActionExecutionContext actionExecutionContext) throws AmbariException {
    if (actionExecutionContext.getActionName().equals(ACTION_UPDATE_REPO)) {
      Map<String, String> params = actionExecutionContext.getParameters();
      float successFactor = UPDATE_REPO_SUCCESS_FACTOR_DEFAULT;
      if (params != null && params.containsKey(SUCCESS_FACTOR_PARAMETER)) {
        try{
          successFactor = Float.valueOf(params.get(SUCCESS_FACTOR_PARAMETER));
        } catch (Exception ex) {
          throw new AmbariException("Failed to cast success_factor value to float!", ex.getCause());
        }
      }
      stage.getSuccessFactors().put(Role.UPDATE_REPO, successFactor);
    }
  }

  /*
  * This method builds and adds repo info
  * to hostLevelParams of action
  *
  * */

  private void addRepoInfoToHostLevelParams(RepositoryVersionEntity repositoryVersion,
      Map<String, String> hostLevelParams, String hostName) throws AmbariException {
    if (null == repositoryVersion) {
      return;
    }

    JsonObject rootJsonObject = new JsonObject();
    JsonArray repositories = new JsonArray();

    String hostOsFamily = clusters.getHost(hostName).getOsFamily();
    for (OperatingSystemEntity operatingSystemEntity : repositoryVersion.getOperatingSystems()) {
      // ostype in OperatingSystemEntity it's os family. That should be fixed
      // in OperatingSystemEntity.
      if (operatingSystemEntity.getOsType().equals(hostOsFamily)) {
        for (RepositoryEntity repositoryEntity : operatingSystemEntity.getRepositories()) {
          JsonObject repositoryInfo = new JsonObject();
          repositoryInfo.addProperty("base_url", repositoryEntity.getBaseUrl());
          repositoryInfo.addProperty("repo_name", repositoryEntity.getName());
          repositoryInfo.addProperty("repo_id", repositoryEntity.getRepositoryId());

          repositories.add(repositoryInfo);
        }
        rootJsonObject.add("repositories", repositories);
      }
    }

    hostLevelParams.put(REPO_INFO, rootJsonObject.toString());

<<<<<<< HEAD
    hostLevelParams.put(STACK_NAME, repositoryVersion.getStackName());
    hostLevelParams.put(STACK_VERSION, repositoryVersion.getStackVersion());
=======
    // set the host level params if not already set by whoever is creating this command
    if (!hostLevelParams.containsKey(STACK_NAME) || !hostLevelParams.containsKey(STACK_VERSION)) {
      // see if the action context has a repository set to use for the command, otherwise use the
      // cluster's current stack ID
      StackId stackId = cluster.getCurrentStackVersion();
      if (null != actionContext.getRepositoryVersion()) {
        stackId = actionContext.getRepositoryVersion().getStackId();
      }

      hostLevelParams.put(STACK_NAME, stackId.getStackName());
      hostLevelParams.put(STACK_VERSION, stackId.getStackVersion());
    }
>>>>>>> d8a5bad1
  }
}<|MERGE_RESOLUTION|>--- conflicted
+++ resolved
@@ -457,13 +457,15 @@
       for (Map.Entry<String, String> dbConnectorName : configs.getDatabaseConnectorNames().entrySet()) {
         hostLevelParams.put(dbConnectorName.getKey(), dbConnectorName.getValue());
       }
+
       for (Map.Entry<String, String> previousDBConnectorName : configs.getPreviousDatabaseConnectorNames().entrySet()) {
         hostLevelParams.put(previousDBConnectorName.getKey(), previousDBConnectorName.getValue());
       }
 
       if (StringUtils.isNotBlank(serviceName)) {
         Service service = cluster.getService(serviceName);
-        addRepoInfoToHostLevelParams(service.getDesiredRepositoryVersion(), hostLevelParams, hostName);
+        addRepoInfoToHostLevelParams(actionContext, service.getDesiredRepositoryVersion(),
+            hostLevelParams, hostName);
       }
 
 
@@ -527,10 +529,25 @@
   *
   * */
 
-  private void addRepoInfoToHostLevelParams(RepositoryVersionEntity repositoryVersion,
-      Map<String, String> hostLevelParams, String hostName) throws AmbariException {
+  private void addRepoInfoToHostLevelParams(ActionExecutionContext actionContext,
+      RepositoryVersionEntity repositoryVersion, Map<String, String> hostLevelParams,
+      String hostName) throws AmbariException {
+
+    // if the repo is null, see if any values from the context should go on the
+    // host params and then return
     if (null == repositoryVersion) {
+      // see if the action context has a repository set to use for the command
+      if (null != actionContext.getRepositoryVersion()) {
+        StackId stackId = actionContext.getRepositoryVersion().getStackId();
+        hostLevelParams.put(STACK_NAME, stackId.getStackName());
+        hostLevelParams.put(STACK_VERSION, stackId.getStackVersion());
+      }
+
       return;
+    } else {
+      StackId stackId = repositoryVersion.getStackId();
+      hostLevelParams.put(STACK_NAME, stackId.getStackName());
+      hostLevelParams.put(STACK_VERSION, stackId.getStackVersion());
     }
 
     JsonObject rootJsonObject = new JsonObject();
@@ -554,23 +571,5 @@
     }
 
     hostLevelParams.put(REPO_INFO, rootJsonObject.toString());
-
-<<<<<<< HEAD
-    hostLevelParams.put(STACK_NAME, repositoryVersion.getStackName());
-    hostLevelParams.put(STACK_VERSION, repositoryVersion.getStackVersion());
-=======
-    // set the host level params if not already set by whoever is creating this command
-    if (!hostLevelParams.containsKey(STACK_NAME) || !hostLevelParams.containsKey(STACK_VERSION)) {
-      // see if the action context has a repository set to use for the command, otherwise use the
-      // cluster's current stack ID
-      StackId stackId = cluster.getCurrentStackVersion();
-      if (null != actionContext.getRepositoryVersion()) {
-        stackId = actionContext.getRepositoryVersion().getStackId();
-      }
-
-      hostLevelParams.put(STACK_NAME, stackId.getStackName());
-      hostLevelParams.put(STACK_VERSION, stackId.getStackVersion());
-    }
->>>>>>> d8a5bad1
   }
 }