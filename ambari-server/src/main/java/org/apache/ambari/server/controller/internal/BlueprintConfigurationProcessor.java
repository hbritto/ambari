--- conflicted
+++ resolved
@@ -48,6 +48,7 @@
 import org.apache.ambari.server.state.ConfigHelper;
 import org.apache.ambari.server.state.PropertyDependencyInfo;
 import org.apache.ambari.server.state.StackId;
+import org.apache.ambari.server.state.StackInfo;
 import org.apache.ambari.server.state.ValueAttributesInfo;
 import org.apache.ambari.server.topology.AdvisedConfiguration;
 import org.apache.ambari.server.topology.Cardinality;
@@ -3356,11 +3357,7 @@
     throws ConfigurationTopologyException {
     ConfigHelper configHelper = clusterTopology.getAmbariContext().getConfigHelper();
 
-<<<<<<< HEAD
     Set<String> properties = ImmutableSet.of(
-=======
-    Set<String> properties = Sets.newHashSet(
->>>>>>> 8289c7f7
       ConfigHelper.CLUSTER_ENV_STACK_NAME_PROPERTY,
       ConfigHelper.CLUSTER_ENV_STACK_ROOT_PROPERTY,
       ConfigHelper.CLUSTER_ENV_STACK_TOOLS_PROPERTY,
@@ -3369,39 +3366,27 @@
     );
 
     try {
-<<<<<<< HEAD
       for (StackId stackId : clusterTopology.getStackIds()) {
+        StackInfo stackInfo = clusterTopology.getAmbariContext().getController().getAmbariMetaInfo().getStack(stackId);
+        Stack stack = new Stack(stackInfo);
+        
         Map<String, Map<String, String>> defaultStackProperties = configHelper.getDefaultStackProperties(stackId);
         if (defaultStackProperties.containsKey(CLUSTER_ENV_CONFIG_TYPE_NAME)) {
           Map<String, String> clusterEnvDefaultProperties = defaultStackProperties.get(CLUSTER_ENV_CONFIG_TYPE_NAME);
 
-          for (String property : properties) {
+          for( String property : properties ){
             if (clusterEnvDefaultProperties.containsKey(property)) {
-              configuration.setProperty(CLUSTER_ENV_CONFIG_TYPE_NAME, property,
-                clusterEnvDefaultProperties.get(property)
-              );
-
-              // make sure to include the configuration type as being updated
-              configTypesUpdated.add(CLUSTER_ENV_CONFIG_TYPE_NAME);
+              String newValue = clusterEnvDefaultProperties.get(property);
+              String previous = configuration.setProperty(CLUSTER_ENV_CONFIG_TYPE_NAME, property, newValue);
+              if (!Objects.equals(
+                trimValue(previous, stack, CLUSTER_ENV_CONFIG_TYPE_NAME, property),
+                trimValue(newValue, stack, CLUSTER_ENV_CONFIG_TYPE_NAME, property))) {
+                // in case a property is updated make sure to include cluster-env as being updated
+                configTypesUpdated.add(CLUSTER_ENV_CONFIG_TYPE_NAME);
+              }
             }
           }
-
           break;
-=======
-      Map<String, Map<String, String>> defaultStackProperties = configHelper.getDefaultStackProperties(stackId);
-      Map<String,String> clusterEnvDefaultProperties = defaultStackProperties.get(CLUSTER_ENV_CONFIG_TYPE_NAME);
-
-      for( String property : properties ){
-        if (clusterEnvDefaultProperties.containsKey(property)) {
-          String newValue = clusterEnvDefaultProperties.get(property);
-          String previous = configuration.setProperty(CLUSTER_ENV_CONFIG_TYPE_NAME, property, newValue);
-          if (!Objects.equals(
-            trimValue(previous, stack, CLUSTER_ENV_CONFIG_TYPE_NAME, property),
-            trimValue(newValue, stack, CLUSTER_ENV_CONFIG_TYPE_NAME, property))) {
-            // in case a property is updated make sure to include cluster-env as being updated
-            configTypesUpdated.add(CLUSTER_ENV_CONFIG_TYPE_NAME);
-          }
->>>>>>> 8289c7f7
         }
       }
     } catch (AmbariException e) {
