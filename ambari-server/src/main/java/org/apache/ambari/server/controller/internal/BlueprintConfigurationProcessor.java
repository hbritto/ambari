/*
 * Licensed to the Apache Software Foundation (ASF) under one
 * or more contributor license agreements.  See the NOTICE file
 * distributed with this work for additional information
 * regarding copyright ownership.  The ASF licenses this file
 * to you under the Apache License, Version 2.0 (the
 * "License"); you may not use this file except in compliance
 * with the License.  You may obtain a copy of the License at
 *
 *     http://www.apache.org/licenses/LICENSE-2.0
 *
 * Unless required by applicable law or agreed to in writing, software
 * distributed under the License is distributed on an "AS IS" BASIS,
 * WITHOUT WARRANTIES OR CONDITIONS OF ANY KIND, either express or implied.
 * See the License for the specific language governing permissions and
 * limitations under the License.
 */

package org.apache.ambari.server.controller.internal;


import static java.util.stream.Collectors.groupingBy;
import static java.util.stream.Collectors.toSet;

import java.net.URI;
import java.net.URISyntaxException;
import java.util.ArrayList;
import java.util.Arrays;
import java.util.Collection;
import java.util.Collections;
import java.util.HashMap;
import java.util.HashSet;
import java.util.Iterator;
import java.util.LinkedHashSet;
import java.util.LinkedList;
import java.util.List;
import java.util.Map;
import java.util.Objects;
import java.util.Set;
import java.util.regex.Matcher;
import java.util.regex.Pattern;

import org.apache.ambari.server.AmbariException;
import org.apache.ambari.server.state.Cluster;
import org.apache.ambari.server.state.ConfigHelper;
import org.apache.ambari.server.state.PropertyDependencyInfo;
import org.apache.ambari.server.state.StackId;
import org.apache.ambari.server.state.ValueAttributesInfo;
import org.apache.ambari.server.topology.AdvisedConfiguration;
import org.apache.ambari.server.topology.Cardinality;
import org.apache.ambari.server.topology.ClusterTopology;
import org.apache.ambari.server.topology.ConfigRecommendationStrategy;
import org.apache.ambari.server.topology.Configuration;
import org.apache.ambari.server.topology.HostGroupInfo;
import org.apache.ambari.server.topology.validators.UnitValidatedProperty;
import org.apache.commons.lang.StringUtils;
import org.apache.commons.lang3.tuple.Pair;
import org.slf4j.Logger;
import org.slf4j.LoggerFactory;

import com.google.common.base.Preconditions;
import com.google.common.base.Predicates;
import com.google.common.collect.ImmutableList;
<<<<<<< HEAD
=======
import com.google.common.collect.ImmutableMap;
>>>>>>> 60e54750
import com.google.common.collect.ImmutableSet;
import com.google.common.collect.Maps;
import com.google.common.collect.Sets;

/**
 * Updates configuration properties based on cluster topology.  This is done when exporting
 * a blueprint and when a cluster is provisioned via a blueprint.
 */
// TODO move to topology package
public class BlueprintConfigurationProcessor {

  private static final Logger LOG = LoggerFactory.getLogger(BlueprintConfigurationProcessor.class);

  /**
   * Compiled regex for "%HOSTGROUP::...%" token.
   */
  public static final Pattern HOST_GROUP_PLACEHOLDER_PATTERN = Pattern.compile("%HOSTGROUP::(\\S+?)%");

  private final static String CLUSTER_ENV_CONFIG_TYPE_NAME = "cluster-env";

  private final static String HBASE_SITE_HBASE_COPROCESSOR_MASTER_CLASSES = "hbase.coprocessor.master.classes";
  private final static String HBASE_SITE_HBASE_COPROCESSOR_REGION_CLASSES = "hbase.coprocessor.region.classes";

  private final static String HAWQ_SITE_HAWQ_STANDBY_ADDRESS_HOST = "hawq_standby_address_host";
  private final static String HAWQSTANDBY = "HAWQSTANDBY";

  private final static String HDFS_HA_INITIAL_CONFIG_TYPE = CLUSTER_ENV_CONFIG_TYPE_NAME;
  private final static String HDFS_ACTIVE_NAMENODE_PROPERTY_NAME = "dfs_ha_initial_namenode_active";
  private final static String HDFS_STANDBY_NAMENODE_PROPERTY_NAME = "dfs_ha_initial_namenode_standby";
  private final static String HDFS_ACTIVE_NAMENODE_SET_PROPERTY_NAME = "dfs_ha_initial_namenode_active_set";
  private final static String HDFS_STANDBY_NAMENODE_SET_PROPERTY_NAME = "dfs_ha_initial_namenode_standby_set";

  private final static String HDFS_HA_INITIAL_CLUSTER_ID_PROPERTY_NAME = "dfs_ha_initial_cluster_id";
  private final static Set<String> HDFS_HA_INITIAL_PROPERTIES = ImmutableSet.of(
      HDFS_ACTIVE_NAMENODE_PROPERTY_NAME, HDFS_ACTIVE_NAMENODE_SET_PROPERTY_NAME,
      HDFS_STANDBY_NAMENODE_PROPERTY_NAME, HDFS_STANDBY_NAMENODE_SET_PROPERTY_NAME,
      HDFS_HA_INITIAL_CLUSTER_ID_PROPERTY_NAME);

  /**
   * These properties are only required during deployment, and should be removed afterwards.
   */
  public static final Map<String, Set<String>> TEMPORARY_PROPERTIES_FOR_CLUSTER_DEPLOYMENT = ImmutableMap.of(
    HDFS_HA_INITIAL_CONFIG_TYPE, HDFS_HA_INITIAL_PROPERTIES
  );

  private final static String HADOOP_ENV_CONFIG_TYPE_NAME = "hadoop-env";
  private final static String RANGER_TAGSYNC_SITE_CONFIG_TYPE_NAME = "ranger-tagsync-site";


  /**
   * Single host topology updaters
   */
  protected static Map<String, Map<String, PropertyUpdater>> singleHostTopologyUpdaters =
    new HashMap<>();

  /**
   * Multi host topology updaters
   */
  private static Map<String, Map<String, PropertyUpdater>> multiHostTopologyUpdaters =
    new HashMap<>();

  /**
   * Database host topology updaters
   */
  private static Map<String, Map<String, PropertyUpdater>> dbHostTopologyUpdaters =
    new HashMap<>();

  /**
   * Updaters for properties which need 'm' appended
   */
  private static Map<String, Map<String, PropertyUpdater>> mPropertyUpdaters =
    new HashMap<>();

  /**
   * Non topology related updaters
   */
  private static Map<String, Map<String, PropertyUpdater>> nonTopologyUpdaters =
    new HashMap<>();

  /**
   * Updaters that preserve the original property value, functions
   * as a placeholder for DB-related properties that need to be
   * removed from export, but do not require an update during
   * cluster creation
   */
  private Map<String, Map<String, PropertyUpdater>> removePropertyUpdaters =
    new HashMap<>();

  /**
   * Collection of all updaters
   */
  private static Collection<Map<String, Map<String, PropertyUpdater>>> allUpdaters =
    new ArrayList<>();

  /**
   * Compiled regex for hostgroup token with port information.
   */
  private static Pattern HOSTGROUP_PORT_REGEX = Pattern.compile("%HOSTGROUP::(\\S+?)%:?(\\d+)?");

  /**
   * Compiled regex for hostgroup token with port information.
   */
  private static Pattern LOCALHOST_PORT_REGEX = Pattern.compile("localhost:?(\\d+)?");

  /**
   * Compiled regex for placeholder
   */
  private static final Pattern PLACEHOLDER = Pattern.compile("\\{\\{.*\\}\\}");

  /**
   * Special network address
   */
  private static String BIND_ALL_IP_ADDRESS = "0.0.0.0";

  /**
   * Statically-defined set of properties that can support HA using a nameservice name
   *   in the configuration, rather than just a host name.
   *   This set also contains other HA properties that will be exported if the
   *   expected hostname information is not found.
   */
  private static Set<String> configPropertiesWithHASupport =
    new HashSet<>(Arrays.asList("fs.defaultFS", "hbase.rootdir", "instance.volumes", "policymgr_external_url", "xasecure.audit.destination.hdfs.dir"));

  public static boolean isNameNodeHAEnabled(Map<String, Map<String, String>> configurationProperties) {
    return configurationProperties.containsKey("hdfs-site") &&
           (configurationProperties.get("hdfs-site").containsKey("dfs.nameservices") ||
            configurationProperties.get("hdfs-site").containsKey("dfs.internal.nameservices"));
  }

  /**
   * Static convenience function to determine if Yarn ResourceManager HA is enabled
   * @param configProperties configuration properties for this cluster
   * @return true if Yarn ResourceManager HA is enabled
   *         false if Yarn ResourceManager HA is not enabled
   */
  public static boolean isYarnResourceManagerHAEnabled(Map<String, Map<String, String>> configProperties) {
    return configProperties.containsKey("yarn-site") && configProperties.get("yarn-site").containsKey("yarn.resourcemanager.ha.enabled")
      && configProperties.get("yarn-site").get("yarn.resourcemanager.ha.enabled").equals("true");
  }

  /**
   * Statically-defined list of filters to apply on property exports.
   * This will initially be used to filter out the Ranger Passwords, but
   * could be extended in the future for more generic purposes.
   */
  private PropertyFilter[] getExportPropertyFilters (Map<Long, Set<String>> authToLocalPerClusterMap)
  {
    return new PropertyFilter[] {
      new PasswordPropertyFilter(),
      new SimplePropertyNameExportFilter("tez.tez-ui.history-url.base", "tez-site"),
      new SimplePropertyNameExportFilter("admin_server_host", "kerberos-env"),
      new SimplePropertyNameExportFilter("kdc_hosts", "kerberos-env"),
      new SimplePropertyNameExportFilter("master_kdc", "kerberos-env"),
      new SimplePropertyNameExportFilter("realm", "kerberos-env"),
      new SimplePropertyNameExportFilter("kdc_type", "kerberos-env"),
      new SimplePropertyNameExportFilter("ldap-url", "kerberos-env"),
      new SimplePropertyNameExportFilter("container_dn", "kerberos-env"),
      new SimplePropertyNameExportFilter("domains", "krb5-conf"),
      new SimplePropertyNameExportFilter(HDFS_ACTIVE_NAMENODE_PROPERTY_NAME, HADOOP_ENV_CONFIG_TYPE_NAME),
      new SimplePropertyNameExportFilter(HDFS_STANDBY_NAMENODE_PROPERTY_NAME, HADOOP_ENV_CONFIG_TYPE_NAME),
      new SimplePropertyNameExportFilter(HDFS_ACTIVE_NAMENODE_SET_PROPERTY_NAME, HADOOP_ENV_CONFIG_TYPE_NAME),
      new SimplePropertyNameExportFilter(HDFS_STANDBY_NAMENODE_SET_PROPERTY_NAME, HADOOP_ENV_CONFIG_TYPE_NAME),
      new SimplePropertyNameExportFilter(HDFS_ACTIVE_NAMENODE_PROPERTY_NAME, HDFS_HA_INITIAL_CONFIG_TYPE),
      new SimplePropertyNameExportFilter(HDFS_STANDBY_NAMENODE_PROPERTY_NAME, HDFS_HA_INITIAL_CONFIG_TYPE),
      new SimplePropertyNameExportFilter(HDFS_ACTIVE_NAMENODE_SET_PROPERTY_NAME, HDFS_HA_INITIAL_CONFIG_TYPE),
      new SimplePropertyNameExportFilter(HDFS_STANDBY_NAMENODE_SET_PROPERTY_NAME, HDFS_HA_INITIAL_CONFIG_TYPE),
      new StackPropertyTypeFilter(),
      new KerberosAuthToLocalRulesFilter(authToLocalPerClusterMap)};
  }

  /**
   * Statically-defined list of filters to apply on cluster config
   * property updates.
   *
   * This will initially be used to filter out properties that do not
   * need to be set, due to a given dependency property not having
   * an expected value.
   *
   * The UI uses the Recommendations/StackAdvisor APIs to accomplish this, but
   * Blueprints will use filters in the short-term, and hopefully move to a more
   * unified approach in the next release.
   *
   * This filter approach will also be used to remove properties in a given component
   * that are not valid in a High-Availability deployment (example: HDFS NameNode HA).
   */
  private static final PropertyFilter[] clusterUpdatePropertyFilters =
    { new DependencyEqualsFilter("hbase.security.authorization", "hbase-site", "true"),
      new DependencyNotEqualsFilter("hive.server2.authentication", "hive-site", "NONE"),
      /* Temporary solution related to HBASE/Phoenix issue PHOENIX-3360, to remove hbase.rpc.controllerfactory
       * .class from hbase-site. */
      new ConditionalPropertyFilter("hbase-site", "hbase.rpc.controllerfactory.class",
        "org.apache.hadoop.hbase.ipc.controller.ServerRpcControllerFactory"),
      new HDFSNameNodeHAFilter(),
      new HawqHAFilter() };

  private ClusterTopology clusterTopology;


  public BlueprintConfigurationProcessor(ClusterTopology clusterTopology) {
    this.clusterTopology = clusterTopology;
    initRemovePropertyUpdaters();
  }

  public Map<String, Map<String, PropertyUpdater>> getRemovePropertyUpdaters() {
    return removePropertyUpdaters;
  }

  public void initRemovePropertyUpdaters() {

    if (containsHostFromHostGroups("oozie-site", "oozie.service.JPAService.jdbc.url")) {
      Map<String, PropertyUpdater> oozieSiteUpdaters = singleHostTopologyUpdaters.get("oozie-site");
      Map<String, PropertyUpdater> oozieEnvUpdaters = singleHostTopologyUpdaters.get("oozie-env");
      if (oozieSiteUpdaters == null) {
        oozieSiteUpdaters = new HashMap<>();
      }
      if (oozieEnvUpdaters == null) {
        oozieEnvUpdaters = new HashMap<>();
      }
      oozieEnvUpdaters.put("oozie_existing_mysql_host", new SingleHostTopologyUpdater("OOZIE_SERVER"));
      oozieEnvUpdaters.put("oozie_existing_oracle_host", new SingleHostTopologyUpdater("OOZIE_SERVER"));
      oozieEnvUpdaters.put("oozie_existing_postgresql_host", new SingleHostTopologyUpdater("OOZIE_SERVER"));
      oozieEnvUpdaters.put("oozie_existing_oracle_host", new SingleHostTopologyUpdater("OOZIE_SERVER"));
      oozieEnvUpdaters.put("oozie_existing_postgresql_host", new SingleHostTopologyUpdater("OOZIE_SERVER"));
      oozieSiteUpdaters.put("oozie.service.JPAService.jdbc.url",  new SingleHostTopologyUpdater("OOZIE_SERVER"));

      singleHostTopologyUpdaters.put("oozie-env", oozieEnvUpdaters);
      singleHostTopologyUpdaters.put("oozie-site", oozieSiteUpdaters);
    } else {
      Map<String, PropertyUpdater> oozieEnvOriginalValueMap = new HashMap<>();
      Map<String, PropertyUpdater> oozieSiteOriginalValueMap = new HashMap<>();
      // register updaters for Oozie properties that may point to an external DB
      oozieEnvOriginalValueMap.put("oozie_existing_mysql_host", new OriginalValuePropertyUpdater());
      oozieEnvOriginalValueMap.put("oozie_existing_oracle_host", new OriginalValuePropertyUpdater());
      oozieEnvOriginalValueMap.put("oozie_existing_postgresql_host", new OriginalValuePropertyUpdater());
      oozieEnvOriginalValueMap.put("oozie_existing_oracle_host", new OriginalValuePropertyUpdater());
      oozieEnvOriginalValueMap.put("oozie_existing_postgresql_host", new OriginalValuePropertyUpdater());
      oozieSiteOriginalValueMap.put("oozie.service.JPAService.jdbc.url", new OriginalValuePropertyUpdater());

      removePropertyUpdaters.put("oozie-env", oozieEnvOriginalValueMap);
      removePropertyUpdaters.put("oozie-site", oozieSiteOriginalValueMap);
    }

    Map<String, PropertyUpdater> hiveEnvOriginalValueMap = new HashMap<>();
    // register updaters for Hive properties that may point to an external DB
    hiveEnvOriginalValueMap.put("hive_existing_oracle_host", new OriginalValuePropertyUpdater());
    hiveEnvOriginalValueMap.put("hive_existing_mssql_server_2_host", new OriginalValuePropertyUpdater());
    hiveEnvOriginalValueMap.put("hive_existing_mssql_server_host", new OriginalValuePropertyUpdater());
    hiveEnvOriginalValueMap.put("hive_existing_postgresql_host", new OriginalValuePropertyUpdater());
    hiveEnvOriginalValueMap.put("hive_existing_mysql_host", new OriginalValuePropertyUpdater());

    removePropertyUpdaters.put("hive-env", hiveEnvOriginalValueMap);

  }

  private boolean containsHostFromHostGroups(String configType, String propertyName) {
    String propertyValue = clusterTopology.getConfiguration().getPropertyValue(configType, propertyName);
    if (StringUtils.isEmpty(propertyValue)) {
      return false;
    }
    // check fir bp import
    Matcher m = HOST_GROUP_PLACEHOLDER_PATTERN.matcher(propertyValue);
    if (m.find()) {
      return true;
    }

    // check for bp export
    for (HostGroupInfo groupInfo : clusterTopology.getHostGroupInfo().values()) {
      Collection<String> hosts = groupInfo.getHostNames();
      for (String host : hosts) {
        if (propertyValue.contains(host)) {
          return true;
        }
      }
    }
    return false;
  }

  public Set<String> getRequiredHostGroups() {
    Set<String> requiredHostGroups = new HashSet<>();
    Collection<Map<String, Map<String, PropertyUpdater>>> updaters = createCollectionOfUpdaters();

    // Iterate all registered updaters and collect host groups referenced by related properties and
    // extracted by the updaters
    for (Map<String, Map<String, PropertyUpdater>> updaterMap : updaters) {
      for (Map.Entry<String, Map<String, PropertyUpdater>> entry : updaterMap.entrySet()) {
        String type = entry.getKey();
        for (Map.Entry<String, PropertyUpdater> updaterEntry : entry.getValue().entrySet()) {
          String propertyName = updaterEntry.getKey();
          PropertyUpdater updater = updaterEntry.getValue();

          // cluster scoped configuration which also includes all default and BP properties
          Map<String, Map<String, String>> clusterProps = clusterTopology.getConfiguration().getFullProperties();
          Map<String, String> typeMap = clusterProps.get(type);
          if (typeMap != null && typeMap.containsKey(propertyName) && typeMap.get(propertyName) != null) {
            requiredHostGroups.addAll(updater.getRequiredHostGroups(
              propertyName, typeMap.get(propertyName), clusterProps, clusterTopology));
          }

          // host group configs
          for (HostGroupInfo groupInfo : clusterTopology.getHostGroupInfo().values()) {
            Map<String, Map<String, String>> hgConfigProps = groupInfo.getConfiguration().getProperties();
            Map<String, String> hgTypeMap = hgConfigProps.get(type);
            if (hgTypeMap != null && hgTypeMap.containsKey(propertyName)) {
              requiredHostGroups.addAll(updater.getRequiredHostGroups(
                propertyName, hgTypeMap.get(propertyName), hgConfigProps, clusterTopology));
            }
          }
        }
      }
    }

    // Iterate through all user defined properties (blueprint + cluster template only, no stack defaults) that do not
    // have a registered updater. These properties can reference host groups too which should be extracted by the default
    // updater
    Set<Pair<String, String>> propertiesWithUpdaters = getAllPropertiesWithUpdaters(updaters);

    // apply default updater on cluster config
    Map<String, Map<String, String>> userDefinedClusterProperties = clusterTopology.getConfiguration().getFullProperties(1);
    addRequiredHostgroupsByDefaultUpdater(userDefinedClusterProperties, propertiesWithUpdaters, requiredHostGroups);
    // apply default updater on hostgroup configs
    clusterTopology.getHostGroupInfo().values().stream().forEach(
      hostGroup -> {
        Configuration hostGroupConfig = hostGroup.getConfiguration();
        Map<String, Map<String, String>> hostGroupConfigProps = hostGroupConfig.getFullProperties(1);
        addRequiredHostgroupsByDefaultUpdater(hostGroupConfigProps, propertiesWithUpdaters, requiredHostGroups);
      });
    return requiredHostGroups;
  }

  /**
   * Adds required host groups based on user defined (in the blueprint or cluster template) configuration properties and
   * the default property updaters. Only those properties are considered which don't have a configured updater.
   * @param properties properties to scan for host group references
   * @param propertiesWithUpdaters properties in (configType, propertyName) which have a configured updater
   * @param hostGroupAccumulator collection to accumulate required host groups
   */
  private void addRequiredHostgroupsByDefaultUpdater(Map<String, Map<String, String>> properties,
                                                     Set<Pair<String, String>> propertiesWithUpdaters,
                                                     Set<String> hostGroupAccumulator) {
    properties.entrySet().forEach(
      configTypeEntry -> {
        String configType = configTypeEntry.getKey();
        configTypeEntry.getValue().entrySet().forEach(
          propertyEntry -> {
            String propertyName = propertyEntry.getKey();
            String oldValue = propertyEntry.getValue();
            if (!propertiesWithUpdaters.contains(Pair.of(configType, propertyName))) {
              Collection<String> requiredHostGroups =
                PropertyUpdater.defaultUpdater().getRequiredHostGroups(propertyName, oldValue, properties, clusterTopology);
              if (!requiredHostGroups.isEmpty()) {
                LOG.info("The following host groups are required by applying the default property updater on {}/{} property: {}",
                  configType, propertyName, requiredHostGroups);
              }
              hostGroupAccumulator.addAll(requiredHostGroups);
            }
          });
      });
  }


  /**
   * Update properties for cluster creation.  This involves updating topology related properties with
   * concrete topology information.
   *
   * @return Set of config type names that were updated by this update call
   */
  public Set<String> doUpdateForClusterCreate() throws ConfigurationTopologyException {
    Set<String> configTypesUpdated = new HashSet<>();
    Configuration clusterConfig = clusterTopology.getConfiguration();

    doRecommendConfigurations(clusterConfig, configTypesUpdated);

    // filter out any properties that should not be included, based on the dependencies
    // specified in the stacks, and the filters defined in this class
    doFilterPriorToClusterUpdate(clusterConfig, configTypesUpdated);

    Set<String> propertiesMoved = clusterConfig.moveProperties(HADOOP_ENV_CONFIG_TYPE_NAME, HDFS_HA_INITIAL_CONFIG_TYPE, HDFS_HA_INITIAL_PROPERTIES);
    if (!propertiesMoved.isEmpty()) {
      configTypesUpdated.add(HADOOP_ENV_CONFIG_TYPE_NAME);
      configTypesUpdated.add(HDFS_HA_INITIAL_CONFIG_TYPE);
    }

    // this needs to be called after doFilterPriorToClusterUpdate() to ensure that the returned
    // set of properties (copy) doesn't include the removed properties.  If an updater
    // removes a property other than the property it is registered for then we will
    // have an issue as it won't be removed from the clusterProps map as it is a copy.
<<<<<<< HEAD
    Map<String, Map<String, String>> configProperties = clusterConfig.getFullProperties();
    Map<String, Map<String, String>> clusterProps = configProperties;
    for (Map<String, Map<String, PropertyUpdater>> updaterMap : createCollectionOfUpdaters()) {
=======
    Map<String, Map<String, String>> clusterProps = clusterConfig.getFullProperties();
    doGeneralPropertyUpdatesForClusterCreate(clusterConfig, clusterProps, configTypesUpdated);

    //todo: lots of hard coded HA rules included here
    if (clusterTopology.isNameNodeHAEnabled()) {
      doNameNodeHAUpdateOnClusterCreation(clusterConfig, clusterProps, configTypesUpdated);
    }

    // Explicitly set any properties that are required but not currently provided in the stack definition.
    setStackToolsAndFeatures(clusterConfig, configTypesUpdated);
    setRetryConfiguration(clusterConfig, configTypesUpdated);
    setupHDFSProxyUsers(clusterConfig, configTypesUpdated);
    addExcludedConfigProperties(clusterConfig, configTypesUpdated, clusterTopology.getBlueprint().getStack());

    trimProperties(clusterConfig, clusterTopology);

    return configTypesUpdated;
  }

  /**
   * Update Namenode HA properties during cluster creation
   * @throws ConfigurationTopologyException
   */
  private void doNameNodeHAUpdateOnClusterCreation(Configuration clusterConfig,
                                                   Map<String, Map<String, String>> clusterProps,
                                                   Set<String> configTypesUpdated) throws ConfigurationTopologyException {
    // add "dfs.internal.nameservices" if it's not specified
    Map<String, String> hdfsSiteConfig = clusterConfig.getFullProperties().get("hdfs-site");
    String nameservices = hdfsSiteConfig.get("dfs.nameservices");
    String int_nameservices = hdfsSiteConfig.get("dfs.internal.nameservices");
    if(int_nameservices == null && nameservices != null) {
      clusterConfig.setProperty("hdfs-site", "dfs.internal.nameservices", nameservices);
    }

    // parse out the nameservices value
    String[] parsedNameServices = parseNameServices(hdfsSiteConfig);

    // if a single nameservice is configured (default HDFS HA deployment)
    if (parsedNameServices.length == 1) {
      LOG.info("Processing a single HDFS NameService, which indicates a default HDFS NameNode HA deployment");
      // if the active/standby namenodes are not specified, assign them automatically
      if (! isNameNodeHAInitialActiveNodeSet(clusterProps) && ! isNameNodeHAInitialStandbyNodeSet(clusterProps)) {
        Collection<String> nnHosts = clusterTopology.getHostAssignmentsForComponent("NAMENODE");
        if (nnHosts.size() < 2) {
          throw new ConfigurationTopologyException("NAMENODE HA requires at least 2 hosts running NAMENODE but there are: " +
            nnHosts.size() + " Hosts: " + nnHosts);
        }

        // set the properties that configure which namenode is active,
        // and which is a standby node in this HA deployment
        Iterator<String> nnHostIterator = nnHosts.iterator();
        clusterConfig.setProperty(HDFS_HA_INITIAL_CONFIG_TYPE, HDFS_ACTIVE_NAMENODE_PROPERTY_NAME, nnHostIterator.next());
        clusterConfig.setProperty(HDFS_HA_INITIAL_CONFIG_TYPE, HDFS_STANDBY_NAMENODE_PROPERTY_NAME, nnHostIterator.next());

        configTypesUpdated.add(HDFS_HA_INITIAL_CONFIG_TYPE);
      }
    } else {
      if (!isPropertySet(clusterProps, HDFS_HA_INITIAL_CONFIG_TYPE, HDFS_ACTIVE_NAMENODE_SET_PROPERTY_NAME) && !isPropertySet(clusterProps, HDFS_HA_INITIAL_CONFIG_TYPE, HDFS_STANDBY_NAMENODE_SET_PROPERTY_NAME)) {        // multiple nameservices indicates an HDFS NameNode Federation install
        // process each nameservice to determine the active/standby nodes
        LOG.info("Processing multiple HDFS NameService instances, which indicates a NameNode Federation deployment");
        if (parsedNameServices.length > 1) {
          Set<String> activeNameNodeHostnames = new HashSet<>();
          Set<String> standbyNameNodeHostnames = new HashSet<>();

          for (String nameService : parsedNameServices) {
            List<String> hostNames = new ArrayList<>();
            String[] nameNodes = parseNameNodes(nameService, hdfsSiteConfig);
            for (String nameNode : nameNodes) {
              // use the HA rpc-address property to obtain the NameNode hostnames
              String propertyName = "dfs.namenode.rpc-address." + nameService + "." + nameNode;
              String propertyValue = hdfsSiteConfig.get(propertyName);
              if (propertyValue == null) {
                throw new ConfigurationTopologyException("NameNode HA property = " + propertyName + " is not found in the cluster config.  This indicates an error in configuration for HA/Federated clusters.  " +
                  "Please recheck the HDFS configuration and try this deployment again");
              }

              String hostName = propertyValue.split(":")[0];
              hostNames.add(hostName);
            }

            if (hostNames.size() < 2) {
              throw new ConfigurationTopologyException("NAMENODE HA for nameservice = " + nameService + " requires at least 2 hosts running NAMENODE but there are: " +
                hostNames.size() + " Hosts: " + hostNames);
            } else {
              // by default, select the active and standby namenodes for this nameservice
              // using the first two hostnames found
              // since HA is assumed, there should only be two NameNodes deployed per NameService
              activeNameNodeHostnames.add(hostNames.get(0));
              standbyNameNodeHostnames.add(hostNames.get(1));
            }
          }

          // set the properties what configure the NameNode Active/Standby status for each nameservice
          if (!activeNameNodeHostnames.isEmpty() && !standbyNameNodeHostnames.isEmpty()) {
            clusterConfig.setProperty(HDFS_HA_INITIAL_CONFIG_TYPE, HDFS_ACTIVE_NAMENODE_SET_PROPERTY_NAME, String.join(",", activeNameNodeHostnames));
            clusterConfig.setProperty(HDFS_HA_INITIAL_CONFIG_TYPE, HDFS_STANDBY_NAMENODE_SET_PROPERTY_NAME, String.join(",", standbyNameNodeHostnames));

            // also set the clusterID property, required for Federation installs of HDFS
            if (!isPropertySet(clusterProps, HDFS_HA_INITIAL_CONFIG_TYPE, HDFS_HA_INITIAL_CLUSTER_ID_PROPERTY_NAME)) {
              clusterConfig.setProperty(HDFS_HA_INITIAL_CONFIG_TYPE, HDFS_HA_INITIAL_CLUSTER_ID_PROPERTY_NAME, getClusterName());
            }

            configTypesUpdated.add(HDFS_HA_INITIAL_CONFIG_TYPE);
          } else {
            LOG.warn("Error in processing the set of active/standby namenodes in this federated cluster, please check hdfs-site configuration");
          }
          // Need to configure ranger-tagsync-site properties, when Ranger-HDFS plugin is enabled
          doTagSyncSiteUpdateForNamenodeNFederationEnabledOnClusterCreation(clusterConfig, clusterProps, configTypesUpdated);
        }
      }
    }
  }

  /**
   * Update ranger-tagsync-site properties when NN Federation is enabled and Ranger-HDFS plugin is enabled
   * @throws ConfigurationTopologyException
   */
  private void doTagSyncSiteUpdateForNamenodeNFederationEnabledOnClusterCreation(Configuration clusterConfig,
                                                                    Map<String, Map<String, String>> clusterProps,
                                                                    Set<String> configTypesUpdated) throws ConfigurationTopologyException {
    Map<String, String> hdfsSiteConfig = clusterConfig.getFullProperties().get("hdfs-site");
    // parse out the nameservices value
    String[] parsedNameServices = parseNameServices(hdfsSiteConfig);
    String clusterName = getClusterName();

    // Getting configuration and properties for adding configurations to ranger-tagsync-site
    boolean isRangerHDFSPluginEnabled =  false;
    String rangerHDFSPluginServiceName = "";

    String atlasServerComponentName = "ATLAS_SERVER";
    String rangerAdminComponentName = "RANGER_ADMIN";
    String rangerTagsyncComponentName = "RANGER_TAGSYNC";
    boolean isRangerAdminToBeInstalled = (clusterTopology.getHostGroupsForComponent(rangerAdminComponentName).size() >= 1);
    boolean isRangerTagsyncToBeInstalled = (clusterTopology.getHostGroupsForComponent(rangerTagsyncComponentName).size() >= 1);
    boolean isAtlasServerToBeInstalled = (clusterTopology.getHostGroupsForComponent(atlasServerComponentName).size() >= 1);
    if (isRangerAdminToBeInstalled) {
      Map<String, String> rangerHDFSPluginProperties = clusterProps.get("ranger-hdfs-plugin-properties");
      String rangerHDFSPluginEnabledValue = rangerHDFSPluginProperties.getOrDefault("ranger-hdfs-plugin-enabled","No");
      isRangerHDFSPluginEnabled = ("yes".equalsIgnoreCase(rangerHDFSPluginEnabledValue));
      Map<String, String> rangerHDFSSecurityConfig = clusterProps.get("ranger-hdfs-security");
      rangerHDFSPluginServiceName = rangerHDFSSecurityConfig.get("ranger.plugin.hdfs.service.name");
    }

    boolean isTagsyncPropertyConfigurationRequired = ( isRangerAdminToBeInstalled && isRangerTagsyncToBeInstalled &&
                                                       isAtlasServerToBeInstalled && isRangerHDFSPluginEnabled );

    Map<String, String> coreSiteConfig = clusterProps.get("core-site");
    String fsDefaultFSValue = coreSiteConfig.get("fs.defaultFS");
    String nameServiceInFsDefaultFSConfig="";

    if (isTagsyncPropertyConfigurationRequired && "{{repo_name}}".equalsIgnoreCase(rangerHDFSPluginServiceName)) {
      rangerHDFSPluginServiceName = clusterName + "_hadoop";
    }
    // If blueprint configuration has multiple nameservices, indicating NN-Federation is enabled
    if (parsedNameServices.length > 1 && isTagsyncPropertyConfigurationRequired) {
      for (String nameService : parsedNameServices) {
        // Adding configurations for Ranger-Tagsync to map Ranger HDFS service for Atlas Tagsync
        String tagsyncNameserviceMappingProperty   = "ranger.tagsync.atlas.hdfs.instance." + clusterName + ".nameservice." + nameService + ".ranger.service";
        String updatedRangerHDFSPluginServiceName = rangerHDFSPluginServiceName + "_" + nameService;
        clusterConfig.setProperty(RANGER_TAGSYNC_SITE_CONFIG_TYPE_NAME, tagsyncNameserviceMappingProperty, updatedRangerHDFSPluginServiceName);
        try {
          URI fsDefaultFSURI = new URI(fsDefaultFSValue);
          String fsDefaultFSNameService = fsDefaultFSURI.getHost();
          if (fsDefaultFSNameService.contains(nameService)) {
            nameServiceInFsDefaultFSConfig = nameService;
          }
        } catch (URISyntaxException e) {
          LOG.error("Error occurred while parsing the defaultFS URI.", e);
        }
      }

      String rangerTagsyncAtlasNNServiceMappingProperty = "ranger.tagsync.atlas.hdfs.instance." + clusterName + ".ranger.service";
      String rangerTagsyncAtlasNNServiceName = rangerHDFSPluginServiceName + "_" + nameServiceInFsDefaultFSConfig;
      clusterConfig.setProperty(RANGER_TAGSYNC_SITE_CONFIG_TYPE_NAME, rangerTagsyncAtlasNNServiceMappingProperty, rangerTagsyncAtlasNNServiceName);
      configTypesUpdated.add(RANGER_TAGSYNC_SITE_CONFIG_TYPE_NAME);
    }
  }

  /**
   * Call registered updaters on cluster configuration + call default updater ({@link HostGroupUpdater#INSTANCE}) on
   * properties that were submitted in the blueprint or the cluster template and don't have a registered updater.
   */
  private void doGeneralPropertyUpdatesForClusterCreate(Configuration clusterConfig,
                                                        Map<String, Map<String, String>> clusterProps,
                                                        Set<String> configTypesUpdated) {
    // Iterate through the updaters and apply them in case applicable properties exist
    Collection<Map<String, Map<String, PropertyUpdater>>> updaters = createCollectionOfUpdaters();
    for (Map<String, Map<String, PropertyUpdater>> updaterMap : updaters) {
>>>>>>> 60e54750
      for (Map.Entry<String, Map<String, PropertyUpdater>> entry : updaterMap.entrySet()) {
        final String configType = entry.getKey();
        for (Map.Entry<String, PropertyUpdater> updaterEntry : entry.getValue().entrySet()) {
          String propertyName = updaterEntry.getKey();
          PropertyUpdater updater = updaterEntry.getValue();

          // topo cluster scoped configuration which also includes all default and BP properties
          Map<String, String> typeMap = clusterProps.get(configType);
          if (typeMap != null && typeMap.containsKey(propertyName) && typeMap.get(propertyName) != null) {
            final String originalValue = typeMap.get(propertyName);
            final String updatedValue =
              updateValue(configType, propertyName, originalValue, updater, clusterProps, clusterConfig, configTypesUpdated, true);
            if (null == updatedValue) {
              continue;
            }
          }
          // host group configs
          for (HostGroupInfo groupInfo : clusterTopology.getHostGroupInfo().values()) {
            Configuration hgConfig = groupInfo.getConfiguration();
            Map<String, Map<String, String>> hgConfigProps = hgConfig.getFullProperties(1);
            Map<String, String> hgTypeMap = hgConfigProps.get(configType);
            if (hgTypeMap != null && hgTypeMap.containsKey(propertyName)) {
              final String originalValue = hgTypeMap.get(propertyName);
              updateValue(configType, propertyName, originalValue, updater, hgConfigProps, hgConfig, configTypesUpdated, true);
            }
          }
        }
      }
    }

<<<<<<< HEAD
    //todo: lots of hard coded HA rules included here
    if (isNameNodeHAEnabled(configProperties)) {

      // add "dfs.internal.nameservices" if it's not specified
      Map<String, String> hdfsSiteConfig = configProperties.get("hdfs-site");
      String nameservices = hdfsSiteConfig.get("dfs.nameservices");
      String int_nameservices = hdfsSiteConfig.get("dfs.internal.nameservices");
      if(int_nameservices == null && nameservices != null) {
        clusterConfig.setProperty("hdfs-site", "dfs.internal.nameservices", nameservices);
=======
    // Iterate through all user defined properties (blueprint + cluster template) and call the default updater for those
    // which don't have a configured updater. This is to make sure that %HOSTGROUP::name% tokens are replaced for each property
    Set<Pair<String, String>> propertiesWithUpdaters = getAllPropertiesWithUpdaters(updaters);
    // apply default updater on cluster config
    applyDefaultUpdater(clusterConfig, clusterConfig.getFullProperties(1), configTypesUpdated, propertiesWithUpdaters);
    // apply default updater on hostgroup configs
    clusterTopology.getHostGroupInfo().values().stream().forEach(
      hostGroup -> {
        Configuration hostGroupConfig = hostGroup.getConfiguration();
        Map<String, Map<String, String>> hostGroupConfigProps = hostGroupConfig.getFullProperties(1);
        applyDefaultUpdater(hostGroupConfig, hostGroupConfigProps, configTypesUpdated, propertiesWithUpdaters);
      });
  }

  /**
   * Calculates all properties that have registered updaters based on the received collection
   * @param updaters collection of all updaters
   * @return a set of all properties with updaters as (configType, propertyName) pairs.
   */
  private Set<Pair<String, String>> getAllPropertiesWithUpdaters(Collection<Map<String, Map<String, PropertyUpdater>>> updaters) {
    return updaters.stream().
      flatMap(map -> map.entrySet().stream()).
      flatMap(entry -> {
        String configType = entry.getKey();
        return entry.getValue().keySet().stream().map(propertyName -> Pair.of(configType, propertyName));
      }).
      collect(toSet());
  }

  /**
   * Applies the default updater ({@link HostGroupUpdater#INSTANCE}) for properties that don't have a registered updater.
   * This is to make sure that %HOSTGROUP::name% token replacements happen for all properties.
   */
  private void applyDefaultUpdater(Configuration configuration,
                                   Map<String, Map<String, String>> properties,
                                   Set<String> configTypesUpdated,
                                   Set<Pair<String, String>> propertiesWithUpdaters) {
    properties.entrySet().forEach(
      configTypeEntry -> {
        String configType = configTypeEntry.getKey();
        configTypeEntry.getValue().entrySet().forEach(
          propertyEntry -> {
            String propertyName = propertyEntry.getKey();
            if (!propertiesWithUpdaters.contains(Pair.of(configType, propertyName))) {
              String oldValue = propertyEntry.getValue();
              String newValue = updateValue(configType, propertyName, oldValue, PropertyUpdater.defaultUpdater(), properties,
                configuration, configTypesUpdated, false);
              if (!Objects.equals(oldValue, newValue)) {
                LOG.info("Property {}/{} was updated by the default updater from [{}] to [{}]",
                  configType, propertyName, oldValue, newValue);
              }
            }
          });
      });
  }

  /**
   * Encapsulates commonly repeated tasks around updating a configuration value during cluster creation.
   * @param configType the configuration type (e.g. hdfs-site)
   * @param propertyName the name of the property (e.g. dfs.namenode.name.dir)
   * @param oldValue the old value of the property
   * @param updater the property updater to use
   * @param allProps other properties to be considered by the updater
   * @param configuration configuration to update (cluster global config or hostgroup config)
   * @param configTypesUpdated set of updated config types (configType param will be added if updater changes the
   *                           value of the property)
   * @param alwaysUpdateConfig boolean to indicate whether the {@link Configuration} received as parameter should always
   *                           (except when new value is {@code null}) be updated or only in case the new value differs
   *                           from the original. (TODO: what is the reason for always updating the configuration?)
   * @return the updated value
   */
  private String updateValue(String configType,
                             String propertyName,
                             String oldValue,
                             PropertyUpdater updater,
                             Map<String, Map<String, String>> allProps,
                             Configuration configuration,
                             Set<String> configTypesUpdated,
                             boolean alwaysUpdateConfig) {
    String newValue = updater.updateForClusterCreate(propertyName, oldValue, allProps, clusterTopology);
    if (null != newValue) {
      if (!newValue.equals(oldValue)) {
        configTypesUpdated.add(configType);
>>>>>>> 60e54750
      }
      if (!newValue.equals(oldValue) || alwaysUpdateConfig) {
        configuration.setProperty(configType, propertyName, newValue);
      }
    }
    return newValue;
  }

<<<<<<< HEAD
    // Explicitly set any properties that are required but not currently provided in the stack definition.
    setStackToolsAndFeatures(clusterConfig, configTypesUpdated);
    setupHDFSProxyUsers(clusterConfig, configTypesUpdated);
    addExcludedConfigProperties(clusterConfig, configTypesUpdated, clusterTopology.getStack());
=======
>>>>>>> 60e54750

  private String getClusterName() throws ConfigurationTopologyException {
    String clusterNameToReturn = null;
    try {
      clusterNameToReturn = clusterTopology.getAmbariContext().getClusterName(clusterTopology.getClusterId());
    } catch (AmbariException e) {
      throw new ConfigurationTopologyException("Cluster name could not obtained, this may indicate a deployment or configuration error.", e);
    }

    if (clusterNameToReturn == null) {
      throw new ConfigurationTopologyException("Cluster name could not obtained, this may indicate a deployment or configuration error.");
    }

    return clusterNameToReturn;
  }

  private void trimProperties(Configuration clusterConfig, ClusterTopology clusterTopology) {
    StackDefinition stack = clusterTopology.getStack();

    Map<String, Map<String, String>> configTypes = clusterConfig.getFullProperties();
    for (String configType : configTypes.keySet()) {
      Map<String,String> properties = configTypes.get(configType);
      for (String propertyName : properties.keySet()) {
        trimPropertyValue(clusterConfig, stack, configType, properties, propertyName);
      }
    }
  }

  private void trimPropertyValue(Configuration clusterConfig, StackDefinition stack, String configType, Map<String, String> properties, String propertyName) {
    if (propertyName != null && properties.get(propertyName) != null) {

      TrimmingStrategy trimmingStrategy =
        PropertyValueTrimmingStrategyDefiner.defineTrimmingStrategy(stack, propertyName, configType);
      String oldValue = properties.get(propertyName);
      String newValue = trimmingStrategy.trim(oldValue);

      if (!newValue.equals(oldValue)){
        LOG.debug("Changing value for config {} property {} from [{}] to [{}]", configType, propertyName, oldValue, newValue);
        clusterConfig.setProperty(configType, propertyName, newValue);
      }
    }
  }

  /**
   * Returns true if property should be retained with default value instead of deleting
   * TODO: This is a temporary work-around till BP integrates with stack advisor
   * @param propertyName
   * @return
   */
  private static boolean shouldPropertyBeStoredWithDefault(String propertyName) {
    if (!StringUtils.isBlank(propertyName) &&
      (HBASE_SITE_HBASE_COPROCESSOR_MASTER_CLASSES.equals(propertyName) ||
        HBASE_SITE_HBASE_COPROCESSOR_REGION_CLASSES.equals(propertyName))) {
      return true;
    }

    return false;
  }

  /**
   * Update properties for blueprint export.
   * This involves converting concrete topology information to host groups.
   */
  public void doUpdateForBlueprintExport() {
    // HA configs are only processed in cluster configuration, not HG configurations
    Map<String, Map<String, String>> configProperties = clusterTopology.getConfiguration().getFullProperties();
    if (isNameNodeHAEnabled(configProperties)) {
      doNameNodeHAUpdate();
    }

    if (isYarnResourceManagerHAEnabled(configProperties)) {
      doYarnResourceManagerHAUpdate();
    }

    if (isOozieServerHAEnabled(configProperties)) {
      doOozieServerHAUpdate();
    }

    Collection<Configuration> allConfigs = new ArrayList<>();
    allConfigs.add(clusterTopology.getConfiguration());
    for (HostGroupInfo groupInfo : clusterTopology.getHostGroupInfo().values()) {
      Configuration hgConfiguration = groupInfo.getConfiguration();
      if (! hgConfiguration.getFullProperties(1).isEmpty()) {
        // create new configuration which only contains properties specified in host group and BP host group
        allConfigs.add(new Configuration(hgConfiguration.getProperties(), null,
          new Configuration(hgConfiguration.getParentConfiguration().getProperties(), null)));
      }
    }

    for (Configuration configuration : allConfigs) {
      doSingleHostExportUpdate(singleHostTopologyUpdaters, configuration);
      doSingleHostExportUpdate(dbHostTopologyUpdaters, configuration);

      doMultiHostExportUpdate(multiHostTopologyUpdaters, configuration);

      doNonTopologyUpdate(nonTopologyUpdaters, configuration);

      doRemovePropertyExport(removePropertyUpdaters, configuration);

      doFilterPriorToExport(configuration);
    }
  }

  /**
   * This method iterates over the properties passed in, and applies a
   * list of filters to the properties.
   *
   * If any filter implementations indicate that the property should
   * not be included in a collection (a Blueprint export in this case),
   * then the property is removed prior to the export.
   *
   * @param configuration  configuration being processed
   */
  private void doFilterPriorToExport(Configuration configuration) {
    Map<String, Map<String, String>> properties = configuration.getFullProperties();
    Map<Long, Set<String>> authToLocalPerClusterMap = null;
    try {
      String clusterName = clusterTopology.getAmbariContext().getClusterName(clusterTopology.getClusterId());
      Cluster cluster = clusterTopology.getAmbariContext().getController().getClusters().getCluster(clusterName);
      authToLocalPerClusterMap = new HashMap<>();
<<<<<<< HEAD
      authToLocalPerClusterMap.put(clusterTopology.getClusterId(), clusterTopology.getAmbariContext().getController().getKerberosHelper().getKerberosDescriptor(cluster, false).getAllAuthToLocalProperties());
      } catch (AmbariException e) {
        LOG.error("Error while getting authToLocal properties. ", e);
=======
      authToLocalPerClusterMap.put(Long.valueOf(clusterTopology.getClusterId()), clusterTopology.getAmbariContext().getController().getKerberosHelper().getKerberosDescriptor(cluster, false).getAllAuthToLocalProperties());
    } catch (AmbariException e) {
      LOG.error("Error while getting authToLocal properties. ", e);
>>>>>>> 60e54750
    }
    PropertyFilter [] exportPropertyFilters = getExportPropertyFilters(authToLocalPerClusterMap);
    for (Map.Entry<String, Map<String, String>> configEntry : properties.entrySet()) {
      String type = configEntry.getKey();
      try {
<<<<<<< HEAD
          clusterTopology.getStack().getServiceForConfigType(type);
        } catch (IllegalArgumentException illegalArgumentException) {
            LOG.error(new StringBuilder(String.format("Error encountered while trying to obtain the service name for config type [%s]. ", type))
            .append("Further processing on this config type will be skipped. ")
            .append("This usually means that a service's definitions have been manually removed from the Ambari stack definitions. ")
            .append("If the stack definitions have not been changed manually, this may indicate a stack definition error in Ambari. ").toString(), illegalArgumentException);
            continue;
        }
=======
        clusterTopology.getBlueprint().getStack().getServiceForConfigType(type);
      } catch (IllegalArgumentException illegalArgumentException) {
        LOG.error(new StringBuilder(String.format("Error encountered while trying to obtain the service name for config type [%s]. ", type))
          .append("Further processing on this config type will be skipped. ")
          .append("This usually means that a service's definitions have been manually removed from the Ambari stack definitions. ")
          .append("If the stack definitions have not been changed manually, this may indicate a stack definition error in Ambari. ").toString(), illegalArgumentException);
        continue;
      }
>>>>>>> 60e54750
      Map<String, String> typeProperties = configEntry.getValue();

      for (Map.Entry<String, String> propertyEntry : typeProperties.entrySet()) {
        String propertyName = propertyEntry.getKey();
        String propertyValue = propertyEntry.getValue();
        if (shouldPropertyBeExcludedForBlueprintExport(propertyName, propertyValue, type, clusterTopology, exportPropertyFilters)) {
          configuration.removeProperty(type, propertyName);
        }
      }
    }
  }

  private void doFilterPriorToClusterUpdate(Configuration configuration, Set<String> configTypesUpdated) {
    // getFullProperties returns a copy so changes to it are not reflected in config properties
    Map<String, Map<String, String>> properties = configuration.getFullProperties();
    for (Map.Entry<String, Map<String, String>> configEntry : properties.entrySet()) {
      String configType = configEntry.getKey();
      Map<String, String> configPropertiesPerType = configEntry.getValue();

      for (Map.Entry<String, String> propertyEntry : configPropertiesPerType.entrySet()) {
        String propName = propertyEntry.getKey();
        if (shouldPropertyBeExcludedForClusterUpdate(propName, propertyEntry.getValue(), configType, clusterTopology)) {
          configuration.removeProperty(configType, propName);
          configTypesUpdated.add(configType);
        }
      }
    }
  }

  /**
   * Update configuration properties from recommended configurations of the stack advisor based on
   * {@link ConfigRecommendationStrategy}
   * @param configuration configuration being processed
   * @param configTypesUpdated updated config types
   */
  private void doRecommendConfigurations(Configuration configuration, Set<String> configTypesUpdated) {
    ConfigRecommendationStrategy configRecommendationStrategy = clusterTopology.getConfigRecommendationStrategy();
    Map<String, AdvisedConfiguration> advisedConfigurations = clusterTopology.getAdvisedConfigurations();
    LOG.info("Config recommendation strategy being used is {})", configRecommendationStrategy);

    if (ConfigRecommendationStrategy.ONLY_STACK_DEFAULTS_APPLY.equals(configRecommendationStrategy)) {
      LOG.info("Filter out recommended configurations. Keep only the stack defaults.");
      doFilterStackDefaults(advisedConfigurations);
    }
    if (!ConfigRecommendationStrategy.NEVER_APPLY.equals(configRecommendationStrategy)) {
      for (Map.Entry<String, AdvisedConfiguration> advConfEntry : advisedConfigurations.entrySet()) {
        String configType = advConfEntry.getKey();
        AdvisedConfiguration advisedConfig = advConfEntry.getValue();
        LOG.info("Update '{}' configurations with recommended configurations provided by the stack advisor.", configType);
        if (advisedConfig.getProperties() != null) {
          doReplaceProperties(configuration, configType, advisedConfig, configTypesUpdated);
        }
        if (advisedConfig.getPropertyValueAttributes() != null) {
          doRemovePropertiesIfNeeded(configuration, configType, advisedConfig, configTypesUpdated);
        }
      }
    } else {
      LOG.info("No recommended configurations are applied. (strategy: {})", ConfigRecommendationStrategy.NEVER_APPLY);
    }
  }

  /**
   * Drop every configuration property from advised configuration that is not found in the stack defaults.
   * @param advisedConfigurations advised configuration instance
   */
  private void doFilterStackDefaults(Map<String, AdvisedConfiguration> advisedConfigurations) {
    Configuration stackDefaults = clusterTopology.getStack().getConfiguration(clusterTopology.getServices());
    Map<String, Map<String, String>> stackDefaultProps = stackDefaults.getProperties();
    for (Map.Entry<String, AdvisedConfiguration> adConfEntry : advisedConfigurations.entrySet()) {
      AdvisedConfiguration advisedConfiguration = adConfEntry.getValue();
      if (stackDefaultProps.containsKey(adConfEntry.getKey())) {
        Map<String, String> defaultProps = stackDefaultProps.get(adConfEntry.getKey());
        if (advisedConfiguration.getProperties() != null) {
          Map<String, String> outFilteredProps = Maps.filterKeys(advisedConfiguration.getProperties(),
            Predicates.not(Predicates.in(defaultProps.keySet())));
          advisedConfiguration.getProperties().keySet().removeAll(Sets.newCopyOnWriteArraySet(outFilteredProps.keySet()));
        }

        if (advisedConfiguration.getPropertyValueAttributes() != null) {
          Map<String, ValueAttributesInfo> outFilteredValueAttrs = Maps.filterKeys(advisedConfiguration.getPropertyValueAttributes(),
            Predicates.not(Predicates.in(defaultProps.keySet())));
          advisedConfiguration.getPropertyValueAttributes().keySet().removeAll(
            Sets.newCopyOnWriteArraySet(outFilteredValueAttrs.keySet()));
        }
      } else {
        advisedConfiguration.getProperties().clear();
      }
    }
  }

  /**
   * Update configuration properties based on advised configuration properties.
   * @param configuration configuration being processed
   * @param configType type of configuration. e.g.: yarn-site
   * @param advisedConfig advised configuration instance
   * @param configTypesUpdated updated config types
   */
  private void doReplaceProperties(Configuration configuration, String configType,
                                   AdvisedConfiguration advisedConfig, Set<String> configTypesUpdated) {
    for (Map.Entry<String, String> propEntry : advisedConfig.getProperties().entrySet()) {
      String originalValue = configuration.getPropertyValue(configType, propEntry.getKey());
      configuration.setProperty(configType, propEntry.getKey(), propEntry.getValue());
      if (!propEntry.getValue().equals(originalValue)) {
        configTypesUpdated.add(configType);
      }
    }
  }

  /**
   * Remove properties that are flagged with 'delete' value attribute.
   * @param configuration configuration being processed
   * @param configType type of configuration. e.g.: yarn-site
   * @param advisedConfig advised configuration instance
   * @param configTypesUpdated updated config types
   */
  private void doRemovePropertiesIfNeeded(Configuration configuration,
                                          String configType, AdvisedConfiguration advisedConfig, Set<String> configTypesUpdated) {
    if (advisedConfig.getPropertyValueAttributes() != null) {
      for (Map.Entry<String, ValueAttributesInfo> valueAttrEntry :
        advisedConfig.getPropertyValueAttributes().entrySet()) {
        if ("true".equalsIgnoreCase(valueAttrEntry.getValue().getDelete())) {
          if(null != configuration.removeProperty(configType, valueAttrEntry.getKey())) {
            configTypesUpdated.add(configType);
          }
        }
      }
    }
  }

  /**
   * Creates a Collection of PropertyUpdater maps that will handle the configuration
   *   update for this cluster.
   *
   *   If NameNode HA is enabled, then updater instances will be added to the
   *   collection, in addition to the default list of Updaters that are statically defined.
   *
   *   Similarly, if Yarn ResourceManager HA is enabled, then updater instances specific
   *   to Yarn HA will be added to the default list of Updaters that are statically defined.
   *
   * @return Collection of PropertyUpdater maps used to handle cluster config update
   */
  Collection<Map<String, Map<String, PropertyUpdater>>> createCollectionOfUpdaters() {
    Collection<Map<String, Map<String, PropertyUpdater>>> updaters = allUpdaters;

    Map<String, Map<String, String>> configProperties = clusterTopology.getConfiguration().getFullProperties();
    if (isNameNodeHAEnabled(configProperties)) {
      updaters = addNameNodeHAUpdaters(updaters);
    }

    if (isYarnResourceManagerHAEnabled(configProperties)) {
      updaters = addYarnResourceManagerHAUpdaters(updaters);
    }

    if (isOozieServerHAEnabled(configProperties)) {
      updaters = addOozieServerHAUpdaters(updaters);
    }

    return updaters;
  }

  /**
   * Creates a Collection of PropertyUpdater maps that include the NameNode HA properties, and
   *   adds these to the list of updaters used to process the cluster configuration.  The HA
   *   properties are based on the names of the HA namservices and name nodes, and so must
   *   be registered at runtime, rather than in the static list.  This new Collection includes
   *   the statically-defined updaters, in addition to the HA-related updaters.
   *
   * @param updaters a Collection of updater maps to be included in the list of updaters for
   *                   this cluster config update
   * @return A Collection of PropertyUpdater maps to handle the cluster config update
   */
  private Collection<Map<String, Map<String, PropertyUpdater>>> addNameNodeHAUpdaters(Collection<Map<String, Map<String, PropertyUpdater>>> updaters) {
    Collection<Map<String, Map<String, PropertyUpdater>>> highAvailabilityUpdaters =
      new LinkedList<>();

    // always add the statically-defined list of updaters to the list to use
    // in processing cluster configuration
    highAvailabilityUpdaters.addAll(updaters);

    // add the updaters for the dynamic HA properties, based on the HA config in hdfs-site
    highAvailabilityUpdaters.add(createMapOfNameNodeHAUpdaters());

    return highAvailabilityUpdaters;
  }

  /**
   * Creates a Collection of PropertyUpdater maps that include the Yarn ResourceManager HA properties, and
   *   adds these to the list of updaters used to process the cluster configuration.  The HA
   *   properties are based on the names of the Resource Manager instances defined in
   *   yarn-site, and so must be registered at runtime, rather than in the static list.
   *
   *   This new Collection includes the statically-defined updaters,
   *   in addition to the HA-related updaters.
   *
   * @param updaters a Collection of updater maps to be included in the list of updaters for
   *                   this cluster config update
   * @return A Collection of PropertyUpdater maps to handle the cluster config update
   */
  private Collection<Map<String, Map<String, PropertyUpdater>>> addYarnResourceManagerHAUpdaters(Collection<Map<String, Map<String, PropertyUpdater>>> updaters) {
    Collection<Map<String, Map<String, PropertyUpdater>>> highAvailabilityUpdaters =
      new LinkedList<>();

    // always add the statically-defined list of updaters to the list to use
    // in processing cluster configuration
    highAvailabilityUpdaters.addAll(updaters);

    // add the updaters for the dynamic HA properties, based on the HA config in hdfs-site
    highAvailabilityUpdaters.add(createMapOfYarnResourceManagerHAUpdaters());

    return highAvailabilityUpdaters;
  }


  /**
   * Creates a Collection of PropertyUpdater maps that include the OozieServer HA properties, and
   *   adds these to the list of updaters used to process the cluster configuration.

   *   This new Collection includes the statically-defined updaters,
   *   in addition to the HA-related updaters.
   *
   * @param updaters a Collection of updater maps to be included in the list of updaters for
   *                   this cluster config update
   * @return A Collection of PropertyUpdater maps to handle the cluster config update
   */
  private Collection<Map<String, Map<String, PropertyUpdater>>> addOozieServerHAUpdaters(Collection<Map<String, Map<String, PropertyUpdater>>> updaters) {
    Collection<Map<String, Map<String, PropertyUpdater>>> highAvailabilityUpdaters =
      new LinkedList<>();

    // always add the statically-defined list of updaters to the list to use
    // in processing cluster configuration
    highAvailabilityUpdaters.addAll(updaters);

    // add the updaters for the Oozie HA properties not defined in stack, but
    // required to be present/updated in oozie-site
    highAvailabilityUpdaters.add(createMapOfOozieServerHAUpdaters());

    return highAvailabilityUpdaters;
  }

  /**
   * Performs export update for the set of properties that do not
   * require update during cluster setup, but should be removed
   * during a Blueprint export.
   *
   * In the case of a service referring to an external DB, any
   * properties that contain external host information should
   * be removed from the configuration that will be available in
   * the exported Blueprint.
   *
   * @param updaters       set of updaters for properties that should
   *                       always be removed during a Blueprint export
   * @param configuration  configuration being processed
   */
  private void doRemovePropertyExport(Map<String, Map<String, PropertyUpdater>> updaters,
                                      Configuration configuration) {

    Map<String, Map<String, String>> properties = configuration.getProperties();
    for (Map.Entry<String, Map<String, PropertyUpdater>> entry : updaters.entrySet()) {
      String type = entry.getKey();
      for (String propertyName : entry.getValue().keySet()) {
        Map<String, String> typeProperties = properties.get(type);
        if ( (typeProperties != null) && (typeProperties.containsKey(propertyName)) ) {
          configuration.removeProperty(type, propertyName);
        }
      }
    }
  }

  /**
   * Perform export update processing for HA configuration for NameNodes.  The HA NameNode property
   *   names are based on the nameservices defined when HA is enabled via the Ambari UI, so this method
   *   dynamically determines the property names, and registers PropertyUpdaters to handle the masking of
   *   host names in these configuration items.
   *
   */
  public void doNameNodeHAUpdate() {
    Map<String, Map<String, PropertyUpdater>> highAvailabilityUpdaters = createMapOfNameNodeHAUpdaters();

    // perform a single host update on these dynamically generated property names
    if (highAvailabilityUpdaters.get("hdfs-site").size() > 0) {
      doSingleHostExportUpdate(highAvailabilityUpdaters, clusterTopology.getConfiguration());
    }
  }

  /**
   * Perform export update processing for HA configuration for Yarn ResourceManagers.  The HA ResourceManager
   * property names are based on the ResourceManager names defined when HA is enabled via the Ambari UI, so this method
   * dynamically determines the property names, and registers PropertyUpdaters to handle the masking of
   * host names in these configuration items.
   *
   */
  public void doYarnResourceManagerHAUpdate() {
    Map<String, Map<String, PropertyUpdater>> highAvailabilityUpdaters = createMapOfYarnResourceManagerHAUpdaters();

    // perform a single host update on these dynamically generated property names
    if (highAvailabilityUpdaters.get("yarn-site").size() > 0) {
      doSingleHostExportUpdate(highAvailabilityUpdaters, clusterTopology.getConfiguration());
    }
  }

  /**
   * Perform export update processing for HA configuration for Oozie servers.  The properties used
   * in Oozie HA are not defined in the stack, but need to be added at runtime during an HA
   * deployment in order to support exporting/redeploying clusters with Oozie HA config.
   *
   */
  public void doOozieServerHAUpdate() {
    Map<String, Map<String, PropertyUpdater>> highAvailabilityUpdaters = createMapOfOozieServerHAUpdaters();

    if (highAvailabilityUpdaters.get("oozie-site").size() > 0) {
      doMultiHostExportUpdate(highAvailabilityUpdaters, clusterTopology.getConfiguration());
    }
  }


  /**
   * Creates map of PropertyUpdater instances that are associated with
   *   NameNode High Availability (HA).  The HA configuration property
   *   names are dynamic, and based on other HA config elements in
   *   hdfs-site.  This method registers updaters for the required
   *   properties associated with each nameservice and namenode.
   *
   * @return a Map of registered PropertyUpdaters for handling HA properties in hdfs-site
   */
  private Map<String, Map<String, PropertyUpdater>> createMapOfNameNodeHAUpdaters() {
    Map<String, Map<String, PropertyUpdater>> highAvailabilityUpdaters = new HashMap<>();
    Map<String, PropertyUpdater> hdfsSiteUpdatersForAvailability = new HashMap<>();
    highAvailabilityUpdaters.put("hdfs-site", hdfsSiteUpdatersForAvailability);

    //todo: Do we need to call this for HG configurations?
    Map<String, String> hdfsSiteConfig = clusterTopology.getConfiguration().getFullProperties().get("hdfs-site");
    // generate the property names based on the current HA config for the NameNode deployments
    for (String nameService : parseNameServices(hdfsSiteConfig)) {
      final String journalEditsDirPropertyName = "dfs.namenode.shared.edits.dir." + nameService;
      // register an updater for the nameservice-specific shared edits dir
      hdfsSiteUpdatersForAvailability.put(journalEditsDirPropertyName, new MultipleHostTopologyUpdater("JOURNALNODE", ';', false, false, true));

      for (String nameNode : parseNameNodes(nameService, hdfsSiteConfig)) {
        final String httpsPropertyName = "dfs.namenode.https-address." + nameService + "." + nameNode;
        hdfsSiteUpdatersForAvailability.put(httpsPropertyName, new SingleHostTopologyUpdater("NAMENODE"));
        final String httpPropertyName = "dfs.namenode.http-address." + nameService + "." + nameNode;
        hdfsSiteUpdatersForAvailability.put(httpPropertyName, new SingleHostTopologyUpdater("NAMENODE"));
        final String rpcPropertyName = "dfs.namenode.rpc-address." + nameService + "." + nameNode;
        hdfsSiteUpdatersForAvailability.put(rpcPropertyName, new SingleHostTopologyUpdater("NAMENODE"));
        final String serviceRpcPropertyName = "dfs.namenode.servicerpc-address." + nameService + "." + nameNode;
        hdfsSiteUpdatersForAvailability.put(serviceRpcPropertyName, new SingleHostTopologyUpdater("NAMENODE"));
      }
    }
    return highAvailabilityUpdaters;
  }


  /**
   * Creates map of PropertyUpdater instances that are associated with
   *   Yarn ResourceManager High Availability (HA).  The HA configuration property
   *   names are dynamic, and based on other HA config elements in
   *   yarn-site.  This method registers updaters for the required
   *   properties associated with each ResourceManager.
   *
   * @return a Map of registered PropertyUpdaters for handling HA properties in yarn-site
   */
  private Map<String, Map<String, PropertyUpdater>> createMapOfYarnResourceManagerHAUpdaters() {
    Map<String, Map<String, PropertyUpdater>> highAvailabilityUpdaters = new HashMap<>();
    Map<String, PropertyUpdater> yarnSiteUpdatersForAvailability = new HashMap<>();
    highAvailabilityUpdaters.put("yarn-site", yarnSiteUpdatersForAvailability);

    Map<String, String> yarnSiteConfig = clusterTopology.getConfiguration().getFullProperties().get("yarn-site");
    // generate the property names based on the current HA config for the ResourceManager deployments
    for (String resourceManager : parseResourceManagers(yarnSiteConfig)) {
      SingleHostTopologyUpdater updater = new SingleHostTopologyUpdater("RESOURCEMANAGER");
      yarnSiteUpdatersForAvailability.put("yarn.resourcemanager.hostname." + resourceManager, updater);
      yarnSiteUpdatersForAvailability.put("yarn.resourcemanager.address." + resourceManager, updater);
      yarnSiteUpdatersForAvailability.put("yarn.resourcemanager.admin.address." + resourceManager, updater);
      yarnSiteUpdatersForAvailability.put("yarn.resourcemanager.resource-tracker.address." + resourceManager, updater);
      yarnSiteUpdatersForAvailability.put("yarn.resourcemanager.scheduler.address." + resourceManager, updater);
      yarnSiteUpdatersForAvailability.put("yarn.resourcemanager.webapp.address." + resourceManager, updater);
      yarnSiteUpdatersForAvailability.put("yarn.resourcemanager.webapp.https.address." + resourceManager, updater);
    }

    return highAvailabilityUpdaters;
  }

  /**
   * Creates map of PropertyUpdater instances that are associated with
   *   Oozie Server High Availability (HA).
   *
   * @return a Map of registered PropertyUpdaters for handling HA properties in oozie-site
   */
  private Map<String, Map<String, PropertyUpdater>> createMapOfOozieServerHAUpdaters() {
    Map<String, Map<String, PropertyUpdater>> highAvailabilityUpdaters = new HashMap<>();
    Map<String, PropertyUpdater> oozieSiteUpdatersForAvailability = new HashMap<>();
    highAvailabilityUpdaters.put("oozie-site", oozieSiteUpdatersForAvailability);

    // register a multi-host property updater for this Oozie property.
    // this property is not defined in the stacks, since HA is not supported yet
    // by the stack definition syntax.  This property should only be considered in
    // an Oozie HA cluster.
    oozieSiteUpdatersForAvailability.put("oozie.zookeeper.connection.string", new MultipleHostTopologyUpdater("ZOOKEEPER_SERVER"));

    return highAvailabilityUpdaters;

  }

  /**
   * Static convenience function to determine if Oozie HA is enabled
   * @param configProperties configuration properties for this cluster
   * @return true if Oozie HA is enabled
   *         false if Oozie HA is not enabled
   */
  //todo: pass in configuration
  static boolean isOozieServerHAEnabled(Map<String, Map<String, String>> configProperties) {
    return configProperties.containsKey("oozie-site") && configProperties.get("oozie-site").containsKey("oozie.services.ext")
      && configProperties.get("oozie-site").get("oozie.services.ext").contains("org.apache.oozie.service.ZKLocksService");
  }

  /**
   * Static convenience function to determine if HiveServer HA is enabled
   * @param configProperties configuration properties for this cluster
   * @return true if HiveServer HA is enabled
   *         false if HiveServer HA is not enabled
   */
  static boolean isHiveServerHAEnabled(Map<String, Map<String, String>> configProperties) {
    return configProperties.containsKey("hive-site") && configProperties.get("hive-site").containsKey("hive.server2.support.dynamic.service.discovery")
      && configProperties.get("hive-site").get("hive.server2.support.dynamic.service.discovery").equals("true");
  }

  /**
   * Convenience method to examine the current configuration, to determine
   * if the hostname of the initial active namenode in an HA deployment has
   * been included.
   *
   * @param configProperties the configuration for this cluster
   * @return true if the initial active namenode property has been configured
   *         false if the initial active namenode property has not been configured
   */
  static boolean isNameNodeHAInitialActiveNodeSet(Map<String, Map<String, String>> configProperties) {
    return configProperties.containsKey(HDFS_HA_INITIAL_CONFIG_TYPE) && configProperties.get(HDFS_HA_INITIAL_CONFIG_TYPE).containsKey(HDFS_ACTIVE_NAMENODE_PROPERTY_NAME);
  }


  /**
   * Convenience method to examine the current configuration, to determine
   * if the hostname of the initial standby namenode in an HA deployment has
   * been included.
   *
   * @param configProperties the configuration for this cluster
   * @return true if the initial standby namenode property has been configured
   *         false if the initial standby namenode property has not been configured
   */
  static boolean isNameNodeHAInitialStandbyNodeSet(Map<String, Map<String, String>> configProperties) {
    return configProperties.containsKey(HDFS_HA_INITIAL_CONFIG_TYPE) && configProperties.get(HDFS_HA_INITIAL_CONFIG_TYPE).containsKey(HDFS_STANDBY_NAMENODE_PROPERTY_NAME);
  }

  /**
   * General convenience method to determine if a given property has been set in the cluster configuration
   *
   * @param configProperties the configuration for this cluster
   * @param configType the config type to check
   * @param propertyName the property name to check
   * @return true if the named property has been set
   *         false if the named property has not been set
   */
  static boolean isPropertySet(Map<String, Map<String, String>> configProperties, String configType, String propertyName) {
    return configProperties.containsKey(configType) && configProperties.get(configType).containsKey(propertyName);
  }


  /**
   * Parses out the list of nameservices associated with this HDFS configuration.
   *
   * @param properties config properties for this cluster
   *
   * @return array of Strings that indicate the nameservices for this cluster
   */
  static String[] parseNameServices(Map<String, String> properties) {
    String nameServices = properties.get("dfs.internal.nameservices");
    if (nameServices == null) {
      nameServices = properties.get("dfs.nameservices");
    }
    return splitAndTrimStrings(nameServices);
  }

  /**
   * Parses out the list of resource managers associated with this yarn-site configuration.
   *
   * @param properties config properties for this cluster
   *
   * @return array of Strings that indicate the ResourceManager names for this HA cluster
   */
  static String[] parseResourceManagers(Map<String, String> properties) {
    final String resourceManagerNames = properties.get("yarn.resourcemanager.ha.rm-ids");
    return splitAndTrimStrings(resourceManagerNames);
  }

  /**
   * Parses out the list of name nodes associated with a given HDFS
   *   NameService, based on a given HDFS configuration.
   *
   * @param nameService the nameservice used for this parsing
   * @param properties config properties for this cluster
   *
   * @return array of Strings that indicate the name nodes associated
   *           with this nameservice
   */
  static String[] parseNameNodes(String nameService, Map<String, String> properties) {
    final String nameNodes = properties.get("dfs.ha.namenodes." + nameService);
    return splitAndTrimStrings(nameNodes);
  }

  /**
   * Iterates over the list of registered filters for this config processor, and
   * queries each filter to determine if a given property should be included
   * in a property collection.  If any filters return false for the isPropertyIncluded()
   * query, then the property should be excluded.
   *
   * @param propertyName config property name
   * @param propertyValue config property value
   * @param propertyType config type that contains this property
   * @param topology cluster topology instance
   * @return true if the property should be excluded
   *         false if the property should not be excluded
   */
  private boolean shouldPropertyBeExcludedForBlueprintExport(String propertyName, String propertyValue, String propertyType, ClusterTopology topology, PropertyFilter [] exportPropertyFilters ) {
    for(PropertyFilter filter : exportPropertyFilters) {
      if (!filter.isPropertyIncluded(propertyName, propertyValue, propertyType, topology)) {
        return true;
      }
    }

    // if no filters require that the property be excluded,
    // then allow it to be included in the property collection
    return false;
  }

  /**
   * Convenience method to iterate over the cluster update filters, and determine if a given property
   * should be excluded from a collection.
   *
   * @param propertyName name of property to examine
   * @param propertyValue value of the current property
   * @param propertyType configuration type that contains this property
   * @param topology the cluster topology instance
   * @return true if the given property should be excluded
   *         false if the given property should be included
   */
  private static boolean shouldPropertyBeExcludedForClusterUpdate(String propertyName,
                                                                  String propertyValue,
                                                                  String propertyType,
                                                                  ClusterTopology topology) {

    for(PropertyFilter filter : clusterUpdatePropertyFilters) {
      try {
        if (!filter.isPropertyIncluded(propertyName, propertyValue, propertyType, topology)) {
          if (!shouldPropertyBeStoredWithDefault(propertyName)) {
            return true;
          }
        }
      } catch (Throwable throwable) {
        // if any error occurs during a filter execution, just log it
        LOG.warn("Error occurred while attempting to process the property '" + propertyName + "' with a filter.  This may indicate a config error.", throwable);
      }
    }

    // if no filters require that the property be excluded,
    // then allow it to be included in the property collection
    return false;
  }

  /**
   * Update single host topology configuration properties for blueprint export.
   *
   * @param updaters       registered updaters
   * @param configuration  configuration being processed
   */
  private void doSingleHostExportUpdate(Map<String, Map<String, PropertyUpdater>> updaters, Configuration configuration) {
    Map<String, Map<String, String>> properties = configuration.getFullProperties();
    for (Map.Entry<String, Map<String, PropertyUpdater>> entry : updaters.entrySet()) {
      String type = entry.getKey();
      for (String propertyName : entry.getValue().keySet()) {
        boolean matchedHost = false;

        Map<String, String> typeProperties = properties.get(type);
        if (typeProperties != null && typeProperties.containsKey(propertyName)) {
          String propValue = typeProperties.get(propertyName);

          for (HostGroupInfo groupInfo : clusterTopology.getHostGroupInfo().values()) {
            Collection<String> hosts = groupInfo.getHostNames();
            for (String host : hosts) {
              //todo: need to use regular expression to avoid matching a host which is a superset.
              if (propValue.contains(host)) {
                matchedHost = true;
                configuration.setProperty(type, propertyName,
                  propValue.replace(host, "%HOSTGROUP::" + groupInfo.getHostGroupName() + "%"));
                break;
              }
            }
            if (matchedHost) {
              break;
            }
          }
          // remove properties that do not contain hostnames,
          // except in the case of HA-related properties, that
          // can contain nameservice references instead of hostnames (Fix for Bug AMBARI-7458).
          // also will not remove properties that reference the special 0.0.0.0 network
          // address or properties with undefined hosts
          if (! matchedHost &&
            ! isNameServiceProperty(propertyName) &&
            ! isSpecialNetworkAddress(propValue)  &&
            ! isUndefinedAddress(propValue) &&
            ! isPlaceholder(propValue)) {

            configuration.removeProperty(type, propertyName);
          }
        }
      }
    }
  }

  /**
   * Determine if a property is a placeholder
   *
   * @param propertyValue  property value
   *
   * @return true if the property has format "{{%s}}"
   */
  private static boolean isPlaceholder(String propertyValue) {
    return PLACEHOLDER.matcher(propertyValue).find();
  }

  /**
   * Determines if a given property name's value can include
   *   nameservice references instead of host names.
   *
   * @param propertyName name of the property
   *
   * @return true if this property can support using nameservice names
   *         false if this property cannot support using nameservice names
   */
  private static boolean isNameServiceProperty(String propertyName) {
    return configPropertiesWithHASupport.contains(propertyName);
  }

  /**
   * Queries a property value to determine if the value contains
   *   a host address with all zeros (0.0.0.0).  This is a special
   *   address that signifies that the service is available on
   *   all network interfaces on a given machine.
   *
   * @param propertyValue the property value to inspect
   *
   * @return true if the 0.0.0.0 address is included in this string
   *         false if the 0.0.0.0 address is not included in this string
   */
  private static boolean isSpecialNetworkAddress(String propertyValue) {
    return propertyValue.contains(BIND_ALL_IP_ADDRESS);
  }

  /**
   * Determine if a property has an undefined host.
   *
   * @param propertyValue  property value
   *
   * @return true if the property value contains "undefined"
   */
  private static boolean isUndefinedAddress(String propertyValue) {
    return propertyValue.contains("undefined");
  }

  /**
   * Update multi host topology configuration properties for blueprint export.
   *
   * @param updaters       registered updaters
   * @param configuration  configuration being processed
   */
  private void doMultiHostExportUpdate(Map<String, Map<String, PropertyUpdater>> updaters, Configuration configuration) {
    Map<String, Map<String, String>> properties = configuration.getFullProperties();
    for (Map.Entry<String, Map<String, PropertyUpdater>> entry : updaters.entrySet()) {
      String type = entry.getKey();
      for (String propertyName : entry.getValue().keySet()) {
        Map<String, String> typeProperties = properties.get(type);
        if (typeProperties != null && typeProperties.containsKey(propertyName)) {
          String propValue = typeProperties.get(propertyName);
          for (HostGroupInfo groupInfo : clusterTopology.getHostGroupInfo().values()) {
            Collection<String> hosts = groupInfo.getHostNames();
            for (String host : hosts) {
              propValue = propValue.replaceAll(host + "\\b", "%HOSTGROUP::" +
                groupInfo.getHostGroupName() + "%");
            }
          }
          Collection<String> addedGroups = new HashSet<>();
          String[] toks = propValue.split(",");
          boolean inBrackets = propValue.startsWith("[");

          StringBuilder sb = new StringBuilder();
          if (inBrackets) {
            sb.append('[');
          }
          boolean firstTok = true;
          for (String tok : toks) {
            tok = tok.replaceAll("[\\[\\]]", "");

            if (addedGroups.add(tok)) {
              if (! firstTok) {
                sb.append(',');
              }
              sb.append(tok);
            }
            firstTok = false;
          }

          if (inBrackets) {
            sb.append(']');
          }
          configuration.setProperty(type, propertyName, sb.toString());
        }
      }
    }
  }

  /**
   * Convert a property value which includes a host group topology token to a physical host.
   *
   *
   * @param val       value to be converted
   * @param topology  cluster topology
   *
   * @return updated value with physical host name
   */
  //todo: replace this with parseHostGroupToken which would return a hostgroup or null
  private static Collection<String> getHostStrings(String val, ClusterTopology topology) {

    Collection<String> hosts = new LinkedHashSet<>();
    Matcher m = HOSTGROUP_PORT_REGEX.matcher(val);
    while (m.find()) {
      String groupName = m.group(1);
      String port = m.group(2);

      HostGroupInfo hostGroupInfo = topology.getHostGroupInfo().get(groupName);
      if (hostGroupInfo == null) {
        throw new IllegalArgumentException(
          "Unable to match blueprint host group token to a host group: " + groupName);
      }

      for (String host : hostGroupInfo.getHostNames()) {
        if (port != null) {
          host += ":" + port;
        }
        hosts.add(host);
      }
    }
    return hosts;
  }

  /**
   * Convenience method for splitting out the HA-related properties, while
   *   also removing leading/trailing whitespace.
   *
   * @param propertyName property name to parse
   *
   * @return an array of Strings that represent the comma-separated
   *         elements in this property
   */
  private static String[] splitAndTrimStrings(String propertyName) {
    if(propertyName != null) {
      List<String> namesWithoutWhitespace = new LinkedList<>();
      for (String service : propertyName.split(",")) {
        namesWithoutWhitespace.add(service.trim());
      }

      return namesWithoutWhitespace.toArray(new String[namesWithoutWhitespace.size()]);
    } else {
      return new String[0];
    }
  }

  /**
   * Update non topology related configuration properties for blueprint export.
   *
   * @param updaters       registered non topology updaters
   * @param configuration  configuration being processed
   */
  private void doNonTopologyUpdate(Map<String, Map<String, PropertyUpdater>> updaters, Configuration configuration) {
    Map<String, Map<String, String>> properties = configuration.getFullProperties();
    for (Map.Entry<String, Map<String, PropertyUpdater>> entry : updaters.entrySet()) {
      String type = entry.getKey();
      for (String propertyName : entry.getValue().keySet()) {
        NonTopologyUpdater npu = (NonTopologyUpdater) entry.getValue().get(propertyName);
        Map<String, String> typeProperties = properties.get(type);

        if (typeProperties != null && typeProperties.containsKey(propertyName)) {
          String newValue = npu.updateForBlueprintExport(propertyName, typeProperties.get(propertyName), properties, clusterTopology);
          configuration.setProperty(type, propertyName, newValue);
        }
      }
    }
  }

  /**
   * Provides functionality to update a property value.
   */
  public interface PropertyUpdater {
    /**
     * Update a property value.
     *
     * @param propertyName    property name
     * @param origValue       original value of property
     * @param properties      all properties
     * @param topology        cluster topology
     *
     * @return new property value
     */
    String updateForClusterCreate(String propertyName,
                                  String origValue,
                                  Map<String, Map<String, String>> properties,
                                  ClusterTopology topology);

    /**
     * Determine the required host groups for the provided property.
     *
     * @param propertyName    property name
     * @param origValue       original value of property
     * @param properties      all properties
     * @param topology        cluster topology
     *
     * @return new property value
     */
    Collection<String> getRequiredHostGroups(String propertyName,
                                             String origValue,
                                             Map<String, Map<String, String>> properties,
                                             ClusterTopology topology);

    /**
     * @return the default updater to apply on user defined (blueprint + cluster template, not stack defaults) properties
     * configuration properties that do not have a registered updater
     */
    static PropertyUpdater defaultUpdater() {
      return HostGroupUpdater.INSTANCE;
    }
  }

  static class HostGroupUpdater implements PropertyUpdater {

    static final HostGroupUpdater INSTANCE = new HostGroupUpdater();

    @Override
    public String updateForClusterCreate(String propertyName,
<<<<<<< HEAD
      String origValue,
      Map<String, Map<String, String>> properties,
      ClusterTopology topology) {

      //todo: getHostStrings
      Matcher m = HOST_GROUP_PLACEHOLDER_PATTERN.matcher(origValue);
      if (m.find()) {
        String hostGroupName = m.group(1);

        HostGroupInfo groupInfo = topology.getHostGroupInfo().get(hostGroupName);
        if (groupInfo == null) {
          //todo: this should be validated in configuration validation
          throw new RuntimeException(
            "Encountered a host group token in configuration which couldn't be matched to a host group: "
              + hostGroupName);
        }

        //todo: warn if > hosts
        return origValue.replace(m.group(0), groupInfo.getHostNames().iterator().next());
      }
=======
                                         String origValue,
                                         Map<String, Map<String, String>> properties,
                                         ClusterTopology topology) {
>>>>>>> 60e54750

      HostGroups hostGroups = new HostGroups(topology, propertyName);

      //todo: getHostStrings (?)

      // replaces all %HOSTGROUP::name% references to host names in the value string one by one. The value string can contain
      // only one (typical) or multiple %HOSTGROUP references. If the same host group is referenced multiple times,
      // another host will be picked each time.
      // Assuming you have the following hostgroups and hosts:
      // - hostgroup1: [group1_host]
      // - hostgroup2: [group2_host]
      // - hostgroup3: [group3_host1, group3_host2, group3_host3]
      // the following replacements will be made:
      // - %HOSTGROUP::group1%:8080 --> grop1_host:8080
      // - %HOSTGROUP::group1%:8080,%HOSTGROUP::group2%:8080 --> group1_host:8080,group2_host:8080
      // - %HOSTGROUP::group3%:8080,%HOSTGROUP::group3%:8080,%HOSTGROUP::group3%:8080 -->
      //      group3_host1:8080,group3_host2:8080,group3_host3:8080 (maybe in different order)
      LinkedList<Pair<Pair<Integer, Integer>, String>> replacements = new LinkedList<>();
      for (Matcher m = HostGroup.HOSTGROUP_REGEX.matcher(origValue); m.find(); ) {
        String replacement = hostGroups.getHost(m.group(1));
        int from = m.start();
        int to = m.end();
        replacements.add(Pair.of(Pair.of(from, to), replacement));
      }
      StringBuilder newValue = new StringBuilder(origValue);
      // replace in descending order so indices remain valid
      for (Iterator<Pair<Pair<Integer, Integer>, String>> it = replacements.descendingIterator(); it.hasNext(); ) {
        Pair<Pair<Integer, Integer>, String> replacement = it.next();
        int from = replacement.getLeft().getLeft();
        int to = replacement.getLeft().getRight();
        String replacementValue = replacement.getRight();
        newValue.replace(from, to, replacementValue);
      }
      return newValue.toString();
    }

    @Override
    public Collection<String> getRequiredHostGroups(String propertyName,
                                                    String origValue,
                                                    Map<String, Map<String, String>> properties,
                                                    ClusterTopology topology) {
      //todo: getHostStrings
<<<<<<< HEAD
      Matcher m = HOST_GROUP_PLACEHOLDER_PATTERN.matcher(origValue);
      if (m.find()) {
        String hostGroupName = m.group(1);
        return Collections.singleton(hostGroupName);
=======
      Matcher m = HostGroup.HOSTGROUP_REGEX.matcher(origValue);
      Set<String> hostGroups = new HashSet<>();
      while (m.find()) {
        hostGroups.add(m.group(1));
      }
      return hostGroups;
    }

    static class HostGroups {
      private ClusterTopology topology;
      private String propertyName; // for logging purpose only
      private Set<String> hostGroupsUsed = new HashSet<>();

      HostGroups(ClusterTopology topology, String propertyName) {
        this.topology = topology;
        this.propertyName = propertyName;
      }

      String getHost(String hostGroup) {
        Preconditions.checkState(!hostGroupsUsed.contains(hostGroup),
          "Multiple occurrence of host group [%s] in property value of: [%s].", hostGroup, propertyName);
        HostGroupInfo hostGroupInfo = topology.getHostGroupInfo().get(hostGroup);
        Preconditions.checkArgument(null != hostGroupInfo,
          "Encountered a host group token in configuration which couldn't be matched to a host group: %s", hostGroup);
        if (hostGroupInfo.getHostNames().size() > 1) {
          LOG.warn("Host group {} contains multiple hosts. Using {} with such host groups may result in unintended configuration.",
            hostGroup, HostGroupUpdater.class.getSimpleName());
        }
        hostGroupsUsed.add(hostGroup);
        return hostGroupInfo.getHostNames().iterator().next();
>>>>>>> 60e54750
      }
    }
  }

  /**
   * Topology based updater which replaces the original host name of a property with the host name
   * which runs the associated (master) component in the new cluster.
   */
  private static class SingleHostTopologyUpdater extends HostGroupUpdater {
    /**
     * Component name
     */
    private final String component;

    /**
     * Constructor.
     *
     * @param component  component name associated with the property
     */
    public SingleHostTopologyUpdater(String component) {
      this.component = component;
    }

    /**
     * Update the property with the new host name which runs the associated component.
     *
     * @param propertyName name of property
     * @param origValue    original value of property
     * @param properties   all properties
     * @param topology     cluster topology
     * @return updated property value with old host name replaced by new host name
     */
    @Override
    public String updateForClusterCreate(String propertyName,
                                         String origValue,
                                         Map<String, Map<String, String>> properties,
                                         ClusterTopology topology) {

      String replacedValue = super.updateForClusterCreate(propertyName, origValue, properties, topology);
      if (!Objects.equals(origValue, replacedValue)) {
        return replacedValue;
      } else {
        int matchingGroupCount = topology.getHostGroupsForComponent(component).size();
        if (matchingGroupCount == 1) {
          //todo: warn if > 1 hosts
          return replacePropertyValue(origValue,
            topology.getHostAssignmentsForComponent(component).iterator().next(), properties);
        } else {
          //todo: extract all hard coded HA logic
          Cardinality cardinality = topology.getStack().getCardinality(component);
          // if no matching host groups are found for a component whose configuration
          // is handled by this updater, check the stack first to determine if
          // zero is a valid cardinality for this component.  This is necessary
          // in the case of a component in "technical preview" status, since it
          // may be valid to have 0 or 1 instances of such a component in the cluster
          if (matchingGroupCount == 0 && cardinality.isValidCount(0)) {
            return origValue;
          } else {
<<<<<<< HEAD
            Map<String, Map<String, String>> configProperties = topology.getConfiguration().getFullProperties();
            if (isComponentNameNode() && (matchingGroupCount == 2) && isNameNodeHAEnabled(configProperties)) {
=======
            if (topology.isNameNodeHAEnabled() && isComponentNameNode() && (matchingGroupCount >= 2)) {
>>>>>>> 60e54750
              // if this is the defaultFS property, it should reflect the nameservice name,
              // rather than a hostname (used in non-HA scenarios)
              if (properties.containsKey("core-site") && properties.get("core-site").get("fs.defaultFS").equals(origValue)) {
                return origValue;
              }

              if (properties.containsKey("hbase-site") && properties.get("hbase-site").get("hbase.rootdir").equals(origValue)) {
                // hbase-site's reference to the namenode is handled differently in HA mode, since the
                // reference must point to the logical nameservice, rather than an individual namenode
                return origValue;
              }

              if (properties.containsKey("accumulo-site") && properties.get("accumulo-site").get("instance.volumes").equals(origValue)) {
                // accumulo-site's reference to the namenode is handled differently in HA mode, since the
                // reference must point to the logical nameservice, rather than an individual namenode
                return origValue;
              }

              if (!origValue.contains("localhost")) {
                // if this NameNode HA property is a FDQN, then simply return it
                return origValue;
              }

            }

            if (isComponentSecondaryNameNode() && (matchingGroupCount == 0) && isNameNodeHAEnabled(configProperties)) {
              // if HDFS HA is enabled, then no replacement is necessary for properties that refer to the SECONDARY_NAMENODE
              // eventually this type of information should be encoded in the stacks
              return origValue;
            }

            if (isComponentResourceManager() && (matchingGroupCount == 2) && isYarnResourceManagerHAEnabled(configProperties)) {
              if (!origValue.contains("localhost")) {
                // if this Yarn property is a FQDN, then simply return it
                return origValue;
              }
            }

            if ((isOozieServerHAEnabled(properties)) && isComponentOozieServer() && (matchingGroupCount > 1)) {
              if (!origValue.contains("localhost")) {
                // if this Oozie property is a FQDN, then simply return it
                return origValue;
              }
            }

            if ((isHiveServerHAEnabled(properties)) && isComponentHiveServer() && (matchingGroupCount > 1)) {
              if (!origValue.contains("localhost")) {
                // if this Hive property is a FQDN, then simply return it
                return origValue;
              }
            }

            if ((isComponentHiveMetaStoreServer()) && matchingGroupCount > 1) {
              if (!origValue.contains("localhost")) {
                // if this Hive MetaStore property is a FQDN, then simply return it
                return origValue;
              }
            }

            if (isRangerAdmin() && matchingGroupCount > 1) {
              if (origValue != null && !origValue.contains("localhost")) {
                // if this Ranger admin property is a FQDN then simply return it
                return origValue;
              }
            }

            if ((isComponentAppTimelineServer() || isComponentHistoryServer()) &&
              (matchingGroupCount > 1 && origValue != null && !origValue.contains("localhost"))) {
              // in case of multiple component instances of AppTimelineServer or History Server leave custom value
              // if set
              return origValue;
            }

            if (topology.isComponentHadoopCompatible(component)) {
              return origValue;
            }

            throw new IllegalArgumentException(
              String.format("Unable to update configuration property '%s' with topology information. " +
                "Component '%s' is mapped to an invalid number of hosts '%s'.", propertyName, component, matchingGroupCount));
          }
        }
      }
    }

    public String replacePropertyValue(String origValue, String host, Map<String, Map<String, String>> properties) {
      return origValue.replace("localhost", host);
    }

    @Override
    public Collection<String> getRequiredHostGroups(String propertyName,
                                                    String origValue,
                                                    Map<String, Map<String, String>> properties,
                                                    ClusterTopology topology) {
      Collection<String> result = super.getRequiredHostGroups(propertyName, origValue, properties, topology);
      if (!result.isEmpty()) {
        return result;
      } else {
        Collection<String> matchingGroups = topology.getHostGroupsForComponent(component);
        int matchingGroupCount = matchingGroups.size();
        if (matchingGroupCount != 0) {
          return new HashSet<>(matchingGroups);
        } else {
          Cardinality cardinality = topology.getStack().getCardinality(component);
          // if no matching host groups are found for a component whose configuration
          // is handled by this updater, return an empty set
          if (! cardinality.isValidCount(0)) {
            LOG.warn("The property '{}' is associated with the component '{}' which isn't mapped to any host group. " +
              "This may affect configuration topology resolution.", propertyName, component);
          }
          return Collections.emptySet();
        }
      }
    }

    /**
     * Utility method to determine if the component associated with this updater
     * instance is an HDFS NameNode
     *
     * @return true if the component associated is a NameNode
     *         false if the component is not a NameNode
     */
    private boolean isComponentNameNode() {
      return component.equals("NAMENODE");
    }


    /**
     * Utility method to determine if the component associated with this updater
     * instance is an HDFS Secondary NameNode
     *
     * @return true if the component associated is a Secondary NameNode
     *         false if the component is not a Secondary NameNode
     */
    private boolean isComponentSecondaryNameNode() {
      return component.equals("SECONDARY_NAMENODE");
    }

    /**
     * Utility method to determine if the component associated with this updater
     * instance is a Yarn ResourceManager
     *
     * @return true if the component associated is a Yarn ResourceManager
     *         false if the component is not a Yarn ResourceManager
     */
    private boolean isComponentResourceManager() {
      return component.equals("RESOURCEMANAGER");
    }

    /**
     * Utility method to determine if the component associated with this updater
     * instance is an Oozie Server
     *
     * @return true if the component associated is an Oozie Server
     *         false if the component is not an Oozie Server
     */
    private boolean isComponentOozieServer() {
      return component.equals("OOZIE_SERVER");
    }

    /**
     * Utility method to determine if the component associated with this updater
     * instance is a Hive Server
     *
     * @return true if the component associated is a Hive Server
     *         false if the component is not a Hive Server
     */
    private boolean isComponentHiveServer() {
      return component.equals("HIVE_SERVER");
    }

    /**
     * Utility method to determine if the component associated with this updater
     * instance is a Hive MetaStore Server
     *
     * @return true if the component associated is a Hive MetaStore Server
     *         false if the component is not a Hive MetaStore Server
     */
    private boolean isComponentHiveMetaStoreServer() {
      return component.equals("HIVE_METASTORE");
    }

    /**
     * Utility method to determine if the component associated with this updater
     * instance is Ranger Admin
     *
     * @return true if the component associated is Ranger Admin
     *         false if the component is not Ranger Admin
     */
    private boolean isRangerAdmin() {
      return component.equals("RANGER_ADMIN");
    }


    /**
     * Utility method to determine if the component associated with this updater
     * instance is a History Server
     *
     * @return true if the component associated is a History Server
     *         false if the component is not a History Server
     */
    private boolean isComponentHistoryServer() {
      return component.equals("HISTORYSERVER");
    }


    /**
     * Utility method to determine if the component associated with this updater
     * instance is a AppTimeline Server
     *
     * @return true if the component associated is a AppTimeline Server
     *         false if the component is not a AppTimeline Server
     */
    private boolean isComponentAppTimelineServer() {
      return component.equals("APP_TIMELINE_SERVER");
    }


    /**
     * Provides access to the name of the component associated
     *   with this updater instance.
     *
     * @return component name for this updater
     */
    public String getComponentName() {
      return component;
    }

  }

  /**
   * Extension of SingleHostTopologyUpdater that supports the
   * notion of an optional service.  An example: the Storm
   * service has config properties that require the location
   * of the Ganglia server when Ganglia is deployed, but Storm
   * should also start properly without Ganglia.
   *
   * This updater detects the case when the specified component
   * is not found, and returns the original property value.
   *
   */
  private static class OptionalSingleHostTopologyUpdater extends SingleHostTopologyUpdater {

    public OptionalSingleHostTopologyUpdater(String component) {
      super(component);
    }

    @Override
    public String updateForClusterCreate(String propertyName,
                                         String origValue,
                                         Map<String, Map<String, String>> properties,
                                         ClusterTopology topology) {
      try {
        return super.updateForClusterCreate(propertyName, origValue, properties, topology);
      } catch (IllegalArgumentException illegalArgumentException) {
        // return the original value, since the optional component is not available in this cluster
        return origValue;
      }
    }

    @Override
    public Collection<String> getRequiredHostGroups(String propertyName,
                                                    String origValue,
                                                    Map<String, Map<String, String>> properties,
                                                    ClusterTopology topology) {

      try {
        return super.getRequiredHostGroups(propertyName, origValue, properties, topology);
      } catch (IllegalArgumentException e) {
        return Collections.emptySet();
      }
    }
  }

  /**
   * Topology based updater which replaces the original host name of a database property with the host name
   * where the DB is deployed in the new cluster.  If an existing database is specified, the original property
   * value is returned.
   */
  private static class DBTopologyUpdater extends SingleHostTopologyUpdater {
    /**
     * Property type (global, core-site ...) for property which is used to determine if DB is external.
     */
    private final String configPropertyType;

    /**
     * Name of property which is used to determine if DB is new or existing (exernal).
     */
    private final String conditionalPropertyName;

    /**
     * Constructor.
     *
     * @param component                component to get hot name if new DB
     * @param conditionalPropertyType  config type of property used to determine if DB is external
     * @param conditionalPropertyName  name of property which is used to determine if DB is external
     */
    private DBTopologyUpdater(String component, String conditionalPropertyType,
                              String conditionalPropertyName) {
      super(component);
      configPropertyType = conditionalPropertyType;
      this.conditionalPropertyName = conditionalPropertyName;
    }

    /**
     * If database is a new managed database, update the property with the new host name which
     * runs the associated component.  If the database is external (non-managed), return the
     * original value.
     *
     * @param propertyName  property name
     * @param origValue     original value of property
     * @param properties    all properties
     * @param topology      cluster topology
     *
     * @return updated property value with old host name replaced by new host name or original value
     *         if the database is external
     */
    @Override

    public String updateForClusterCreate(String propertyName,
                                         String origValue,
                                         Map<String, Map<String, String>> properties,
                                         ClusterTopology topology) {

      if (isDatabaseManaged(properties)) {
        return super.updateForClusterCreate(propertyName, origValue, properties, topology);
      } else {
        return origValue;
      }
    }

    @Override
    public Collection<String> getRequiredHostGroups(String propertyName,
                                                    String origValue,
                                                    Map<String, Map<String, String>> properties,
                                                    ClusterTopology topology) {
      if (isDatabaseManaged(properties)) {
        return super.getRequiredHostGroups(propertyName, origValue, properties, topology);
      } else {
        return Collections.emptySet();
      }
    }

    /**
     * Determine if database is managed, meaning that it is a component in the cluster topology.
     *
     * @return true if the DB is managed; false otherwise
     */
    private boolean isDatabaseManaged(Map<String, Map<String, String>> properties) {
      // conditional property should always exist since it is required to be specified in the stack
      return properties.get(configPropertyType).
        get(conditionalPropertyName).startsWith("New");
    }
  }

  /**
   * Topology based updater which replaces original host names (possibly more than one) contained in a property
   * value with the host names which runs the associated component in the new cluster.
   */
  protected static class MultipleHostTopologyUpdater implements PropertyUpdater {

    private static final Character DEFAULT_SEPARATOR = ',';

    /**
     * Component name
     */
    private final String component;

    /**
     * Separator for multiple property values
     */
    private final Character separator;

    /**
     * Flag to determine if a URL scheme detected as
     * a prefix in the property should be repeated across
     * all hosts in the property
     */
    private final boolean usePrefixForEachHost;

    private final boolean useSuffixForEachHost;

    private final boolean usePortForEachHost;

    /**
     * Constructor.
     *
     * @param component  component name associated with the property
     */
    public MultipleHostTopologyUpdater(String component) {
      this(component, DEFAULT_SEPARATOR, false, false, true);
    }

    /**
     * Constructor
     *
     * @param component component name associated with this property
     * @param separator the separator character to use when multiple hosts
     *                  are specified in a property or URL
     */
    public MultipleHostTopologyUpdater(String component, Character separator, boolean usePrefixForEachHost, boolean useSuffixForEachHost, boolean usePortForEachHost) {
      this.component = component;
      this.separator = separator;
      this.usePrefixForEachHost = usePrefixForEachHost;
      this.useSuffixForEachHost = useSuffixForEachHost;
      this.usePortForEachHost = usePortForEachHost;
    }

    /**
     * Update all host names included in the original property value with new host names which run the associated
     * component.
     *
     * @param propertyName property name
     * @param origValue    original value of property
     * @param properties   all properties
     * @param topology     cluster topology
     * @return updated property value with old host names replaced by new host names
     */
    @Override
    public String updateForClusterCreate(String propertyName,
                                         String origValue,
                                         Map<String, Map<String, String>> properties,
                                         ClusterTopology topology) {

      StringBuilder sb = new StringBuilder();

      if (!origValue.contains("%HOSTGROUP") && (!origValue.contains("localhost"))) {
        // this property must contain FQDNs specified directly by the user
        // of the Blueprint, so the processor should not attempt to update them
        return origValue;
      }

      Collection<String> hostStrings = getHostStrings(origValue, topology);
      hostStrings.addAll(getHostStringsFromLocalhost(origValue, topology));

      return resolveHostGroupPlaceholder(origValue, hostStrings);
    }

    /**
     * Gets the prefix for hosts
     * @param value property value
     * @return prefix
     */
    private String getPrefix(String value) {
      Matcher localhostMatcher = LOCALHOST_PORT_REGEX.matcher(value);
      Matcher hostGroupMatcher = HOSTGROUP_PORT_REGEX.matcher(value);
      String prefixCandidate = null;

      if(localhostMatcher.find()) {
        prefixCandidate = value.substring(0,localhostMatcher.start());
      } else if(hostGroupMatcher.find()) {
        prefixCandidate = value.substring(0,hostGroupMatcher.start());
      } else {
        return prefixCandidate;
      }

      // remove YAML array notation
      if(prefixCandidate.startsWith("[")) {
        prefixCandidate = prefixCandidate.substring(1);
      }
      // remove YAML string notation
      if(prefixCandidate.startsWith("'")) {
        prefixCandidate = prefixCandidate.substring(1);
      }

      return prefixCandidate;
    }

    /**
     * Gets the suffix for hosts
     * @param value property value
     * @return suffix
     */
    private String getSuffix(String value) {
      Matcher localhostMatcher = LOCALHOST_PORT_REGEX.matcher(value);
      Matcher hostGroupMatcher = HOSTGROUP_PORT_REGEX.matcher(value);


      Matcher activeMatcher = null;

      if(localhostMatcher.find()) {
        activeMatcher = localhostMatcher;
      } else if(hostGroupMatcher.find()) {
        activeMatcher = hostGroupMatcher;
      } else {
        return null;
      }

      String suffixCandidate = null;
      int indexOfEnd;
      do {
        indexOfEnd = activeMatcher.end();
      } while (activeMatcher.find());
      suffixCandidate = value.substring(indexOfEnd);

      // remove YAML array notation
      if(suffixCandidate.endsWith("]")) {
        suffixCandidate = suffixCandidate.substring(0, suffixCandidate.length()-1);
      }
      // remove YAML string notation
      if(suffixCandidate.endsWith("'")) {
        suffixCandidate = suffixCandidate.substring(0, suffixCandidate.length()-1);
      }

      return suffixCandidate;
    }

    /**
     * Resolves localhost value to "host:port" elements (port is optional)
     * @param origValue property value
     * @param topology cluster topology
     * @return list of hosts that have the given components
     */
    private Collection<String> getHostStringsFromLocalhost(String origValue, ClusterTopology topology) {
      Set<String> hostStrings = new HashSet<>();
      if(origValue.contains("localhost")) {
        Matcher localhostMatcher = LOCALHOST_PORT_REGEX.matcher(origValue);
        String port = null;
        if(localhostMatcher.find()) {
          port = calculatePort(localhostMatcher.group());
        }
        for (String host : topology.getHostAssignmentsForComponent(component)) {
          if (port != null) {
            host += ":" + port;
          }
          hostStrings.add(host);
        }
      }
      return hostStrings;
    }

    /**
     * Resolves the host group place holders in the passed in original value.
     * @param originalValue The original value containing the place holders to be resolved.
     * @param hostStrings The collection of host names that are mapped to the host groups to be resolved
     * @return The new value with place holders resolved.
     */
    protected String resolveHostGroupPlaceholder(String originalValue, Collection<String> hostStrings) {
      String prefix = getPrefix(originalValue);
      String suffix = getSuffix(originalValue);
      String port = removePorts(hostStrings);

      String sep = (useSuffixForEachHost ? suffix : "") + separator + (usePrefixForEachHost ? prefix : "");
      String combinedHosts = (usePrefixForEachHost ? prefix : "") + StringUtils.join(hostStrings, sep);

      return (usePrefixForEachHost ? "" : prefix) + combinedHosts + (usePortForEachHost || port == null ? "" : ":" + port) + suffix;
    }

    /**
     * Removes "port" part of the hosts and returns it
     * @param hostStrings list of "host:port" strings (port is optional)
     * @return the port
     */
    private String removePorts(Collection<String> hostStrings) {
      String port = null;
      if(!usePortForEachHost && !hostStrings.isEmpty()) {
        Set<String> temp = new HashSet<>();

        // extract port
        Iterator<String> i = hostStrings.iterator();
        do {
          port = calculatePort(i.next());
        } while (i.hasNext() && port == null);

        // update hosts
        if(port != null) {
          for(String host : hostStrings) {
            temp.add(host.replace(":"+port,""));
          }
        }
        hostStrings.clear();
        hostStrings.addAll(temp);
      }
      return port;
    }

    private static String calculatePort(String origValue) {
      if (origValue.contains(":")) {
        //todo: currently assuming all hosts are using same port
        return origValue.substring(origValue.indexOf(":") + 1);
      }

      return null;
    }

    @Override
    public Collection<String> getRequiredHostGroups(String propertyName,
                                                    String origValue,
                                                    Map<String, Map<String, String>> properties,
                                                    ClusterTopology topology) {

      Collection<String> requiredHostGroups = new HashSet<>();

      // add all host groups specified in host group tokens
      Matcher m = HOSTGROUP_PORT_REGEX.matcher(origValue);
      while (m.find()) {
        String groupName = m.group(1);

        if (!topology.getHostGroupInfo().containsKey(groupName)) {
          throw new IllegalArgumentException(
            "Unable to match blueprint host group token to a host group: " + groupName);
        }
        requiredHostGroups.add(groupName);
      }

      //todo: for now assuming that we will either have HG tokens or standard replacement but not both
      //todo: as is done in updateForClusterCreate
      if (requiredHostGroups.isEmpty()) {
        requiredHostGroups.addAll(topology.getHostGroupsForComponent(component));
      }

      return requiredHostGroups;
    }
  }

  /**
   * Class to facilitate special formatting needs of property values.
   */
  private abstract static class AbstractPropertyValueDecorator implements PropertyUpdater {
    PropertyUpdater propertyUpdater;

    /**
     * Constructor.
     *
     * @param propertyUpdater  wrapped updater
     */
    public AbstractPropertyValueDecorator(PropertyUpdater propertyUpdater) {
      this.propertyUpdater = propertyUpdater;
    }

    /**
     * Return decorated form of the updated input property value.
     *
     * @param propertyName  property name
     * @param origValue     original value of property
     * @param properties    all properties
     * @param topology      cluster topology
     *
     * @return Formatted output string
     */
    @Override
    public String updateForClusterCreate(String propertyName,
                                         String origValue,
                                         Map<String, Map<String, String>> properties,
                                         ClusterTopology topology) {

      // return customer-supplied properties without updating them
      if (isFQDNValue(origValue)) {
        return origValue;
      }

      return doFormat(propertyUpdater.updateForClusterCreate(propertyName, origValue, properties, topology));
    }

    /**
     * Transform input string to required output format.
     *
     * @param originalValue  original value of property
     *
     * @return formatted output string
     */
    public abstract String doFormat(String originalValue);

    @Override
    public Collection<String> getRequiredHostGroups(String propertyName,
                                                    String origValue,
                                                    Map<String, Map<String, String>> properties,
                                                    ClusterTopology topology) {

      return propertyUpdater.getRequiredHostGroups(propertyName, origValue, properties, topology);
    }

    /**
     * Convenience method to determine if a property value is a
     * customer-specified FQDN.
     *
     * @param value property value to examine
     * @return true if the property represents an FQDN value
     *         false if the property does not represent an FQDN value
     */
    public boolean isFQDNValue(String value) {
      return !value.contains("%HOSTGROUP") &&
        !value.contains("localhost");
    }
  }

  /**
   * Return properties of the form ['value']
   */
  static class YamlMultiValuePropertyDecorator extends AbstractPropertyValueDecorator {

    // currently, only plain and single-quoted Yaml flows are supported by this updater
    enum FlowStyle {
      SINGLE_QUOTED,
      PLAIN
    }

    /**
     * Regexp to extract the inner part of a string enclosed in []
     */
    private static Pattern REGEX_IN_BRACKETS = Pattern.compile("\\s*\\[(?<INNER>.*)\\]\\s*");
    /**
     * Regexp to extract the inner part of a string enclosed in ''
     */
    private static Pattern REGEX_IN_QUOTES = Pattern.compile("\\s*'(?<INNER>.*)'\\s*");

    private final FlowStyle flowStyle;

    public YamlMultiValuePropertyDecorator(PropertyUpdater propertyUpdater) {
      // single-quote style is considered default by this updater
      this(propertyUpdater, FlowStyle.SINGLE_QUOTED);
    }

    protected YamlMultiValuePropertyDecorator(PropertyUpdater propertyUpdater, FlowStyle flowStyle) {
      super(propertyUpdater);
      this.flowStyle = flowStyle;
    }

    /**
     * Format input String of the form, str1,str2 to ['str1','str2']
     * If the input string is already surrounded by [] ignore those
     * and process the part from within the square brackets.
     * @param origValue  input string
     *
     * @return formatted string
     */
    @Override
    public String doFormat(String origValue) {
      StringBuilder sb = new StringBuilder();

      Matcher m = REGEX_IN_BRACKETS.matcher(origValue);
      if (m.matches()) {
        origValue = m.group("INNER");
      }

      if (origValue != null) {
        sb.append("[");
        boolean isFirst = true;
        for (String value : origValue.split(",")) {

          m = REGEX_IN_QUOTES.matcher(value);
          if (m.matches()) {
            value = m.group("INNER");
          }

          if (!isFirst) {
            sb.append(",");
          } else {
            isFirst = false;
          }

          if (flowStyle == FlowStyle.SINGLE_QUOTED) {
            sb.append("'");
          }

          sb.append(value);

          if (flowStyle == FlowStyle.SINGLE_QUOTED) {
            sb.append("'");
          }

        }
        sb.append("]");
      }
      return sb.toString();
    }
  }

  /**
   * PropertyUpdater implementation that will always return the original
   *   value for the updateForClusterCreate() method.
   *   This updater type should only be used in cases where a given
   *   property requires no updates, but may need to be considered
   *   during the Blueprint export process.
   */
  private static class OriginalValuePropertyUpdater implements PropertyUpdater {

    @Override
    public String updateForClusterCreate(String propertyName,
                                         String origValue,
                                         Map<String, Map<String, String>> properties,
                                         ClusterTopology topology) {
      // always return the original value, since these properties do not require update handling
      return origValue;
    }

    @Override
    public Collection<String> getRequiredHostGroups(String propertyName,
                                                    String origValue,
                                                    Map<String, Map<String, String>> properties,
                                                    ClusterTopology topology) {

      return Collections.emptySet();
    }
  }

  /**
   * Custom PropertyUpdater that handles the parsing and updating of the
   * "templeton.hive.properties" configuration property for WebHCat.
   * This particular configuration property uses a format of
   * comma-separated key/value pairs.  The Values in the case of the
   * hive.metastores.uri property can also contain commas, and so character
   * escaping with a backslash (\) must take place during substitution.
   *
   */
  private static class TempletonHivePropertyUpdater implements PropertyUpdater {

    private Map<String, PropertyUpdater> mapOfKeysToUpdaters =
      new HashMap<>();

    TempletonHivePropertyUpdater() {
      // the only known property that requires hostname substitution is hive.metastore.uris,
      // but this updater should be flexible enough for other properties in the future.
      mapOfKeysToUpdaters.put("hive.metastore.uris", new MultipleHostTopologyUpdater("HIVE_METASTORE", ',', true, false, true));
    }

    @Override
    public String updateForClusterCreate(String propertyName,
                                         String origValue,
                                         Map<String, Map<String, String>> properties,
                                         ClusterTopology topology) {

      // short-circuit out any custom property values defined by the deployer
      if (!origValue.contains("%HOSTGROUP") &&
        (!origValue.contains("localhost"))) {
        // this property must contain FQDNs specified directly by the user
        // of the Blueprint, so the processor should not attempt to update them
        return origValue;
      }

      StringBuilder updatedResult = new StringBuilder();
      // split out the key/value pairs
      String[] keyValuePairs = origValue.split(",");
      boolean firstValue = true;
      for (String keyValuePair : keyValuePairs) {
        keyValuePair = keyValuePair.trim();
        if (!firstValue) {
          updatedResult.append(",");
        } else {
          firstValue = false;
        }

        String key = keyValuePair.split("=")[0].trim();
        if (mapOfKeysToUpdaters.containsKey(key)) {
          String result = mapOfKeysToUpdaters.get(key).updateForClusterCreate(
            key, keyValuePair.split("=")[1].trim(), properties, topology);
          // append the internal property result, escape out any commas in the internal property,
          // this is required due to the specific syntax of templeton.hive.properties
          updatedResult.append(key);
          updatedResult.append("=");
          updatedResult.append(result.replaceAll(",", Matcher.quoteReplacement("\\,")));
        } else {
          updatedResult.append(keyValuePair);
        }
      }

      return updatedResult.toString();
    }

    @Override
    public Collection<String> getRequiredHostGroups(String propertyName,
                                                    String origValue,
                                                    Map<String, Map<String, String>> properties,
                                                    ClusterTopology topology) {

      // short-circuit out any custom property values defined by the deployer
      if (!origValue.contains("%HOSTGROUP") &&
        (!origValue.contains("localhost"))) {
        // this property must contain FQDNs specified directly by the user
        // of the Blueprint, so the processor should not attempt to update them
        return Collections.emptySet();
      }

      Collection<String> requiredGroups = new HashSet<>();
      // split out the key/value pairs
      String[] keyValuePairs = origValue.split(",");
      for (String keyValuePair : keyValuePairs) {
        String key = keyValuePair.split("=")[0];
        if (mapOfKeysToUpdaters.containsKey(key)) {
          requiredGroups.addAll(mapOfKeysToUpdaters.get(key).getRequiredHostGroups(
            propertyName, keyValuePair.split("=")[1], properties, topology));
        }
      }
      return requiredGroups;
    }
  }

  /**
   * A topology independent updater which provides a default implementation of getRequiredHostGroups
   * since no topology related information is required by the updater.
   */
  private static abstract class NonTopologyUpdater implements PropertyUpdater {
    @Override
    public Collection<String> getRequiredHostGroups(String propertyName,
                                                    String origValue,
                                                    Map<String, Map<String, String>> properties,
                                                    ClusterTopology topology) {
      return Collections.emptyList();
    }

    public String updateForBlueprintExport(String propertyName,
                                           String origValue,
                                           Map<String, Map<String, String>> properties,
                                           ClusterTopology topology) {
      return origValue;
    }
  }


  // Register updaters for configuration properties.
  static {

    allUpdaters.add(singleHostTopologyUpdaters);
    allUpdaters.add(multiHostTopologyUpdaters);
    allUpdaters.add(dbHostTopologyUpdaters);
    allUpdaters.add(mPropertyUpdaters);
    allUpdaters.add(nonTopologyUpdaters);

    Map<String, PropertyUpdater> amsSiteMap = new HashMap<>();
    Map<String, PropertyUpdater> druidCommon = new HashMap<>();
    Map<String, PropertyUpdater> hdfsSiteMap = new HashMap<>();
    Map<String, PropertyUpdater> mapredSiteMap = new HashMap<>();
    Map<String, PropertyUpdater> coreSiteMap = new HashMap<>();
    Map<String, PropertyUpdater> hbaseSiteMap = new HashMap<>();
    Map<String, PropertyUpdater> yarnSiteMap = new HashMap<>();
    Map<String, PropertyUpdater> hiveSiteMap = new HashMap<>();
    Map<String, PropertyUpdater> hiveSiteNonTopologyMap = new HashMap<>();
    Map<String, PropertyUpdater> hiveEnvOriginalValueMap = new HashMap<>();
    Map<String, PropertyUpdater> oozieSiteOriginalValueMap = new HashMap<>();
    Map<String, PropertyUpdater> oozieSiteMap = new HashMap<>();
    Map<String, PropertyUpdater> stormSiteMap = new HashMap<>();
    Map<String, PropertyUpdater> stormSiteNonTopologyMap = new HashMap<>();
    Map<String, PropertyUpdater> accumuloSiteMap = new HashMap<>();
    Map<String, PropertyUpdater> falconStartupPropertiesMap = new HashMap<>();
    Map<String, PropertyUpdater> kafkaBrokerMap = new HashMap<>();
    Map<String, PropertyUpdater> kafkaBrokerNonTopologyMap = new HashMap<>();
    Map<String, PropertyUpdater> atlasPropsMap = new HashMap<>();
    Map<String, PropertyUpdater> mapredEnvMap = new HashMap<>();
    Map<String, PropertyUpdater> mHadoopEnvMap = new HashMap<>();
    Map<String, PropertyUpdater> shHadoopEnvMap = new HashMap<>();
    Map<String, PropertyUpdater> clusterEnvMap = new HashMap<>();
    Map<String, PropertyUpdater> hbaseEnvMap = new HashMap<>();
    Map<String, PropertyUpdater> hiveEnvMap = new HashMap<>();
    Map<String, PropertyUpdater> hiveInteractiveEnvMap = new HashMap<>();
    Map<String, PropertyUpdater> hiveInteractiveSiteMap = new HashMap<>();
    Map<String, PropertyUpdater> oozieEnvMap = new HashMap<>();
    Map<String, PropertyUpdater> oozieEnvHeapSizeMap = new HashMap<>();
    Map<String, PropertyUpdater> multiWebhcatSiteMap = new HashMap<>();
    Map<String, PropertyUpdater> multiHbaseSiteMap = new HashMap<>();
    Map<String, PropertyUpdater> multiStormSiteMap = new HashMap<>();
    Map<String, PropertyUpdater> multiCoreSiteMap = new HashMap<>();
    Map<String, PropertyUpdater> multiHdfsSiteMap = new HashMap<>();
    Map<String, PropertyUpdater> multiHiveSiteMap = new HashMap<>();
    Map<String, PropertyUpdater> multiKafkaBrokerMap = new HashMap<>();
    Map<String, PropertyUpdater> multiYarnSiteMap = new HashMap<>();
    Map<String, PropertyUpdater> multiOozieSiteMap = new HashMap<>();
    Map<String, PropertyUpdater> multiAccumuloSiteMap = new HashMap<>();
    Map<String, PropertyUpdater> multiRangerKmsSiteMap = new HashMap<>();
    Map<String, PropertyUpdater> dbHiveSiteMap = new HashMap<>();
    Map<String, PropertyUpdater> rangerAdminPropsMap = new HashMap<>();
    Map<String, PropertyUpdater> rangerEnvPropsMap = new HashMap<>();
    Map<String, PropertyUpdater> rangerYarnAuditPropsMap = new HashMap<>();
    Map<String, PropertyUpdater> rangerHdfsAuditPropsMap = new HashMap<>();
    Map<String, PropertyUpdater> rangerHbaseAuditPropsMap = new HashMap<>();
    Map<String, PropertyUpdater> rangerHiveAuditPropsMap = new HashMap<>();
    Map<String, PropertyUpdater> rangerKnoxAuditPropsMap = new HashMap<>();
    Map<String, PropertyUpdater> rangerKafkaAuditPropsMap = new HashMap<>();
    Map<String, PropertyUpdater> rangerStormAuditPropsMap = new HashMap<>();
    Map<String, PropertyUpdater> rangerAtlasAuditPropsMap = new HashMap<>();
    Map<String, PropertyUpdater> hawqSiteMap = new HashMap<>();
    Map<String, PropertyUpdater> zookeeperEnvMap = new HashMap<>();

    singleHostTopologyUpdaters.put("ams-site", amsSiteMap);
    singleHostTopologyUpdaters.put("druid-common", druidCommon);
    singleHostTopologyUpdaters.put("hdfs-site", hdfsSiteMap);
    singleHostTopologyUpdaters.put("mapred-site", mapredSiteMap);
    singleHostTopologyUpdaters.put("core-site", coreSiteMap);
    singleHostTopologyUpdaters.put("hbase-site", hbaseSiteMap);
    singleHostTopologyUpdaters.put("yarn-site", yarnSiteMap);
    singleHostTopologyUpdaters.put("hive-site", hiveSiteMap);
    singleHostTopologyUpdaters.put("hive-interactive-env", hiveInteractiveEnvMap);
    singleHostTopologyUpdaters.put("storm-site", stormSiteMap);
    singleHostTopologyUpdaters.put("accumulo-site", accumuloSiteMap);
    singleHostTopologyUpdaters.put("falcon-startup.properties", falconStartupPropertiesMap);
    singleHostTopologyUpdaters.put("hive-env", hiveEnvMap);
    singleHostTopologyUpdaters.put("oozie-env", oozieEnvMap);
    singleHostTopologyUpdaters.put("kafka-broker", kafkaBrokerMap);
    singleHostTopologyUpdaters.put("application-properties", atlasPropsMap);
    singleHostTopologyUpdaters.put("admin-properties", rangerAdminPropsMap);
    singleHostTopologyUpdaters.put("ranger-env", rangerEnvPropsMap);
    singleHostTopologyUpdaters.put("ranger-yarn-audit", rangerYarnAuditPropsMap);
    singleHostTopologyUpdaters.put("ranger-hdfs-audit", rangerHdfsAuditPropsMap);
    singleHostTopologyUpdaters.put("ranger-hbase-audit", rangerHbaseAuditPropsMap);
    singleHostTopologyUpdaters.put("ranger-hive-audit", rangerHiveAuditPropsMap);
    singleHostTopologyUpdaters.put("ranger-knox-audit", rangerKnoxAuditPropsMap);
    singleHostTopologyUpdaters.put("ranger-kafka-audit", rangerKafkaAuditPropsMap);
    singleHostTopologyUpdaters.put("ranger-storm-audit", rangerStormAuditPropsMap);
    singleHostTopologyUpdaters.put("ranger-atlas-audit", rangerAtlasAuditPropsMap);
    singleHostTopologyUpdaters.put(HADOOP_ENV_CONFIG_TYPE_NAME, shHadoopEnvMap);
    singleHostTopologyUpdaters.put(CLUSTER_ENV_CONFIG_TYPE_NAME, clusterEnvMap);

    singleHostTopologyUpdaters.put("hawq-site", hawqSiteMap);
    singleHostTopologyUpdaters.put("zookeeper-env", zookeeperEnvMap);


    mPropertyUpdaters.put(HADOOP_ENV_CONFIG_TYPE_NAME, mHadoopEnvMap);
    mPropertyUpdaters.put("hbase-env", hbaseEnvMap);
    mPropertyUpdaters.put("mapred-env", mapredEnvMap);
    mPropertyUpdaters.put("oozie-env", oozieEnvHeapSizeMap);

    multiHostTopologyUpdaters.put("webhcat-site", multiWebhcatSiteMap);
    multiHostTopologyUpdaters.put("hbase-site", multiHbaseSiteMap);
    multiHostTopologyUpdaters.put("storm-site", multiStormSiteMap);
    multiHostTopologyUpdaters.put("core-site", multiCoreSiteMap);
    multiHostTopologyUpdaters.put("hdfs-site", multiHdfsSiteMap);
    multiHostTopologyUpdaters.put("hive-site", multiHiveSiteMap);
    multiHostTopologyUpdaters.put("hive-interactive-site", hiveInteractiveSiteMap);
    multiHostTopologyUpdaters.put("kafka-broker", multiKafkaBrokerMap);
    multiHostTopologyUpdaters.put("yarn-site", multiYarnSiteMap);
    multiHostTopologyUpdaters.put("oozie-site", multiOozieSiteMap);
    multiHostTopologyUpdaters.put("accumulo-site", multiAccumuloSiteMap);
    multiHostTopologyUpdaters.put("kms-site", multiRangerKmsSiteMap);

    dbHostTopologyUpdaters.put("hive-site", dbHiveSiteMap);

    nonTopologyUpdaters.put("hive-site", hiveSiteNonTopologyMap);
    nonTopologyUpdaters.put("kafka-broker", kafkaBrokerNonTopologyMap);
    nonTopologyUpdaters.put("storm-site", stormSiteNonTopologyMap);

    //todo: Need to change updaters back to being static
    //todo: will need to pass ClusterTopology in as necessary


    // NAMENODE
    hdfsSiteMap.put("dfs.http.address", new SingleHostTopologyUpdater("NAMENODE"));
    hdfsSiteMap.put("dfs.https.address", new SingleHostTopologyUpdater("NAMENODE"));
    coreSiteMap.put("fs.default.name", new SingleHostTopologyUpdater("NAMENODE"));
    hdfsSiteMap.put("dfs.namenode.http-address", new SingleHostTopologyUpdater("NAMENODE"));
    hdfsSiteMap.put("dfs.namenode.https-address", new SingleHostTopologyUpdater("NAMENODE"));
    hdfsSiteMap.put("dfs.namenode.rpc-address", new SingleHostTopologyUpdater("NAMENODE"));
    coreSiteMap.put("fs.defaultFS", new SingleHostTopologyUpdater("NAMENODE"));
    hbaseSiteMap.put("hbase.rootdir", new SingleHostTopologyUpdater("NAMENODE"));
    accumuloSiteMap.put("instance.volumes", new SingleHostTopologyUpdater("NAMENODE"));
    // HDFS shared.edits JournalNode Quorum URL uses semi-colons as separators
    multiHdfsSiteMap.put("dfs.namenode.shared.edits.dir", new MultipleHostTopologyUpdater("JOURNALNODE", ';', false, false, true));
    multiHdfsSiteMap.put("dfs.encryption.key.provider.uri", new MultipleHostTopologyUpdater("RANGER_KMS_SERVER", ';', false, false, false));
    // Explicit initial primary/secondary node assignment in HA
    clusterEnvMap.put(HDFS_ACTIVE_NAMENODE_PROPERTY_NAME, new SingleHostTopologyUpdater("NAMENODE"));
    clusterEnvMap.put(HDFS_STANDBY_NAMENODE_PROPERTY_NAME, new SingleHostTopologyUpdater("NAMENODE"));

    // SECONDARY_NAMENODE
    hdfsSiteMap.put("dfs.secondary.http.address", new SingleHostTopologyUpdater("SECONDARY_NAMENODE"));
    hdfsSiteMap.put("dfs.namenode.secondary.http-address", new SingleHostTopologyUpdater("SECONDARY_NAMENODE"));

    // JOBTRACKER
    mapredSiteMap.put("mapred.job.tracker", new SingleHostTopologyUpdater("JOBTRACKER"));
    mapredSiteMap.put("mapred.job.tracker.http.address", new SingleHostTopologyUpdater("JOBTRACKER"));
    mapredSiteMap.put("mapreduce.history.server.http.address", new SingleHostTopologyUpdater("JOBTRACKER"));
    mapredSiteMap.put("mapreduce.job.hdfs-servers", new SingleHostTopologyUpdater("NAMENODE"));


    // HISTORY_SERVER
    yarnSiteMap.put("yarn.log.server.url", new SingleHostTopologyUpdater("HISTORYSERVER"));
    mapredSiteMap.put("mapreduce.jobhistory.webapp.address", new SingleHostTopologyUpdater("HISTORYSERVER"));
    mapredSiteMap.put("mapreduce.jobhistory.address", new SingleHostTopologyUpdater("HISTORYSERVER"));

    // RESOURCEMANAGER
    yarnSiteMap.put("yarn.resourcemanager.hostname", new SingleHostTopologyUpdater("RESOURCEMANAGER"));
    yarnSiteMap.put("yarn.resourcemanager.resource-tracker.address", new SingleHostTopologyUpdater("RESOURCEMANAGER"));
    yarnSiteMap.put("yarn.resourcemanager.webapp.address", new SingleHostTopologyUpdater("RESOURCEMANAGER"));
    yarnSiteMap.put("yarn.resourcemanager.scheduler.address", new SingleHostTopologyUpdater("RESOURCEMANAGER"));
    yarnSiteMap.put("yarn.resourcemanager.address", new SingleHostTopologyUpdater("RESOURCEMANAGER"));
    yarnSiteMap.put("yarn.resourcemanager.admin.address", new SingleHostTopologyUpdater("RESOURCEMANAGER"));
    yarnSiteMap.put("yarn.resourcemanager.webapp.https.address", new SingleHostTopologyUpdater("RESOURCEMANAGER"));

    // APP_TIMELINE_SERVER
    yarnSiteMap.put("yarn.timeline-service.address", new SingleHostTopologyUpdater("APP_TIMELINE_SERVER"));
    yarnSiteMap.put("yarn.timeline-service.webapp.address", new SingleHostTopologyUpdater("APP_TIMELINE_SERVER"));
    yarnSiteMap.put("yarn.timeline-service.webapp.https.address", new SingleHostTopologyUpdater("APP_TIMELINE_SERVER"));
    yarnSiteMap.put("yarn.log.server.web-service.url", new SingleHostTopologyUpdater("APP_TIMELINE_SERVER"));

    // HIVE_SERVER
    hiveSiteMap.put("hive.server2.authentication.ldap.url", new SingleHostTopologyUpdater("HIVE_SERVER2"));
    multiHiveSiteMap.put("hive.metastore.uris", new MultipleHostTopologyUpdater("HIVE_METASTORE", ',', true, true, true));
    dbHiveSiteMap.put("javax.jdo.option.ConnectionURL",
      new DBTopologyUpdater("MYSQL_SERVER", "hive-env", "hive_database"));
    multiCoreSiteMap.put("hadoop.proxyuser.hive.hosts", new MultipleHostTopologyUpdater("HIVE_SERVER"));
    multiCoreSiteMap.put("hadoop.proxyuser.HTTP.hosts", new MultipleHostTopologyUpdater("WEBHCAT_SERVER"));
    multiCoreSiteMap.put("hadoop.proxyuser.hcat.hosts", new MultipleHostTopologyUpdater("WEBHCAT_SERVER"));
    multiCoreSiteMap.put("hadoop.proxyuser.yarn.hosts", new MultipleHostTopologyUpdater("RESOURCEMANAGER"));
    multiCoreSiteMap.put("hadoop.security.key.provider.path", new MultipleHostTopologyUpdater("RANGER_KMS_SERVER", ';', false, false, true));
    multiWebhcatSiteMap.put("templeton.hive.properties", new TempletonHivePropertyUpdater());
    multiHiveSiteMap.put("hive.zookeeper.quorum", new MultipleHostTopologyUpdater("ZOOKEEPER_SERVER"));
    multiHiveSiteMap.put("hive.cluster.delegation.token.store.zookeeper.connectString", new MultipleHostTopologyUpdater("ZOOKEEPER_SERVER"));

    // HIVE Interactive Server
    hiveInteractiveEnvMap.put("hive_server_interactive_host", new SingleHostTopologyUpdater("HIVE_SERVER_INTERACTIVE"));
    hiveInteractiveSiteMap.put("hive.llap.zk.sm.connectionString", new MultipleHostTopologyUpdater("ZOOKEEPER_SERVER"));

    // HIVE Atlas integration
    hiveSiteNonTopologyMap.put("hive.exec.post.hooks", new NonTopologyUpdater() {
      @Override
      public String updateForClusterCreate(String propertyName,
                                           String origValue,
                                           Map<String, Map<String, String>> properties,
                                           ClusterTopology topology) {
        String atlasHookClass = "org.apache.atlas.hive.hook.HiveHook";
        String[] hiveHooks = origValue.split(",");

        List<String> hiveHooksClean = new ArrayList<>();
        for(String hiveHook : hiveHooks) {
          if (!StringUtils.isBlank(hiveHook.trim())) {
            hiveHooksClean.add(hiveHook.trim());
          }
        }

        boolean isAtlasInCluster = topology.getServices().contains("ATLAS");
        boolean isAtlasHiveHookEnabled = Boolean.parseBoolean(properties.get("hive-env").get("hive.atlas.hook"));

        // Append atlas hook if not already present.
        if (isAtlasInCluster || isAtlasHiveHookEnabled) {
          if (!hiveHooksClean.contains(atlasHookClass)) {
            hiveHooksClean.add(atlasHookClass);
          }
        } else {
          // Remove the atlas hook since Atlas service is not present.
          while (hiveHooksClean.contains(atlasHookClass)) {
            hiveHooksClean.remove(atlasHookClass);
          }
        }

        if (!hiveHooksClean.isEmpty()) {
          return StringUtils.join(hiveHooksClean, ",");
        } else {
          return " ";
        }
      }
    });

    // TODO AMBARI-17782, remove this property from hive-site only in HDP 2.5 and higher.
    hiveSiteNonTopologyMap.put("atlas.cluster.name", new NonTopologyUpdater() {
      @Override
      public String updateForClusterCreate(String propertyName,
                                           String origValue,
                                           Map<String, Map<String, String>> properties,
                                           ClusterTopology topology) {

        if (topology.getServices().contains("ATLAS")) {
          // if original value is not set or is the default "primary" set the cluster id
          if (origValue == null || origValue.trim().isEmpty() || origValue.equals("primary")) {
            //use cluster id because cluster name may change
            return String.valueOf(topology.getClusterId());
          } else {
            // if explicitly set by user, don't override
            return origValue;
          }
        } else {
          return origValue;
        }
      }

      @Override
      public String updateForBlueprintExport(String propertyName,
                                             String origValue,
                                             Map<String, Map<String, String>> properties,
                                             ClusterTopology topology) {

        // if the value is the cluster id, then update to primary
        if (origValue.equals(String.valueOf(topology.getClusterId()))) {
          return "primary";
        }
        return origValue;
      }
    });

    // TODO AMBARI-17782, remove this property only from HDP 2.5 and higher.
    hiveSiteMap.put("atlas.rest.address", new SingleHostTopologyUpdater("ATLAS_SERVER") {
      @Override
      public String updateForClusterCreate(String propertyName,
                                           String origValue,
                                           Map<String, Map<String, String>> properties,
                                           ClusterTopology topology) {
        if (topology.getServices().contains("ATLAS")) {
          String host = topology.getHostAssignmentsForComponent("ATLAS_SERVER").iterator().next();

          boolean tlsEnabled = Boolean.parseBoolean(properties.get("application-properties").get("atlas.enableTLS"));
          String scheme;
          String port;
          if (tlsEnabled) {
            scheme = "https";
            port = properties.get("application-properties").get("atlas.server.https.port");
          } else {
            scheme = "http";
            port = properties.get("application-properties").get("atlas.server.http.port");
          }

          return String.format("%s://%s:%s", scheme, host, port);
        }
        return origValue;
      }
    });


    // OOZIE_SERVER
    Map<String, PropertyUpdater> oozieStringPropertyUpdaterMap = singleHostTopologyUpdaters.get("oozie-site");
    if (oozieStringPropertyUpdaterMap == null) {
      oozieStringPropertyUpdaterMap = new HashMap<>();
    }
    oozieStringPropertyUpdaterMap.put("oozie.base.url", new SingleHostTopologyUpdater("OOZIE_SERVER"));
    singleHostTopologyUpdaters.put("oozie-site", oozieStringPropertyUpdaterMap);

    multiCoreSiteMap.put("hadoop.proxyuser.oozie.hosts", new MultipleHostTopologyUpdater("OOZIE_SERVER"));

    // ZOOKEEPER_SERVER
    multiHbaseSiteMap.put("hbase.zookeeper.quorum", new MultipleHostTopologyUpdater("ZOOKEEPER_SERVER"));
    multiWebhcatSiteMap.put("templeton.zookeeper.hosts", new MultipleHostTopologyUpdater("ZOOKEEPER_SERVER"));
    multiCoreSiteMap.put("ha.zookeeper.quorum", new MultipleHostTopologyUpdater("ZOOKEEPER_SERVER"));
    multiYarnSiteMap.put("hadoop.registry.zk.quorum", new MultipleHostTopologyUpdater("ZOOKEEPER_SERVER"));
    multiYarnSiteMap.put("yarn.resourcemanager.zk-address", new MultipleHostTopologyUpdater("ZOOKEEPER_SERVER"));
    multiKafkaBrokerMap.put("zookeeper.connect", new MultipleHostTopologyUpdater("ZOOKEEPER_SERVER"));
    multiAccumuloSiteMap.put("instance.zookeeper.host", new MultipleHostTopologyUpdater("ZOOKEEPER_SERVER"));

    // STORM
    stormSiteMap.put("nimbus.host", new SingleHostTopologyUpdater("NIMBUS"));
    stormSiteMap.put("nimbus_hosts", new SingleHostTopologyUpdater("NIMBUS"));
    stormSiteMap.put("drpc_server_host", new SingleHostTopologyUpdater("DRPC_SERVER"));
    stormSiteMap.put("drpc.servers", new SingleHostTopologyUpdater("DRPC_SERVER"));
    stormSiteMap.put("storm_ui_server_host", new SingleHostTopologyUpdater("STORM_UI_SERVER"));
    stormSiteMap.put("worker.childopts", new OptionalSingleHostTopologyUpdater("GANGLIA_SERVER"));
    stormSiteMap.put("supervisor.childopts", new OptionalSingleHostTopologyUpdater("GANGLIA_SERVER"));
    stormSiteMap.put("nimbus.childopts", new OptionalSingleHostTopologyUpdater("GANGLIA_SERVER"));
    // Storm AMS integration
    stormSiteNonTopologyMap.put("metrics.reporter.register", new NonTopologyUpdater() {
      @Override
      public String updateForClusterCreate(String propertyName,
                                           String origValue,
                                           Map<String, Map<String, String>> properties,
                                           ClusterTopology topology) {

        if (topology.getServices().contains("AMBARI_METRICS")) {
          final String amsReporterClass = "org.apache.hadoop.metrics2.sink.storm.StormTimelineMetricsReporter";
          if (origValue == null || origValue.isEmpty()) {
            return amsReporterClass;
          }
        }
        return origValue;
      }
    });

    multiStormSiteMap.put("supervisor_hosts",
      new YamlMultiValuePropertyDecorator(new MultipleHostTopologyUpdater("SUPERVISOR")));
    multiStormSiteMap.put("storm.zookeeper.servers",
      new YamlMultiValuePropertyDecorator(new MultipleHostTopologyUpdater("ZOOKEEPER_SERVER")));
    multiStormSiteMap.put("nimbus.seeds",
      new YamlMultiValuePropertyDecorator(new MultipleHostTopologyUpdater("NIMBUS"), YamlMultiValuePropertyDecorator.FlowStyle.PLAIN));


    // FALCON
    falconStartupPropertiesMap.put("*.broker.url", new SingleHostTopologyUpdater("FALCON_SERVER"));

    // KAFKA
    kafkaBrokerMap.put("kafka.ganglia.metrics.host", new OptionalSingleHostTopologyUpdater("GANGLIA_SERVER"));
    // KAFKA AMS integration
    kafkaBrokerNonTopologyMap.put("kafka.metrics.reporters", new NonTopologyUpdater() {
      @Override
      public String updateForClusterCreate(String propertyName,
                                           String origValue,
                                           Map<String, Map<String, String>> properties,
                                           ClusterTopology topology) {

        if (topology.getServices().contains("AMBARI_METRICS")) {
          final String amsReportesClass = "org.apache.hadoop.metrics2.sink.kafka.KafkaTimelineMetricsReporter";
          if (origValue == null || origValue.isEmpty()) {
            return amsReportesClass;
          } else if (!origValue.contains(amsReportesClass)) {
            return String.format("%s,%s", origValue, amsReportesClass);
          }
        }
        return origValue;
      }
    });

    // KNOX
    multiCoreSiteMap.put("hadoop.proxyuser.knox.hosts", new MultipleHostTopologyUpdater("KNOX_GATEWAY"));
    multiWebhcatSiteMap.put("webhcat.proxyuser.knox.hosts", new MultipleHostTopologyUpdater("KNOX_GATEWAY"));
    multiOozieSiteMap.put("hadoop.proxyuser.knox.hosts", new MultipleHostTopologyUpdater("KNOX_GATEWAY"));
    multiOozieSiteMap.put("oozie.service.ProxyUserService.proxyuser.knox.hosts", new MultipleHostTopologyUpdater("KNOX_GATEWAY"));

    // ATLAS
    atlasPropsMap.put("atlas.server.bind.address", new SingleHostTopologyUpdater("ATLAS_SERVER"));
    atlasPropsMap.put("atlas.kafka.bootstrap.servers", new MultipleHostTopologyUpdater("KAFKA_BROKER"));
    atlasPropsMap.put("atlas.kafka.zookeeper.connect", new MultipleHostTopologyUpdater("ZOOKEEPER_SERVER"));
    atlasPropsMap.put("atlas.graph.index.search.solr.zookeeper-url", new MultipleHostTopologyUpdater("ZOOKEEPER_SERVER", ',', false, true, true));
    atlasPropsMap.put("atlas.graph.storage.hostname", new MultipleHostTopologyUpdater("ZOOKEEPER_SERVER"));
    atlasPropsMap.put("atlas.audit.hbase.zookeeper.quorum", new MultipleHostTopologyUpdater("ZOOKEEPER_SERVER"));

    // RANGER_ADMIN
    rangerAdminPropsMap.put("policymgr_external_url", new SingleHostTopologyUpdater("RANGER_ADMIN"));

    // RANGER ENV
    List<Map<String, PropertyUpdater>> configsWithRangerHdfsAuditDirProperty = ImmutableList.of(
      rangerEnvPropsMap,
      rangerYarnAuditPropsMap,
      rangerHdfsAuditPropsMap,
      rangerHbaseAuditPropsMap,
      rangerHiveAuditPropsMap,
      rangerKnoxAuditPropsMap,
      rangerKafkaAuditPropsMap,
      rangerStormAuditPropsMap,
      rangerAtlasAuditPropsMap
    );
    for (Map<String, PropertyUpdater> rangerAuditPropsMap: configsWithRangerHdfsAuditDirProperty) {
      rangerAuditPropsMap.put("xasecure.audit.destination.hdfs.dir", new OptionalSingleHostTopologyUpdater("NAMENODE"));
      // the same prop updater must be used as for fs.defaultFS in core-site
    }

    // RANGER KMS
    multiRangerKmsSiteMap.put("hadoop.kms.authentication.signer.secret.provider.zookeeper.connection.string",
      new MultipleHostTopologyUpdater("ZOOKEEPER_SERVER"));
    // Required due to AMBARI-4933.  These no longer seem to be required as the default values in the stack
    // are now correct but are left here in case an existing blueprint still contains an old value.
    addUnitPropertyUpdaters();

    hawqSiteMap.put("hawq_master_address_host", new SingleHostTopologyUpdater("HAWQMASTER"));
    hawqSiteMap.put("hawq_standby_address_host", new SingleHostTopologyUpdater("HAWQSTANDBY"));
    hawqSiteMap.put("hawq_dfs_url", new SingleHostTopologyUpdater("NAMENODE"));

    // AMS
    amsSiteMap.put("timeline.metrics.service.webapp.address", new SingleHostTopologyUpdater("METRICS_COLLECTOR") {
      @Override
      public String updateForClusterCreate(String propertyName, String origValue, Map<String, Map<String, String>> properties, ClusterTopology topology) {
        if (!origValue.startsWith(BIND_ALL_IP_ADDRESS)) {
          return origValue.replace(origValue.split(":")[0], BIND_ALL_IP_ADDRESS);
        } else {
          return origValue;
        }
      }
    });

    // DRUID
    druidCommon.put("metastore_hostname", HostGroupUpdater.INSTANCE);
    druidCommon.put("druid.metadata.storage.connector.connectURI", HostGroupUpdater.INSTANCE);
    druidCommon.put("druid.zk.service.host", new MultipleHostTopologyUpdater("ZOOKEEPER_SERVER"));
  }

  private static void addUnitPropertyUpdaters() {
    Map<String, List<UnitValidatedProperty>> propsPerConfigType = UnitValidatedProperty.ALL
      .stream()
      .collect(groupingBy(UnitValidatedProperty::getConfigType));
    for (String configType : propsPerConfigType.keySet()) {
      Map<String, PropertyUpdater> unitUpdaters = new HashMap<>();
      for (UnitValidatedProperty each : propsPerConfigType.get(configType)) {
        unitUpdaters.put(each.getPropertyName(), new UnitUpdater(each.getServiceName(), each.getConfigType()));
      }
      mPropertyUpdaters.put(configType, unitUpdaters);
    }
  }

  private Collection<String> setupHDFSProxyUsers(Configuration configuration, Set<String> configTypesUpdated) {
    // AMBARI-5206
    final Map<String , String> userProps = new HashMap<>();

    Collection<String> services = clusterTopology.getServices();
    if (services.contains("HDFS")) {
      // only add user properties to the map for
      // services actually included in the blueprint definition
      if (services.contains("OOZIE")) {
        userProps.put("oozie_user", "oozie-env");
      }

      if (services.contains("HIVE")) {
        userProps.put("hive_user", "hive-env");
        userProps.put("webhcat_user", "hive-env");
      }

      if (services.contains("HBASE")) {
        userProps.put("hbase_user", "hbase-env");
      }

      if (services.contains("FALCON")) {
        userProps.put("falcon_user", "falcon-env");
      }

      String proxyUserHosts = "hadoop.proxyuser.%s.hosts";
      String proxyUserGroups = "hadoop.proxyuser.%s.groups";

      Map<String, Map<String, String>> existingProperties = configuration.getFullProperties();
      for (String property : userProps.keySet()) {
        String configType = userProps.get(property);
        Map<String, String> configs = existingProperties.get(configType);
        if (configs != null) {
          String user = configs.get(property);
          if (user != null && !user.isEmpty()) {
            ensureProperty(configuration, "core-site", String.format(proxyUserHosts, user), "*", configTypesUpdated);
            ensureProperty(configuration, "core-site", String.format(proxyUserGroups, user), "*", configTypesUpdated);
          }
        } else {
          LOG.debug("setMissingConfigurations: no user configuration found for type = {}.  This may be caused by an error in the blueprint configuration.",
            configType);
        }

      }
    }
    return services;
  }

  /**
   * Adds properties from excluded config files (marked as excluded in service metainfo.xml) like Falcon related properties
   * from oozie-site.xml defined in FALCON/configuration. (AMBARI-13017)
   *
   * In case the excluded config-type related service is not present in the blueprint, excluded configs are ignored
   * @param configuration
   * @param configTypesUpdated
   * @param stack
   */
  private void addExcludedConfigProperties(Configuration configuration, Set<String> configTypesUpdated, StackDefinition stack) {
    Collection<String> blueprintServices = clusterTopology.getServices();

    LOG.debug("Handling excluded properties for blueprint services: {}", blueprintServices);

    for (String blueprintService : blueprintServices) {

      LOG.debug("Handling excluded properties for blueprint service: {}", blueprintService);
      Set<String> excludedConfigTypes = stack.getExcludedConfigurationTypes(blueprintService);

      if (excludedConfigTypes.isEmpty()) {
        LOG.debug("There are no excluded config types for blueprint service: {}", blueprintService);
        continue;
      }

      for(String configType: excludedConfigTypes) {
        LOG.debug("Handling excluded config type [{}] for blueprint service: [{}]", configType, blueprintService);

        String blueprintServiceForExcludedConfig;

        try {
          blueprintServiceForExcludedConfig = stack.getServiceForConfigType(configType);
        } catch (IllegalArgumentException illegalArgumentException) {
          LOG.warn("Error encountered while trying to obtain the service name for config type [" + configType +
            "].  Further processing on this excluded config type will be skipped.  " +
            "This usually means that a service's definitions have been manually removed from the Ambari stack definitions.  " +
            "If the stack definitions have not been changed manually, this may indicate a stack definition error in Ambari.  ", illegalArgumentException);
          // skip this type for any further processing
          continue;
        }


        if (!blueprintServices.contains(blueprintServiceForExcludedConfig)) {
          LOG.debug("Service [{}] for excluded config type [{}] is not present in the blueprint. " +
            "Ignoring excluded config entries.", blueprintServiceForExcludedConfig, configType);
          continue;
        }

        Map<String, String> configProperties = stack.getConfigurationProperties(blueprintService, configType);
        for(Map.Entry<String, String> entry: configProperties.entrySet()) {
          LOG.debug("ADD property {} {} {}", configType, entry.getKey(), entry.getValue());
          ensureProperty(configuration, configType, entry.getKey(), entry.getValue(), configTypesUpdated);
        }
      }
    }
  }

  /**
   * Sets the read-only properties for stack features & tools, overriding
   * anything provided in the blueprint.
   *
   * @param configuration
   *          the configuration to update with values from the stack.
   * @param configTypesUpdated
   *          the list of configuration types updated (cluster-env will be added
   *          to this).
   */
  private void setStackToolsAndFeatures(Configuration configuration, Set<String> configTypesUpdated)
    throws ConfigurationTopologyException {
    ConfigHelper configHelper = clusterTopology.getAmbariContext().getConfigHelper();

<<<<<<< HEAD
    Set<String> properties = ImmutableSet.of(
      ConfigHelper.CLUSTER_ENV_STACK_NAME_PROPERTY,
      ConfigHelper.CLUSTER_ENV_STACK_ROOT_PROPERTY,
      ConfigHelper.CLUSTER_ENV_STACK_TOOLS_PROPERTY,
      ConfigHelper.CLUSTER_ENV_STACK_FEATURES_PROPERTY,
      ConfigHelper.CLUSTER_ENV_STACK_PACKAGES_PROPERTY
    );

    try {
      for (StackId stackId : clusterTopology.getStackIds()) {
        Map<String, Map<String, String>> defaultStackProperties = configHelper.getDefaultStackProperties(stackId);
        if (defaultStackProperties.containsKey(CLUSTER_ENV_CONFIG_TYPE_NAME)) {
          Map<String, String> clusterEnvDefaultProperties = defaultStackProperties.get(CLUSTER_ENV_CONFIG_TYPE_NAME);

          for (String property : properties) {
            if (clusterEnvDefaultProperties.containsKey(property)) {
              configuration.setProperty(CLUSTER_ENV_CONFIG_TYPE_NAME, property,
                clusterEnvDefaultProperties.get(property)
              );

              // make sure to include the configuration type as being updated
              configTypesUpdated.add(CLUSTER_ENV_CONFIG_TYPE_NAME);
            }
          }
=======
    Set<String> properties = Sets.newHashSet(ConfigHelper.CLUSTER_ENV_STACK_NAME_PROPERTY,
      ConfigHelper.CLUSTER_ENV_STACK_ROOT_PROPERTY, ConfigHelper.CLUSTER_ENV_STACK_TOOLS_PROPERTY,
      ConfigHelper.CLUSTER_ENV_STACK_FEATURES_PROPERTY,
      ConfigHelper.CLUSTER_ENV_STACK_PACKAGES_PROPERTY);

    try {
      Map<String, Map<String, String>> defaultStackProperties = configHelper.getDefaultStackProperties(stackId);
      Map<String,String> clusterEnvDefaultProperties = defaultStackProperties.get(CLUSTER_ENV_CONFIG_TYPE_NAME);

      for( String property : properties ){
        if (clusterEnvDefaultProperties.containsKey(property)) {
          configuration.setProperty(CLUSTER_ENV_CONFIG_TYPE_NAME, property,
            clusterEnvDefaultProperties.get(property));
>>>>>>> 60e54750

          break;
        }
      }
<<<<<<< HEAD
    } catch (AmbariException e) {
      throw new ConfigurationTopologyException("Unable to retrieve the stack tools and features", e);
=======
    } catch( AmbariException ambariException ){
      throw new ConfigurationTopologyException("Unable to retrieve the stack tools and features",
        ambariException);
>>>>>>> 60e54750
    }
  }

  /**
   * Ensure that the specified property exists.
   * If not, set a default value.
   *
   * @param configuration  configuration being processed
   * @param type           config type
   * @param property       property name
   * @param defaultValue   default value
   */
  private void ensureProperty(Configuration configuration, String type, String property, String defaultValue, Set<String> configTypesUpdated) {
    if (configuration.getPropertyValue(type, property) == null) {
      configuration.setProperty(type, property, defaultValue);
      configTypesUpdated.add(type);
    }
  }


  /**
   * Defines an interface for querying a filter to determine
   * if a given property should be included in an external
   * collection of properties.
   */
  private interface PropertyFilter {

    /**
     * Query to determine if a given property should be included in a collection of
     * properties.
     *
     * @param propertyName property name
     * @param propertyValue property value
     * @param configType config type that contains this property
     * @param topology cluster topology instance
     * @return true if the property should be included
     *         false if the property should not be included
     */
    boolean isPropertyIncluded(String propertyName, String propertyValue, String configType, ClusterTopology topology);
  }

  /**
   * A Filter that excludes properties if the property name matches
   * a pattern of "*PASSWORD" (case-insensitive).
   *
   */
  private static class PasswordPropertyFilter implements PropertyFilter {

    private static final Pattern PASSWORD_NAME_REGEX = Pattern.compile("\\S+(PASSWORD|SECRET)", Pattern.CASE_INSENSITIVE);

    /**
     * Query to determine if a given property should be included in a collection of
     * properties.
     *
     * This implementation uses a regular expression to determine if
     * a given property name ends with "PASSWORD", using a case-insensitive match.
     * This will be used to filter out Ranger passwords that are not considered "required"
     * passwords by the stack metadata. This could potentially also
     * be useful in filtering out properties that are added to
     * stacks, but not directly marked as the PASSWORD type, even if they
     * are indeed passwords.
     *
     *
     * @param propertyName property name
     * @param propertyValue property value
     * @param configType config type that contains this property
     * @param topology cluster topology instance
     *
     * @return true if the property should be included
     *         false if the property should not be included
     */
    @Override
    public boolean isPropertyIncluded(String propertyName, String propertyValue, String configType, ClusterTopology topology) {
      return !PASSWORD_NAME_REGEX.matcher(propertyName).matches();
    }
  }
  /**
   * A Filter that excludes properties if in stack a property is marked as password property or kerberos principal
   *
   */
  private static class StackPropertyTypeFilter implements PropertyFilter {

    /**
     * Query to determine if a given property should be included in a collection of
     * properties.
     *
     * This implementation filters property if in stack configuration is the property type is password or kerberos principal.
     *
     * @param propertyName property name
     * @param propertyValue property value
     * @param configType config type that contains this property
     * @param topology cluster topology instance
     *
     * @return true if the property should be included
     *         false if the property should not be included
     */
    @Override
    public boolean isPropertyIncluded(String propertyName, String propertyValue, String configType, ClusterTopology topology) {
<<<<<<< HEAD
        StackDefinition stack = topology.getStack();
        final String serviceName = stack.getServiceForConfigType(configType);
        return !(stack.isPasswordProperty(serviceName, configType, propertyName) ||
                stack.isKerberosPrincipalNameProperty(serviceName, configType, propertyName));
=======
      Stack stack = topology.getBlueprint().getStack();
      final String serviceName = stack.getServiceForConfigType(configType);
      return !(stack.isPasswordProperty(serviceName, configType, propertyName) ||
        stack.isKerberosPrincipalNameProperty(serviceName, configType, propertyName));
>>>>>>> 60e54750
    }
  }

  /**
   * A Filter that excludes Kerberos auth_to_local rules properties.
   */
  private static class KerberosAuthToLocalRulesFilter implements PropertyFilter {

    /**
     * Query to determine if a given property should be included in a collection of
     * properties.
     *
     * This implementation filters Kerberos auth_to_local rules properties.
     *
     * @param propertyName property name
     * @param propertyValue property value
     * @param configType config type that contains this property
     * @param topology cluster topology instance
     *
     * @return true if the property should be included
     *         false if the property should not be included
     */
    Map<Long, Set<String>> authToLocalPerClusterMap = null;
    KerberosAuthToLocalRulesFilter (Map<Long, Set<String>> authToLocalPerClusterMap) {
      this.authToLocalPerClusterMap = authToLocalPerClusterMap;
    }
    @Override
    public boolean isPropertyIncluded(String propertyName, String propertyValue, String configType, ClusterTopology topology) {
      return (authToLocalPerClusterMap == null || authToLocalPerClusterMap.get(topology.getClusterId()) == null || !authToLocalPerClusterMap.get(topology.getClusterId()).contains(String.format("%s/%s", configType, propertyName)));
    }
  }

  /**
   * Simple filter implementation used to remove named properties from
   * a Blueprint export.  Some properties with hostname information set
   * by the UI do not have straightforward mappings to hosts, so these properties
   * cannot be exported via the default HOSTGROUP mechanism.
   */
  private static class SimplePropertyNameExportFilter implements PropertyFilter {

    private final String propertyName;

    private final String propertyConfigType;

    SimplePropertyNameExportFilter(String propertyName, String propertyConfigType) {
      this.propertyName = propertyName;
      this.propertyConfigType = propertyConfigType;
    }

    @Override
    public boolean isPropertyIncluded(String propertyName, String propertyValue, String configType, ClusterTopology topology) {
      return !(propertyConfigType.equals(configType) &&
        this.propertyName.equals(propertyName));
    }
  }


  /**
   * Filter implementation that determines if a property should be included in
   * a collection by inspecting the configuration dependencies included in the
   * stack definitions for a given property.
   *
   * The DependencyFilter is initialized with a given property that is listed
   * as a dependency of some properties in the stacks. If the dependency is found,
   * it must match a given condition (implemented in concrete subclasses) in
   * order to be included in a collection.
   */
  private static abstract class DependencyFilter implements PropertyFilter {

    private final String dependsOnPropertyName;

    private final String dependsOnConfigType;

    DependencyFilter(String dependsOnPropertyName, String dependsOnConfigType) {
      this.dependsOnPropertyName = dependsOnPropertyName;
      this.dependsOnConfigType = dependsOnConfigType;
    }


    /**
     * Inspects stack dependencies to determine if a given property
     * should be included in a collection.
     *
     * @param propertyName property name
     * @param propertyValue property value
     * @param configType config type that contains this property
     * @param topology cluster topology instance
     *
     * @return true if the property should be included
     *         false if the property should not be included
     */
    @Override
    public boolean isPropertyIncluded(String propertyName, String propertyValue, String configType, ClusterTopology topology) {
      StackDefinition stack = topology.getStack();
      Configuration configuration = topology.getConfiguration();

      final String serviceName = stack.getServiceForConfigType(configType);
      Map<String, Stack.ConfigProperty> typeProperties =
        stack.getConfigurationPropertiesWithMetadata(serviceName, configType);

      Stack.ConfigProperty configProperty = typeProperties.get(propertyName);
      if (configProperty != null) {
        Set<PropertyDependencyInfo> dependencyInfos = configProperty.getDependsOnProperties();
        if (dependencyInfos != null) {
          // iterate over the dependencies specified for this property in the stack
          for (PropertyDependencyInfo propertyDependencyInfo : dependencyInfos) {
            if (propertyDependencyInfo.getName().equals(dependsOnPropertyName) && (propertyDependencyInfo.getType().equals(dependsOnConfigType))) {
              // this property depends upon one of the registered dependency properties
              Map<String, Map<String, String>> clusterConfig = configuration.getFullProperties();
              Map<String, String> configByType = clusterConfig.get(dependsOnConfigType);
              return isConditionSatisfied(dependsOnPropertyName, configByType.get(dependsOnPropertyName), dependsOnConfigType);
            }
          }
        }
      }

      // always include properties by default, unless a defined
      // filter is found and the condition specified by the filter
      // is not satisfied
      return true;
    }

    /**
     * Abstract method used to determine if the value of a given dependency property
     * meets a given condition.
     *
     * @param propertyName name of property
     * @param propertyValue value of property
     * @param propertyType configuration type of contains this property
     * @return  true if the condition is satisfied for this property
     *          false if the condition is not satisfied for this property
     */
    public abstract boolean isConditionSatisfied(String propertyName, String propertyValue, String propertyType);

  }

  /**
   * DependencyFilter subclass that requires that the specified
   * dependency have a specific value in order for properties that
   * depend on it to be included in a collection.
   */
  private static class DependencyEqualsFilter extends DependencyFilter {

    private final String value;

    DependencyEqualsFilter(String dependsOnPropertyName, String dependsOnConfigType, String value) {
      super(dependsOnPropertyName, dependsOnConfigType);

      this.value = value;
    }

    /**
     *
     * @param propertyName name of property
     * @param propertyValue value of property
     * @param propertyType configuration type of contains this property
     * @return true if the property is equal to the expected value
     *         false if the property does not equal the expected value
     */
    @Override
    public boolean isConditionSatisfied(String propertyName, String propertyValue, String propertyType) {
      return value.equals(propertyValue);
    }
  }

  /**
   * DependencyFilter subclass that requires that the specified
   * dependency not have the specified value in order for properties that
   * depend on it to be included in a collection.
   */
  private static class DependencyNotEqualsFilter extends DependencyFilter {

    private final String value;

    DependencyNotEqualsFilter(String dependsOnPropertyName, String dependsOnConfigType, String value) {
      super(dependsOnPropertyName, dependsOnConfigType);

      this.value = value;
    }

    /**
     *
     * @param propertyName name of property
     * @param propertyValue value of property
     * @param propertyType configuration type of contains this property
     * @return true if the property is not equal to the expected value
     *         false if the property is equal to the expected value
     *
     */
    @Override
    public boolean isConditionSatisfied(String propertyName, String propertyValue, String propertyType) {
      return !value.equals(propertyValue);
    }
  }

  /**
   * Filter implementation that scans for HDFS NameNode properties that should be
   * removed/ignored when HDFS NameNode HA is enabled.
   */
  private static class HDFSNameNodeHAFilter implements PropertyFilter {

    /**
     * Set of HDFS Property names that are only valid in a non-HA scenario.
     * In an HA setup, the property names include the names of the nameservice and
     * namenode.
     */
    private final Set<String> setOfHDFSPropertyNamesNonHA =
      ImmutableSet.of("dfs.namenode.http-address", "dfs.namenode.https-address", "dfs.namenode.rpc-address");


    /**
     *
     * @param propertyName property name
     * @param propertyValue property value
     * @param configType config type that contains this property
     * @param topology cluster topology instance
     *
     * @return true if the property should be included
     *         false if the property should not be included
     */
    @Override
    public boolean isPropertyIncluded(String propertyName, String propertyValue, String configType, ClusterTopology topology) {
      return !setOfHDFSPropertyNamesNonHA.contains(propertyName)
        || !isNameNodeHAEnabled(topology.getConfiguration().getFullProperties());
    }
  }

  /**
   * Filter implementation filters out a property depending on property value.
   */
  private static class ConditionalPropertyFilter implements PropertyFilter {

    private final String propertyName;
    private final String propertyValue;
    private final String configType;

    public ConditionalPropertyFilter(String configType, String propertyName, String propertyValue) {
      this.propertyName = propertyName;
      this.propertyValue = propertyValue;
      this.configType = configType;
    }

    /**
     *
     * @param propertyName property name
     * @param propertyValue property value
     * @param configType config type that contains this property
     * @param topology cluster topology instance
     *
     * @return true if the property should be included
     *         false if the property should not be included
     */
    @Override
    public boolean isPropertyIncluded(String propertyName, String propertyValue, String configType, ClusterTopology topology) {
      if (configType.equals(this.configType) && propertyName.equals(this.propertyName) && propertyValue.equals(this
        .propertyValue)) {
        return false;
      }
      return true;
    }
  }

  /**
   * Filter implementation that scans for HAWQ HA properties that should be
   * removed/ignored when HAWQ HA is not enabled.
   */
  private static class HawqHAFilter implements PropertyFilter {

    /**
     * Set of HAWQ Property names that are only valid in a HA scenario.
     */
    private final Set<String> setOfHawqPropertyNamesNonHA =
      Collections.unmodifiableSet(new HashSet<>(Arrays.asList(HAWQ_SITE_HAWQ_STANDBY_ADDRESS_HOST)));


    /**
     *
     * @param propertyName property name
     * @param propertyValue property value
     * @param configType config type that contains this property
     * @param topology cluster topology instance
     *
     * @return true if the property should be included
     *         false if the property should not be included
     */
    @Override
    public boolean isPropertyIncluded(String propertyName, String propertyValue, String configType, ClusterTopology topology) {
      int matchingGroupCount = topology.getHostGroupsForComponent(HAWQSTANDBY).size();
      if (matchingGroupCount == 0) {
        if (setOfHawqPropertyNamesNonHA.contains(propertyName)) {
          return false;
        }
      }

      return true;
    }
  }


}<|MERGE_RESOLUTION|>--- conflicted
+++ resolved
@@ -61,10 +61,7 @@
 import com.google.common.base.Preconditions;
 import com.google.common.base.Predicates;
 import com.google.common.collect.ImmutableList;
-<<<<<<< HEAD
-=======
 import com.google.common.collect.ImmutableMap;
->>>>>>> 60e54750
 import com.google.common.collect.ImmutableSet;
 import com.google.common.collect.Maps;
 import com.google.common.collect.Sets;
@@ -74,6 +71,7 @@
  * a blueprint and when a cluster is provisioned via a blueprint.
  */
 // TODO move to topology package
+//TODO: [AMP] Fix merge
 public class BlueprintConfigurationProcessor {
 
   private static final Logger LOG = LoggerFactory.getLogger(BlueprintConfigurationProcessor.class);
@@ -451,24 +449,18 @@
     // set of properties (copy) doesn't include the removed properties.  If an updater
     // removes a property other than the property it is registered for then we will
     // have an issue as it won't be removed from the clusterProps map as it is a copy.
-<<<<<<< HEAD
-    Map<String, Map<String, String>> configProperties = clusterConfig.getFullProperties();
-    Map<String, Map<String, String>> clusterProps = configProperties;
-    for (Map<String, Map<String, PropertyUpdater>> updaterMap : createCollectionOfUpdaters()) {
-=======
     Map<String, Map<String, String>> clusterProps = clusterConfig.getFullProperties();
     doGeneralPropertyUpdatesForClusterCreate(clusterConfig, clusterProps, configTypesUpdated);
 
     //todo: lots of hard coded HA rules included here
-    if (clusterTopology.isNameNodeHAEnabled()) {
+    if (isNameNodeHAEnabled(clusterProps)) {
       doNameNodeHAUpdateOnClusterCreation(clusterConfig, clusterProps, configTypesUpdated);
     }
 
     // Explicitly set any properties that are required but not currently provided in the stack definition.
     setStackToolsAndFeatures(clusterConfig, configTypesUpdated);
-    setRetryConfiguration(clusterConfig, configTypesUpdated);
     setupHDFSProxyUsers(clusterConfig, configTypesUpdated);
-    addExcludedConfigProperties(clusterConfig, configTypesUpdated, clusterTopology.getBlueprint().getStack());
+    addExcludedConfigProperties(clusterConfig, configTypesUpdated, clusterTopology.getStack());
 
     trimProperties(clusterConfig, clusterTopology);
 
@@ -644,7 +636,6 @@
     // Iterate through the updaters and apply them in case applicable properties exist
     Collection<Map<String, Map<String, PropertyUpdater>>> updaters = createCollectionOfUpdaters();
     for (Map<String, Map<String, PropertyUpdater>> updaterMap : updaters) {
->>>>>>> 60e54750
       for (Map.Entry<String, Map<String, PropertyUpdater>> entry : updaterMap.entrySet()) {
         final String configType = entry.getKey();
         for (Map.Entry<String, PropertyUpdater> updaterEntry : entry.getValue().entrySet()) {
@@ -675,17 +666,6 @@
       }
     }
 
-<<<<<<< HEAD
-    //todo: lots of hard coded HA rules included here
-    if (isNameNodeHAEnabled(configProperties)) {
-
-      // add "dfs.internal.nameservices" if it's not specified
-      Map<String, String> hdfsSiteConfig = configProperties.get("hdfs-site");
-      String nameservices = hdfsSiteConfig.get("dfs.nameservices");
-      String int_nameservices = hdfsSiteConfig.get("dfs.internal.nameservices");
-      if(int_nameservices == null && nameservices != null) {
-        clusterConfig.setProperty("hdfs-site", "dfs.internal.nameservices", nameservices);
-=======
     // Iterate through all user defined properties (blueprint + cluster template) and call the default updater for those
     // which don't have a configured updater. This is to make sure that %HOSTGROUP::name% tokens are replaced for each property
     Set<Pair<String, String>> propertiesWithUpdaters = getAllPropertiesWithUpdaters(updaters);
@@ -769,7 +749,6 @@
     if (null != newValue) {
       if (!newValue.equals(oldValue)) {
         configTypesUpdated.add(configType);
->>>>>>> 60e54750
       }
       if (!newValue.equals(oldValue) || alwaysUpdateConfig) {
         configuration.setProperty(configType, propertyName, newValue);
@@ -777,14 +756,6 @@
     }
     return newValue;
   }
-
-<<<<<<< HEAD
-    // Explicitly set any properties that are required but not currently provided in the stack definition.
-    setStackToolsAndFeatures(clusterConfig, configTypesUpdated);
-    setupHDFSProxyUsers(clusterConfig, configTypesUpdated);
-    addExcludedConfigProperties(clusterConfig, configTypesUpdated, clusterTopology.getStack());
-=======
->>>>>>> 60e54750
 
   private String getClusterName() throws ConfigurationTopologyException {
     String clusterNameToReturn = null;
@@ -905,31 +876,15 @@
       String clusterName = clusterTopology.getAmbariContext().getClusterName(clusterTopology.getClusterId());
       Cluster cluster = clusterTopology.getAmbariContext().getController().getClusters().getCluster(clusterName);
       authToLocalPerClusterMap = new HashMap<>();
-<<<<<<< HEAD
-      authToLocalPerClusterMap.put(clusterTopology.getClusterId(), clusterTopology.getAmbariContext().getController().getKerberosHelper().getKerberosDescriptor(cluster, false).getAllAuthToLocalProperties());
-      } catch (AmbariException e) {
-        LOG.error("Error while getting authToLocal properties. ", e);
-=======
       authToLocalPerClusterMap.put(Long.valueOf(clusterTopology.getClusterId()), clusterTopology.getAmbariContext().getController().getKerberosHelper().getKerberosDescriptor(cluster, false).getAllAuthToLocalProperties());
     } catch (AmbariException e) {
       LOG.error("Error while getting authToLocal properties. ", e);
->>>>>>> 60e54750
     }
     PropertyFilter [] exportPropertyFilters = getExportPropertyFilters(authToLocalPerClusterMap);
     for (Map.Entry<String, Map<String, String>> configEntry : properties.entrySet()) {
       String type = configEntry.getKey();
       try {
-<<<<<<< HEAD
-          clusterTopology.getStack().getServiceForConfigType(type);
-        } catch (IllegalArgumentException illegalArgumentException) {
-            LOG.error(new StringBuilder(String.format("Error encountered while trying to obtain the service name for config type [%s]. ", type))
-            .append("Further processing on this config type will be skipped. ")
-            .append("This usually means that a service's definitions have been manually removed from the Ambari stack definitions. ")
-            .append("If the stack definitions have not been changed manually, this may indicate a stack definition error in Ambari. ").toString(), illegalArgumentException);
-            continue;
-        }
-=======
-        clusterTopology.getBlueprint().getStack().getServiceForConfigType(type);
+        clusterTopology.getStack().getServiceForConfigType(type);
       } catch (IllegalArgumentException illegalArgumentException) {
         LOG.error(new StringBuilder(String.format("Error encountered while trying to obtain the service name for config type [%s]. ", type))
           .append("Further processing on this config type will be skipped. ")
@@ -937,7 +892,6 @@
           .append("If the stack definitions have not been changed manually, this may indicate a stack definition error in Ambari. ").toString(), illegalArgumentException);
         continue;
       }
->>>>>>> 60e54750
       Map<String, String> typeProperties = configEntry.getValue();
 
       for (Map.Entry<String, String> propertyEntry : typeProperties.entrySet()) {
@@ -1784,33 +1738,9 @@
 
     @Override
     public String updateForClusterCreate(String propertyName,
-<<<<<<< HEAD
-      String origValue,
-      Map<String, Map<String, String>> properties,
-      ClusterTopology topology) {
-
-      //todo: getHostStrings
-      Matcher m = HOST_GROUP_PLACEHOLDER_PATTERN.matcher(origValue);
-      if (m.find()) {
-        String hostGroupName = m.group(1);
-
-        HostGroupInfo groupInfo = topology.getHostGroupInfo().get(hostGroupName);
-        if (groupInfo == null) {
-          //todo: this should be validated in configuration validation
-          throw new RuntimeException(
-            "Encountered a host group token in configuration which couldn't be matched to a host group: "
-              + hostGroupName);
-        }
-
-        //todo: warn if > hosts
-        return origValue.replace(m.group(0), groupInfo.getHostNames().iterator().next());
-      }
-=======
                                          String origValue,
                                          Map<String, Map<String, String>> properties,
                                          ClusterTopology topology) {
->>>>>>> 60e54750
-
       HostGroups hostGroups = new HostGroups(topology, propertyName);
 
       //todo: getHostStrings (?)
@@ -1828,7 +1758,7 @@
       // - %HOSTGROUP::group3%:8080,%HOSTGROUP::group3%:8080,%HOSTGROUP::group3%:8080 -->
       //      group3_host1:8080,group3_host2:8080,group3_host3:8080 (maybe in different order)
       LinkedList<Pair<Pair<Integer, Integer>, String>> replacements = new LinkedList<>();
-      for (Matcher m = HostGroup.HOSTGROUP_REGEX.matcher(origValue); m.find(); ) {
+      for (Matcher m = HOST_GROUP_PLACEHOLDER_PATTERN.matcher(origValue); m.find(); ) {
         String replacement = hostGroups.getHost(m.group(1));
         int from = m.start();
         int to = m.end();
@@ -1852,13 +1782,7 @@
                                                     Map<String, Map<String, String>> properties,
                                                     ClusterTopology topology) {
       //todo: getHostStrings
-<<<<<<< HEAD
       Matcher m = HOST_GROUP_PLACEHOLDER_PATTERN.matcher(origValue);
-      if (m.find()) {
-        String hostGroupName = m.group(1);
-        return Collections.singleton(hostGroupName);
-=======
-      Matcher m = HostGroup.HOSTGROUP_REGEX.matcher(origValue);
       Set<String> hostGroups = new HashSet<>();
       while (m.find()) {
         hostGroups.add(m.group(1));
@@ -1888,7 +1812,6 @@
         }
         hostGroupsUsed.add(hostGroup);
         return hostGroupInfo.getHostNames().iterator().next();
->>>>>>> 60e54750
       }
     }
   }
@@ -1947,12 +1870,8 @@
           if (matchingGroupCount == 0 && cardinality.isValidCount(0)) {
             return origValue;
           } else {
-<<<<<<< HEAD
             Map<String, Map<String, String>> configProperties = topology.getConfiguration().getFullProperties();
             if (isComponentNameNode() && (matchingGroupCount == 2) && isNameNodeHAEnabled(configProperties)) {
-=======
-            if (topology.isNameNodeHAEnabled() && isComponentNameNode() && (matchingGroupCount >= 2)) {
->>>>>>> 60e54750
               // if this is the defaultFS property, it should reflect the nameservice name,
               // rather than a hostname (used in non-HA scenarios)
               if (properties.containsKey("core-site") && properties.get("core-site").get("fs.defaultFS").equals(origValue)) {
@@ -3429,7 +3348,6 @@
     throws ConfigurationTopologyException {
     ConfigHelper configHelper = clusterTopology.getAmbariContext().getConfigHelper();
 
-<<<<<<< HEAD
     Set<String> properties = ImmutableSet.of(
       ConfigHelper.CLUSTER_ENV_STACK_NAME_PROPERTY,
       ConfigHelper.CLUSTER_ENV_STACK_ROOT_PROPERTY,
@@ -3454,33 +3372,12 @@
               configTypesUpdated.add(CLUSTER_ENV_CONFIG_TYPE_NAME);
             }
           }
-=======
-    Set<String> properties = Sets.newHashSet(ConfigHelper.CLUSTER_ENV_STACK_NAME_PROPERTY,
-      ConfigHelper.CLUSTER_ENV_STACK_ROOT_PROPERTY, ConfigHelper.CLUSTER_ENV_STACK_TOOLS_PROPERTY,
-      ConfigHelper.CLUSTER_ENV_STACK_FEATURES_PROPERTY,
-      ConfigHelper.CLUSTER_ENV_STACK_PACKAGES_PROPERTY);
-
-    try {
-      Map<String, Map<String, String>> defaultStackProperties = configHelper.getDefaultStackProperties(stackId);
-      Map<String,String> clusterEnvDefaultProperties = defaultStackProperties.get(CLUSTER_ENV_CONFIG_TYPE_NAME);
-
-      for( String property : properties ){
-        if (clusterEnvDefaultProperties.containsKey(property)) {
-          configuration.setProperty(CLUSTER_ENV_CONFIG_TYPE_NAME, property,
-            clusterEnvDefaultProperties.get(property));
->>>>>>> 60e54750
 
           break;
         }
       }
-<<<<<<< HEAD
     } catch (AmbariException e) {
       throw new ConfigurationTopologyException("Unable to retrieve the stack tools and features", e);
-=======
-    } catch( AmbariException ambariException ){
-      throw new ConfigurationTopologyException("Unable to retrieve the stack tools and features",
-        ambariException);
->>>>>>> 60e54750
     }
   }
 
@@ -3579,17 +3476,10 @@
      */
     @Override
     public boolean isPropertyIncluded(String propertyName, String propertyValue, String configType, ClusterTopology topology) {
-<<<<<<< HEAD
         StackDefinition stack = topology.getStack();
         final String serviceName = stack.getServiceForConfigType(configType);
         return !(stack.isPasswordProperty(serviceName, configType, propertyName) ||
                 stack.isKerberosPrincipalNameProperty(serviceName, configType, propertyName));
-=======
-      Stack stack = topology.getBlueprint().getStack();
-      final String serviceName = stack.getServiceForConfigType(configType);
-      return !(stack.isPasswordProperty(serviceName, configType, propertyName) ||
-        stack.isKerberosPrincipalNameProperty(serviceName, configType, propertyName));
->>>>>>> 60e54750
     }
   }
 
