--- conflicted
+++ resolved
@@ -19,12 +19,8 @@
 import java.util.HashSet;
 import java.util.Map;
 
-<<<<<<< HEAD
+import org.apache.ambari.server.controller.RootComponent;
 import org.apache.ambari.server.controller.StackV2;
-=======
-import org.apache.ambari.server.controller.RootComponent;
-import org.apache.ambari.server.controller.internal.Stack;
->>>>>>> b2655aa6
 import org.apache.ambari.server.state.PropertyInfo;
 import org.apache.ambari.server.topology.BlueprintV2;
 import org.apache.ambari.server.topology.ClusterTopology;
@@ -92,13 +88,9 @@
       HostGroupV2 hostGroup = blueprint.getHostGroup(hostGroupName);
       for (ComponentV2 component : hostGroup.getComponents()) {
         //for now, AMBARI is not recognized as a service in Stacks
-<<<<<<< HEAD
-        if (component.getType().equals("AMBARI_SERVER")) {
-           continue;
-=======
+
         if (component.equals(RootComponent.AMBARI_SERVER.name())) {
           continue;
->>>>>>> b2655aa6
         }
 
         Service service = component.getService();
