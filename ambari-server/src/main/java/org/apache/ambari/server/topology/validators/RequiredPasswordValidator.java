--- conflicted
+++ resolved
@@ -74,40 +74,6 @@
       Map<String, Map<String, String>> groupProperties =
           groupEntry.getValue().getConfiguration().getFullProperties(3);
 
-<<<<<<< HEAD
-      Collection<String> processedServices = new HashSet<>();
-      Blueprint blueprint = topology.getBlueprint();
-      StackDefinition stack = blueprint.getStack();
-
-      HostGroup hostGroup = blueprint.getHostGroup(hostGroupName);
-      for (String component : hostGroup.getComponentNames()) {
-        //for now, AMBARI is not recognized as a service in Stacks
-        if (component.equals(RootComponent.AMBARI_SERVER.name())) {
-          continue;
-        }
-
-        String serviceName = stack.getServiceForComponent(component);
-        if (processedServices.add(serviceName)) {
-          //todo: do I need to subtract excluded configs?
-          Collection<Stack.ConfigProperty> requiredProperties =
-              stack.getRequiredConfigurationProperties(serviceName, PropertyInfo.PropertyType.PASSWORD);
-
-          for (Stack.ConfigProperty property : requiredProperties) {
-            String category = property.getType();
-            String name = property.getName();
-            if (! propertyExists(topology, groupProperties, category, name)) {
-              Map<String, Collection<String>> missingHostGroupPropsMap = missingProperties.get(hostGroupName);
-              if (missingHostGroupPropsMap == null) {
-                missingHostGroupPropsMap = new HashMap<>();
-                missingProperties.put(hostGroupName, missingHostGroupPropsMap);
-              }
-              Collection<String> missingHostGroupTypeProps = missingHostGroupPropsMap.get(category);
-              if (missingHostGroupTypeProps == null) {
-                missingHostGroupTypeProps = new HashSet<>();
-                missingHostGroupPropsMap.put(category, missingHostGroupTypeProps);
-              }
-              missingHostGroupTypeProps.add(name);
-=======
       Map<String, Set<String>> missingPropertiesInHostGroup = topology.getComponentsInHostGroup(hostGroupName)
         .filter(component -> !RootComponent.AMBARI_SERVER.name().equals(component.componentName()))
         .map(ResolvedComponent::serviceType)
@@ -122,7 +88,6 @@
             String type = entry.getKey();
             for (String name : entry.getValue()) {
               topology.getConfiguration().setProperty(type, name, defaultPassword);
->>>>>>> 5be3604f
             }
           }
         } else {
