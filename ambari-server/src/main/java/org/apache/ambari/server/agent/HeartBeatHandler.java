/*
 * Licensed to the Apache Software Foundation (ASF) under one
 * or more contributor license agreements.  See the NOTICE file
 * distributed with this work for additional information
 * regarding copyright ownership.  The ASF licenses this file
 * to you under the Apache License, Version 2.0 (the
 * "License"); you may not use this file except in compliance
 * with the License.  You may obtain a copy of the License at
 *
 *     http://www.apache.org/licenses/LICENSE-2.0
 *
 * Unless required by applicable law or agreed to in writing, software
 * distributed under the License is distributed on an "AS IS" BASIS,
 * WITHOUT WARRANTIES OR CONDITIONS OF ANY KIND, either express or implied.
 * See the License for the specific language governing permissions and
 * limitations under the License.
 */
package org.apache.ambari.server.agent;

import java.util.HashMap;
import java.util.LinkedList;
import java.util.List;
import java.util.Map;
import java.util.Set;
import java.util.concurrent.ConcurrentHashMap;
import java.util.regex.Pattern;

import org.apache.ambari.server.AmbariException;
import org.apache.ambari.server.HostNotFoundException;
import org.apache.ambari.server.actionmanager.ActionManager;
import org.apache.ambari.server.agent.stomp.dto.HostStatusReport;
import org.apache.ambari.server.api.services.AmbariMetaInfo;
import org.apache.ambari.server.configuration.Configuration;
import org.apache.ambari.server.events.AgentActionEvent;
import org.apache.ambari.server.events.HostRegisteredEvent;
import org.apache.ambari.server.events.publishers.AmbariEventPublisher;
import org.apache.ambari.server.events.publishers.STOMPUpdatePublisher;
import org.apache.ambari.server.state.AgentVersion;
import org.apache.ambari.server.state.Cluster;
import org.apache.ambari.server.state.Clusters;
import org.apache.ambari.server.state.ComponentInfo;
import org.apache.ambari.server.state.ConfigHelper;
import org.apache.ambari.server.state.Host;
import org.apache.ambari.server.state.HostState;
import org.apache.ambari.server.state.ServiceComponent;
import org.apache.ambari.server.state.ServiceComponentHost;
import org.apache.ambari.server.state.StackId;
import org.apache.ambari.server.state.alert.AlertDefinitionHash;
import org.apache.ambari.server.state.alert.AlertHelper;
import org.apache.ambari.server.state.fsm.InvalidStateTransitionException;
import org.apache.ambari.server.state.host.HostHealthyHeartbeatEvent;
import org.apache.ambari.server.state.host.HostRegistrationRequestEvent;
import org.apache.ambari.server.state.host.HostStatusUpdatesReceivedEvent;
import org.apache.ambari.server.utils.VersionUtils;
import org.apache.commons.collections.CollectionUtils;
import org.eclipse.jetty.util.ConcurrentHashSet;
import org.slf4j.Logger;
import org.slf4j.LoggerFactory;

import com.google.inject.Inject;
import com.google.inject.Injector;
import com.google.inject.Singleton;


/**
 * This class handles the heartbeats coming from the agent, passes on the information
 * to other modules and processes the queue to send heartbeat response.
 */
@Singleton
public class HeartBeatHandler {
  /**
   * Logger.
   */
  private static final Logger LOG = LoggerFactory.getLogger(HeartBeatHandler.class);

  private static final Pattern DOT_PATTERN = Pattern.compile("\\.");
  private final Clusters clusterFsm;
  private final ActionManager actionManager;
  private HeartbeatMonitor heartbeatMonitor;
  private HeartbeatProcessor heartbeatProcessor;

  @Inject
  private Configuration config;

  @Inject
  private AmbariMetaInfo ambariMetaInfo;

  @Inject
  private ConfigHelper configHelper;

  @Inject
  private AlertDefinitionHash alertDefinitionHash;

  @Inject
  private RecoveryConfigHelper recoveryConfigHelper;

  @Inject
  private STOMPUpdatePublisher STOMPUpdatePublisher;

  @Inject
  private AgentSessionManager agentSessionManager;

  @Inject
  private AmbariEventPublisher ambariEventPublisher;

  @Inject
  private AlertHelper alertHelper;

  private Map<String, Long> hostResponseIds = new ConcurrentHashMap<>();
  private Set<String> refreshCacheForHosts = new ConcurrentHashSet<>();

  private Map<String, HeartBeatResponse> hostResponses = new ConcurrentHashMap<>();

  @Inject
  public HeartBeatHandler(Clusters fsm, ActionManager am,
                          Injector injector) {
    clusterFsm = fsm;
    actionManager = am;
    heartbeatMonitor = new HeartbeatMonitor(fsm, am, 60000, injector);
    heartbeatProcessor = new HeartbeatProcessor(fsm, am, heartbeatMonitor, injector); //TODO modify to match pattern
    injector.injectMembers(this);
  }

  public void start() {
    heartbeatProcessor.startAsync();
    heartbeatMonitor.start();
  }

  public void addRefreshCacheForHosts(List<Host> hosts) {
    if(hosts != null && !hosts.isEmpty()) {
      List<String> hostNames = new LinkedList<>();
      for(Host host : hosts) {
        hostNames.add(host.getHostName());
      }
      refreshCacheForHosts.addAll(hostNames);
    }
  }

  void setHeartbeatMonitor(HeartbeatMonitor heartbeatMonitor) {
    this.heartbeatMonitor = heartbeatMonitor;
  }

  public void setHeartbeatProcessor(HeartbeatProcessor heartbeatProcessor) {
    this.heartbeatProcessor = heartbeatProcessor;
  }

  public HeartbeatProcessor getHeartbeatProcessor() {
    return heartbeatProcessor;
  }

  public HeartBeatResponse handleHeartBeat(HeartBeat heartbeat)
      throws AmbariException {
    long now = System.currentTimeMillis();
    if (heartbeat.getAgentEnv() != null && heartbeat.getAgentEnv().getHostHealth() != null) {
      heartbeat.getAgentEnv().getHostHealth().setServerTimeStampAtReporting(now);
    }

    String hostname = heartbeat.getHostname();
    Long currentResponseId = hostResponseIds.get(hostname);
    HeartBeatResponse response;

    if (currentResponseId == null) {
      //Server restarted, or unknown host.
      LOG.error("CurrentResponseId unknown for " + hostname + " - send register command");
      return createRegisterCommand(hostname);
    }

    LOG.debug("Received heartbeat from host, hostname={}, currentResponseId={}, receivedResponseId={}", hostname, currentResponseId, heartbeat.getResponseId());

    response = new HeartBeatResponse();
    Host hostObject;
    try {
      hostObject = clusterFsm.getHost(hostname);
    } catch (HostNotFoundException e) {
      LOG.error("Host: {} not found. Agent is still heartbeating.", hostname);
      if (LOG.isDebugEnabled()) {
        LOG.debug("Host associated with the agent heratbeat might have been " +
            "deleted", e);
      }
      // For now return empty response with only response id.
      return response;
    }

    if (heartbeat.getResponseId() == currentResponseId - 1) {
      HeartBeatResponse heartBeatResponse = hostResponses.get(hostname);

      LOG.warn("Old responseId={} received form host {} - response was lost - returning cached response with responseId={}",
        heartbeat.getResponseId(),
        hostname,
        heartBeatResponse.getResponseId());

      return heartBeatResponse;
    } else if (heartbeat.getResponseId() != currentResponseId) {
      LOG.error("Error in responseId sequence - received responseId={} from host {} - sending agent restart command with responseId={}",
        heartbeat.getResponseId(),
        hostname,
        currentResponseId);

      return createRestartCommand(currentResponseId, hostname);
    }
    response.setResponseId(++currentResponseId);

    if (hostObject.getState().equals(HostState.HEARTBEAT_LOST)) {
      // After loosing heartbeat agent should reregister
      LOG.warn("Host {} is in HEARTBEAT_LOST state - sending register command", hostname);
<<<<<<< HEAD
      return createRegisterCommand(hostname);
=======
      STOMPUpdatePublisher.publish(new AgentActionEvent(AgentActionEvent.AgentAction.RESTART_AGENT,
          hostObject.getHostId()));
      return createRegisterCommand();
>>>>>>> 60e54750
    }

    hostResponseIds.put(hostname, currentResponseId);
    hostResponses.put(hostname, response);

    // If the host is waiting for component status updates, notify it
    if (hostObject.getState().equals(HostState.WAITING_FOR_HOST_STATUS_UPDATES)) {
      try {
        LOG.debug("Got component status updates for host {}", hostname);
        hostObject.handleEvent(new HostStatusUpdatesReceivedEvent(hostname, now));
      } catch (InvalidStateTransitionException e) {
        LOG.warn("Failed to notify the host {} about component status updates", hostname, e);
      }
    }
    if (heartbeat.getRecoveryReport() != null) {
      RecoveryReport rr = heartbeat.getRecoveryReport();
      processRecoveryReport(rr, hostname);
    }

    if (CollectionUtils.isNotEmpty(heartbeat.getStaleAlerts())) {
      alertHelper.addStaleAlerts(hostObject.getHostId(), heartbeat.getStaleAlerts());
    }

    try {
      hostObject.handleEvent(new HostHealthyHeartbeatEvent(hostname, now,
          heartbeat.getAgentEnv(), heartbeat.getMounts()));
    } catch (InvalidStateTransitionException ex) {
      LOG.warn("Asking agent to re-register due to " + ex.getMessage(), ex);
      hostObject.setState(HostState.INIT);
      return createRegisterCommand(hostname);
    }

    /*
     * A host can belong to only one cluster. Though getClustersForHost(hostname)
     * returns a set of clusters, it will have only one entry.
     *
     * TODO: Handle the case when a host is a part of multiple clusters.
     */
    Set<Cluster> clusters = clusterFsm.getClustersForHost(hostname);
    if (clusters.size() > 0) {
      String clusterName = clusters.iterator().next().getClusterName();

      if (recoveryConfigHelper.isConfigStale(clusterName, hostname, heartbeat.getRecoveryTimestamp())) {
        RecoveryConfig rc = recoveryConfigHelper.getRecoveryConfig(clusterName, hostname);
        response.setRecoveryConfig(rc);

        if (response.getRecoveryConfig() != null) {
          LOG.debug("Recovery configuration set to {}", response.getRecoveryConfig());
        }
      }
    }

    if(refreshCacheForHosts.contains(hostname)) {
      response.setRefreshCache(true);
      refreshCacheForHosts.remove(hostname);
    }
    heartbeatProcessor.addHeartbeat(heartbeat);

    // Send commands if node is active
    if (hostObject.getState().equals(HostState.HEALTHY)) {
      annotateResponse(hostname, response);
    }

    return response;
  }

  public void handleComponentReportStatus(List<ComponentStatus> componentStatuses, String hostname) throws AmbariException {
    heartbeatProcessor.processStatusReports(componentStatuses, hostname);
    heartbeatProcessor.processHostStatus(componentStatuses, null, hostname);
  }

  public void handleCommandReportStatus(List<CommandReport> reports, String hostname) throws AmbariException {
    heartbeatProcessor.processCommandReports(reports, hostname, System.currentTimeMillis());
    heartbeatProcessor.processHostStatus(null, reports, hostname);
  }

  public void handleHostReportStatus(HostStatusReport hostStatusReport, String hostname) throws AmbariException {
    Host host = clusterFsm.getHost(hostname);
    try {
      host.handleEvent(new HostHealthyHeartbeatEvent(hostname, System.currentTimeMillis(),
          hostStatusReport.getAgentEnv(), hostStatusReport.getMounts()));
    } catch (InvalidStateTransitionException ex) {
      LOG.warn("Asking agent to re-register due to " + ex.getMessage(), ex);
      host.setState(HostState.INIT);
      agentSessionManager.unregisterByHost(host.getHostId());
    }
  }

  protected void processRecoveryReport(RecoveryReport recoveryReport, String hostname) throws AmbariException {
    LOG.debug("Received recovery report: {}", recoveryReport);
    Host host = clusterFsm.getHost(hostname);
    host.setRecoveryReport(recoveryReport);
  }

  public String getOsType(String os, String osRelease) {
    String osType = "";
    if (os != null) {
      osType = os;
    }
    if (osRelease != null) {
      String[] release = DOT_PATTERN.split(osRelease);
      if (release.length > 0) {
        osType += release[0];
      }
    }
    return osType.toLowerCase();
  }

  public HeartBeatResponse createRegisterCommand(String hostname) {
    refreshCacheForHosts.remove(hostname);
    HeartBeatResponse response = new HeartBeatResponse();
    RegistrationCommand regCmd = new RegistrationCommand();
    response.setResponseId(0);
    response.setRegistrationCommand(regCmd);
    return response;
  }

  protected HeartBeatResponse createRestartCommand(Long currentResponseId, String hostname) {
    refreshCacheForHosts.remove(hostname);
    HeartBeatResponse response = new HeartBeatResponse();
    response.setRestartAgent(true);
    response.setResponseId(currentResponseId);
    return response;
  }

  public RegistrationResponse handleRegistration(Register register)
      throws InvalidStateTransitionException, AmbariException {
    String hostname = register.getHostname();
    int currentPingPort = register.getCurrentPingPort();
    long now = System.currentTimeMillis();

    String agentVersion = register.getAgentVersion();
    String serverVersion = ambariMetaInfo.getServerVersion();
    if (!VersionUtils.areVersionsEqual(serverVersion, agentVersion, true)) {
      LOG.warn("Received registration request from host with non compatible"
          + " agent version"
          + ", hostname=" + hostname
          + ", agentVersion=" + agentVersion
          + ", serverVersion=" + serverVersion);
      throw new AmbariException("Cannot register host with non compatible"
          + " agent version"
          + ", hostname=" + hostname
          + ", agentVersion=" + agentVersion
          + ", serverVersion=" + serverVersion);
    }

    String agentOsType = getOsType(register.getHardwareProfile().getOS(),
        register.getHardwareProfile().getOSRelease());
    LOG.info("agentOsType = "+agentOsType );
    if (!ambariMetaInfo.isOsSupported(agentOsType)) {
      LOG.warn("Received registration request from host with not supported"
          + " os type"
          + ", hostname=" + hostname
          + ", serverOsType=" + config.getServerOsType()
          + ", agentOsType=" + agentOsType);
      throw new AmbariException("Cannot register host with not supported"
          + " os type"
          + ", hostname=" + hostname
          + ", serverOsType=" + config.getServerOsType()
          + ", agentOsType=" + agentOsType);
    }

    Host hostObject;
    try {
      hostObject = clusterFsm.getHost(hostname);
    } catch (HostNotFoundException ex) {
      clusterFsm.addHost(hostname);
      hostObject = clusterFsm.getHost(hostname);
    }

    // Resetting host state
    hostObject.setStateMachineState(HostState.INIT);

    // Set ping port for agent
    hostObject.setCurrentPingPort(currentPingPort);

    // Save the prefix of the log file paths
    hostObject.setPrefix(register.getPrefix());

    alertHelper.clearStaleAlerts(hostObject.getHostId());

    hostObject.handleEvent(new HostRegistrationRequestEvent(hostname,
        null != register.getPublicHostname() ? register.getPublicHostname() : hostname,
        new AgentVersion(register.getAgentVersion()), now, register.getHardwareProfile(),
        register.getAgentEnv(), register.getAgentStartTime()));

    // publish the event
    HostRegisteredEvent event = new HostRegisteredEvent(hostname, hostObject.getHostId());
    ambariEventPublisher.publish(event);

    RegistrationResponse response = new RegistrationResponse();

    Long requestId = 0L;
    hostResponseIds.put(hostname, requestId);
    response.setResponseId(requestId);
    return response;
  }

  /**
   * Annotate the response with some housekeeping details.
   * hasMappedComponents - indicates if any components are mapped to the host
   * hasPendingTasks - indicates if any tasks are pending for the host (they may not be sent yet)
   * clusterSize - indicates the number of hosts that form the cluster
   * @param hostname
   * @param response
   * @throws org.apache.ambari.server.AmbariException
   */
  private void annotateResponse(String hostname, HeartBeatResponse response) throws AmbariException {
    for (Cluster cl : clusterFsm.getClustersForHost(hostname)) {
      response.setClusterSize(cl.getClusterSize());

      List<ServiceComponentHost> scHosts = cl.getServiceComponentHosts(hostname);
      if (scHosts != null && scHosts.size() > 0) {
        response.setHasMappedComponents(true);
        break;
      }
    }
  }

  /**
   * Response contains information about HDP Stack in use
   * @param clusterName
   * @return @ComponentsResponse
   * @throws org.apache.ambari.server.AmbariException
   */
  public ComponentsResponse handleComponents(String clusterName)
      throws AmbariException {
    ComponentsResponse response = new ComponentsResponse();

    Cluster cluster = clusterFsm.getCluster(clusterName);

    Map<String, Map<String, String>> componentsMap = new HashMap<>();

    for (org.apache.ambari.server.state.Service service : cluster.getServices()) {
      componentsMap.put(service.getName(), new HashMap<>());

      for (ServiceComponent component : service.getServiceComponents().values()) {
        StackId stackId = component.getStackId();

        ComponentInfo componentInfo = ambariMetaInfo.getComponent(
            stackId.getStackName(), stackId.getStackVersion(), service.getServiceType(), component.getName());

        componentsMap.get(service.getName()).put(component.getName(), componentInfo.getCategory());
      }
    }

    response.setClusterName(clusterName);
    response.setComponents(componentsMap);

    return response;
  }

  public void stop() {
    heartbeatMonitor.shutdown();
    heartbeatProcessor.stopAsync();
  }
}<|MERGE_RESOLUTION|>--- conflicted
+++ resolved
@@ -203,13 +203,9 @@
     if (hostObject.getState().equals(HostState.HEARTBEAT_LOST)) {
       // After loosing heartbeat agent should reregister
       LOG.warn("Host {} is in HEARTBEAT_LOST state - sending register command", hostname);
-<<<<<<< HEAD
-      return createRegisterCommand(hostname);
-=======
       STOMPUpdatePublisher.publish(new AgentActionEvent(AgentActionEvent.AgentAction.RESTART_AGENT,
           hostObject.getHostId()));
-      return createRegisterCommand();
->>>>>>> 60e54750
+      return createRegisterCommand(hostname);
     }
 
     hostResponseIds.put(hostname, currentResponseId);
