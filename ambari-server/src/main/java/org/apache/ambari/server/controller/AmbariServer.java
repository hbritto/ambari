--- conflicted
+++ resolved
@@ -102,16 +102,6 @@
 import org.apache.ambari.server.security.AmbariViewsSecurityHeaderFilter;
 import org.apache.ambari.server.security.CertificateManager;
 import org.apache.ambari.server.security.SecurityFilter;
-<<<<<<< HEAD
-=======
-import org.apache.ambari.server.security.authentication.AmbariAuthenticationEventHandlerImpl;
-import org.apache.ambari.server.security.authentication.AmbariLocalAuthenticationProvider;
-import org.apache.ambari.server.security.authentication.jwt.AmbariJwtAuthenticationProvider;
-import org.apache.ambari.server.security.authentication.pam.AmbariPamAuthenticationProvider;
-import org.apache.ambari.server.security.authorization.AmbariLdapAuthenticationProvider;
-import org.apache.ambari.server.security.authorization.AmbariUserAuthorizationFilter;
-import org.apache.ambari.server.security.authorization.PermissionHelper;
->>>>>>> c7159a7a
 import org.apache.ambari.server.security.authorization.Users;
 import org.apache.ambari.server.security.unsecured.rest.CertificateDownload;
 import org.apache.ambari.server.security.unsecured.rest.CertificateSign;
@@ -351,7 +341,6 @@
       ConfigurableListableBeanFactory factory = parentSpringAppContext.
           getBeanFactory();
 
-<<<<<<< HEAD
       factory.registerSingleton("injector", injector);
       //todo unable to register Users class as Spring @Bean since it tries to process @Inject annotations, investigate
       factory.registerSingleton("ambariUsers", injector.getInstance(Users.class));
@@ -369,37 +358,6 @@
       AnnotationConfigWebApplicationContext agentDispatcherContext = new AnnotationConfigWebApplicationContext();
       agentDispatcherContext.register(AgentStompConfig.class);
       DispatcherServlet agentDispatcherServlet = new DispatcherServlet(agentDispatcherContext);
-=======
-      factory.registerSingleton("guiceInjector", injector);
-      factory.registerSingleton("ambariConfiguration", injector.getInstance(Configuration.class));
-      factory.registerSingleton("ambariAuthenticationEventHandler", injector.getInstance(AmbariAuthenticationEventHandlerImpl.class));
-      factory.registerSingleton("ambariUsers", injector.getInstance(Users.class));
-      factory.registerSingleton("passwordEncoder",
-        injector.getInstance(PasswordEncoder.class));
-      factory.registerSingleton("auditLogger",
-        injector.getInstance(AuditLogger.class));
-      factory.registerSingleton("permissionHelper",
-        injector.getInstance(PermissionHelper.class));
-      factory.registerSingleton("ambariLdapAuthenticationProvider",
-        injector.getInstance(AmbariLdapAuthenticationProvider.class));
-      factory.registerSingleton("ambariLocalAuthenticationProvider",
-          injector.getInstance(AmbariLocalAuthenticationProvider.class));
-      factory.registerSingleton("ambariLdapDataPopulator",
-        injector.getInstance(AmbariLdapDataPopulator.class));
-      factory.registerSingleton("ambariUserAuthorizationFilter",
-        injector.getInstance(AmbariUserAuthorizationFilter.class));
-      factory.registerSingleton("ambariInternalAuthenticationProvider",
-        injector.getInstance(AmbariInternalAuthenticationProvider.class));
-      factory.registerSingleton("ambariPamAuthenticationProvider",
-	      injector.getInstance(AmbariPamAuthenticationProvider.class));
-      factory.registerSingleton("ambariJwtAuthenticationProvider",
-	      injector.getInstance(AmbariJwtAuthenticationProvider.class));
-
-      // Spring Security xml config depends on this Bean
-      String[] contextLocations = {SPRING_CONTEXT_LOCATION};
-      ClassPathXmlApplicationContext springAppContext = new
-          ClassPathXmlApplicationContext(contextLocations, parentSpringAppContext);
->>>>>>> c7159a7a
 
       ServletContextHandler root = new ServletContextHandler(
           ServletContextHandler.SECURITY | ServletContextHandler.SESSIONS);
