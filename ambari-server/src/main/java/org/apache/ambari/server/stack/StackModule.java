--- conflicted
+++ resolved
@@ -19,8 +19,6 @@
 package org.apache.ambari.server.stack;
 
 import java.io.File;
-import java.net.URI;
-import java.net.URISyntaxException;
 import java.util.ArrayList;
 import java.util.Collection;
 import java.util.Collections;
@@ -241,11 +239,7 @@
     }
 
     // Generate list of services that have no config types
-<<<<<<< HEAD
-    List<String> servicesWithNoConfigs = new ArrayList<String>();
-=======
     List<String> servicesWithNoConfigs = new ArrayList<>();
->>>>>>> 9d802b7c
     for(ServiceModule serviceModule: serviceModules.values()){
       if (!serviceModule.hasConfigs()){
         servicesWithNoConfigs.add(serviceModule.getId());
@@ -1149,50 +1143,8 @@
     stackInfo.getRepositories().addAll(serviceRepos);
 
     if (null != rxml && null != rxml.getLatestURI() && stackRepos.size() > 0) {
-      registerRepoUpdateTask(rxml);
-    }
-  }
-
-  private void registerRepoUpdateTask(RepositoryXml rxml) {
-    String latest = rxml.getLatestURI();
-    if (StringUtils.isBlank(latest)) {
-      return;
-    }
-
-    URI uri = getURI(this, latest);
-
-    if (null == uri) {
-      LOG.warn("Could not determine how to load stack {}-{} latest definition for {}",
-          stackInfo.getName(), stackInfo.getVersion(), latest);
-      return;
-    }
-
-    stackContext.registerRepoUpdateTask(uri, this);
-  }
-
-  /**
-   * @param module
-   *          the stack module
-   * @param uriString
-   *          the uri string
-   * @return  a repo URI, even if it is relative-file based
-   */
-  public static URI getURI(StackModule module, String uriString) {
-
-    URI uri = null;
-    if (uriString.startsWith("http")) {
-      try {
-        uri = new URI(uriString);
-      } catch (URISyntaxException e) {
-        // should be logged later
-      }
-    } else if ('.' == uriString.charAt(0)) {
-      uri = new File(module.getStackDirectory().getRepoDir(), uriString).toURI();
-    } else {
-      uri = new File(uriString).toURI();
-    }
-
-    return uri;
+      stackContext.registerRepoUpdateTask(rxml.getLatestURI(), this);
+    }
   }
 
   /**
@@ -1281,7 +1233,7 @@
         if (null != serviceRepoXml) {
           repos.addAll(serviceRepoXml.getRepositories());
           if (null != serviceRepoXml.getLatestURI()) {
-            registerRepoUpdateTask(serviceRepoXml);
+            stackContext.registerRepoUpdateTask(serviceRepoXml.getLatestURI(), this);
           }
         }
       }
