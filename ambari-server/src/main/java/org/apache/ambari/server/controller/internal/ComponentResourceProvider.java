--- conflicted
+++ resolved
@@ -81,7 +81,7 @@
   // ----- Property ID constants ---------------------------------------------
 
   // Components
-<<<<<<< HEAD
+
   protected static final String COMPONENT_CLUSTER_ID_PROPERTY_ID = RESPONSE_KEY + PropertyHelper.EXTERNAL_PATH_SEP + "cluster_id";
   protected static final String COMPONENT_CLUSTER_NAME_PROPERTY_ID = RESPONSE_KEY + PropertyHelper.EXTERNAL_PATH_SEP + "cluster_name";
   protected static final String COMPONENT_SERVICE_GROUP_ID_PROPERTY_ID = RESPONSE_KEY + PropertyHelper.EXTERNAL_PATH_SEP + "service_group_id";
@@ -96,6 +96,8 @@
   protected static final String COMPONENT_TOTAL_COUNT_PROPERTY_ID = RESPONSE_KEY + PropertyHelper.EXTERNAL_PATH_SEP + "total_count";
   protected static final String COMPONENT_STARTED_COUNT_PROPERTY_ID = RESPONSE_KEY + PropertyHelper.EXTERNAL_PATH_SEP + "started_count";
   protected static final String COMPONENT_INSTALLED_COUNT_PROPERTY_ID = RESPONSE_KEY + PropertyHelper.EXTERNAL_PATH_SEP + "installed_count";
+  protected static final String COMPONENT_INSTALLED_AND_MAINTENANCE_OFF_COUNT_PROPERTY_ID = RESPONSE_KEY + PropertyHelper.EXTERNAL_PATH_SEP + "installed_and_maintenance_off_count";
+
   protected static final String COMPONENT_INIT_COUNT_PROPERTY_ID = RESPONSE_KEY + PropertyHelper.EXTERNAL_PATH_SEP + "init_count";
   protected static final String COMPONENT_UNKNOWN_COUNT_PROPERTY_ID = RESPONSE_KEY + PropertyHelper.EXTERNAL_PATH_SEP + "unknown_count";
   protected static final String COMPONENT_INSTALL_FAILED_COUNT_PROPERTY_ID = RESPONSE_KEY + PropertyHelper.EXTERNAL_PATH_SEP + "install_failed_count";
@@ -103,26 +105,6 @@
   protected static final String COMPONENT_DESIRED_STACK = RESPONSE_KEY + PropertyHelper.EXTERNAL_PATH_SEP + "desired_stack";
   protected static final String COMPONENT_DESIRED_VERSION = RESPONSE_KEY + PropertyHelper.EXTERNAL_PATH_SEP + "desired_version";
   protected static final String COMPONENT_REPOSITORY_STATE = RESPONSE_KEY + PropertyHelper.EXTERNAL_PATH_SEP + "repository_state";
-=======
-  protected static final String COMPONENT_CLUSTER_NAME_PROPERTY_ID    = "ServiceComponentInfo/cluster_name";
-  protected static final String COMPONENT_SERVICE_NAME_PROPERTY_ID    = "ServiceComponentInfo/service_name";
-  protected static final String COMPONENT_COMPONENT_NAME_PROPERTY_ID  = "ServiceComponentInfo/component_name";
-  protected static final String COMPONENT_DISPLAY_NAME_PROPERTY_ID    = "ServiceComponentInfo/display_name";
-  protected static final String COMPONENT_STATE_PROPERTY_ID           = "ServiceComponentInfo/state";
-  protected static final String COMPONENT_CATEGORY_PROPERTY_ID        = "ServiceComponentInfo/category";
-  protected static final String COMPONENT_TOTAL_COUNT_PROPERTY_ID     = "ServiceComponentInfo/total_count";
-  protected static final String COMPONENT_STARTED_COUNT_PROPERTY_ID   = "ServiceComponentInfo/started_count";
-  protected static final String COMPONENT_INSTALLED_COUNT_PROPERTY_ID = "ServiceComponentInfo/installed_count";
-  protected static final String COMPONENT_INSTALLED_AND_MAINTENANCE_OFF_COUNT_PROPERTY_ID
-                                                                      = "ServiceComponentInfo/installed_and_maintenance_off_count";
-  protected static final String COMPONENT_INIT_COUNT_PROPERTY_ID      = "ServiceComponentInfo/init_count";
-  protected static final String COMPONENT_UNKNOWN_COUNT_PROPERTY_ID   = "ServiceComponentInfo/unknown_count";
-  protected static final String COMPONENT_INSTALL_FAILED_COUNT_PROPERTY_ID = "ServiceComponentInfo/install_failed_count";
-  protected static final String COMPONENT_RECOVERY_ENABLED_ID         = "ServiceComponentInfo/recovery_enabled";
-  protected static final String COMPONENT_DESIRED_STACK               = "ServiceComponentInfo/desired_stack";
-  protected static final String COMPONENT_DESIRED_VERSION             = "ServiceComponentInfo/desired_version";
-  protected static final String COMPONENT_REPOSITORY_STATE            = "ServiceComponentInfo/repository_state";
->>>>>>> 84fed85a
 
   private static final String TRUE = "true";
 
