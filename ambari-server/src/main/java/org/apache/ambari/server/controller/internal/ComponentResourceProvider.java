/*
 * Licensed to the Apache Software Foundation (ASF) under one
 * or more contributor license agreements.  See the NOTICE file
 * distributed with this work for additional information
 * regarding copyright ownership.  The ASF licenses this file
 * to you under the Apache License, Version 2.0 (the
 * "License"); you may not use this file except in compliance
 * with the License.  You may obtain a copy of the License at
 *
 *     http://www.apache.org/licenses/LICENSE-2.0
 *
 * Unless required by applicable law or agreed to in writing, software
 * distributed under the License is distributed on an "AS IS" BASIS,
 * WITHOUT WARRANTIES OR CONDITIONS OF ANY KIND, either express or implied.
 * See the License for the specific language governing permissions and
 * limitations under the License.
 */
package org.apache.ambari.server.controller.internal;

import java.util.ArrayList;
import java.util.Collection;
import java.util.EnumSet;
import java.util.HashMap;
import java.util.HashSet;
import java.util.Iterator;
import java.util.List;
import java.util.Map;
import java.util.Set;

import org.apache.ambari.server.AmbariException;
import org.apache.ambari.server.ClusterNotFoundException;
import org.apache.ambari.server.DuplicateResourceException;
import org.apache.ambari.server.ObjectNotFoundException;
import org.apache.ambari.server.ParentObjectNotFoundException;
import org.apache.ambari.server.ServiceNotFoundException;
import org.apache.ambari.server.api.services.AmbariMetaInfo;
import org.apache.ambari.server.controller.AmbariManagementController;
import org.apache.ambari.server.controller.MaintenanceStateHelper;
import org.apache.ambari.server.controller.RequestStatusResponse;
import org.apache.ambari.server.controller.ServiceComponentRequest;
import org.apache.ambari.server.controller.ServiceComponentResponse;
import org.apache.ambari.server.controller.spi.NoSuchParentResourceException;
import org.apache.ambari.server.controller.spi.NoSuchResourceException;
import org.apache.ambari.server.controller.spi.Predicate;
import org.apache.ambari.server.controller.spi.Request;
import org.apache.ambari.server.controller.spi.RequestStatus;
import org.apache.ambari.server.controller.spi.Resource;
import org.apache.ambari.server.controller.spi.ResourceAlreadyExistsException;
import org.apache.ambari.server.controller.spi.SystemException;
import org.apache.ambari.server.controller.spi.UnsupportedPropertyException;
import org.apache.ambari.server.controller.utilities.PropertyHelper;
import org.apache.ambari.server.security.authorization.AuthorizationException;
import org.apache.ambari.server.security.authorization.AuthorizationHelper;
import org.apache.ambari.server.security.authorization.ResourceType;
import org.apache.ambari.server.security.authorization.RoleAuthorization;
import org.apache.ambari.server.state.Cluster;
import org.apache.ambari.server.state.Clusters;
import org.apache.ambari.server.state.ComponentInfo;
import org.apache.ambari.server.state.Service;
import org.apache.ambari.server.state.ServiceComponent;
import org.apache.ambari.server.state.ServiceComponentFactory;
import org.apache.ambari.server.state.ServiceComponentHost;
import org.apache.ambari.server.state.StackId;
import org.apache.ambari.server.state.State;
import org.apache.ambari.server.topology.STOMPComponentsDeleteHandler;
import org.apache.commons.lang.StringUtils;
import org.apache.commons.lang.Validate;
import org.slf4j.Logger;
import org.slf4j.LoggerFactory;

import com.google.common.collect.ImmutableList;
import com.google.common.collect.Sets;
import com.google.inject.Inject;
import com.google.inject.assistedinject.Assisted;
import com.google.inject.assistedinject.AssistedInject;
import com.google.inject.persist.Transactional;

/**
 * Resource provider for component resources.
 */
public class ComponentResourceProvider extends AbstractControllerResourceProvider {
  public static final String RESPONSE_KEY = "ServiceComponentInfo";
  public static final String ALL_PROPERTIES = RESPONSE_KEY + PropertyHelper.EXTERNAL_PATH_SEP + "*";

  private static final Logger LOG = LoggerFactory.getLogger(ComponentResourceProvider.class);

  public static final String SERVICE_COMPONENT_INFO = "ServiceComponentInfo";

  public static final String CLUSTER_NAME_PROPERTY_ID = "cluster_name";
  public static final String SERVICE_NAME_PROPERTY_ID = "service_name";
  public static final String COMPONENT_NAME_PROPERTY_ID  = "component_name";
  public static final String DISPLAY_NAME_PROPERTY_ID = "display_name";
  public static final String STATE_PROPERTY_ID = "state";
  public static final String CATEGORY_PROPERTY_ID = "category";
  public static final String TOTAL_COUNT_PROPERTY_ID = "total_count";
  public static final String STARTED_COUNT_PROPERTY_ID = "started_count";
  public static final String INSTALLED_COUNT_PROPERTY_ID = "installed_count";
  public static final String INSTALLED_AND_MAINTENANCE_OFF_COUNT_PROPERTY_ID = "installed_and_maintenance_off_count";
  public static final String INIT_COUNT_PROPERTY_ID = "init_count";
  public static final String UNKNOWN_COUNT_PROPERTY_ID = "unknown_count";
  public static final String INSTALL_FAILED_COUNT_PROPERTY_ID = "install_failed_count";
  public static final String RECOVERY_ENABLED_PROPERTY_ID = "recovery_enabled";
  public static final String DESIRED_STACK_PROPERTY_ID = "desired_stack";
  public static final String DESIRED_VERSION_PROPERTY_ID = "desired_version";
  public static final String REPOSITORY_STATE_PROPERTY_ID = "repository_state";

  // Components
<<<<<<< HEAD

  protected static final String COMPONENT_CLUSTER_ID_PROPERTY_ID = RESPONSE_KEY + PropertyHelper.EXTERNAL_PATH_SEP + "cluster_id";
  public static final String COMPONENT_CLUSTER_NAME_PROPERTY_ID = RESPONSE_KEY + PropertyHelper.EXTERNAL_PATH_SEP + "cluster_name";
  protected static final String COMPONENT_SERVICE_GROUP_ID_PROPERTY_ID = RESPONSE_KEY + PropertyHelper.EXTERNAL_PATH_SEP + "service_group_id";
  protected static final String COMPONENT_SERVICE_GROUP_NAME_PROPERTY_ID = RESPONSE_KEY + PropertyHelper.EXTERNAL_PATH_SEP + "service_group_name";
  protected static final String COMPONENT_SERVICE_ID_PROPERTY_ID = RESPONSE_KEY + PropertyHelper.EXTERNAL_PATH_SEP + "service_id";
  public static final String COMPONENT_SERVICE_NAME_PROPERTY_ID = RESPONSE_KEY + PropertyHelper.EXTERNAL_PATH_SEP + "service_name";
  public static final String COMPONENT_SERVICE_TYPE_PROPERTY_ID = RESPONSE_KEY + PropertyHelper.EXTERNAL_PATH_SEP + "service_type";
  protected static final String COMPONENT_COMPONENT_ID_PROPERTY_ID = RESPONSE_KEY + PropertyHelper.EXTERNAL_PATH_SEP + "id";
  public static final String COMPONENT_COMPONENT_NAME_PROPERTY_ID = RESPONSE_KEY + PropertyHelper.EXTERNAL_PATH_SEP + "component_name";
  protected static final String COMPONENT_COMPONENT_TYPE_PROPERTY_ID = RESPONSE_KEY + PropertyHelper.EXTERNAL_PATH_SEP + "component_type";
  protected static final String COMPONENT_DISPLAY_NAME_PROPERTY_ID = RESPONSE_KEY + PropertyHelper.EXTERNAL_PATH_SEP + "display_name";
  protected static final String COMPONENT_STATE_PROPERTY_ID = RESPONSE_KEY + PropertyHelper.EXTERNAL_PATH_SEP + "state";
  protected static final String COMPONENT_CATEGORY_PROPERTY_ID = RESPONSE_KEY + PropertyHelper.EXTERNAL_PATH_SEP + "category";
  protected static final String COMPONENT_TOTAL_COUNT_PROPERTY_ID = RESPONSE_KEY + PropertyHelper.EXTERNAL_PATH_SEP + "total_count";
  protected static final String COMPONENT_STARTED_COUNT_PROPERTY_ID = RESPONSE_KEY + PropertyHelper.EXTERNAL_PATH_SEP + "started_count";
  protected static final String COMPONENT_INSTALLED_COUNT_PROPERTY_ID = RESPONSE_KEY + PropertyHelper.EXTERNAL_PATH_SEP + "installed_count";
  protected static final String COMPONENT_INSTALLED_AND_MAINTENANCE_OFF_COUNT_PROPERTY_ID = RESPONSE_KEY + PropertyHelper.EXTERNAL_PATH_SEP + "installed_and_maintenance_off_count";

  protected static final String COMPONENT_INIT_COUNT_PROPERTY_ID = RESPONSE_KEY + PropertyHelper.EXTERNAL_PATH_SEP + "init_count";
  protected static final String COMPONENT_UNKNOWN_COUNT_PROPERTY_ID = RESPONSE_KEY + PropertyHelper.EXTERNAL_PATH_SEP + "unknown_count";
  protected static final String COMPONENT_INSTALL_FAILED_COUNT_PROPERTY_ID = RESPONSE_KEY + PropertyHelper.EXTERNAL_PATH_SEP + "install_failed_count";
  public static final String COMPONENT_RECOVERY_ENABLED_ID = RESPONSE_KEY + PropertyHelper.EXTERNAL_PATH_SEP + "recovery_enabled";
  protected static final String COMPONENT_DESIRED_STACK = RESPONSE_KEY + PropertyHelper.EXTERNAL_PATH_SEP + "desired_stack";
  protected static final String COMPONENT_DESIRED_VERSION = RESPONSE_KEY + PropertyHelper.EXTERNAL_PATH_SEP + "desired_version";

=======
  public static final String CLUSTER_NAME = SERVICE_COMPONENT_INFO + PropertyHelper.EXTERNAL_PATH_SEP + CLUSTER_NAME_PROPERTY_ID;
  public static final String SERVICE_NAME = SERVICE_COMPONENT_INFO + PropertyHelper.EXTERNAL_PATH_SEP + SERVICE_NAME_PROPERTY_ID;
  public static final String COMPONENT_NAME = SERVICE_COMPONENT_INFO + PropertyHelper.EXTERNAL_PATH_SEP + COMPONENT_NAME_PROPERTY_ID;
  public static final String DISPLAY_NAME = SERVICE_COMPONENT_INFO + PropertyHelper.EXTERNAL_PATH_SEP + DISPLAY_NAME_PROPERTY_ID;
  public static final String STATE = SERVICE_COMPONENT_INFO + PropertyHelper.EXTERNAL_PATH_SEP + STATE_PROPERTY_ID;
  public static final String CATEGORY = SERVICE_COMPONENT_INFO + PropertyHelper.EXTERNAL_PATH_SEP + CATEGORY_PROPERTY_ID;
  public static final String TOTAL_COUNT = SERVICE_COMPONENT_INFO + PropertyHelper.EXTERNAL_PATH_SEP + TOTAL_COUNT_PROPERTY_ID;
  public static final String STARTED_COUNT = SERVICE_COMPONENT_INFO + PropertyHelper.EXTERNAL_PATH_SEP + STARTED_COUNT_PROPERTY_ID;
  public static final String INSTALLED_COUNT = SERVICE_COMPONENT_INFO + PropertyHelper.EXTERNAL_PATH_SEP + INSTALLED_COUNT_PROPERTY_ID;
  public static final String INSTALLED_AND_MAINTENANCE_OFF_COUNT =
          SERVICE_COMPONENT_INFO + PropertyHelper.EXTERNAL_PATH_SEP + INSTALLED_AND_MAINTENANCE_OFF_COUNT_PROPERTY_ID;
  public static final String INIT_COUNT = SERVICE_COMPONENT_INFO + PropertyHelper.EXTERNAL_PATH_SEP + INIT_COUNT_PROPERTY_ID;
  public static final String UNKNOWN_COUNT = SERVICE_COMPONENT_INFO + PropertyHelper.EXTERNAL_PATH_SEP + UNKNOWN_COUNT_PROPERTY_ID;
  public static final String INSTALL_FAILED_COUNT = SERVICE_COMPONENT_INFO + PropertyHelper.EXTERNAL_PATH_SEP + INSTALL_FAILED_COUNT_PROPERTY_ID;
  public static final String RECOVERY_ENABLED = SERVICE_COMPONENT_INFO + PropertyHelper.EXTERNAL_PATH_SEP + RECOVERY_ENABLED_PROPERTY_ID;
  public static final String DESIRED_STACK = SERVICE_COMPONENT_INFO + PropertyHelper.EXTERNAL_PATH_SEP + DESIRED_STACK_PROPERTY_ID;
  public static final String DESIRED_VERSION = SERVICE_COMPONENT_INFO + PropertyHelper.EXTERNAL_PATH_SEP + DESIRED_VERSION_PROPERTY_ID;
  public static final String REPOSITORY_STATE = SERVICE_COMPONENT_INFO + PropertyHelper.EXTERNAL_PATH_SEP + REPOSITORY_STATE_PROPERTY_ID;

  
>>>>>>> 60e54750
  private static final String TRUE = "true";

  //Parameters from the predicate
  private static final String QUERY_PARAMETERS_RUN_SMOKE_TEST_ID = "params/run_smoke_test";

  private static Set<String> pkPropertyIds = Sets.newHashSet(
<<<<<<< HEAD
          COMPONENT_CLUSTER_NAME_PROPERTY_ID,
          COMPONENT_SERVICE_GROUP_NAME_PROPERTY_ID,
          COMPONENT_SERVICE_NAME_PROPERTY_ID,
          COMPONENT_COMPONENT_ID_PROPERTY_ID,
          COMPONENT_COMPONENT_NAME_PROPERTY_ID,
          COMPONENT_COMPONENT_TYPE_PROPERTY_ID);
=======
          CLUSTER_NAME,
          SERVICE_NAME,
          COMPONENT_NAME);
>>>>>>> 60e54750

  /**
   * The property ids for an servce resource.
   */
  private static final Set<String> PROPERTY_IDS = new HashSet<>();

  /**
   * The key property ids for an service resource.
   */
  private static final Map<Resource.Type, String> KEY_PROPERTY_IDS = new HashMap<>();

  static {
    // properties
<<<<<<< HEAD
    PROPERTY_IDS.add(COMPONENT_CLUSTER_ID_PROPERTY_ID);
    PROPERTY_IDS.add(COMPONENT_CLUSTER_NAME_PROPERTY_ID);
    PROPERTY_IDS.add(COMPONENT_SERVICE_GROUP_ID_PROPERTY_ID);
    PROPERTY_IDS.add(COMPONENT_SERVICE_GROUP_NAME_PROPERTY_ID);
    PROPERTY_IDS.add(COMPONENT_SERVICE_ID_PROPERTY_ID);
    PROPERTY_IDS.add(COMPONENT_SERVICE_NAME_PROPERTY_ID);
    PROPERTY_IDS.add(COMPONENT_SERVICE_TYPE_PROPERTY_ID);
    PROPERTY_IDS.add(COMPONENT_COMPONENT_ID_PROPERTY_ID);
    PROPERTY_IDS.add(COMPONENT_COMPONENT_NAME_PROPERTY_ID);
    PROPERTY_IDS.add(COMPONENT_COMPONENT_TYPE_PROPERTY_ID);
    PROPERTY_IDS.add(COMPONENT_DISPLAY_NAME_PROPERTY_ID);
    PROPERTY_IDS.add(COMPONENT_STATE_PROPERTY_ID);
    PROPERTY_IDS.add(COMPONENT_CATEGORY_PROPERTY_ID);
    PROPERTY_IDS.add(COMPONENT_TOTAL_COUNT_PROPERTY_ID);
    PROPERTY_IDS.add(COMPONENT_STARTED_COUNT_PROPERTY_ID);
    PROPERTY_IDS.add(COMPONENT_INSTALLED_COUNT_PROPERTY_ID);
    PROPERTY_IDS.add(COMPONENT_INSTALLED_AND_MAINTENANCE_OFF_COUNT_PROPERTY_ID);

    PROPERTY_IDS.add(COMPONENT_INIT_COUNT_PROPERTY_ID);
    PROPERTY_IDS.add(COMPONENT_UNKNOWN_COUNT_PROPERTY_ID);
    PROPERTY_IDS.add(COMPONENT_INSTALL_FAILED_COUNT_PROPERTY_ID);
    PROPERTY_IDS.add(COMPONENT_RECOVERY_ENABLED_ID);
    PROPERTY_IDS.add(COMPONENT_DESIRED_STACK);
    PROPERTY_IDS.add(COMPONENT_DESIRED_VERSION);

    PROPERTY_IDS.add(QUERY_PARAMETERS_RUN_SMOKE_TEST_ID);

    // keys
    KEY_PROPERTY_IDS.put(Resource.Type.Component, COMPONENT_COMPONENT_NAME_PROPERTY_ID);
    KEY_PROPERTY_IDS.put(Resource.Type.ServiceGroup, COMPONENT_SERVICE_GROUP_NAME_PROPERTY_ID);
    KEY_PROPERTY_IDS.put(Resource.Type.Service, COMPONENT_SERVICE_NAME_PROPERTY_ID);
    KEY_PROPERTY_IDS.put(Resource.Type.Cluster, COMPONENT_CLUSTER_NAME_PROPERTY_ID);
=======
    PROPERTY_IDS.add(CLUSTER_NAME);
    PROPERTY_IDS.add(SERVICE_NAME);
    PROPERTY_IDS.add(COMPONENT_NAME);
    PROPERTY_IDS.add(DISPLAY_NAME);
    PROPERTY_IDS.add(STATE);
    PROPERTY_IDS.add(CATEGORY);
    PROPERTY_IDS.add(TOTAL_COUNT);
    PROPERTY_IDS.add(STARTED_COUNT);
    PROPERTY_IDS.add(INSTALLED_COUNT);
    PROPERTY_IDS.add(INSTALLED_AND_MAINTENANCE_OFF_COUNT);
    PROPERTY_IDS.add(INIT_COUNT);
    PROPERTY_IDS.add(UNKNOWN_COUNT);
    PROPERTY_IDS.add(INSTALL_FAILED_COUNT);
    PROPERTY_IDS.add(RECOVERY_ENABLED);
    PROPERTY_IDS.add(DESIRED_STACK);
    PROPERTY_IDS.add(DESIRED_VERSION);
    PROPERTY_IDS.add(REPOSITORY_STATE);
    PROPERTY_IDS.add(QUERY_PARAMETERS_RUN_SMOKE_TEST_ID);

    // keys
    KEY_PROPERTY_IDS.put(Resource.Type.Component, COMPONENT_NAME);
    KEY_PROPERTY_IDS.put(Resource.Type.Service, SERVICE_NAME);
    KEY_PROPERTY_IDS.put(Resource.Type.Cluster, CLUSTER_NAME);
>>>>>>> 60e54750
  }

  private MaintenanceStateHelper maintenanceStateHelper;

  @Inject
  private STOMPComponentsDeleteHandler STOMPComponentsDeleteHandler;

  // ----- Constructors ----------------------------------------------------

  /**
   * Create a new resource provider for the given management controller.
   *
   * @param managementController  the management controller
   */
  @AssistedInject
  ComponentResourceProvider(@Assisted AmbariManagementController managementController,
      MaintenanceStateHelper maintenanceStateHelper) {
    super(Resource.Type.Component, PROPERTY_IDS, KEY_PROPERTY_IDS, managementController);
    this.maintenanceStateHelper = maintenanceStateHelper;

    setRequiredCreateAuthorizations(EnumSet.of(RoleAuthorization.SERVICE_ADD_DELETE_SERVICES, RoleAuthorization.HOST_ADD_DELETE_COMPONENTS));
    setRequiredDeleteAuthorizations(EnumSet.of(RoleAuthorization.SERVICE_ADD_DELETE_SERVICES, RoleAuthorization.HOST_ADD_DELETE_COMPONENTS));
    setRequiredGetAuthorizations(RoleAuthorization.AUTHORIZATIONS_VIEW_SERVICE);
    setRequiredGetAuthorizations(RoleAuthorization.AUTHORIZATIONS_VIEW_SERVICE);
    setRequiredUpdateAuthorizations(RoleAuthorization.AUTHORIZATIONS_UPDATE_SERVICE);
  }


  // ----- ResourceProvider ------------------------------------------------

  @Override
  protected RequestStatus createResourcesAuthorized(Request request)
      throws SystemException, UnsupportedPropertyException, ResourceAlreadyExistsException, NoSuchParentResourceException {

    final Set<ServiceComponentRequest> requests = new HashSet<>();
    for (Map<String, Object> propertyMap : request.getProperties()) {
      requests.add(getRequest(propertyMap));
    }

    Set<ServiceComponentResponse> createSvcCmpnt = null;
    createSvcCmpnt = createResources(new Command<Set<ServiceComponentResponse>>() {
      @Override
      public Set<ServiceComponentResponse> invoke() throws AmbariException, AuthorizationException {
        return createComponents(requests);
      }
    });

    Set<Resource> associatedResources = new HashSet<>();
    if (createSvcCmpnt != null) {
      Iterator<ServiceComponentResponse> itr = createSvcCmpnt.iterator();
      while (itr.hasNext()) {
        ServiceComponentResponse response = itr.next();
        notifyCreate(Resource.Type.Component, request);
        Resource resource = new ResourceImpl(Resource.Type.Component);
        resource.setProperty(COMPONENT_CLUSTER_ID_PROPERTY_ID, response.getClusterId());
        resource.setProperty(COMPONENT_CLUSTER_NAME_PROPERTY_ID, response.getClusterName());
        resource.setProperty(COMPONENT_SERVICE_GROUP_ID_PROPERTY_ID, response.getServiceGroupId());
        resource.setProperty(COMPONENT_SERVICE_GROUP_NAME_PROPERTY_ID, response.getServiceGroupName());
        resource.setProperty(COMPONENT_SERVICE_ID_PROPERTY_ID, response.getServiceId());
        resource.setProperty(COMPONENT_SERVICE_NAME_PROPERTY_ID, response.getServiceName());
        resource.setProperty(COMPONENT_SERVICE_TYPE_PROPERTY_ID, response.getServiceType());
        resource.setProperty(COMPONENT_COMPONENT_ID_PROPERTY_ID, response.getComponentId());
        resource.setProperty(COMPONENT_COMPONENT_NAME_PROPERTY_ID, response.getComponentName());
        resource.setProperty(COMPONENT_COMPONENT_TYPE_PROPERTY_ID, response.getComponentType());
        resource.setProperty(COMPONENT_DISPLAY_NAME_PROPERTY_ID, response.getDisplayName());
        resource.setProperty(COMPONENT_STATE_PROPERTY_ID, response.getDesiredState());
        resource.setProperty(COMPONENT_CATEGORY_PROPERTY_ID, response.getCategory());
        resource.setProperty(COMPONENT_TOTAL_COUNT_PROPERTY_ID, response.getServiceComponentStateCount());
        resource.setProperty(COMPONENT_RECOVERY_ENABLED_ID, response.isRecoveryEnabled());
        resource.setProperty(COMPONENT_DESIRED_STACK, response.getDesiredStackId());
        resource.setProperty(COMPONENT_DESIRED_VERSION, response.getDesiredVersion());

        associatedResources.add(resource);
      }
      return getRequestStatus(null, associatedResources);
    }
    return getRequestStatus(null);
  }

  @Override
  @Transactional
  public Set<Resource> getResources(Request request, Predicate predicate)
      throws SystemException, UnsupportedPropertyException, NoSuchResourceException, NoSuchParentResourceException {

    final Set<ServiceComponentRequest> requests = new HashSet<>();

    for (Map<String, Object> propertyMap : getPropertyMaps(predicate)) {
      requests.add(getRequest(propertyMap));
    }

    Set<ServiceComponentResponse> responses = getResources(new Command<Set<ServiceComponentResponse>>() {
      @Override
      public Set<ServiceComponentResponse> invoke() throws AmbariException {
        return getComponents(requests);
      }
    });

    Set<String> requestedIds = getRequestPropertyIds(request, predicate);
    Set<Resource> resources = new HashSet<>();

    for (ServiceComponentResponse response : responses) {
      Resource resource = new ResourceImpl(Resource.Type.Component);
<<<<<<< HEAD
      setResourceProperty(resource, COMPONENT_CLUSTER_ID_PROPERTY_ID, response.getClusterId(), requestedIds);
      setResourceProperty(resource, COMPONENT_CLUSTER_NAME_PROPERTY_ID, response.getClusterName(), requestedIds);
      setResourceProperty(resource, COMPONENT_SERVICE_GROUP_ID_PROPERTY_ID, response.getServiceGroupId(), requestedIds);
      setResourceProperty(resource, COMPONENT_SERVICE_GROUP_NAME_PROPERTY_ID, response.getServiceGroupName(), requestedIds);
      setResourceProperty(resource, COMPONENT_SERVICE_ID_PROPERTY_ID, response.getServiceId(), requestedIds);
      setResourceProperty(resource, COMPONENT_SERVICE_NAME_PROPERTY_ID, response.getServiceName(), requestedIds);
      setResourceProperty(resource, COMPONENT_SERVICE_TYPE_PROPERTY_ID, response.getServiceType(), requestedIds);
      setResourceProperty(resource, COMPONENT_COMPONENT_ID_PROPERTY_ID, response.getComponentId(), requestedIds);
      setResourceProperty(resource, COMPONENT_COMPONENT_NAME_PROPERTY_ID, response.getComponentName(), requestedIds);
      setResourceProperty(resource, COMPONENT_COMPONENT_TYPE_PROPERTY_ID, response.getComponentType(), requestedIds);
      setResourceProperty(resource, COMPONENT_DISPLAY_NAME_PROPERTY_ID, response.getDisplayName(), requestedIds);
      setResourceProperty(resource, COMPONENT_STATE_PROPERTY_ID, response.getDesiredState(), requestedIds);
      setResourceProperty(resource, COMPONENT_CATEGORY_PROPERTY_ID, response.getCategory(), requestedIds);
      setResourceProperty(resource, COMPONENT_TOTAL_COUNT_PROPERTY_ID, response.getServiceComponentStateCount().get("totalCount"), requestedIds);
      setResourceProperty(resource, COMPONENT_STARTED_COUNT_PROPERTY_ID, response.getServiceComponentStateCount().get("startedCount"), requestedIds);
      setResourceProperty(resource, COMPONENT_INSTALLED_COUNT_PROPERTY_ID, response.getServiceComponentStateCount().get("installedCount"), requestedIds);
      setResourceProperty(resource, COMPONENT_INSTALLED_AND_MAINTENANCE_OFF_COUNT_PROPERTY_ID, response.getServiceComponentStateCount().get("installedAndMaintenanceOffCount"), requestedIds);
      setResourceProperty(resource, COMPONENT_INSTALL_FAILED_COUNT_PROPERTY_ID, response.getServiceComponentStateCount().get("installFailedCount"), requestedIds);
      setResourceProperty(resource, COMPONENT_INIT_COUNT_PROPERTY_ID, response.getServiceComponentStateCount().get("initCount"), requestedIds);
      setResourceProperty(resource, COMPONENT_UNKNOWN_COUNT_PROPERTY_ID, response.getServiceComponentStateCount().get("unknownCount"), requestedIds);
      setResourceProperty(resource, COMPONENT_RECOVERY_ENABLED_ID, String.valueOf(response.isRecoveryEnabled()), requestedIds);
      setResourceProperty(resource, COMPONENT_DESIRED_STACK, response.getDesiredStackId(), requestedIds);
      setResourceProperty(resource, COMPONENT_DESIRED_VERSION, response.getDesiredVersion(), requestedIds);
=======
      setResourceProperty(resource, CLUSTER_NAME, response.getClusterName(), requestedIds);
      setResourceProperty(resource, SERVICE_NAME, response.getServiceName(), requestedIds);
      setResourceProperty(resource, COMPONENT_NAME, response.getComponentName(), requestedIds);
      setResourceProperty(resource, DISPLAY_NAME, response.getDisplayName(), requestedIds);
      setResourceProperty(resource, STATE, response.getDesiredState(), requestedIds);
      setResourceProperty(resource, CATEGORY, response.getCategory(), requestedIds);
      setResourceProperty(resource, TOTAL_COUNT, response.getServiceComponentStateCount().get("totalCount"), requestedIds);
      setResourceProperty(resource, STARTED_COUNT, response.getServiceComponentStateCount().get("startedCount"), requestedIds);
      setResourceProperty(resource, INSTALLED_COUNT, response.getServiceComponentStateCount().get("installedCount"), requestedIds);
      setResourceProperty(resource, INSTALLED_AND_MAINTENANCE_OFF_COUNT, response.getServiceComponentStateCount().get("installedAndMaintenanceOffCount"), requestedIds);
      setResourceProperty(resource, INSTALL_FAILED_COUNT, response.getServiceComponentStateCount().get("installFailedCount"), requestedIds);
      setResourceProperty(resource, INIT_COUNT, response.getServiceComponentStateCount().get("initCount"), requestedIds);
      setResourceProperty(resource, UNKNOWN_COUNT, response.getServiceComponentStateCount().get("unknownCount"), requestedIds);
      setResourceProperty(resource, RECOVERY_ENABLED, String.valueOf(response.isRecoveryEnabled()), requestedIds);
      setResourceProperty(resource, DESIRED_STACK, response.getDesiredStackId(), requestedIds);
      setResourceProperty(resource, DESIRED_VERSION, response.getDesiredVersion(), requestedIds);
      setResourceProperty(resource, REPOSITORY_STATE, response.getRepositoryState(), requestedIds);
>>>>>>> 60e54750

      resources.add(resource);
    }
    return resources;
  }

  @Override
  public RequestStatus updateResourcesAuthorized(final Request request, Predicate predicate)
      throws SystemException, UnsupportedPropertyException, NoSuchResourceException, NoSuchParentResourceException {

    final Set<ServiceComponentRequest> requests = new HashSet<>();
    for (Map<String, Object> propertyMap : getPropertyMaps(request.getProperties().iterator().next(), predicate)) {
      requests.add(getRequest(propertyMap));
    }

    Object queryParameterValue = getQueryParameterValue(QUERY_PARAMETERS_RUN_SMOKE_TEST_ID, predicate);
    final boolean runSmokeTest = TRUE.equals(queryParameterValue);

    RequestStatusResponse response = modifyResources(new Command<RequestStatusResponse>() {
      @Override
      public RequestStatusResponse invoke() throws AmbariException, AuthorizationException {
        return updateComponents(requests, request.getRequestInfoProperties(), runSmokeTest);
      }
    });

    notifyUpdate(Resource.Type.Component, request, predicate);

    return getRequestStatus(response);
  }

  @Override
  protected RequestStatus deleteResourcesAuthorized(Request request, Predicate predicate)
      throws SystemException, UnsupportedPropertyException, NoSuchResourceException, NoSuchParentResourceException {

    final Set<ServiceComponentRequest> requests = new HashSet<>();
    DeleteStatusMetaData deleteStatusMetaData = null;
    for (Map<String, Object> propertyMap : getPropertyMaps(predicate)) {
      requests.add(getRequest(propertyMap));
    }
    deleteStatusMetaData = modifyResources(new Command<DeleteStatusMetaData>() {
      @Override
      public DeleteStatusMetaData invoke() throws AmbariException, AuthorizationException {
        deleteComponents(requests);
        return new DeleteStatusMetaData();
      }
    });

    notifyDelete(Resource.Type.Component, predicate);
    for(ServiceComponentRequest svcCmpntReq : requests) {
      deleteStatusMetaData.addDeletedKey("component_name: "+svcCmpntReq.getComponentName());
    }
    return getRequestStatus(null, null, deleteStatusMetaData);
  }


  // ----- AbstractResourceProvider ------------------------------------------

  @Override
  protected Set<String> getPKPropertyIds() {
    return pkPropertyIds;
  }


  // ----- utility methods ---------------------------------------------------

  /**
   * Get a component request object from a map of property values.
   *
   * @param properties  the predicate
   *
   * @return the component request object
   */
  private ServiceComponentRequest getRequest(Map<String, Object> properties) {
    return new ServiceComponentRequest(
<<<<<<< HEAD
        (String) properties.get(COMPONENT_CLUSTER_NAME_PROPERTY_ID),
        (String) properties.get(COMPONENT_SERVICE_GROUP_NAME_PROPERTY_ID),
        (String) properties.get(COMPONENT_SERVICE_NAME_PROPERTY_ID),
        (String) properties.get(COMPONENT_COMPONENT_NAME_PROPERTY_ID),
        (String) properties.get(COMPONENT_COMPONENT_TYPE_PROPERTY_ID),
        (String) properties.get(COMPONENT_STATE_PROPERTY_ID),
        (String) properties.get(COMPONENT_RECOVERY_ENABLED_ID),
        (String) properties.get(COMPONENT_CATEGORY_PROPERTY_ID));
=======
        (String) properties.get(CLUSTER_NAME),
        (String) properties.get(SERVICE_NAME),
        (String) properties.get(COMPONENT_NAME),
        (String) properties.get(STATE),
        (String) properties.get(RECOVERY_ENABLED),
        (String) properties.get(CATEGORY));
>>>>>>> 60e54750
  }

  // Create the components for the given requests.
  public Set<ServiceComponentResponse> createComponents(Set<ServiceComponentRequest> requests)
      throws AmbariException, AuthorizationException {

    if (requests.isEmpty()) {
      LOG.warn("Received an empty requests set");
      return null;
    }

    Set<ServiceComponentResponse> createdSvcCmpnt = new HashSet<>();
    Clusters clusters = getManagementController().getClusters();
    AmbariMetaInfo ambariMetaInfo = getManagementController().getAmbariMetaInfo();
    ServiceComponentFactory serviceComponentFactory = getManagementController().getServiceComponentFactory();

    // do all validation checks
    Map<String, Set<List<String>>> componentNames = new HashMap<>();
    Set<String> duplicates = new HashSet<>();

    for (ServiceComponentRequest request : requests) {
      Validate.notEmpty(request.getComponentName(), "component name should be non-empty");
      Validate.notEmpty(request.getServiceGroupName(), "service group name should be non-empty");
      Validate.notEmpty(request.getServiceName(), "service name should be non-empty");
      Cluster cluster = getClusterForRequest(request, clusters);

      // TODO: Multi_Component_Instance. When we go into multiple component instance mode, we will need make
      // component_type as manadatory field. As of now, we are just copying component_name into component_type,
      // if not provided. Further, need to add validation check too.
      if(StringUtils.isBlank(request.getComponentType())) {
        request.setComponentType(request.getComponentName());
      }

      isAuthorized(cluster, getRequiredCreateAuthorizations());

      debug("Received a createComponent request: {}", request);

      List<String> componentID = ImmutableList.of(request.getServiceGroupName(), request.getServiceName(), request.getComponentName());
      boolean added = componentNames
        .computeIfAbsent(request.getClusterName(), __ -> new HashSet<>())
        .add(componentID);

      if (!added) {
        // throw error later for dup
        duplicates.add(request.toString());
        continue;
      }

      if (StringUtils.isNotEmpty(request.getDesiredState())) {
        Validate.isTrue(State.INIT == State.valueOf(request.getDesiredState()),
            "Invalid desired state only INIT state allowed during creation, providedDesiredState=" + request.getDesiredState());
      }

      Service s = getServiceFromCluster(request, cluster);

      try {
        ServiceComponent sc = s.getServiceComponent(request.getComponentName());
        if (sc != null && (sc.getServiceId().equals(cluster.getService(request.getServiceGroupName(), request.getServiceName()).getServiceId()))) {
          // throw error later for dup
          duplicates.add(request.toString());
          continue;
        }
      } catch (AmbariException e) {
        // Expected
      }

      StackId stackId = s.getStackId();
      if (!ambariMetaInfo.isValidServiceComponent(stackId.getStackName(),
          stackId.getStackVersion(), s.getServiceType(), request.getComponentName())) {
        throw new IllegalArgumentException("Unsupported or invalid component"
            + " in stack stackInfo=" + stackId.getStackId()
            + " request=" + request);
      }
    }

    // ensure only a single cluster update
    Validate.isTrue(componentNames.size() == 1,
        "Invalid arguments, updates allowed on only one cluster at a time");

    // Validate dups
    if (!duplicates.isEmpty()) {
      throw new DuplicateResourceException("Attempted to create one or more components which already exist:"
                            + String.join(", ", duplicates));
    }

    // now doing actual work
    for (ServiceComponentRequest request : requests) {
      Cluster cluster = clusters.getCluster(request.getClusterName());
      Service s = cluster.getService(request.getServiceGroupName(), request.getServiceName());
      ServiceComponent sc = serviceComponentFactory.createNew(s, request.getComponentName(), request.getComponentType());

      if (StringUtils.isNotEmpty(request.getDesiredState())) {
        State state = State.valueOf(request.getDesiredState());
        sc.setDesiredState(state);
      } else {
        sc.setDesiredState(s.getDesiredState());
      }

      /*
       * If request does not have recovery_enabled field,
       * then get the default from the stack definition.
       */
      if (StringUtils.isNotEmpty(request.getRecoveryEnabled())) {
        boolean recoveryEnabled = Boolean.parseBoolean(request.getRecoveryEnabled());
        sc.setRecoveryEnabled(recoveryEnabled);
        LOG.info("Component: {}, recovery_enabled from request: {}", request.getComponentName(), recoveryEnabled);
      } else {
        StackId stackId = s.getStackId();
        ComponentInfo componentInfo = ambariMetaInfo.getComponent(stackId.getStackName(),
                stackId.getStackVersion(), s.getServiceType(), request.getComponentType());
        if (componentInfo == null) {
            throw new AmbariException("Could not get component information from stack definition: Stack=" +
              stackId + ", Service=" + s.getServiceType() + ", Component type =" + request.getComponentType());
        }
        sc.setRecoveryEnabled(componentInfo.isRecoveryEnabled());
        LOG.info("Component: {}, recovery_enabled from stack definition:{}", componentInfo.getName(),
                componentInfo.isRecoveryEnabled());
      }

      s.addServiceComponent(sc);
      createdSvcCmpnt.add(sc.convertToResponse());
    }
    return createdSvcCmpnt;
  }

  // Get the components for the given requests.
  protected Set<ServiceComponentResponse> getComponents(Set<ServiceComponentRequest> requests) throws AmbariException {
    Set<ServiceComponentResponse> response = new HashSet<>();
    for (ServiceComponentRequest request : requests) {
      try {
        response.addAll(getComponents(request));
      } catch (ObjectNotFoundException e) {
        if (requests.size() == 1) {
          // only throw exception if 1 request.
          // there will be > 1 request in case of OR predicate
          throw e;
        }
      }
    }
    return response;
  }

  // Get the components for the given request.
  private Set<ServiceComponentResponse> getComponents(ServiceComponentRequest request) throws AmbariException {

    final AmbariMetaInfo ambariMetaInfo = getManagementController().getAmbariMetaInfo();
    final Clusters clusters = getManagementController().getClusters();
    final Cluster cluster = getCluster(request, clusters);

    Set<ServiceComponentResponse> response = new HashSet<>();
    String category = null;


    if (request.getComponentName() != null) {
      setServiceNameIfAbsent(request, cluster, ambariMetaInfo);

      final Service s = getServiceFromCluster(request, cluster);
      ServiceComponent sc = s.getServiceComponent(request.getComponentName());
      ServiceComponentResponse serviceComponentResponse = sc.convertToResponse();
      StackId stackId = sc.getStackId();

      try {
        ComponentInfo componentInfo = ambariMetaInfo.getComponent(stackId.getStackName(),
            stackId.getStackVersion(), s.getServiceType(), request.getComponentName());
        category = componentInfo.getCategory();
        if (category != null) {
          serviceComponentResponse.setCategory(category);
        }
      } catch (ObjectNotFoundException e) {
        // nothing to do, component doesn't exist
      }

      response.add(serviceComponentResponse);
      return response;
    }

    Set<Service> services = new HashSet<>();
    if (StringUtils.isNotEmpty(request.getServiceName())) {
      services.add(getServiceFromCluster(request, cluster));
    } else {
      services.addAll(cluster.getServices());
    }

    final State desiredStateToCheck = getValidDesiredState(request);
    for (Service s : services) {
      // filter on request.getDesiredState()
      for (ServiceComponent sc : s.getServiceComponents().values()) {
        if (desiredStateToCheck != null && desiredStateToCheck != sc.getDesiredState()) {
          // skip non matching state
          continue;
        }

        StackId stackId = sc.getStackId();

        ServiceComponentResponse serviceComponentResponse = sc.convertToResponse();
        try {
          ComponentInfo componentInfo = ambariMetaInfo.getComponent(stackId.getStackName(),
              stackId.getStackVersion(), s.getServiceType(), sc.getType());
          category = componentInfo.getCategory();
          if (category != null) {
            serviceComponentResponse.setCategory(category);
          }
        } catch (ObjectNotFoundException e) {
          // component doesn't exist, nothing to do
        }
        String requestedCategory = request.getComponentCategory();
        if (StringUtils.isNotEmpty(requestedCategory) && !requestedCategory.equalsIgnoreCase(category)) {
          continue;
        }

        response.add(serviceComponentResponse);
      }
    }
    return response;
  }

  // Update the components for the given requests.
  protected RequestStatusResponse updateComponents(Set<ServiceComponentRequest> requests,
                                                                Map<String, String> requestProperties,
                                                                boolean runSmokeTest)
      throws AmbariException, AuthorizationException {

    if (requests.isEmpty()) {
      LOG.warn("Received an empty requests set");
      return null;
    }

    Clusters clusters = getManagementController().getClusters();
    AmbariMetaInfo ambariMetaInfo = getManagementController().getAmbariMetaInfo();

    Map<State, List<ServiceComponent>> changedComps = new HashMap<>();
    Map<String, Map<State, List<ServiceComponentHost>>> changedScHosts = new HashMap<>();
    Collection<ServiceComponentHost> ignoredScHosts = new ArrayList<>();

    Set<String> clusterNames = new HashSet<>();
    Map<String, Set<List<String>>> componentNames = new HashMap<>();
    Set<State> seenNewStates = new HashSet<>();

    Collection<ServiceComponent> recoveryEnabledComponents = new ArrayList<>();
    Collection<ServiceComponent> recoveryDisabledComponents = new ArrayList<>();

    // Determine operation level
    Resource.Type reqOpLvl;
    if (requestProperties.containsKey(RequestOperationLevel.OPERATION_LEVEL_ID)) {
      RequestOperationLevel operationLevel = new RequestOperationLevel(requestProperties);
      reqOpLvl = operationLevel.getLevel();
    } else {
      LOG.warn("Can not determine request operation level. Operation level property should be specified for this request.");
      reqOpLvl = Resource.Type.Cluster;
    }

    for (ServiceComponentRequest request : requests) {
      Validate.notEmpty(request.getComponentName(), "component name should be non-empty");
      final Cluster cluster = getClusterForRequest(request, clusters);
      final String clusterName = request.getClusterName();
      final String serviceGroupName = request.getServiceGroupName();
      final String serviceName = request.getServiceName();
      final String componentName = request.getComponentName();
      final String componentType = request.getComponentType();

      LOG.info("Received a updateComponent request: {}", request);

      setServiceNameIfAbsent(request, cluster, ambariMetaInfo);

      debug("Received a updateComponent request: {}", request);

      clusterNames.add(clusterName);

      Validate.isTrue(clusterNames.size() == 1, "Updates to multiple clusters is not supported");

      List<String> componentID = ImmutableList.of(request.getServiceGroupName(), request.getServiceName(), request.getComponentName());
      boolean added = componentNames
        .computeIfAbsent(request.getClusterName(), __ -> new HashSet<>())
        .add(componentID);

      if (!added) {
        throw new IllegalArgumentException("Invalid request contains duplicate service components");
      }

      Service s = cluster.getService(serviceGroupName, serviceName);
      ServiceComponent sc = s.getServiceComponent(componentName);
      State newState = getValidDesiredState(request);

      if (! maintenanceStateHelper.isOperationAllowed(reqOpLvl, s)) {
        LOG.info("Operations cannot be applied to component name : " + componentName + " with type : " + componentType
                + " because service " + serviceName +
                " is in the maintenance state of " + s.getMaintenanceState());
        continue;
      }

      // Gather the components affected by the change in
      // auto start state
      if (!StringUtils.isEmpty(request.getRecoveryEnabled())) {
        // Verify that the authenticated user has authorization to change auto-start states for services
        AuthorizationHelper.verifyAuthorization(ResourceType.CLUSTER, getClusterResourceId(clusterName),
            EnumSet.of(RoleAuthorization.CLUSTER_MANAGE_AUTO_START, RoleAuthorization.SERVICE_MANAGE_AUTO_START));

        boolean newRecoveryEnabled = Boolean.parseBoolean(request.getRecoveryEnabled());
        boolean oldRecoveryEnabled = sc.isRecoveryEnabled();
        LOG.info("ComponentName: {}, componentType: {}, oldRecoveryEnabled: {}, newRecoveryEnabled {}",
                componentName, componentType, oldRecoveryEnabled, newRecoveryEnabled);
        if (newRecoveryEnabled != oldRecoveryEnabled) {
          if (newRecoveryEnabled) {
            recoveryEnabledComponents.add(sc);
          } else {
            recoveryDisabledComponents.add(sc);
          }
        }
      }

      if (newState == null) {
        debug("Nothing to do for new updateServiceComponent request, request ={}, newDesiredState=null" + request);
        continue;
      }

      if (sc.isClientComponent() && !newState.isValidClientComponentState()) {
        throw new AmbariException("Invalid desired state for a client component");
      }

      seenNewStates.add(newState);

      State oldScState = sc.getDesiredState();
      if (newState != oldScState) {
        // The if user is trying to start or stop the component, ensure authorization
        if (((newState == State.INSTALLED) || (newState == State.STARTED))) {
          isAuthorized(cluster, RoleAuthorization.SERVICE_START_STOP);
        }

        if (!State.isValidDesiredStateTransition(oldScState, newState)) {
          // FIXME throw correct error
          throw new AmbariException("Invalid transition for"
              + " servicecomponent"
              + ", clusterName=" + cluster.getClusterName()
              + ", clusterId=" + cluster.getClusterId()
              + ", serviceGroupName=" + serviceGroupName
              + ", serviceName=" + sc.getServiceName()
              + ", componentName=" + sc.getName()
              + ", componentType=" + sc.getType()
              + ", recoveryEnabled=" + sc.isRecoveryEnabled()
              + ", currentDesiredState=" + oldScState
              + ", newDesiredState=" + newState);
        }

        if (!changedComps.containsKey(newState)) {
          changedComps.put(newState, new ArrayList<>());
        }
        debug("Handling update to ServiceComponent"
              + ", clusterName=" + clusterName
              + ", serviceGroupName=" + serviceGroupName
              + ", serviceName=" + serviceName
              + ", componentName=" + sc.getName()
              + ", componentType=" + sc.getType()
              + ", recoveryEnabled=" + sc.isRecoveryEnabled()
              + ", currentDesiredState=" + oldScState
              + ", newDesiredState=" + newState);

        changedComps.get(newState).add(sc);
      }

      for (ServiceComponentHost sch : sc.getServiceComponentHosts().values()) {
        State oldSchState = sch.getState();
        if (oldSchState == State.DISABLED || oldSchState == State.UNKNOWN) {
          debug("Ignoring ServiceComponentHost"
                + ", clusterName=" + clusterName
                + ", serviceGroupName=" + serviceGroupName
                + ", serviceName=" + serviceName
                + ", componentName=" + sc.getName()
                + ", componentType=" + sc.getType()
                + ", recoveryEnabled=" + sc.isRecoveryEnabled()
                + ", hostname=" + sch.getHostName()
                + ", currentState=" + oldSchState
                + ", newDesiredState=" + newState);
          continue;
        }

        if (newState == oldSchState) {
          ignoredScHosts.add(sch);
          debug("Ignoring ServiceComponentHost"
                + ", clusterName=" + clusterName
                + ", serviceGroupName=" + serviceGroupName
                + ", serviceName=" + serviceName
                + ", componentName=" + sc.getName()
                + ", componentType=" + sc.getType()
                + ", recoveryEnabled=" + sc.isRecoveryEnabled()
                + ", hostname=" + sch.getHostName()
                + ", currentState=" + oldSchState
                + ", newDesiredState=" + newState);
          continue;
        }

        // do not update or alter any HC that is not active
        if (! maintenanceStateHelper.isOperationAllowed(reqOpLvl, sch)) {
          ignoredScHosts.add(sch);
          debug("Ignoring ServiceComponentHost in maintenance state"
                + ", clusterName=" + clusterName
                + ", serviceGroupName=" + serviceGroupName
                + ", serviceName=" + serviceName
                + ", componentName=" + sc.getName()
                + ", componentType=" + sc.getType()
                + ", recoveryEnabled=" + sc.isRecoveryEnabled()
                + ", hostname=" + sch.getHostName());

          continue;
        }

        if (!State.isValidStateTransition(oldSchState, newState)) {
          // FIXME throw correct error
          throw new AmbariException("Invalid transition for"
              + " servicecomponenthost"
              + ", clusterName=" + cluster.getClusterName()
              + ", clusterId=" + cluster.getClusterId()
              + ", serviceGroupName=" + serviceGroupName
              + ", serviceName=" + sch.getServiceName()
              + ", componentName=" + sch.getServiceComponentName()
              + ", componentType=" + sch.getServiceComponentType()
              + ", recoveryEnabled=" + sc.isRecoveryEnabled()
              + ", hostname=" + sch.getHostName()
              + ", currentState=" + oldSchState
              + ", newDesiredState=" + newState);
        }
        if (!changedScHosts.containsKey(sc.getName())) {
          changedScHosts.put(sc.getName(), new HashMap<>());
        }
        if (!changedScHosts.get(sc.getName()).containsKey(newState)) {
          changedScHosts.get(sc.getName()).put(newState, new ArrayList<>());
        }

        debug("Handling update to ServiceComponentHost"
              + ", clusterName=" + clusterName
              + ", serviceGroupName=" + serviceGroupName
              + ", serviceName=" + serviceName
              + ", componentName=" + sc.getName()
              + ", componentType=" + sc.getType()
              + ", recoveryEnabled=" + sc.isRecoveryEnabled()
              + ", hostname=" + sch.getHostName()
              + ", currentState=" + oldSchState
              + ", newDesiredState=" + newState);

        changedScHosts.get(sc.getName()).get(newState).add(sch);
      }
    }

    Validate.isTrue(seenNewStates.size() <= 1,
        "Cannot handle different desired state changes for a set of service components at the same time");

    // TODO additional validation?

    // Validations completed. Update the affected service components now.

    for (ServiceComponent sc : recoveryEnabledComponents) {
      sc.setRecoveryEnabled(true);
    }

    for (ServiceComponent sc : recoveryDisabledComponents) {
      sc.setRecoveryEnabled(false);
    }

    Cluster cluster = clusters.getCluster(clusterNames.iterator().next());

    return getManagementController().createAndPersistStages(cluster, requestProperties, null, null, changedComps, changedScHosts,
        ignoredScHosts, runSmokeTest, false);
  }

  protected RequestStatusResponse deleteComponents(Set<ServiceComponentRequest> requests) throws AmbariException, AuthorizationException {
    Clusters clusters = getManagementController().getClusters();
    AmbariMetaInfo ambariMetaInfo = getManagementController().getAmbariMetaInfo();
    DeleteHostComponentStatusMetaData deleteMetaData = new DeleteHostComponentStatusMetaData();

    for (ServiceComponentRequest request : requests) {
      Validate.notEmpty(request.getComponentName(), "component name should be non-empty");
      Cluster cluster = getClusterForRequest(request, clusters);

      setServiceNameIfAbsent(request, cluster, ambariMetaInfo);

      Service s = getServiceFromCluster(request, cluster);

      ServiceComponent sc = s.getServiceComponent(request.getComponentName());

      if (sc != null) {
        deleteHostComponentsForServiceComponent(sc, request, deleteMetaData);
        STOMPComponentsDeleteHandler.processDeleteByMetaDataException(deleteMetaData);
        sc.setDesiredState(State.DISABLED);
        s.deleteServiceComponent(request.getComponentName(), deleteMetaData);
        STOMPComponentsDeleteHandler.processDeleteByMetaDataException(deleteMetaData);
      }
    }
    STOMPComponentsDeleteHandler.processDeleteByMetaData(deleteMetaData);
    return null;
  }

  private void deleteHostComponentsForServiceComponent(ServiceComponent sc, ServiceComponentRequest request,
                                                       DeleteHostComponentStatusMetaData deleteMetaData) throws AmbariException {
    for (ServiceComponentHost sch : sc.getServiceComponentHosts().values()) {
      if (!sch.getDesiredState().isRemovableState()) {
        deleteMetaData.setAmbariException(new AmbariException("Found non removable host component when trying to delete service component." +
            " To remove host component, it must be in DISABLED/INIT/INSTALLED/INSTALL_FAILED/UNKNOWN" +
            "/UNINSTALLED/INSTALLING state."
            + ", request=" + request.toString()
            + ", current state=" + sc.getDesiredState() + "."));
        return;
      }
    }

    for (ServiceComponentHost sch : sc.getServiceComponentHosts().values()) {
      sch.delete(deleteMetaData);
    }
  }
  private Cluster getClusterForRequest(final ServiceComponentRequest request, final Clusters clusters) throws AmbariException {
    Validate.notEmpty(request.getClusterName(), "cluster name should be non-empty");
    try {
      return clusters.getCluster(request.getClusterName());
    } catch (ClusterNotFoundException e) {
      throw new ParentObjectNotFoundException("Attempted to add a component to a cluster which doesn't exist:", e);
    }
  }

  private Service getServiceFromCluster(final ServiceComponentRequest request, final Cluster cluster) throws AmbariException {
    try {
      return cluster.getService(request.getServiceGroupName(), request.getServiceName());
    } catch (ServiceNotFoundException e) {
      throw new ParentObjectNotFoundException("Parent Service resource doesn't exist.", e);
    }
  }

  private Cluster getCluster(final ServiceComponentRequest request, final Clusters clusters) throws AmbariException {
    Validate.notEmpty(request.getClusterName(), "cluster name should be non-empty");

    try {
      return clusters.getCluster(request.getClusterName());
    } catch (ObjectNotFoundException e) {
      throw new ParentObjectNotFoundException("Parent Cluster resource doesn't exist", e);
    }

  }

  private void isAuthorized(final Cluster cluster, final RoleAuthorization roleAuthorization) throws AuthorizationException {
    isAuthorized(cluster, EnumSet.of(roleAuthorization));
  }

  private void isAuthorized(final Cluster cluster, final Set<RoleAuthorization> requiredAuthorizations) throws AuthorizationException {
    if (!AuthorizationHelper.isAuthorized(ResourceType.CLUSTER, cluster.getResourceId(), requiredAuthorizations)) {
      throw new AuthorizationException("The user is not authorized to for roles " + requiredAuthorizations);
    }
  }

  private void setServiceNameIfAbsent(final ServiceComponentRequest request,
                                      final Cluster cluster,
                                      final AmbariMetaInfo ambariMetaInfo) throws AmbariException {
    if (StringUtils.isEmpty(request.getServiceName())) {

      String componentType = request.getComponentType();

      String serviceName = getManagementController().findServiceName(cluster, componentType);

      debug("Looking up service name for component, componentType={}, serviceName={}", componentType, serviceName);

      if (StringUtils.isEmpty(serviceName)) {
        throw new AmbariException("Could not find service for component."
                + " componentName=" + request.getComponentName()
                + " componentType=" + request.getComponentType()
                + ", clusterName=" + cluster.getClusterName());
      }
      request.setServiceName(serviceName);
    }
  }

  private State getValidDesiredState(ServiceComponentRequest request) {

    if (StringUtils.isEmpty(request.getDesiredState())) {
      return null;
    }
    final State desiredStateToCheck = State.valueOf(request.getDesiredState());
    Validate.isTrue(desiredStateToCheck.isValidDesiredState(),
          "Invalid arguments, invalid desired state, desiredState=" + desiredStateToCheck);
    return desiredStateToCheck;
  }

  private void debug(String format, Object... arguments) {
    if (LOG.isDebugEnabled()) {
      LOG.debug(format, arguments);
    }
  }
}<|MERGE_RESOLUTION|>--- conflicted
+++ resolved
@@ -79,63 +79,46 @@
  * Resource provider for component resources.
  */
 public class ComponentResourceProvider extends AbstractControllerResourceProvider {
-  public static final String RESPONSE_KEY = "ServiceComponentInfo";
-  public static final String ALL_PROPERTIES = RESPONSE_KEY + PropertyHelper.EXTERNAL_PATH_SEP + "*";
-
   private static final Logger LOG = LoggerFactory.getLogger(ComponentResourceProvider.class);
 
   public static final String SERVICE_COMPONENT_INFO = "ServiceComponentInfo";
-
+  public static final String ALL_PROPERTIES = SERVICE_COMPONENT_INFO + PropertyHelper.EXTERNAL_PATH_SEP + "*";
+
+  protected static final String CLUSTER_ID_PROPERTY_ID = "cluster_id";
   public static final String CLUSTER_NAME_PROPERTY_ID = "cluster_name";
+  protected static final String SERVICE_GROUP_ID_PROPERTY_ID = "service_group_id";
+  protected static final String SERVICE_GROUP_NAME_PROPERTY_ID = "service_group_name";
+  protected static final String SERVICE_ID_PROPERTY_ID = "service_id";
   public static final String SERVICE_NAME_PROPERTY_ID = "service_name";
-  public static final String COMPONENT_NAME_PROPERTY_ID  = "component_name";
-  public static final String DISPLAY_NAME_PROPERTY_ID = "display_name";
-  public static final String STATE_PROPERTY_ID = "state";
-  public static final String CATEGORY_PROPERTY_ID = "category";
-  public static final String TOTAL_COUNT_PROPERTY_ID = "total_count";
-  public static final String STARTED_COUNT_PROPERTY_ID = "started_count";
-  public static final String INSTALLED_COUNT_PROPERTY_ID = "installed_count";
-  public static final String INSTALLED_AND_MAINTENANCE_OFF_COUNT_PROPERTY_ID = "installed_and_maintenance_off_count";
-  public static final String INIT_COUNT_PROPERTY_ID = "init_count";
-  public static final String UNKNOWN_COUNT_PROPERTY_ID = "unknown_count";
-  public static final String INSTALL_FAILED_COUNT_PROPERTY_ID = "install_failed_count";
+  public static final String SERVICE_TYPE_PROPERTY_ID = "service_type";
+  protected static final String COMPONENT_ID_PROPERTY_ID = "id";
+  public static final String COMPONENT_NAME_PROPERTY_ID = "component_name";
+  protected static final String COMPONENT_TYPE_PROPERTY_ID = "component_type";
+  protected static final String DISPLAY_NAME_PROPERTY_ID = "display_name";
+  protected static final String STATE_PROPERTY_ID = "state";
+  protected static final String CATEGORY_PROPERTY_ID = "category";
+  protected static final String TOTAL_COUNT_PROPERTY_ID = "total_count";
+  protected static final String STARTED_COUNT_PROPERTY_ID = "started_count";
+  protected static final String INSTALLED_COUNT_PROPERTY_ID = "installed_count";
+  protected static final String INSTALLED_AND_MAINTENANCE_OFF_COUNT_PROPERTY_ID = "installed_and_maintenance_off_count";
+
+  protected static final String INIT_COUNT_PROPERTY_ID = "init_count";
+  protected static final String UNKNOWN_COUNT_PROPERTY_ID = "unknown_count";
+  protected static final String INSTALL_FAILED_COUNT_PROPERTY_ID = "install_failed_count";
   public static final String RECOVERY_ENABLED_PROPERTY_ID = "recovery_enabled";
-  public static final String DESIRED_STACK_PROPERTY_ID = "desired_stack";
-  public static final String DESIRED_VERSION_PROPERTY_ID = "desired_version";
-  public static final String REPOSITORY_STATE_PROPERTY_ID = "repository_state";
-
-  // Components
-<<<<<<< HEAD
-
-  protected static final String COMPONENT_CLUSTER_ID_PROPERTY_ID = RESPONSE_KEY + PropertyHelper.EXTERNAL_PATH_SEP + "cluster_id";
-  public static final String COMPONENT_CLUSTER_NAME_PROPERTY_ID = RESPONSE_KEY + PropertyHelper.EXTERNAL_PATH_SEP + "cluster_name";
-  protected static final String COMPONENT_SERVICE_GROUP_ID_PROPERTY_ID = RESPONSE_KEY + PropertyHelper.EXTERNAL_PATH_SEP + "service_group_id";
-  protected static final String COMPONENT_SERVICE_GROUP_NAME_PROPERTY_ID = RESPONSE_KEY + PropertyHelper.EXTERNAL_PATH_SEP + "service_group_name";
-  protected static final String COMPONENT_SERVICE_ID_PROPERTY_ID = RESPONSE_KEY + PropertyHelper.EXTERNAL_PATH_SEP + "service_id";
-  public static final String COMPONENT_SERVICE_NAME_PROPERTY_ID = RESPONSE_KEY + PropertyHelper.EXTERNAL_PATH_SEP + "service_name";
-  public static final String COMPONENT_SERVICE_TYPE_PROPERTY_ID = RESPONSE_KEY + PropertyHelper.EXTERNAL_PATH_SEP + "service_type";
-  protected static final String COMPONENT_COMPONENT_ID_PROPERTY_ID = RESPONSE_KEY + PropertyHelper.EXTERNAL_PATH_SEP + "id";
-  public static final String COMPONENT_COMPONENT_NAME_PROPERTY_ID = RESPONSE_KEY + PropertyHelper.EXTERNAL_PATH_SEP + "component_name";
-  protected static final String COMPONENT_COMPONENT_TYPE_PROPERTY_ID = RESPONSE_KEY + PropertyHelper.EXTERNAL_PATH_SEP + "component_type";
-  protected static final String COMPONENT_DISPLAY_NAME_PROPERTY_ID = RESPONSE_KEY + PropertyHelper.EXTERNAL_PATH_SEP + "display_name";
-  protected static final String COMPONENT_STATE_PROPERTY_ID = RESPONSE_KEY + PropertyHelper.EXTERNAL_PATH_SEP + "state";
-  protected static final String COMPONENT_CATEGORY_PROPERTY_ID = RESPONSE_KEY + PropertyHelper.EXTERNAL_PATH_SEP + "category";
-  protected static final String COMPONENT_TOTAL_COUNT_PROPERTY_ID = RESPONSE_KEY + PropertyHelper.EXTERNAL_PATH_SEP + "total_count";
-  protected static final String COMPONENT_STARTED_COUNT_PROPERTY_ID = RESPONSE_KEY + PropertyHelper.EXTERNAL_PATH_SEP + "started_count";
-  protected static final String COMPONENT_INSTALLED_COUNT_PROPERTY_ID = RESPONSE_KEY + PropertyHelper.EXTERNAL_PATH_SEP + "installed_count";
-  protected static final String COMPONENT_INSTALLED_AND_MAINTENANCE_OFF_COUNT_PROPERTY_ID = RESPONSE_KEY + PropertyHelper.EXTERNAL_PATH_SEP + "installed_and_maintenance_off_count";
-
-  protected static final String COMPONENT_INIT_COUNT_PROPERTY_ID = RESPONSE_KEY + PropertyHelper.EXTERNAL_PATH_SEP + "init_count";
-  protected static final String COMPONENT_UNKNOWN_COUNT_PROPERTY_ID = RESPONSE_KEY + PropertyHelper.EXTERNAL_PATH_SEP + "unknown_count";
-  protected static final String COMPONENT_INSTALL_FAILED_COUNT_PROPERTY_ID = RESPONSE_KEY + PropertyHelper.EXTERNAL_PATH_SEP + "install_failed_count";
-  public static final String COMPONENT_RECOVERY_ENABLED_ID = RESPONSE_KEY + PropertyHelper.EXTERNAL_PATH_SEP + "recovery_enabled";
-  protected static final String COMPONENT_DESIRED_STACK = RESPONSE_KEY + PropertyHelper.EXTERNAL_PATH_SEP + "desired_stack";
-  protected static final String COMPONENT_DESIRED_VERSION = RESPONSE_KEY + PropertyHelper.EXTERNAL_PATH_SEP + "desired_version";
-
-=======
+  protected static final String DESIRED_STACK_PROPERTY_ID = "desired_stack";
+  protected static final String DESIRED_VERSION_PROPERTY_ID = "desired_version";
+
+  public static final String CLUSTER_ID = SERVICE_COMPONENT_INFO + PropertyHelper.EXTERNAL_PATH_SEP + CLUSTER_ID_PROPERTY_ID;
   public static final String CLUSTER_NAME = SERVICE_COMPONENT_INFO + PropertyHelper.EXTERNAL_PATH_SEP + CLUSTER_NAME_PROPERTY_ID;
+  public static final String SERVICE_GROUP_ID = SERVICE_COMPONENT_INFO + PropertyHelper.EXTERNAL_PATH_SEP + SERVICE_GROUP_ID_PROPERTY_ID;
+  public static final String SERVICE_GROUP_NAME = SERVICE_COMPONENT_INFO + PropertyHelper.EXTERNAL_PATH_SEP + SERVICE_GROUP_NAME_PROPERTY_ID;
+  public static final String SERVICE_ID = SERVICE_COMPONENT_INFO + PropertyHelper.EXTERNAL_PATH_SEP + SERVICE_ID_PROPERTY_ID;
   public static final String SERVICE_NAME = SERVICE_COMPONENT_INFO + PropertyHelper.EXTERNAL_PATH_SEP + SERVICE_NAME_PROPERTY_ID;
+  public static final String SERVICE_TYPE = SERVICE_COMPONENT_INFO + PropertyHelper.EXTERNAL_PATH_SEP + SERVICE_TYPE_PROPERTY_ID;
+  public static final String COMPONENT_ID = SERVICE_COMPONENT_INFO + PropertyHelper.EXTERNAL_PATH_SEP + COMPONENT_ID_PROPERTY_ID;
   public static final String COMPONENT_NAME = SERVICE_COMPONENT_INFO + PropertyHelper.EXTERNAL_PATH_SEP + COMPONENT_NAME_PROPERTY_ID;
+  public static final String COMPONENT_TYPE = SERVICE_COMPONENT_INFO + PropertyHelper.EXTERNAL_PATH_SEP + COMPONENT_TYPE_PROPERTY_ID;
   public static final String DISPLAY_NAME = SERVICE_COMPONENT_INFO + PropertyHelper.EXTERNAL_PATH_SEP + DISPLAY_NAME_PROPERTY_ID;
   public static final String STATE = SERVICE_COMPONENT_INFO + PropertyHelper.EXTERNAL_PATH_SEP + STATE_PROPERTY_ID;
   public static final String CATEGORY = SERVICE_COMPONENT_INFO + PropertyHelper.EXTERNAL_PATH_SEP + CATEGORY_PROPERTY_ID;
@@ -150,28 +133,19 @@
   public static final String RECOVERY_ENABLED = SERVICE_COMPONENT_INFO + PropertyHelper.EXTERNAL_PATH_SEP + RECOVERY_ENABLED_PROPERTY_ID;
   public static final String DESIRED_STACK = SERVICE_COMPONENT_INFO + PropertyHelper.EXTERNAL_PATH_SEP + DESIRED_STACK_PROPERTY_ID;
   public static final String DESIRED_VERSION = SERVICE_COMPONENT_INFO + PropertyHelper.EXTERNAL_PATH_SEP + DESIRED_VERSION_PROPERTY_ID;
-  public static final String REPOSITORY_STATE = SERVICE_COMPONENT_INFO + PropertyHelper.EXTERNAL_PATH_SEP + REPOSITORY_STATE_PROPERTY_ID;
-
-  
->>>>>>> 60e54750
+
   private static final String TRUE = "true";
 
   //Parameters from the predicate
   private static final String QUERY_PARAMETERS_RUN_SMOKE_TEST_ID = "params/run_smoke_test";
 
   private static Set<String> pkPropertyIds = Sets.newHashSet(
-<<<<<<< HEAD
-          COMPONENT_CLUSTER_NAME_PROPERTY_ID,
-          COMPONENT_SERVICE_GROUP_NAME_PROPERTY_ID,
-          COMPONENT_SERVICE_NAME_PROPERTY_ID,
-          COMPONENT_COMPONENT_ID_PROPERTY_ID,
-          COMPONENT_COMPONENT_NAME_PROPERTY_ID,
-          COMPONENT_COMPONENT_TYPE_PROPERTY_ID);
-=======
           CLUSTER_NAME,
+          SERVICE_GROUP_NAME_PROPERTY_ID,
           SERVICE_NAME,
-          COMPONENT_NAME);
->>>>>>> 60e54750
+          COMPONENT_ID,
+          COMPONENT_NAME,
+          COMPONENT_TYPE);
 
   /**
    * The property ids for an servce resource.
@@ -185,43 +159,16 @@
 
   static {
     // properties
-<<<<<<< HEAD
-    PROPERTY_IDS.add(COMPONENT_CLUSTER_ID_PROPERTY_ID);
-    PROPERTY_IDS.add(COMPONENT_CLUSTER_NAME_PROPERTY_ID);
-    PROPERTY_IDS.add(COMPONENT_SERVICE_GROUP_ID_PROPERTY_ID);
-    PROPERTY_IDS.add(COMPONENT_SERVICE_GROUP_NAME_PROPERTY_ID);
-    PROPERTY_IDS.add(COMPONENT_SERVICE_ID_PROPERTY_ID);
-    PROPERTY_IDS.add(COMPONENT_SERVICE_NAME_PROPERTY_ID);
-    PROPERTY_IDS.add(COMPONENT_SERVICE_TYPE_PROPERTY_ID);
-    PROPERTY_IDS.add(COMPONENT_COMPONENT_ID_PROPERTY_ID);
-    PROPERTY_IDS.add(COMPONENT_COMPONENT_NAME_PROPERTY_ID);
-    PROPERTY_IDS.add(COMPONENT_COMPONENT_TYPE_PROPERTY_ID);
-    PROPERTY_IDS.add(COMPONENT_DISPLAY_NAME_PROPERTY_ID);
-    PROPERTY_IDS.add(COMPONENT_STATE_PROPERTY_ID);
-    PROPERTY_IDS.add(COMPONENT_CATEGORY_PROPERTY_ID);
-    PROPERTY_IDS.add(COMPONENT_TOTAL_COUNT_PROPERTY_ID);
-    PROPERTY_IDS.add(COMPONENT_STARTED_COUNT_PROPERTY_ID);
-    PROPERTY_IDS.add(COMPONENT_INSTALLED_COUNT_PROPERTY_ID);
-    PROPERTY_IDS.add(COMPONENT_INSTALLED_AND_MAINTENANCE_OFF_COUNT_PROPERTY_ID);
-
-    PROPERTY_IDS.add(COMPONENT_INIT_COUNT_PROPERTY_ID);
-    PROPERTY_IDS.add(COMPONENT_UNKNOWN_COUNT_PROPERTY_ID);
-    PROPERTY_IDS.add(COMPONENT_INSTALL_FAILED_COUNT_PROPERTY_ID);
-    PROPERTY_IDS.add(COMPONENT_RECOVERY_ENABLED_ID);
-    PROPERTY_IDS.add(COMPONENT_DESIRED_STACK);
-    PROPERTY_IDS.add(COMPONENT_DESIRED_VERSION);
-
-    PROPERTY_IDS.add(QUERY_PARAMETERS_RUN_SMOKE_TEST_ID);
-
-    // keys
-    KEY_PROPERTY_IDS.put(Resource.Type.Component, COMPONENT_COMPONENT_NAME_PROPERTY_ID);
-    KEY_PROPERTY_IDS.put(Resource.Type.ServiceGroup, COMPONENT_SERVICE_GROUP_NAME_PROPERTY_ID);
-    KEY_PROPERTY_IDS.put(Resource.Type.Service, COMPONENT_SERVICE_NAME_PROPERTY_ID);
-    KEY_PROPERTY_IDS.put(Resource.Type.Cluster, COMPONENT_CLUSTER_NAME_PROPERTY_ID);
-=======
+    PROPERTY_IDS.add(CLUSTER_ID);
     PROPERTY_IDS.add(CLUSTER_NAME);
+    PROPERTY_IDS.add(SERVICE_GROUP_ID);
+    PROPERTY_IDS.add(SERVICE_GROUP_NAME);
+    PROPERTY_IDS.add(SERVICE_ID);
     PROPERTY_IDS.add(SERVICE_NAME);
+    PROPERTY_IDS.add(SERVICE_TYPE);
+    PROPERTY_IDS.add(COMPONENT_ID);
     PROPERTY_IDS.add(COMPONENT_NAME);
+    PROPERTY_IDS.add(COMPONENT_TYPE);
     PROPERTY_IDS.add(DISPLAY_NAME);
     PROPERTY_IDS.add(STATE);
     PROPERTY_IDS.add(CATEGORY);
@@ -229,20 +176,20 @@
     PROPERTY_IDS.add(STARTED_COUNT);
     PROPERTY_IDS.add(INSTALLED_COUNT);
     PROPERTY_IDS.add(INSTALLED_AND_MAINTENANCE_OFF_COUNT);
+
     PROPERTY_IDS.add(INIT_COUNT);
     PROPERTY_IDS.add(UNKNOWN_COUNT);
     PROPERTY_IDS.add(INSTALL_FAILED_COUNT);
     PROPERTY_IDS.add(RECOVERY_ENABLED);
     PROPERTY_IDS.add(DESIRED_STACK);
     PROPERTY_IDS.add(DESIRED_VERSION);
-    PROPERTY_IDS.add(REPOSITORY_STATE);
     PROPERTY_IDS.add(QUERY_PARAMETERS_RUN_SMOKE_TEST_ID);
 
     // keys
     KEY_PROPERTY_IDS.put(Resource.Type.Component, COMPONENT_NAME);
     KEY_PROPERTY_IDS.put(Resource.Type.Service, SERVICE_NAME);
+    KEY_PROPERTY_IDS.put(Resource.Type.ServiceGroup, SERVICE_GROUP_NAME);
     KEY_PROPERTY_IDS.put(Resource.Type.Cluster, CLUSTER_NAME);
->>>>>>> 60e54750
   }
 
   private MaintenanceStateHelper maintenanceStateHelper;
@@ -297,23 +244,23 @@
         ServiceComponentResponse response = itr.next();
         notifyCreate(Resource.Type.Component, request);
         Resource resource = new ResourceImpl(Resource.Type.Component);
-        resource.setProperty(COMPONENT_CLUSTER_ID_PROPERTY_ID, response.getClusterId());
-        resource.setProperty(COMPONENT_CLUSTER_NAME_PROPERTY_ID, response.getClusterName());
-        resource.setProperty(COMPONENT_SERVICE_GROUP_ID_PROPERTY_ID, response.getServiceGroupId());
-        resource.setProperty(COMPONENT_SERVICE_GROUP_NAME_PROPERTY_ID, response.getServiceGroupName());
-        resource.setProperty(COMPONENT_SERVICE_ID_PROPERTY_ID, response.getServiceId());
-        resource.setProperty(COMPONENT_SERVICE_NAME_PROPERTY_ID, response.getServiceName());
-        resource.setProperty(COMPONENT_SERVICE_TYPE_PROPERTY_ID, response.getServiceType());
-        resource.setProperty(COMPONENT_COMPONENT_ID_PROPERTY_ID, response.getComponentId());
-        resource.setProperty(COMPONENT_COMPONENT_NAME_PROPERTY_ID, response.getComponentName());
-        resource.setProperty(COMPONENT_COMPONENT_TYPE_PROPERTY_ID, response.getComponentType());
-        resource.setProperty(COMPONENT_DISPLAY_NAME_PROPERTY_ID, response.getDisplayName());
-        resource.setProperty(COMPONENT_STATE_PROPERTY_ID, response.getDesiredState());
-        resource.setProperty(COMPONENT_CATEGORY_PROPERTY_ID, response.getCategory());
-        resource.setProperty(COMPONENT_TOTAL_COUNT_PROPERTY_ID, response.getServiceComponentStateCount());
-        resource.setProperty(COMPONENT_RECOVERY_ENABLED_ID, response.isRecoveryEnabled());
-        resource.setProperty(COMPONENT_DESIRED_STACK, response.getDesiredStackId());
-        resource.setProperty(COMPONENT_DESIRED_VERSION, response.getDesiredVersion());
+        resource.setProperty(CLUSTER_ID, response.getClusterId());
+        resource.setProperty(CLUSTER_NAME, response.getClusterName());
+        resource.setProperty(SERVICE_GROUP_ID, response.getServiceGroupId());
+        resource.setProperty(SERVICE_GROUP_NAME, response.getServiceGroupName());
+        resource.setProperty(SERVICE_ID, response.getServiceId());
+        resource.setProperty(SERVICE_NAME, response.getServiceName());
+        resource.setProperty(SERVICE_TYPE, response.getServiceType());
+        resource.setProperty(COMPONENT_ID, response.getComponentId());
+        resource.setProperty(COMPONENT_NAME, response.getComponentName());
+        resource.setProperty(COMPONENT_TYPE, response.getComponentType());
+        resource.setProperty(DISPLAY_NAME, response.getDisplayName());
+        resource.setProperty(STATE, response.getDesiredState());
+        resource.setProperty(CATEGORY, response.getCategory());
+        resource.setProperty(TOTAL_COUNT, response.getServiceComponentStateCount());
+        resource.setProperty(RECOVERY_ENABLED, response.isRecoveryEnabled());
+        resource.setProperty(DESIRED_STACK, response.getDesiredStackId());
+        resource.setProperty(DESIRED_VERSION, response.getDesiredVersion());
 
         associatedResources.add(resource);
       }
@@ -345,34 +292,16 @@
 
     for (ServiceComponentResponse response : responses) {
       Resource resource = new ResourceImpl(Resource.Type.Component);
-<<<<<<< HEAD
-      setResourceProperty(resource, COMPONENT_CLUSTER_ID_PROPERTY_ID, response.getClusterId(), requestedIds);
-      setResourceProperty(resource, COMPONENT_CLUSTER_NAME_PROPERTY_ID, response.getClusterName(), requestedIds);
-      setResourceProperty(resource, COMPONENT_SERVICE_GROUP_ID_PROPERTY_ID, response.getServiceGroupId(), requestedIds);
-      setResourceProperty(resource, COMPONENT_SERVICE_GROUP_NAME_PROPERTY_ID, response.getServiceGroupName(), requestedIds);
-      setResourceProperty(resource, COMPONENT_SERVICE_ID_PROPERTY_ID, response.getServiceId(), requestedIds);
-      setResourceProperty(resource, COMPONENT_SERVICE_NAME_PROPERTY_ID, response.getServiceName(), requestedIds);
-      setResourceProperty(resource, COMPONENT_SERVICE_TYPE_PROPERTY_ID, response.getServiceType(), requestedIds);
-      setResourceProperty(resource, COMPONENT_COMPONENT_ID_PROPERTY_ID, response.getComponentId(), requestedIds);
-      setResourceProperty(resource, COMPONENT_COMPONENT_NAME_PROPERTY_ID, response.getComponentName(), requestedIds);
-      setResourceProperty(resource, COMPONENT_COMPONENT_TYPE_PROPERTY_ID, response.getComponentType(), requestedIds);
-      setResourceProperty(resource, COMPONENT_DISPLAY_NAME_PROPERTY_ID, response.getDisplayName(), requestedIds);
-      setResourceProperty(resource, COMPONENT_STATE_PROPERTY_ID, response.getDesiredState(), requestedIds);
-      setResourceProperty(resource, COMPONENT_CATEGORY_PROPERTY_ID, response.getCategory(), requestedIds);
-      setResourceProperty(resource, COMPONENT_TOTAL_COUNT_PROPERTY_ID, response.getServiceComponentStateCount().get("totalCount"), requestedIds);
-      setResourceProperty(resource, COMPONENT_STARTED_COUNT_PROPERTY_ID, response.getServiceComponentStateCount().get("startedCount"), requestedIds);
-      setResourceProperty(resource, COMPONENT_INSTALLED_COUNT_PROPERTY_ID, response.getServiceComponentStateCount().get("installedCount"), requestedIds);
-      setResourceProperty(resource, COMPONENT_INSTALLED_AND_MAINTENANCE_OFF_COUNT_PROPERTY_ID, response.getServiceComponentStateCount().get("installedAndMaintenanceOffCount"), requestedIds);
-      setResourceProperty(resource, COMPONENT_INSTALL_FAILED_COUNT_PROPERTY_ID, response.getServiceComponentStateCount().get("installFailedCount"), requestedIds);
-      setResourceProperty(resource, COMPONENT_INIT_COUNT_PROPERTY_ID, response.getServiceComponentStateCount().get("initCount"), requestedIds);
-      setResourceProperty(resource, COMPONENT_UNKNOWN_COUNT_PROPERTY_ID, response.getServiceComponentStateCount().get("unknownCount"), requestedIds);
-      setResourceProperty(resource, COMPONENT_RECOVERY_ENABLED_ID, String.valueOf(response.isRecoveryEnabled()), requestedIds);
-      setResourceProperty(resource, COMPONENT_DESIRED_STACK, response.getDesiredStackId(), requestedIds);
-      setResourceProperty(resource, COMPONENT_DESIRED_VERSION, response.getDesiredVersion(), requestedIds);
-=======
+      setResourceProperty(resource, CLUSTER_ID, response.getClusterId(), requestedIds);
       setResourceProperty(resource, CLUSTER_NAME, response.getClusterName(), requestedIds);
+      setResourceProperty(resource, SERVICE_GROUP_ID, response.getServiceGroupId(), requestedIds);
+      setResourceProperty(resource, SERVICE_GROUP_NAME, response.getServiceGroupName(), requestedIds);
+      setResourceProperty(resource, SERVICE_ID, response.getServiceId(), requestedIds);
       setResourceProperty(resource, SERVICE_NAME, response.getServiceName(), requestedIds);
+      setResourceProperty(resource, SERVICE_TYPE, response.getServiceType(), requestedIds);
+      setResourceProperty(resource, COMPONENT_ID, response.getComponentId(), requestedIds);
       setResourceProperty(resource, COMPONENT_NAME, response.getComponentName(), requestedIds);
+      setResourceProperty(resource, COMPONENT_TYPE, response.getComponentType(), requestedIds);
       setResourceProperty(resource, DISPLAY_NAME, response.getDisplayName(), requestedIds);
       setResourceProperty(resource, STATE, response.getDesiredState(), requestedIds);
       setResourceProperty(resource, CATEGORY, response.getCategory(), requestedIds);
@@ -386,8 +315,7 @@
       setResourceProperty(resource, RECOVERY_ENABLED, String.valueOf(response.isRecoveryEnabled()), requestedIds);
       setResourceProperty(resource, DESIRED_STACK, response.getDesiredStackId(), requestedIds);
       setResourceProperty(resource, DESIRED_VERSION, response.getDesiredVersion(), requestedIds);
-      setResourceProperty(resource, REPOSITORY_STATE, response.getRepositoryState(), requestedIds);
->>>>>>> 60e54750
+
 
       resources.add(resource);
     }
@@ -462,23 +390,14 @@
    */
   private ServiceComponentRequest getRequest(Map<String, Object> properties) {
     return new ServiceComponentRequest(
-<<<<<<< HEAD
-        (String) properties.get(COMPONENT_CLUSTER_NAME_PROPERTY_ID),
-        (String) properties.get(COMPONENT_SERVICE_GROUP_NAME_PROPERTY_ID),
-        (String) properties.get(COMPONENT_SERVICE_NAME_PROPERTY_ID),
-        (String) properties.get(COMPONENT_COMPONENT_NAME_PROPERTY_ID),
-        (String) properties.get(COMPONENT_COMPONENT_TYPE_PROPERTY_ID),
-        (String) properties.get(COMPONENT_STATE_PROPERTY_ID),
-        (String) properties.get(COMPONENT_RECOVERY_ENABLED_ID),
-        (String) properties.get(COMPONENT_CATEGORY_PROPERTY_ID));
-=======
         (String) properties.get(CLUSTER_NAME),
+        (String) properties.get(SERVICE_GROUP_NAME),
         (String) properties.get(SERVICE_NAME),
         (String) properties.get(COMPONENT_NAME),
+        (String) properties.get(COMPONENT_TYPE),
         (String) properties.get(STATE),
         (String) properties.get(RECOVERY_ENABLED),
         (String) properties.get(CATEGORY));
->>>>>>> 60e54750
   }
 
   // Create the components for the given requests.
