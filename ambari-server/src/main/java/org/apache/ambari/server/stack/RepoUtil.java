--- conflicted
+++ resolved
@@ -188,34 +188,8 @@
     return serviceRepos;
   }
 
-<<<<<<< HEAD
-=======
-  /**
-   * Convert a list of {@link RepositoryInfo} objects to a lost of {@link RepositoryResponse} objects
-   * @param repositoryInfos the list of repository infos
-   * @param versionDefinitionId the version definition id
-   * @param stackName the stack name
-   * @param stackVersion the stack version
-   * @return a list of repository responses
-   */
-  public static List<RepositoryResponse> asResponses(List<RepositoryInfo> repositoryInfos,
-                                                     @Nullable String versionDefinitionId,
-                                                     @Nullable String stackName,
-                                                     @Nullable String stackVersion) {
-    List<RepositoryResponse> responses = new ArrayList<>(repositoryInfos.size());
-    for (RepositoryInfo repoInfo: repositoryInfos) {
-      RepositoryResponse response = repoInfo.convertToResponse();
-      response.setVersionDefinitionId(versionDefinitionId);
-      response.setStackName(stackName);
-      response.setStackVersion(stackVersion);
-      responses.add(response);
-    }
-    return responses;
-  }
-
   @Experimental(feature = ExperimentalFeature.CUSTOM_SERVICE_REPOS,
     comment = "Remove logic for handling custom service repos after enabling multi-mpack cluster deployment")
->>>>>>> 60e54750
   private static RepoDefinitionEntity toRepositoryEntity(RepositoryInfo repoInfo) {
     RepoDefinitionEntity re = new RepoDefinitionEntity();
     re.setBaseUrl(repoInfo.getBaseUrl());
