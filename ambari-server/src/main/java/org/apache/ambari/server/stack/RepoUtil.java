/*
 * Licensed to the Apache Software Foundation (ASF) under one
 * or more contributor license agreements.  See the NOTICE file
 * distributed with this work for additional information
 * regarding copyright ownership.  The ASF licenses this file
 * to you under the Apache License, Version 2.0 (the
 * "License"); you may not use this file except in compliance
 * with the License.  You may obtain a copy of the License at
 *
 *     http://www.apache.org/licenses/LICENSE-2.0
 *
 * Unless required by applicable law or agreed to in writing, software
 * distributed under the License is distributed on an "AS IS" BASIS,
 * WITHOUT WARRANTIES OR CONDITIONS OF ANY KIND, either express or implied.
 * See the License for the specific language governing permissions and
 * limitations under the License.
 */
package org.apache.ambari.server.stack;

import java.io.File;
import java.util.ArrayList;
import java.util.Arrays;
import java.util.Collection;
import java.util.HashSet;
import java.util.List;
import java.util.Set;

import javax.annotation.Nullable;

import org.apache.ambari.server.AmbariException;
import org.apache.ambari.server.controller.RepositoryResponse;
import org.apache.ambari.server.orm.entities.RepoDefinitionEntity;
import org.apache.ambari.server.orm.entities.RepoOsEntity;
import org.apache.ambari.server.state.RepositoryInfo;
import org.apache.ambari.server.state.stack.RepositoryXml;
import org.apache.commons.collections.CollectionUtils;
import org.slf4j.Logger;
import org.slf4j.LoggerFactory;

import com.google.common.base.Function;
import com.google.common.base.Optional;
import com.google.common.collect.ImmutableSet;
import com.google.common.collect.Iterables;
import com.google.common.collect.ListMultimap;
import com.google.common.collect.Lists;
import com.google.common.collect.Multimaps;
import com.google.common.collect.Sets;

/**
 * Utility functions for repository replated tasks.
 */
public class RepoUtil {

  /**
   * logger instance
   */
  private final static Logger LOG = LoggerFactory.getLogger(RepoUtil.class);

  /**
   * Used to unmarshal XML stack files, such as {@code repoinfo.xml}.
   */
  private static final ModuleFileUnmarshaller m_unmarshaller = new ModuleFileUnmarshaller();

  /**
   * repository directory name
   */
  public final static String REPOSITORY_FOLDER_NAME = "repos";

  /**
   * repository file name
   */
  public final static String REPOSITORY_FILE_NAME = "repoinfo.xml";

  private static final Function<RepoDefinitionEntity, String> REPO_ENTITY_TO_NAME = new Function<RepoDefinitionEntity, String>() {
    @Override
    public String apply(@Nullable RepoDefinitionEntity input) {
      return input.getRepoName();
    }
  };

  /**
   * Gets the repository XML as an unmarshalled object.
   *
   * @param directory
   *          the root stack directory.
   * @return the repository XML or {@code null}.
   */
  public static RepositoryXml getRepositoryXml(File directory) {
    RepositoryFolderAndXml repositoryFolderAndXml = parseRepoFile(directory,
        Arrays.asList(directory.list()), m_unmarshaller);

    return repositoryFolderAndXml.repoXml.orNull();
  }

  /**
   * Parses the repository file for a stack/service if exists.
   *
   * @param directory stack/service base directory
   * @param subDirs stack/service directory sub directories
   * @param unmarshaller {@link ModuleFileUnmarshaller}, needed to parse repo XML
   * @throws AmbariException if unable to parse the repository file
   * @return The directory containing the repo file and the parsed repo file (if exists)
   */
  public static RepositoryFolderAndXml parseRepoFile(File directory,
                                                 Collection<String> subDirs,
                                                 ModuleFileUnmarshaller unmarshaller) {
    File repositoryFile = null;
    String repoDir = null;
    RepositoryXml repoFile = null;

    if (subDirs.contains(REPOSITORY_FOLDER_NAME)) {
      repoDir = directory.getAbsolutePath() + File.separator + REPOSITORY_FOLDER_NAME;
      repositoryFile = new File(directory.getPath()+ File.separator +
          REPOSITORY_FOLDER_NAME + File.separator + REPOSITORY_FILE_NAME);

      if (repositoryFile.exists()) {
        try {
          repoFile = unmarshaller.unmarshal(RepositoryXml.class, repositoryFile);
        } catch (Exception e) {
          repoFile = new RepositoryXml();
          repoFile.setValid(false);
          String msg = "Unable to parse repo file at location: " +
              repositoryFile.getAbsolutePath();
          repoFile.addError(msg);
          LOG.warn(msg);
        }
      }
    }

    return new RepositoryFolderAndXml(Optional.fromNullable(repoDir), Optional.fromNullable(repoFile));
  }

  /**
   * Checks the passed {@code operatingSystems} parameter if it contains all repositories from the stack model. If a
   *    repository is present in the stack model but missing in the operating system entity list, it is considered a
   *    service repository and will be added.
   * @param operatingSystems - A list of OperatingSystemEntity objects extracted from a RepositoryVersionEntity
   * @param stackReposByOs - Stack repositories loaded from the disk (including service repositories), grouped by os.
   * @return {@code true} if there were added repositories
   */
  public static boolean addServiceReposToOperatingSystemEntities(List<RepoOsEntity> operatingSystems,
                                                                 ListMultimap<String, RepositoryInfo> stackReposByOs) {
    Set<String> addedRepos = new HashSet<>();
    for (RepoOsEntity os : operatingSystems) {
      List<RepositoryInfo> serviceReposForOs = stackReposByOs.get(os.getFamily());
      ImmutableSet<String> repoNames = ImmutableSet.copyOf(Lists.transform(os.getRepoDefinitionEntities(), REPO_ENTITY_TO_NAME));
<<<<<<< HEAD
      for (RepositoryInfo repoInfo : serviceReposForOs)
=======
      for (RepositoryInfo repoInfo : serviceReposForOs) {
>>>>>>> 5be3604f
        if (!repoNames.contains(repoInfo.getRepoName())) {
          os.addRepoDefinition(toRepositoryEntity(repoInfo));
          addedRepos.add(String.format("%s (%s)", repoInfo.getRepoId(), os.getFamily()));
        }
      }
    }
    LOG.info("Added {} service repos: {}", addedRepos.size(),Iterables.toString(addedRepos));

    return CollectionUtils.isNotEmpty(addedRepos);
  }

  /**
   * Given a list of VDF repositorie and stack repositories (grouped by os) returns the service repositories.
   * A repository is considered a service repo if present in the stack model but missing in the VDF (check is performed
   * by repository name, per operating system).
   * @param vdfRepos the repositories coming from a version definition
   * @param stackReposByOs the repositories in the stack model (loaded from disks)
   * @return A list of service repositories
   */
  public static List<RepositoryInfo> getServiceRepos(List<RepositoryInfo> vdfRepos,
                                                   ListMultimap<String, RepositoryInfo> stackReposByOs) {
    Set<String> serviceRepoIds = new HashSet<>();
    List<RepositoryInfo> serviceRepos = new ArrayList<>();
    ListMultimap<String, RepositoryInfo> vdfReposByOs = Multimaps.index(vdfRepos, RepositoryInfo.GET_OSTYPE_FUNCTION);
    for(String os: vdfReposByOs.keySet()) {
      Set<String> vdfRepoNames = Sets.newHashSet(
          Lists.transform(vdfReposByOs.get(os), RepositoryInfo.GET_REPO_NAME_FUNCTION));
      for (RepositoryInfo repo: stackReposByOs.get(os)) {
        if (!vdfRepoNames.contains(repo.getRepoName())) {
          serviceRepos.add(repo);
          serviceRepoIds.add(repo.getRepoId());
        }
      }
    }
    LOG.debug("Found {} service repos: {}", serviceRepoIds.size(),Iterables.toString(serviceRepoIds));
    return serviceRepos;
  }

  /**
   * Convert a list of {@link RepositoryInfo} objects to a lost of {@link RepositoryResponse} objects
   * @param repositoryInfos the list of repository infos
   * @param versionDefinitionId the version definition id
   * @param stackName the stack name
   * @param stackVersion the stack version
   * @return a list of repository responses
   */
  public static List<RepositoryResponse> asResponses(List<RepositoryInfo> repositoryInfos,
                                                     @Nullable String versionDefinitionId,
                                                     @Nullable String stackName,
                                                     @Nullable String stackVersion) {
    List<RepositoryResponse> responses = new ArrayList<>(repositoryInfos.size());
    for (RepositoryInfo repoInfo: repositoryInfos) {
      RepositoryResponse response = repoInfo.convertToResponse();
      response.setVersionDefinitionId(versionDefinitionId);
      response.setStackName(stackName);
      response.setStackVersion(stackVersion);
      responses.add(response);
    }
    return responses;
  }

  private static RepoDefinitionEntity toRepositoryEntity(RepositoryInfo repoInfo) {
    RepoDefinitionEntity re = new RepoDefinitionEntity();
    re.setBaseUrl(repoInfo.getBaseUrl());
    re.setRepoName(repoInfo.getRepoName());
    re.setRepoID(repoInfo.getRepoId());
    re.setDistribution(repoInfo.getDistribution());
    re.setComponents(repoInfo.getComponents());
    re.setTags(repoInfo.getTags());
    return re;
  }

}

/**
 * Value class for a pair of repository folder and parsed repository XML.
 */
class RepositoryFolderAndXml {
    final Optional<String> repoDir;
    final Optional<RepositoryXml> repoXml;

    /**
     * @param repoDir Path to the repository directory (optional)
     * @param repoXml Parsed repository XML (optional)
     */
    public RepositoryFolderAndXml(Optional<String> repoDir, Optional<RepositoryXml> repoXml) {
      this.repoDir = repoDir;
      this.repoXml = repoXml;
    }
}<|MERGE_RESOLUTION|>--- conflicted
+++ resolved
@@ -144,11 +144,7 @@
     for (RepoOsEntity os : operatingSystems) {
       List<RepositoryInfo> serviceReposForOs = stackReposByOs.get(os.getFamily());
       ImmutableSet<String> repoNames = ImmutableSet.copyOf(Lists.transform(os.getRepoDefinitionEntities(), REPO_ENTITY_TO_NAME));
-<<<<<<< HEAD
-      for (RepositoryInfo repoInfo : serviceReposForOs)
-=======
       for (RepositoryInfo repoInfo : serviceReposForOs) {
->>>>>>> 5be3604f
         if (!repoNames.contains(repoInfo.getRepoName())) {
           os.addRepoDefinition(toRepositoryEntity(repoInfo));
           addedRepos.add(String.format("%s (%s)", repoInfo.getRepoId(), os.getFamily()));
