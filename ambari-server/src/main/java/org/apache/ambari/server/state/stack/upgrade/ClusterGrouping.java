--- conflicted
+++ resolved
@@ -45,14 +45,11 @@
 import org.slf4j.Logger;
 import org.slf4j.LoggerFactory;
 
-<<<<<<< HEAD
-=======
 import com.google.common.base.Objects;
 import com.google.gson.JsonArray;
 import com.google.gson.JsonObject;
 import com.google.gson.JsonPrimitive;
 
->>>>>>> 2c9f0625
 /**
  * Used to represent cluster-based operations.
  */
@@ -112,8 +109,6 @@
 
     @XmlElement(name="scope")
     public UpgradeScope scope = UpgradeScope.ANY;
-<<<<<<< HEAD
-=======
 
     /**
      * A condition element with can prevent this stage from being scheduled in
@@ -130,7 +125,6 @@
       return Objects.toStringHelper(this).add("id", id).add("title",
           title).omitNullValues().toString();
     }
->>>>>>> 2c9f0625
   }
 
   public class ClusterBuilder extends StageWrapperBuilder {
