--- conflicted
+++ resolved
@@ -109,7 +109,7 @@
       // get the component information for the desired stack; if a component
       // moves from UNKNOWN to providing a version, we must do the version
       // advertised check against the target stack
-      StackId desiredStackId = sch.getDesiredStackVersion();
+      StackId desiredStackId = sch.getDesiredStackId();
 
       AmbariMetaInfo ambariMetaInfo = ambariMetaInfoProvider.get();
       ComponentInfo componentInfo = ambariMetaInfo.getComponent(desiredStackId.getStackName(),
@@ -127,20 +127,11 @@
         return;
       }
 
-<<<<<<< HEAD
+      ServiceComponent sc = cluster.getService(sch.getServiceName()).getServiceComponent(
+          sch.getServiceComponentName());
+
       // proces the UNKNOWN version
       if (StringUtils.equalsIgnoreCase(UNKNOWN_VERSION, newVersion)) {
-=======
-      ServiceComponent sc = cluster.getService(sch.getServiceName()).getServiceComponent(
-          sch.getServiceComponentName());
-
-      boolean desiredVersionIsCurrentlyUnknown = StringUtils.equalsIgnoreCase(UNKNOWN_VERSION,
-          sc.getDesiredVersion());
-
-      // proces the UNKNOWN version being received or currently desired
-      if (StringUtils.equalsIgnoreCase(UNKNOWN_VERSION, newVersion)
-          || desiredVersionIsCurrentlyUnknown) {
->>>>>>> 212ee1cb
         processUnknownDesiredVersion(cluster, sc, sch, newVersion);
         return;
       }
