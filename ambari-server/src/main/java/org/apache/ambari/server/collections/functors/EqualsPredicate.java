--- conflicted
+++ resolved
@@ -103,11 +103,7 @@
 
   @Override
   public Map<String, Object> toMap() {
-<<<<<<< HEAD
-    return Collections.<String, Object>singletonMap(NAME,
-=======
     return Collections.singletonMap(NAME,
->>>>>>> 9d802b7c
       new ArrayList<>(Arrays.asList(getContextKey(), delegate.getValue().toString())));
   }
 
