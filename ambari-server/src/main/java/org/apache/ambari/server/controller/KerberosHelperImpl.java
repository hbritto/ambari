/*
 * Licensed to the Apache Software Foundation (ASF) under one
 * or more contributor license agreements.  See the NOTICE file
 * distributed with this work for additional information
 * regarding copyright ownership.  The ASF licenses this file
 * to you under the Apache License, Version 2.0 (the
 * "License"); you may not use this file except in compliance
 * with the License.  You may obtain a copy of the License at
 *
 *     http://www.apache.org/licenses/LICENSE-2.0
 *
 * Unless required by applicable law or agreed to in writing, software
 * distributed under the License is distributed on an "AS IS" BASIS,
 * WITHOUT WARRANTIES OR CONDITIONS OF ANY KIND, either express or implied.
 * See the License for the specific language governing permissions and
 * limitations under the License.
 */

package org.apache.ambari.server.controller;

import static java.util.Collections.singletonList;

import java.io.File;
import java.io.IOException;
import java.text.SimpleDateFormat;
import java.util.ArrayList;
import java.util.Arrays;
import java.util.Collection;
import java.util.Collections;
import java.util.Date;
import java.util.EnumSet;
import java.util.HashMap;
import java.util.HashSet;
import java.util.Iterator;
import java.util.List;
import java.util.Map;
import java.util.Set;
import java.util.TreeMap;
import java.util.TreeSet;
import java.util.regex.Matcher;

import org.apache.ambari.annotations.Experimental;
import org.apache.ambari.annotations.ExperimentalFeature;
import org.apache.ambari.server.AmbariException;
import org.apache.ambari.server.Role;
import org.apache.ambari.server.RoleCommand;
import org.apache.ambari.server.ServiceNotFoundException;
import org.apache.ambari.server.actionmanager.ActionManager;
import org.apache.ambari.server.actionmanager.RequestFactory;
import org.apache.ambari.server.actionmanager.Stage;
import org.apache.ambari.server.actionmanager.StageFactory;
import org.apache.ambari.server.api.services.AmbariMetaInfo;
import org.apache.ambari.server.api.services.stackadvisor.StackAdvisorException;
import org.apache.ambari.server.api.services.stackadvisor.StackAdvisorHelper;
import org.apache.ambari.server.api.services.stackadvisor.StackAdvisorRequest;
import org.apache.ambari.server.api.services.stackadvisor.recommendations.RecommendationResponse;
import org.apache.ambari.server.configuration.Configuration;
import org.apache.ambari.server.controller.internal.RequestResourceFilter;
import org.apache.ambari.server.controller.internal.RequestStageContainer;
import org.apache.ambari.server.controller.utilities.KerberosChecker;
import org.apache.ambari.server.metadata.RoleCommandOrder;
import org.apache.ambari.server.orm.dao.ArtifactDAO;
import org.apache.ambari.server.orm.dao.HostDAO;
import org.apache.ambari.server.orm.dao.KerberosKeytabDAO;
import org.apache.ambari.server.orm.dao.KerberosKeytabPrincipalDAO;
import org.apache.ambari.server.orm.dao.KerberosPrincipalDAO;
import org.apache.ambari.server.orm.entities.ArtifactEntity;
import org.apache.ambari.server.orm.entities.HostEntity;
import org.apache.ambari.server.orm.entities.KerberosKeytabEntity;
import org.apache.ambari.server.orm.entities.KerberosKeytabPrincipalEntity;
import org.apache.ambari.server.security.credential.Credential;
import org.apache.ambari.server.security.credential.PrincipalKeyCredential;
import org.apache.ambari.server.security.encryption.CredentialStoreService;
import org.apache.ambari.server.serveraction.ServerAction;
import org.apache.ambari.server.serveraction.kerberos.CleanupServerAction;
import org.apache.ambari.server.serveraction.kerberos.Component;
import org.apache.ambari.server.serveraction.kerberos.ConfigureAmbariIdentitiesServerAction;
import org.apache.ambari.server.serveraction.kerberos.CreateKeytabFilesServerAction;
import org.apache.ambari.server.serveraction.kerberos.CreatePrincipalsServerAction;
import org.apache.ambari.server.serveraction.kerberos.DestroyPrincipalsServerAction;
import org.apache.ambari.server.serveraction.kerberos.FinalizeKerberosServerAction;
import org.apache.ambari.server.serveraction.kerberos.KDCType;
import org.apache.ambari.server.serveraction.kerberos.KerberosAdminAuthenticationException;
import org.apache.ambari.server.serveraction.kerberos.KerberosIdentityDataFileWriter;
import org.apache.ambari.server.serveraction.kerberos.KerberosInvalidConfigurationException;
import org.apache.ambari.server.serveraction.kerberos.KerberosKDCConnectionException;
import org.apache.ambari.server.serveraction.kerberos.KerberosKDCSSLConnectionException;
import org.apache.ambari.server.serveraction.kerberos.KerberosLDAPContainerException;
import org.apache.ambari.server.serveraction.kerberos.KerberosMissingAdminCredentialsException;
import org.apache.ambari.server.serveraction.kerberos.KerberosOperationException;
import org.apache.ambari.server.serveraction.kerberos.KerberosOperationHandler;
import org.apache.ambari.server.serveraction.kerberos.KerberosOperationHandlerFactory;
import org.apache.ambari.server.serveraction.kerberos.KerberosRealmException;
import org.apache.ambari.server.serveraction.kerberos.KerberosServerAction;
import org.apache.ambari.server.serveraction.kerberos.PrepareDisableKerberosServerAction;
import org.apache.ambari.server.serveraction.kerberos.PrepareEnableKerberosServerAction;
import org.apache.ambari.server.serveraction.kerberos.PrepareKerberosIdentitiesServerAction;
import org.apache.ambari.server.serveraction.kerberos.UpdateKerberosConfigsServerAction;
import org.apache.ambari.server.serveraction.kerberos.stageutils.ResolvedKerberosKeytab;
import org.apache.ambari.server.serveraction.kerberos.stageutils.ResolvedKerberosPrincipal;
import org.apache.ambari.server.stageplanner.RoleGraph;
import org.apache.ambari.server.stageplanner.RoleGraphFactory;
import org.apache.ambari.server.state.Cluster;
import org.apache.ambari.server.state.Clusters;
import org.apache.ambari.server.state.ComponentInfo;
import org.apache.ambari.server.state.Config;
import org.apache.ambari.server.state.ConfigHelper;
import org.apache.ambari.server.state.Host;
import org.apache.ambari.server.state.HostState;
import org.apache.ambari.server.state.PropertyInfo;
import org.apache.ambari.server.state.SecurityType;
import org.apache.ambari.server.state.Service;
import org.apache.ambari.server.state.ServiceComponent;
import org.apache.ambari.server.state.ServiceComponentHost;
import org.apache.ambari.server.state.ServiceInfo;
import org.apache.ambari.server.state.StackId;
import org.apache.ambari.server.state.State;
import org.apache.ambari.server.state.ValueAttributesInfo;
import org.apache.ambari.server.state.kerberos.AbstractKerberosDescriptorContainer;
import org.apache.ambari.server.state.kerberos.KerberosComponentDescriptor;
import org.apache.ambari.server.state.kerberos.KerberosConfigurationDescriptor;
import org.apache.ambari.server.state.kerberos.KerberosDescriptor;
import org.apache.ambari.server.state.kerberos.KerberosDescriptorFactory;
import org.apache.ambari.server.state.kerberos.KerberosIdentityDescriptor;
import org.apache.ambari.server.state.kerberos.KerberosKeytabDescriptor;
import org.apache.ambari.server.state.kerberos.KerberosPrincipalDescriptor;
import org.apache.ambari.server.state.kerberos.KerberosPrincipalType;
import org.apache.ambari.server.state.kerberos.KerberosServiceDescriptor;
import org.apache.ambari.server.state.kerberos.VariableReplacementHelper;
import org.apache.ambari.server.state.svccomphost.ServiceComponentHostServerActionEvent;
import org.apache.ambari.server.utils.StageUtils;
import org.apache.commons.collections.CollectionUtils;
import org.apache.commons.io.FileUtils;
import org.apache.commons.lang.StringUtils;
import org.apache.directory.server.kerberos.shared.keytab.Keytab;
import org.slf4j.Logger;
import org.slf4j.LoggerFactory;

import com.google.common.collect.ImmutableMap;
import com.google.common.collect.ImmutableSet;
import com.google.common.collect.Lists;
import com.google.common.collect.Sets;
import com.google.gson.JsonArray;
import com.google.gson.JsonObject;
import com.google.gson.JsonPrimitive;
import com.google.inject.Inject;
import com.google.inject.Injector;
import com.google.inject.Singleton;
import com.google.inject.persist.Transactional;

@Singleton
public class KerberosHelperImpl implements KerberosHelper {

  public static final String BASE_LOG_DIR = "/tmp/ambari";

  private static final Logger LOG = LoggerFactory.getLogger(KerberosHelperImpl.class);

  /**
   * The set of states a component may be in, indicating that is have been previously installed on
   * the cluster.
   * <p>
   * These values are important when trying to determine the state of the cluster when adding new components
   */
  private static final Set<State> PREVIOUSLY_INSTALLED_STATES = EnumSet.of(State.INSTALLED, State.STARTED, State.DISABLED);
  public static final String CHECK_KEYTABS = "CHECK_KEYTABS";
  public static final String SET_KEYTAB = "SET_KEYTAB";
  public static final String REMOVE_KEYTAB = "REMOVE_KEYTAB";

  @Inject
  private AmbariCustomCommandExecutionHelper customCommandExecutionHelper;

  @Inject
  private AmbariManagementController ambariManagementController;

  @Inject
  private AmbariMetaInfo ambariMetaInfo;

  @Inject
  private ActionManager actionManager;

  @Inject
  private RequestFactory requestFactory;

  @Inject
  private StageFactory stageFactory;

  @Inject
  private RoleGraphFactory roleGraphFactory;

  @Inject
  private Clusters clusters;

  @Inject
  private ConfigHelper configHelper;

  @Inject
  private VariableReplacementHelper variableReplacementHelper;

  @Inject
  private Configuration configuration;

  @Inject
  private KerberosOperationHandlerFactory kerberosOperationHandlerFactory;

  @Inject
  private KerberosDescriptorFactory kerberosDescriptorFactory;

  @Inject
  private ArtifactDAO artifactDAO;

  @Inject
  private KerberosPrincipalDAO kerberosPrincipalDAO;

  @Inject
  private KerberosKeytabDAO kerberosKeytabDAO;

  @Inject
  private KerberosKeytabPrincipalDAO kerberosKeytabPrincipalDAO;

  @Inject
  private HostDAO hostDAO;

  /**
   * The injector used to create new instances of helper classes like CreatePrincipalsServerAction
   * and CreateKeytabFilesServerAction.
   */
  @Inject
  private Injector injector;

  /**
   * The secure storage facility to use to store KDC administrator credential.
   */
  @Inject
  private CredentialStoreService credentialStoreService;

  @Inject
  private StackAdvisorHelper stackAdvisorHelper;

  @Override
  public RequestStageContainer toggleKerberos(Cluster cluster, SecurityType securityType,
                                              RequestStageContainer requestStageContainer,
                                              Boolean manageIdentities)
    throws AmbariException, KerberosOperationException {

    KerberosDetails kerberosDetails = getKerberosDetails(cluster, manageIdentities);

    // Update KerberosDetails with the new security type - the current one in the cluster is the "old" value
    kerberosDetails.setSecurityType(securityType);

    if (securityType == SecurityType.KERBEROS) {
      LOG.info("Configuring Kerberos for realm {} on cluster, {}", kerberosDetails.getDefaultRealm(), cluster.getClusterName());
      requestStageContainer = handle(cluster, kerberosDetails, null, null, null, null, requestStageContainer, new EnableKerberosHandler());
    } else if (securityType == SecurityType.NONE) {
      LOG.info("Disabling Kerberos from cluster, {}", cluster.getClusterName());
      requestStageContainer = handle(cluster, kerberosDetails, null, null, null, null, requestStageContainer, new DisableKerberosHandler());
    } else {
      throw new AmbariException(String.format("Unexpected security type value: %s", securityType.name()));
    }

    return requestStageContainer;
  }

  @Override
  public RequestStageContainer executeCustomOperations(Cluster cluster, Map<String, String> requestProperties,
                                                       RequestStageContainer requestStageContainer,
                                                       Boolean manageIdentities)
    throws AmbariException, KerberosOperationException {

    if (requestProperties != null) {

      for (SupportedCustomOperation operation : SupportedCustomOperation.values()) {
        if (requestProperties.containsKey(operation.name().toLowerCase())) {
          String value = requestProperties.get(operation.name().toLowerCase());

          // The operation specific logic is kept in one place and described here
          switch (operation) {
            case REGENERATE_KEYTABS:
              if (cluster.getSecurityType() != SecurityType.KERBEROS) {
                throw new AmbariException(String.format("Custom operation %s can only be requested with the security type cluster property: %s", operation.name(), SecurityType.KERBEROS.name()));
              }

              CreatePrincipalsAndKeytabsHandler handler = null;

              Set<String> hostFilter = parseHostFilter(requestProperties);
              Map<String, Set<String>> serviceComponentFilter = parseComponentFilter(requestProperties);

              boolean updateConfigurations = !requestProperties.containsKey(DIRECTIVE_IGNORE_CONFIGS)
                || !"true".equalsIgnoreCase(requestProperties.get(DIRECTIVE_IGNORE_CONFIGS));

              boolean forceAllHosts = (hostFilter == null) || (hostFilter.contains("*"));

              if ("true".equalsIgnoreCase(value) || "all".equalsIgnoreCase(value)) {
                handler = new CreatePrincipalsAndKeytabsHandler(KerberosServerAction.OperationType.RECREATE_ALL, updateConfigurations, forceAllHosts, true);
              } else if ("missing".equalsIgnoreCase(value)) {
                handler = new CreatePrincipalsAndKeytabsHandler(KerberosServerAction.OperationType.CREATE_MISSING, updateConfigurations, forceAllHosts, true);
              }

              if (handler != null) {
                requestStageContainer = handle(cluster, getKerberosDetails(cluster, manageIdentities),
                  serviceComponentFilter, hostFilter, null, null, requestStageContainer, handler);
              } else {
                throw new AmbariException(String.format("Unexpected directive value: %s", value));
              }

              break;

            default: // No other operations are currently supported
              throw new AmbariException(String.format("Custom operation not supported: %s", operation.name()));
          }
        }
      }
    }

    return requestStageContainer;
  }

  /**
   * Parsing 'Kerberos/hosts' property to get list of hosts for 'regenerate_keytabs' request.
   * Must be a string with coma separated list of hosts. Absent or miss-spelled hosts must be silently ignored
   * by caller code.
   *
   * @param requestProperties
   * @return
   */
  public static Set<String> parseHostFilter(final Map<String, String> requestProperties) {
    if (requestProperties.containsKey(DIRECTIVE_HOSTS)) {
      return ImmutableSet.copyOf(requestProperties.get(DIRECTIVE_HOSTS).split(","));
    }
    return null;
  }

  /**
   * Parsing 'Kerberos/components' property to get list of components for 'regenerate_keytabs' request.
   * Must be a comma separated list of strings that follow pattern 'SERVICENAME:COMPONENTNAME;ANOTHERCOMPONENTNAME'.
   * For example: HDFS:NAMENODE;DATANODE,YARN:RESOURCEMANAGER,ZOOKEEPER:ZOOKEEPER_SERVER;ZOOKEEPER_CLIENT.
   * Absent or miss-spelled components and services must be silently ignored by caller code.
   *
   * @param requestProperties
   * @return
   */
  public static Map<String, Set<String>> parseComponentFilter(final Map<String, String> requestProperties) {
    if (requestProperties.containsKey(DIRECTIVE_COMPONENTS)) {
      ImmutableMap.Builder<String, Set<String>> serviceComponentFilter = ImmutableMap.builder();
      for (String serviceString : requestProperties.get(DIRECTIVE_COMPONENTS).split(",")) {
        String[] serviceComponentsArray = serviceString.split(":");
        String serviceName = serviceComponentsArray[0];
        if (serviceComponentsArray.length == 2) {
          serviceComponentFilter.put(serviceName, ImmutableSet.copyOf(serviceComponentsArray[1].split(";")));
        } else {
          serviceComponentFilter.put(serviceName, ImmutableSet.of("*"));
        }
      }
      return serviceComponentFilter.build();
    }
    return null;
  }

  @Override
  public RequestStageContainer ensureIdentities(Cluster cluster, Map<String, ? extends Collection<String>> serviceComponentFilter,
                                                Set<String> hostFilter, Collection<String> identityFilter, Set<String> hostsToForceKerberosOperations,
                                                RequestStageContainer requestStageContainer, Boolean manageIdentities)
    throws AmbariException, KerberosOperationException {
    return handle(cluster, getKerberosDetails(cluster, manageIdentities), serviceComponentFilter, hostFilter, identityFilter,
      hostsToForceKerberosOperations, requestStageContainer, new CreatePrincipalsAndKeytabsHandler(KerberosServerAction.OperationType.DEFAULT, false, false,
        false));
  }

  @Override
  public RequestStageContainer deleteIdentities(Cluster cluster, Map<String, ? extends Collection<String>> serviceComponentFilter,
                                                Set<String> hostFilter, Collection<String> identityFilter, RequestStageContainer requestStageContainer,
                                                Boolean manageIdentities)
    throws AmbariException, KerberosOperationException {
    return handle(cluster, getKerberosDetails(cluster, manageIdentities), serviceComponentFilter, hostFilter, identityFilter, null,
      requestStageContainer, new DeletePrincipalsAndKeytabsHandler());
  }

  /**
   * Deletes the kerberos identities of the given component, even if the component is already deleted.
   */
  @Override
  public void deleteIdentities(Cluster cluster, List<Component> components, Set<String> identities) throws AmbariException, KerberosOperationException {
    if (identities.isEmpty()) {
      return;
    }
    LOG.info("Deleting identities: ", identities);
    KerberosDetails kerberosDetails = getKerberosDetails(cluster, null);
    validateKDCCredentials(kerberosDetails, cluster);
    File dataDirectory = createTemporaryDirectory();
    RoleCommandOrder roleCommandOrder = ambariManagementController.getRoleCommandOrder(cluster);
    DeleteIdentityHandler handler = new DeleteIdentityHandler(customCommandExecutionHelper, configuration.getDefaultServerTaskTimeout(), stageFactory, ambariManagementController);
    DeleteIdentityHandler.CommandParams commandParameters = new DeleteIdentityHandler.CommandParams(
      components,
      identities,
      ambariManagementController.getAuthName(),
      dataDirectory,
      kerberosDetails.getDefaultRealm(),
      kerberosDetails.getKdcType());
    OrderedRequestStageContainer stageContainer = new OrderedRequestStageContainer(
      roleGraphFactory,
      roleCommandOrder,
      new RequestStageContainer(actionManager.getNextRequestId(), null, requestFactory, actionManager));
    handler.addDeleteIdentityStages(cluster, stageContainer, commandParameters, kerberosDetails.manageIdentities());
    stageContainer.getRequestStageContainer().persist();
  }

  @Override
  public void configureServices(Cluster cluster, Map<String, Collection<String>> serviceFilter)
    throws AmbariException, KerberosInvalidConfigurationException {
    final Map<String, Set<String>> installedServices = new HashMap<>();
    final Set<String> previouslyExistingServices = new HashSet<>();

    // Calculate the map of installed services to installed components.
    // We can create the map in the "shouldIncludeCommand" Command to avoid having to iterate
    // over the returned ServiceComponentHost List.
    getServiceComponentHosts(cluster,
      new Command<Boolean, ServiceComponentHost>() {
        @Override
        public Boolean invoke(ServiceComponentHost sch) throws AmbariException {
          if (sch != null) {
            String serviceName = sch.getServiceName();

            Set<String> installedComponents = installedServices.get(serviceName);
            if (installedComponents == null) {
              installedComponents = new HashSet<>();
              installedServices.put(serviceName, installedComponents);
            }
            installedComponents.add(sch.getServiceComponentName());

            // Determine if this component was PREVIOUSLY installed, which implies that its containing service was PREVIOUSLY installed
            if (!previouslyExistingServices.contains(serviceName) && PREVIOUSLY_INSTALLED_STATES.contains(sch.getState())) {
              previouslyExistingServices.add(serviceName);
            }

            return true;
          }

          return false;
        }
      });

    Map<String, Map<String, String>> existingConfigurations = calculateExistingConfigurations(cluster, null);
    Map<String, Map<String, String>> updates = getServiceConfigurationUpdates(cluster,
      existingConfigurations, installedServices, serviceFilter, previouslyExistingServices, true, true);

    // Store the updates...
    for (Map.Entry<String, Map<String, String>> entry : updates.entrySet()) {
      configHelper.updateConfigType(cluster, cluster.getDesiredStackVersion(),
        ambariManagementController, entry.getKey(), entry.getValue(), null,
        ambariManagementController.getAuthName(), "Enabling Kerberos for added components");
    }
  }

  @Override
  public Map<String, Map<String, String>> getServiceConfigurationUpdates(Cluster cluster,
                                                                         Map<String, Map<String, String>> existingConfigurations,
                                                                         Map<String, Set<String>> installedServices,
                                                                         Map<String, Collection<String>> serviceFilter,
                                                                         Set<String> previouslyExistingServices,
                                                                         boolean kerberosEnabled,
                                                                         boolean applyStackAdvisorUpdates)
    throws KerberosInvalidConfigurationException, AmbariException {

    Map<String, Map<String, String>> kerberosConfigurations = new HashMap<>();
    KerberosDetails kerberosDetails = getKerberosDetails(cluster, null);
    KerberosDescriptor kerberosDescriptor = getKerberosDescriptor(cluster, false);

    Map<String, String> kerberosDescriptorProperties = kerberosDescriptor.getProperties();
    Map<String, Map<String, String>> configurations = addAdditionalConfigurations(cluster,
      deepCopy(existingConfigurations), null, kerberosDescriptorProperties);

    Map<String, Set<String>> propertiesToIgnore = new HashMap<>();

    // If Ambari is managing it own identities then add AMBARI to the set of installed service so
    // that its Kerberos descriptor entries will be included.
    if (createAmbariIdentities(existingConfigurations.get(KERBEROS_ENV))) {
      installedServices = new HashMap<String, Set<String>>(installedServices);
      installedServices.put(RootService.AMBARI.name(), Collections.singleton(RootComponent.AMBARI_SERVER.name()));
    }

    // Create the context to use for filtering Kerberos Identities based on the state of the cluster
    Map<String, Object> filterContext = new HashMap<>();
    filterContext.put("configurations", configurations);
    filterContext.put("services", installedServices.keySet());

    for (Map.Entry<String, Set<String>> installedServiceEntry : installedServices.entrySet()) {
      String installedService = installedServiceEntry.getKey();

      if ((serviceFilter == null) || (serviceFilter.containsKey(installedService))) {
        Collection<String> componentFilter = (serviceFilter == null) ? null : serviceFilter.get(installedService);
        Set<String> installedComponents = installedServiceEntry.getValue();

        // Set properties...
        KerberosServiceDescriptor serviceDescriptor = kerberosDescriptor.getService(installedService);

        if (serviceDescriptor != null) {
          if (installedComponents != null) {
            boolean servicePreviouslyExisted = (previouslyExistingServices != null) && previouslyExistingServices.contains(installedService);

            for (String installedComponent : installedComponents) {

              if ((componentFilter == null) || componentFilter.contains(installedComponent)) {
                KerberosComponentDescriptor componentDescriptor = serviceDescriptor.getComponent(installedComponent);
                if (componentDescriptor != null) {
                  Map<String, Map<String, String>> identityConfigurations;

                  identityConfigurations = getIdentityConfigurations(serviceDescriptor.getIdentities(true, filterContext));
                  processIdentityConfigurations(identityConfigurations, kerberosConfigurations, configurations, propertiesToIgnore);

                  identityConfigurations = getIdentityConfigurations(componentDescriptor.getIdentities(true, filterContext));
                  processIdentityConfigurations(identityConfigurations, kerberosConfigurations, configurations, propertiesToIgnore);

                  mergeConfigurations(kerberosConfigurations,
                    componentDescriptor.getConfigurations(!servicePreviouslyExisted), configurations, null);
                }
              }
            }
          }
        }
      }
    }

    setAuthToLocalRules(cluster, kerberosDescriptor, kerberosDetails.getDefaultRealm(), installedServices, configurations, kerberosConfigurations, false);

    return (applyStackAdvisorUpdates)
      ? applyStackAdvisorUpdates(cluster, installedServices.keySet(), configurations, kerberosConfigurations, propertiesToIgnore,
      new HashMap<>(), kerberosEnabled)
      : kerberosConfigurations;
  }

  /**
   * Adds host assignments, recommended by the Stack Advisor, to the configuration map (clusterHostInfo)
   * for the components specified in the component filter <code>componentFilter</code> (or all if the
   * component filter is <code>null</code>).
   *
   * @param cluster         the cluster
   * @param services        the relevant services to consider
   * @param componentFilter the set of components to add to the clusterHostInfo structure
   * @param configurations  the configurations map to update
   * @throws AmbariException if an error occurs
   */
  private void applyStackAdvisorHostRecommendations(Cluster cluster,
                                                    Set<String> services,
                                                    Set<String> componentFilter,
                                                    Map<String, Map<String, String>> configurations)
    throws AmbariException {
    StackId stackVersion = cluster.getCurrentStackVersion();
    List<String> hostNames = new ArrayList<>();

    Collection<Host> hosts = cluster.getHosts();
    if (hosts != null) {
      for (Host host : hosts) {
        hostNames.add(host.getHostName());
      }
    }

    StackAdvisorRequest request = StackAdvisorRequest.StackAdvisorRequestBuilder
      .forStack(stackVersion.getStackName(), stackVersion.getStackVersion())
      .forServices(services)
      .forHosts(hostNames)
      .withComponentHostsMap(cluster.getServiceComponentHostMap(null, services))
      .ofType(StackAdvisorRequest.StackAdvisorRequestType.HOST_GROUPS)
      .build();

    try {
      RecommendationResponse response = stackAdvisorHelper.recommend(request);

      RecommendationResponse.Recommendation recommendation = (response == null) ? null : response.getRecommendations();
      RecommendationResponse.Blueprint blueprint = (recommendation == null) ? null : recommendation.getBlueprint();
      Set<RecommendationResponse.HostGroup> hostGroups = (blueprint == null) ? null : blueprint.getHostGroups();


      if (hostGroups != null) {
        RecommendationResponse.BlueprintClusterBinding blueprintBinding = recommendation.getBlueprintClusterBinding();
        Map<String, RecommendationResponse.BindingHostGroup> bindingMap = new HashMap<>();
        if (blueprintBinding != null) {
          Set<RecommendationResponse.BindingHostGroup> bindingHostGroups = blueprintBinding.getHostGroups();
          if (bindingHostGroups != null) {
            for (RecommendationResponse.BindingHostGroup bindingHostGroup : bindingHostGroups) {
              bindingMap.put(bindingHostGroup.getName(), bindingHostGroup);
            }
          }
        }

        // Get (and created if needed) the clusterHostInfo map
        Map<String, String> clusterHostInfoMap = configurations.get("clusterHostInfo");
        if (clusterHostInfoMap == null) {
          clusterHostInfoMap = new HashMap<>();
          configurations.put("clusterHostInfo", clusterHostInfoMap);
        }

        Map<String, String> componentToClusterInfoMap = StageUtils.getComponentToClusterInfoKeyMap();

        // Iterate through the recommendations to find the recommended host assignments
        for (RecommendationResponse.HostGroup hostGroup : hostGroups) {
          Set<Map<String, String>> components = hostGroup.getComponents();

          if (components != null) {
            RecommendationResponse.BindingHostGroup binding = bindingMap.get(hostGroup.getName());

            if (binding != null) {
              Set<Map<String, String>> hostGroupHosts = binding.getHosts();

              if (hostGroupHosts != null) {
                for (Map<String, String> component : components) {
                  String componentName = component.get("name");

                  // If the component filter is null or the current component is found in the filter,
                  // include it in the map
                  if ((componentFilter == null) || componentFilter.contains(componentName)) {
                    String key = componentToClusterInfoMap.get(componentName);

                    if (StringUtils.isEmpty(key)) {
                      // If not found in the componentToClusterInfoMap, then keys are assumed to be
                      // in the form of <component_name>_hosts (lowercase)
                      key = componentName.toLowerCase() + "_hosts";
                    }

                    Set<String> fqdns = new TreeSet<>();

                    // Values are a comma-delimited list of hosts.
                    // If a value exists, split it and add the tokens to the set
                    if (!StringUtils.isEmpty(clusterHostInfoMap.get(key))) {
                      fqdns.addAll(Arrays.asList(clusterHostInfoMap.get(key).split(",")));
                    }

                    // Add the set of hosts for the current host group
                    for (Map<String, String> hostGroupHost : hostGroupHosts) {
                      String fqdn = hostGroupHost.get("fqdn");

                      if (!StringUtils.isEmpty(fqdn)) {
                        fqdns.add(fqdn);
                      }
                    }

                    // create the comma-delimited list of hosts
                    clusterHostInfoMap.put(key, StringUtils.join(fqdns, ','));
                  }
                }
              }
            }
          }
        }
      }
    } catch (StackAdvisorException e) {
      LOG.error("Failed to obtain the recommended host groups for the preconfigured components.", e);
      throw new AmbariException(e.getMessage(), e);
    }
  }

  @Override
  public Map<String, Map<String, String>> applyStackAdvisorUpdates(Cluster cluster, Set<String> services,
                                                                   Map<String, Map<String, String>> existingConfigurations,
                                                                   Map<String, Map<String, String>> kerberosConfigurations,
                                                                   Map<String, Set<String>> propertiesToIgnore,
                                                                   Map<String, Set<String>> propertiesToRemove,
                                                                   boolean kerberosEnabled) throws AmbariException {

    List<String> hostNames = new ArrayList<>();
    Collection<Host> hosts = cluster.getHosts();

    if (hosts != null) {
      for (Host host : hosts) {
        hostNames.add(host.getHostName());
      }
    }

    // Don't actually call the stack advisor if no hosts are in the cluster, else the stack advisor
    // will throw a StackAdvisorException stating "Hosts and services must not be empty".
    // This could happen when enabling Kerberos while installing a cluster via Blueprints due to the
    // way hosts are discovered during the install process.
    if (!hostNames.isEmpty()) {
      Map<String, Map<String, Map<String, String>>> requestConfigurations = new HashMap<>();
      if (existingConfigurations != null) {
        for (Map.Entry<String, Map<String, String>> configuration : existingConfigurations.entrySet()) {
          Map<String, Map<String, String>> properties = new HashMap<>();
          String configType = configuration.getKey();
          Map<String, String> configurationProperties = configuration.getValue();

          if (configurationProperties == null) {
            configurationProperties = Collections.emptyMap();
          }

          if ("cluster-env".equals(configType)) {
            configurationProperties = new HashMap<>(configurationProperties);
            configurationProperties.put("security_enabled", (kerberosEnabled) ? "true" : "false");
          }

          properties.put("properties", configurationProperties);
          requestConfigurations.put(configType, properties);
        }
      }

      // Apply the current Kerberos properties...
      for (Map.Entry<String, Map<String, String>> configuration : kerberosConfigurations.entrySet()) {
        String configType = configuration.getKey();
        Map<String, String> configurationProperties = configuration.getValue();

        if ((configurationProperties != null) && !configurationProperties.isEmpty()) {
          Map<String, Map<String, String>> requestConfiguration = requestConfigurations.get(configType);

          if (requestConfiguration == null) {
            requestConfiguration = new HashMap<>();
            requestConfigurations.put(configType, requestConfiguration);
          }

          Map<String, String> requestConfigurationProperties = requestConfiguration.get("properties");
          if (requestConfigurationProperties == null) {
            requestConfigurationProperties = new HashMap<>();
          } else {
            requestConfigurationProperties = new HashMap<>(requestConfigurationProperties);
          }

          requestConfigurationProperties.putAll(configurationProperties);
          requestConfiguration.put("properties", requestConfigurationProperties);
        }
      }

      Set<StackId> visitedStacks = new HashSet<>();
      Map<String, Service> installedServices = cluster.getServices();

      for (String serviceName : services) {
        Service service = installedServices.get(serviceName);

        // Skip services that are not really installed
        if (service == null) {
          continue;
        }

        StackId stackId = service.getDesiredStackId();

        if (visitedStacks.contains(stackId)) {
          continue;
        }

        StackAdvisorRequest request = StackAdvisorRequest.StackAdvisorRequestBuilder
          .forStack(stackId.getStackName(), stackId.getStackVersion())
          .forServices(services)
          .forHosts(hostNames)
          .withComponentHostsMap(cluster.getServiceComponentHostMap(null, services))
          .withConfigurations(requestConfigurations)
          .ofType(StackAdvisorRequest.StackAdvisorRequestType.CONFIGURATIONS)
          .build();

        try {
          RecommendationResponse response = stackAdvisorHelper.recommend(request);

          RecommendationResponse.Recommendation recommendation = (response == null) ? null : response.getRecommendations();
          RecommendationResponse.Blueprint blueprint = (recommendation == null) ? null : recommendation.getBlueprint();
          Map<String, RecommendationResponse.BlueprintConfigurations> configurations = (blueprint == null) ? null : blueprint.getConfigurations();

          if (configurations != null) {
            for (Map.Entry<String, RecommendationResponse.BlueprintConfigurations> configuration : configurations.entrySet()) {
              String configType = configuration.getKey();
              Map<String, String> recommendedConfigProperties = configuration.getValue().getProperties();
              Map<String, ValueAttributesInfo> recommendedConfigPropertyAttributes = configuration.getValue().getPropertyAttributes();
              Map<String, String> existingConfigProperties = (existingConfigurations == null) ? null : existingConfigurations.get(configType);
              Map<String, String> kerberosConfigProperties = kerberosConfigurations.get(configType);
              Set<String> ignoreProperties = (propertiesToIgnore == null) ? null : propertiesToIgnore.get(configType);

              addRecommendedPropertiesForConfigType(kerberosConfigurations, configType, recommendedConfigProperties,
                existingConfigProperties, kerberosConfigProperties, ignoreProperties);

              if (recommendedConfigPropertyAttributes != null) {
                removeRecommendedPropertiesForConfigType(configType, recommendedConfigPropertyAttributes,
                  existingConfigProperties, kerberosConfigurations, ignoreProperties, propertiesToRemove);
              }
            }
          }

        } catch (Exception e) {
          throw new AmbariException(e.getMessage(), e);
        }

        visitedStacks.add(stackId);
      }

    }

    return kerberosConfigurations;
  }

  /*
   * Recommended property will be updated in or added to kerberosConfigurationS.
   */
  private void addRecommendedPropertiesForConfigType(Map<String, Map<String, String>> kerberosConfigurations,
                                                     String configType, Map<String, String> recommendedConfigProperties,
                                                     Map<String, String> existingConfigProperties,
                                                     Map<String, String> kerberosConfigProperties,
                                                     Set<String> ignoreProperties) {

    for (Map.Entry<String, String> property : recommendedConfigProperties.entrySet()) {
      String propertyName = property.getKey();

      if ((ignoreProperties == null) || !ignoreProperties.contains(propertyName)) {
        String recommendedValue = property.getValue();

        if ((kerberosConfigProperties == null) || !kerberosConfigProperties.containsKey(propertyName)) {
          // There is no explicit update for this property from the Kerberos Descriptor...
          // add the config and property if it also does not exist in the existing configurations
          if ((existingConfigProperties == null) || !existingConfigProperties.containsKey(propertyName)) {
            LOG.debug("Adding Kerberos configuration based on StackAdvisor recommendation:" +
                "\n\tConfigType: {}\n\tProperty: {}\n\tValue: {}",
              configType, propertyName, recommendedValue);

            if (kerberosConfigProperties == null) {
              kerberosConfigProperties = new HashMap<>();
              kerberosConfigurations.put(configType, kerberosConfigProperties);
            }

            kerberosConfigProperties.put(propertyName, recommendedValue);
          }
        } else {
          String value = kerberosConfigProperties.get(propertyName);
          if ((value == null) ? (recommendedValue != null) : !value.equals(recommendedValue)) {
            // If the recommended value is a change, automatically change it.
            LOG.debug("Updating Kerberos configuration based on StackAdvisor recommendation:" +
                "\n\tConfigType: {}\n\tProperty: {}\n\tOld Value: {}\n\tNew Value: {}",
              configType, propertyName, (value == null) ? "" : value, (recommendedValue == null) ? "" : recommendedValue);

            kerberosConfigProperties.put(propertyName, recommendedValue);
          }
        }
      }
    }
  }

  /**
   * If property is marked with delete flag in recommendedConfigPropertyAttributes map and is not found in
   * ignoreProperties, nor in kerberosConfigProperties but exits in existingConfigProperties add to
   * propertiesToRemove map.
   */
  private void removeRecommendedPropertiesForConfigType(String configType,
                                                        Map<String, ValueAttributesInfo> recommendedConfigPropertyAttributes,
                                                        Map<String, String> existingConfigProperties,
                                                        Map<String, Map<String, String>> kerberosConfigurations,
                                                        Set<String> ignoreProperties,
                                                        Map<String, Set<String>> propertiesToRemove) {

    for (Map.Entry<String, ValueAttributesInfo> property : recommendedConfigPropertyAttributes.entrySet()) {
      String propertyName = property.getKey();
      if ("true".equalsIgnoreCase(property.getValue().getDelete())) {
        // if property is not in ignoreProperties, nor in kerberosConfigProperties but is found in existingConfigProperties
        // add to propertiesToBeRemoved map
        Map<String, String> kerberosConfigProperties = kerberosConfigurations.get(configType);
        if (((ignoreProperties == null) || !ignoreProperties.contains(propertyName)) &&
          ((kerberosConfigProperties == null) || kerberosConfigProperties.get(propertyName) == null) &&
          (existingConfigProperties != null && existingConfigProperties.containsKey(propertyName))) {

          LOG.debug("Property to remove from configuration based on StackAdvisor recommendation:" +
              "\n\tConfigType: {}\n\tProperty: {}",
            configType, propertyName);

          // kerberosEnabled add property to propertiesToRemove, otherwise to kerberosConfigurations map
          if (propertiesToRemove != null) {
            Set<String> properties = propertiesToRemove.get(configType);
            if (properties == null) {
              properties = new HashSet<>();
              propertiesToRemove.put(configType, properties);
            }
            properties.add(propertyName);
          } else {
            if (kerberosConfigProperties == null) {
              kerberosConfigProperties = new HashMap<>();
              kerberosConfigurations.put(configType, kerberosConfigProperties);
            }
            kerberosConfigProperties.put(propertyName, "");
          }
        }
      }
    }
  }

  @Override
  public boolean ensureHeadlessIdentities(Cluster cluster, Map<String, Map<String, String>> existingConfigurations, Set<String> services)
    throws KerberosInvalidConfigurationException, AmbariException {

    KerberosDetails kerberosDetails = getKerberosDetails(cluster, null);

    // Only perform this task if Ambari manages Kerberos identities
    if (kerberosDetails.manageIdentities()) {
      KerberosDescriptor kerberosDescriptor = getKerberosDescriptor(cluster, false);

      Map<String, String> kerberosDescriptorProperties = kerberosDescriptor.getProperties();
      Map<String, Map<String, String>> configurations = addAdditionalConfigurations(cluster,
        deepCopy(existingConfigurations), null, kerberosDescriptorProperties);

      Map<String, String> kerberosConfiguration = kerberosDetails.getKerberosEnvProperties();
      KerberosOperationHandler kerberosOperationHandler = kerberosOperationHandlerFactory.getKerberosOperationHandler(kerberosDetails.getKdcType());
      PrincipalKeyCredential administratorCredential = getKDCAdministratorCredentials(cluster.getClusterName());

      try {
        kerberosOperationHandler.open(administratorCredential, kerberosDetails.getDefaultRealm(), kerberosConfiguration);
      } catch (KerberosOperationException e) {
        String message = String.format("Failed to process the identities, could not properly open the KDC operation handler: %s",
          e.getMessage());
        LOG.error(message);
        throw new AmbariException(message, e);
      }

      // Create the context to use for filtering Kerberos Identities based on the state of the cluster
      Map<String, Object> filterContext = new HashMap<>();
      filterContext.put("configurations", configurations);
      filterContext.put("services", services);

      for (String serviceName : services) {
        // Set properties...
        KerberosServiceDescriptor serviceDescriptor = kerberosDescriptor.getService(serviceName);

        if (serviceDescriptor != null) {
          Map<String, KerberosComponentDescriptor> componentDescriptors = serviceDescriptor.getComponents();
          if (null != componentDescriptors) {
            for (KerberosComponentDescriptor componentDescriptor : componentDescriptors.values()) {
              if (componentDescriptor != null) {
                List<KerberosIdentityDescriptor> identityDescriptors;

                // Handle the service-level Kerberos identities
                identityDescriptors = serviceDescriptor.getIdentities(true, filterContext);
                if (identityDescriptors != null) {
                  for (KerberosIdentityDescriptor identityDescriptor : identityDescriptors) {
                    createIdentity(identityDescriptor, KerberosPrincipalType.USER, kerberosConfiguration, kerberosOperationHandler, configurations, null);
                  }
                }

                // Handle the component-level Kerberos identities
                identityDescriptors = componentDescriptor.getIdentities(true, filterContext);
                if (identityDescriptors != null) {
                  for (KerberosIdentityDescriptor identityDescriptor : identityDescriptors) {
                    createIdentity(identityDescriptor, KerberosPrincipalType.USER, kerberosConfiguration, kerberosOperationHandler, configurations, null);
                  }
                }
              }
            }
          }
        }
      }

      // create Ambari principal & keytab, configure JAAS only if 'kerberos-env.create_ambari_principal = true'
      if (kerberosDetails.createAmbariPrincipal()) {
        installAmbariIdentities(kerberosDescriptor, kerberosOperationHandler, kerberosConfiguration, configurations, kerberosDetails);
      }

      // The KerberosOperationHandler needs to be closed, if it fails to close ignore the
      // exception since there is little we can or care to do about it now.
      try {
        kerberosOperationHandler.close();
      } catch (KerberosOperationException e) {
        // Ignore this...
      }

    }

    return true;
  }

  /**
   * Install identities needed by the Ambari server, itself.
   * <p>
   * The Ambari server needs its own identity for authentication; and, if Kerberos authentication is
   * enabled, it needs a SPNEGO principal for ticket validation routines.
   * <p>
   * Any identities needed by the Ambari server need to be installed separately since an agent may not
   * exist on the host and therefore distributing the keytab file(s) to the Ambari server host may
   * not be possible using the same workflow used for other hosts in the cluster.
   *
   * @param kerberosDescriptor       the Kerberos descriptor
   * @param kerberosOperationHandler the relevant KerberosOperationHandler
   * @param kerberosEnvProperties    the kerberos-env properties
   * @param configurations           a map of config-types to property name/value pairs representing
   *                                 the existing configurations for the cluster
   * @param kerberosDetails          a KerberosDetails containing information about relevant Kerberos
   *                                 configuration
   * @throws AmbariException
   */
  private void installAmbariIdentities(KerberosDescriptor kerberosDescriptor,
                                       KerberosOperationHandler kerberosOperationHandler,
                                       Map<String, String> kerberosEnvProperties,
                                       Map<String, Map<String, String>> configurations,
                                       KerberosDetails kerberosDetails) throws AmbariException {

    // Install Ambari's identities.....
    List<KerberosIdentityDescriptor> ambariIdentities = getAmbariServerIdentities(kerberosDescriptor);

    if (!ambariIdentities.isEmpty()) {
      String ambariServerHostname = StageUtils.getHostName();

      for (KerberosIdentityDescriptor identity : ambariIdentities) {
        if (identity != null) {
          KerberosPrincipalDescriptor principal = identity.getPrincipalDescriptor();
          if (principal != null) {
            boolean updateJAASFile = AMBARI_SERVER_KERBEROS_IDENTITY_NAME.equals(identity.getName());
            Keytab keytab = createIdentity(identity, principal.getType(), kerberosEnvProperties, kerberosOperationHandler, configurations, ambariServerHostname);
            installAmbariIdentity(identity, keytab, configurations, ambariServerHostname, kerberosDetails, updateJAASFile);

            if (updateJAASFile) {
              try {
                KerberosChecker.checkJaasConfiguration();
              } catch (AmbariException e) {
                LOG.error("Error in Ambari JAAS configuration: " + e.getLocalizedMessage(), e);
              }
            }
          }
        }
      }
    }
  }

  /**
   * Performs tasks needed to install the Kerberos identities created for the Ambari server.
   *
   * @param ambariServerIdentity the ambari server's {@link KerberosIdentityDescriptor}
   * @param keytab               the Keyab data for the relevant identity
   * @param configurations       a map of compiled configurations used for variable replacement
   * @param hostname             the hostname to use to replace _HOST in principal names, if necessary
   * @param kerberosDetails      a KerberosDetails containing information about relevant Kerberos configuration
   * @param updateJAASFile       true to update Ambari's JAAS file; false otherwise
   * @throws AmbariException
   * @see ConfigureAmbariIdentitiesServerAction#configureJAAS(String, String, org.apache.ambari.server.serveraction.ActionLog)
   */
  private void installAmbariIdentity(KerberosIdentityDescriptor ambariServerIdentity,
                                     Keytab keytab, Map<String, Map<String, String>> configurations,
                                     String hostname,
                                     KerberosDetails kerberosDetails,
                                     boolean updateJAASFile) throws AmbariException {
    KerberosPrincipalDescriptor principalDescriptor = ambariServerIdentity.getPrincipalDescriptor();

    if (principalDescriptor != null) {
      String principal = variableReplacementHelper.replaceVariables(principalDescriptor.getValue(), configurations);

      // Replace _HOST with the supplied hostname is either exist
      if (!StringUtils.isEmpty(hostname)) {
        principal = principal.replace("_HOST", hostname);
      }

      KerberosKeytabDescriptor keytabDescriptor = ambariServerIdentity.getKeytabDescriptor();
      if (keytabDescriptor != null) {
        String destKeytabFilePath = variableReplacementHelper.replaceVariables(keytabDescriptor.getFile(), configurations);
        File destKeytabFile = new File(destKeytabFilePath);

        ConfigureAmbariIdentitiesServerAction configureAmbariIdentitiesServerAction = injector.getInstance(ConfigureAmbariIdentitiesServerAction.class);

        if (keytab != null) {
          try {
            KerberosOperationHandler operationHandler = kerberosOperationHandlerFactory.getKerberosOperationHandler(kerberosDetails.getKdcType());
            File tmpKeytabFile = createTemporaryFile();
            try {
              if ((operationHandler != null) && operationHandler.createKeytabFile(keytab, tmpKeytabFile)) {
                String ownerName = variableReplacementHelper.replaceVariables(keytabDescriptor.getOwnerName(), configurations);
                String ownerAccess = keytabDescriptor.getOwnerAccess();
                String groupName = variableReplacementHelper.replaceVariables(keytabDescriptor.getGroupName(), configurations);
                String groupAccess = keytabDescriptor.getGroupAccess();

                // TODO check if this reliable
                String componentName = principal.contains(KerberosHelper.AMBARI_SERVER_KERBEROS_IDENTITY_NAME)
                  ? "AMBARI_SERVER_SELF"
                  : RootComponent.AMBARI_SERVER.name();

                ResolvedKerberosPrincipal resolvedKerberosPrincipal = new ResolvedKerberosPrincipal(
                  null,
                  hostname,
                  principal,
                  false,
                  null,
                  RootService.AMBARI.name(),
                  componentName,
                  destKeytabFilePath
                );

                configureAmbariIdentitiesServerAction.installAmbariServerIdentity(resolvedKerberosPrincipal, tmpKeytabFile.getAbsolutePath(), destKeytabFilePath,
                  ownerName, ownerAccess, groupName, groupAccess, null);
                LOG.debug("Successfully created keytab file for {} at {}", principal, destKeytabFile.getAbsolutePath());
              } else {
                LOG.error("Failed to create keytab file for {} at {}", principal, destKeytabFile.getAbsolutePath());
              }
            } finally {
              tmpKeytabFile.delete();
            }
          } catch (KerberosOperationException e) {
            throw new AmbariException(String.format("Failed to create keytab file for %s at %s: %s:",
              principal, destKeytabFile.getAbsolutePath(), e.getLocalizedMessage()), e);
          }
        } else {
          LOG.error("No keytab data is available to create the keytab file for {} at {}", principal, destKeytabFile.getAbsolutePath());
        }

        if (updateJAASFile) {
          configureAmbariIdentitiesServerAction.configureJAAS(principal, destKeytabFile.getAbsolutePath(), null);
        }
      }
    }
  }

  @Override
  public RequestStageContainer createTestIdentity(Cluster cluster, Map<String, String> commandParamsStage,
                                                  RequestStageContainer requestStageContainer)
    throws KerberosOperationException, AmbariException {
    return handleTestIdentity(cluster, getKerberosDetails(cluster, null), commandParamsStage, requestStageContainer,
      new CreatePrincipalsAndKeytabsHandler(KerberosServerAction.OperationType.DEFAULT, false, false, false));
  }

  @Override
  public RequestStageContainer deleteTestIdentity(Cluster cluster, Map<String, String> commandParamsStage,
                                                  RequestStageContainer requestStageContainer)
    throws KerberosOperationException, AmbariException {
    requestStageContainer = handleTestIdentity(cluster, getKerberosDetails(cluster, null), commandParamsStage, requestStageContainer, new DeletePrincipalsAndKeytabsHandler());
    return requestStageContainer;
  }

  @Override
  public void validateKDCCredentials(Cluster cluster) throws KerberosMissingAdminCredentialsException,
    KerberosAdminAuthenticationException,
    KerberosInvalidConfigurationException,
    AmbariException {
    validateKDCCredentials(null, cluster);
  }

  @Override
  public void setAuthToLocalRules(Cluster cluster,
                                  KerberosDescriptor kerberosDescriptor, String realm,
                                  Map<String, Set<String>> installedServices,
                                  Map<String, Map<String, String>> existingConfigurations,
                                  Map<String, Map<String, String>> kerberosConfigurations,
                                  boolean includePreconfigureData)
    throws AmbariException {

    boolean processAuthToLocalRules = true;
    Map<String, String> kerberosEnvProperties = existingConfigurations.get(KERBEROS_ENV);
    if (kerberosEnvProperties.containsKey(MANAGE_AUTH_TO_LOCAL_RULES)) {
      processAuthToLocalRules = Boolean.valueOf(kerberosEnvProperties.get(MANAGE_AUTH_TO_LOCAL_RULES));
    }

    if (kerberosDescriptor != null && processAuthToLocalRules) {

      Set<String> authToLocalProperties;
      Set<String> authToLocalPropertiesToSet = new HashSet<>();

      // a flag to be used by the AuthToLocalBuilder marking whether the default realm rule should contain the //L option, indicating username case insensitive behaviour
      // the 'kerberos-env' structure is expected to be available here as it was previously validated
      boolean caseInsensitiveUser = Boolean.valueOf(existingConfigurations.get(KERBEROS_ENV).get(CASE_INSENSITIVE_USERNAME_RULES));

      // Additional realms that need to be handled according to the Kerberos Descriptor
      String additionalRealms = kerberosDescriptor.getProperty("additional_realms");

      // Create the context to use for filtering Kerberos Identities based on the state of the cluster
      Map<String, Object> filterContext = new HashMap<>();
      filterContext.put("configurations", existingConfigurations);
      filterContext.put("services", installedServices.keySet());

      AuthToLocalBuilder authToLocalBuilder = new AuthToLocalBuilder(realm, additionalRealms, caseInsensitiveUser);

      // Add in the default configurations for the services that need to be preconfigured. These
      // configurations may be needed while calculating the auth-to-local rules.
      Map<String, Map<String, String>> replacements = (includePreconfigureData)
        ? addConfigurationsForPreProcessedServices(deepCopy(existingConfigurations), cluster, kerberosDescriptor, false)
        : existingConfigurations;

      // Process top-level identities
      addIdentities(authToLocalBuilder, kerberosDescriptor.getIdentities(true, filterContext), null, replacements);

      // Determine which properties need to be set
      authToLocalProperties = kerberosDescriptor.getAuthToLocalProperties();
      if (authToLocalProperties != null) {
        authToLocalPropertiesToSet.addAll(authToLocalProperties);
      }

      // Iterate through the services in the Kerberos descriptor. If a found service is installed
      // or marked to be preconfigured, add the relevant data to the auth-to-local rules.
      Map<String, KerberosServiceDescriptor> serviceDescriptors = kerberosDescriptor.getServices();
      if (serviceDescriptors != null) {
        for (KerberosServiceDescriptor serviceDescriptor : serviceDescriptors.values()) {
          String serviceName = serviceDescriptor.getName();
          boolean preconfigure = includePreconfigureData && serviceDescriptor.shouldPreconfigure();
          boolean explicitlyAdded = installedServices.containsKey(serviceName);

          // Add this service's identities if we are implicitly preconfigurring the service or if the
          // service has been explicitly added to the cluster
          if (preconfigure || explicitlyAdded) {
            LOG.info("Adding identities for service {} to auth to local mapping [{}]",
              serviceName,
              (explicitlyAdded) ? "explicit" : "preconfigured");

            // Process the service-level Kerberos descriptor
            addIdentities(authToLocalBuilder, serviceDescriptor.getIdentities(true, filterContext), null, replacements);

            authToLocalProperties = serviceDescriptor.getAuthToLocalProperties();
            if (authToLocalProperties != null) {
              authToLocalPropertiesToSet.addAll(authToLocalProperties);
            }

            // Process the relevant component-level Kerberos descriptors
            Map<String, KerberosComponentDescriptor> componentDescriptors = serviceDescriptor.getComponents();
            if (componentDescriptors != null) {
              Set<String> installedServiceComponents = installedServices.get(serviceName);
              // Ensure installedComponents is not null....
              if (installedServiceComponents == null) {
                installedServiceComponents = Collections.emptySet();
              }

              for (KerberosComponentDescriptor componentDescriptor : componentDescriptors.values()) {
                String componentName = componentDescriptor.getName();

                // Add this component's identities if we are implicitly preconfiguring the parent
                // service or if the component has been explicitly added to the cluster
                if (preconfigure || (installedServiceComponents.contains(componentName))) {
                  LOG.info("Adding identities for component {} to auth to local mapping", componentName);
                  addIdentities(authToLocalBuilder, componentDescriptor.getIdentities(true, filterContext), null, replacements);

                  authToLocalProperties = componentDescriptor.getAuthToLocalProperties();
                  if (authToLocalProperties != null) {
                    authToLocalPropertiesToSet.addAll(authToLocalProperties);
                  }
                }
              }
            }
          }
        }
      }

      if (!authToLocalPropertiesToSet.isEmpty()) {
        for (String authToLocalProperty : authToLocalPropertiesToSet) {
          Matcher m = KerberosDescriptor.AUTH_TO_LOCAL_PROPERTY_SPECIFICATION_PATTERN.matcher(authToLocalProperty);

          if (m.matches()) {
            AuthToLocalBuilder builder;
            try {
              builder = (AuthToLocalBuilder) authToLocalBuilder.clone();
            } catch (CloneNotSupportedException e) {
              LOG.error("Failed to clone the AuthToLocalBuilder: " + e.getLocalizedMessage(), e);
              throw new AmbariException("Failed to clone the AuthToLocalBuilder: " + e.getLocalizedMessage(), e);
            }

            String configType = m.group(1);
            String propertyName = m.group(2);

            if (configType == null) {
              configType = "";
            }

            // Add existing auth_to_local configuration, if set
            Map<String, String> existingConfiguration = existingConfigurations.get(configType);
            if (existingConfiguration != null) {
              builder.addRules(existingConfiguration.get(propertyName));
            }

            // Add/update descriptor auth_to_local configuration, if set
            Map<String, String> kerberosConfiguration = kerberosConfigurations.get(configType);
            if (kerberosConfiguration != null) {
              builder.addRules(kerberosConfiguration.get(propertyName));
            } else {
              kerberosConfiguration = new HashMap<>();
              kerberosConfigurations.put(configType, kerberosConfiguration);
            }

            kerberosConfiguration.put(propertyName,
              builder.generate(AuthToLocalBuilder.ConcatenationType.translate(m.group(3))));
          }
        }
      }
    }
  }

  @Override
  public List<ServiceComponentHost> getServiceComponentHostsToProcess(final Cluster cluster,
                                                                      final KerberosDescriptor kerberosDescriptor,
                                                                      final Map<String, ? extends Collection<String>> serviceComponentFilter,
                                                                      final Collection<String> hostFilter)
    throws AmbariException {
    return getServiceComponentHosts(cluster, new Command<Boolean, ServiceComponentHost>() {
      @Override
      public Boolean invoke(ServiceComponentHost sch) throws AmbariException {
        if (sch != null) {
          // Check the host filter
          if ((hostFilter == null) || hostFilter.contains("*") || hostFilter.contains(sch.getHostName())) {
            String serviceName = sch.getServiceName();

            // Check the service filter
            if ((serviceComponentFilter == null) || serviceComponentFilter.containsKey("*") || serviceComponentFilter.containsKey(serviceName)) {
              KerberosServiceDescriptor serviceDescriptor = kerberosDescriptor.getService(serviceName);

              if (serviceDescriptor != null) {
                Collection<String> componentFilter = ((serviceComponentFilter == null) || serviceComponentFilter.containsKey("*")) ? null : serviceComponentFilter.get(serviceName);

                // Check the service/component filter
                return (((componentFilter == null) || componentFilter.contains("*") || componentFilter.contains(sch.getServiceComponentName())));
              }
            }
          }
        }

        return false;
      }
    });
  }

  /**
   * Find the {@link ServiceComponentHost}s for the cluster, filtering using the
   * supplied "should include" command (<code>shouldIncludeCommand</code>).
   * <p>
   * If <code>shouldIncludeCommand</code> is <code>null/code>, no filtering will be performed causing
   * all found {@link ServiceComponentHost}s to be returned.
   *
   * @param cluster              the cluster
   * @param shouldIncludeCommand the filtering logic
   * @return a list of (filtered) {@link ServiceComponentHost}s
   * @throws AmbariException if an error occurs
   */
  private List<ServiceComponentHost> getServiceComponentHosts(Cluster cluster,
                                                              Command<Boolean, ServiceComponentHost> shouldIncludeCommand)
    throws AmbariException {
    List<ServiceComponentHost> serviceComponentHostsToProcess = new ArrayList<>();
    // Get the hosts in the cluster
    Collection<Host> hosts = cluster.getHosts();

    if ((hosts != null) && !hosts.isEmpty()) {
      // Iterate over the hosts in the cluster to find the components installed in each.
      for (Host host : hosts) {
        String hostname = host.getHostName();

        // Get a list of components on the current host
        List<ServiceComponentHost> serviceComponentHosts = cluster.getServiceComponentHosts(hostname);

        if ((serviceComponentHosts != null) && !serviceComponentHosts.isEmpty()) {
          // Iterate over the components installed on the current host and execute the shouldIncludeCommand
          // Command (if supplied) to get the desired ServiceComponentHost instances.
          for (ServiceComponentHost sch : serviceComponentHosts) {
            if ((shouldIncludeCommand == null) || shouldIncludeCommand.invoke(sch)) {
              serviceComponentHostsToProcess.add(sch);
            }
          }
        }
      }
    }

    return serviceComponentHostsToProcess;
  }

  @Override
  public Set<String> getHostsWithValidKerberosClient(Cluster cluster)
    throws AmbariException {
    Set<String> hostsWithValidKerberosClient = new HashSet<>();
    List<ServiceComponentHost> schKerberosClients = cluster.getServiceComponentHosts(Service.Type.KERBEROS.name(), Role.KERBEROS_CLIENT.name());

    if (schKerberosClients != null) {
      for (ServiceComponentHost sch : schKerberosClients) {
        if (sch.getState() == State.INSTALLED) {
          hostsWithValidKerberosClient.add(sch.getHostName());
        }
      }
    }

    return hostsWithValidKerberosClient;
  }

  @Override
  public KerberosDescriptor getKerberosDescriptor(Cluster cluster, boolean includePreconfigureData) throws AmbariException {
    return getKerberosDescriptor(KerberosDescriptorType.COMPOSITE, cluster, false, null, includePreconfigureData);
  }

  @Override
  public KerberosDescriptor getKerberosDescriptor(KerberosDescriptorType kerberosDescriptorType, Cluster cluster,
                                                  boolean evaluateWhenClauses, Collection<String> additionalServices,
                                                  boolean includePreconfigureData)
    throws AmbariException {

    // !!! FIXME in a per-service view, what does this become?
    Set<StackId> stackIds = new HashSet<>();

    for (Service service : cluster.getServices().values()) {
      stackIds.add(service.getDesiredStackId());
    }

    if (1 != stackIds.size()) {
      throw new AmbariException("Services are deployed from multiple stacks and cannot determine a unique one.");
    }

    StackId stackId = stackIds.iterator().next();

    KerberosDescriptor kerberosDescriptor = getKerberosDescriptor(kerberosDescriptorType, cluster, stackId, includePreconfigureData);

    if (evaluateWhenClauses) {
      Set<String> services = new HashSet<>(cluster.getServices().keySet());

      if (additionalServices != null) {
        services.addAll(additionalServices);
      }

      // Build the context needed to filter out Kerberos identities...
      // This includes the current set of configurations for the cluster and the set of installed services
      Map<String, Object> context = new HashMap<>();
      context.put("configurations", calculateConfigurations(cluster, null, kerberosDescriptor, false, false));
      context.put("services", services);

      // Get the Kerberos identities that need to be pruned
      Map<String, Set<String>> identitiesToRemove = processWhenClauses("", kerberosDescriptor, context, new HashMap<>());

      // Prune off the Kerberos identities that need to be removed due to the evaluation of its _when_ clause
      for (Map.Entry<String, Set<String>> identity : identitiesToRemove.entrySet()) {
        String[] path = identity.getKey().split("/");
        AbstractKerberosDescriptorContainer container = null;

        // Follow the path to the container that contains the identities to remove
        for (String name : path) {
          if (container == null) {
            container = kerberosDescriptor;
          } else {
            container = container.getChildContainer(name);

            if (container == null) {
              break;
            }
          }
        }

        // Remove the relevant identities from the found container
        if (container != null) {
          for (String identityName : identity.getValue()) {
            container.removeIdentity(identityName);
          }
        }
      }
    }

    return kerberosDescriptor;
  }

  @Override
  public KerberosDescriptor getKerberosDescriptor(KerberosDescriptorType kerberosDescriptorType, Cluster cluster,
                                                  StackId stackId, boolean includePreconfigureData) throws AmbariException {
    KerberosDescriptor stackDescriptor = (kerberosDescriptorType == KerberosDescriptorType.STACK || kerberosDescriptorType == KerberosDescriptorType.COMPOSITE)
      ? getKerberosDescriptorFromStack(stackId, includePreconfigureData)
      : null;

    KerberosDescriptor userDescriptor = (kerberosDescriptorType == KerberosDescriptorType.USER || kerberosDescriptorType == KerberosDescriptorType.COMPOSITE)
      ? getKerberosDescriptorUpdates(cluster)
      : null;

    return combineKerberosDescriptors(stackDescriptor, userDescriptor);
  }

  @Override
  public Map<String, Map<String, String>> mergeConfigurations(Map<String, Map<String, String>> configurations,
                                                              Map<String, KerberosConfigurationDescriptor> updates,
                                                              Map<String, Map<String, String>> replacements,
                                                              Set<String> configurationTypeFilter)
    throws AmbariException {

    if ((updates != null) && !updates.isEmpty()) {
      if (configurations == null) {
        configurations = new HashMap<>();
      }

      for (Map.Entry<String, KerberosConfigurationDescriptor> entry : updates.entrySet()) {
        String type = entry.getKey();

        if ((configurationTypeFilter == null) || (configurationTypeFilter.contains(type))) {
          KerberosConfigurationDescriptor configurationDescriptor = entry.getValue();

          if (configurationDescriptor != null) {
            Map<String, String> updatedProperties = configurationDescriptor.getProperties();
            mergeConfigurations(configurations, type, updatedProperties, replacements);
          }
        }
      }
    }

    return configurations;
  }

  @Override
  public Map<String, Map<String, String>> processPreconfiguredServiceConfigurations(Map<String, Map<String, String>> configurations,
                                                                                    Map<String, Map<String, String>> replacements,
                                                                                    Cluster cluster,
                                                                                    KerberosDescriptor kerberosDescriptor)
    throws AmbariException {

    // Ensure the Kerberos descriptor exists....
    if (kerberosDescriptor == null) {
      kerberosDescriptor = getKerberosDescriptor(cluster, true);
    }

    Map<String, KerberosServiceDescriptor> serviceDescriptors = kerberosDescriptor.getServices();

    if (serviceDescriptors != null) {
      if (configurations == null) {
        configurations = new HashMap<>();
      }

      // Add in the default configurations for the services that need to be preconfigured. These
      // configurations may be needed while calculating the auth-to-local rules.
      Map<String, Map<String, String>> replacementsWithDefaults = addConfigurationsForPreProcessedServices(deepCopy(replacements), cluster, kerberosDescriptor, true);

      Map<String, Service> existingServices = cluster.getServices();

      for (KerberosServiceDescriptor serviceDescriptor : serviceDescriptors.values()) {
        String serviceName = serviceDescriptor.getName();
        boolean shouldPreconfigure = serviceDescriptor.shouldPreconfigure();

        if (!existingServices.containsKey(serviceName) && shouldPreconfigure) {
          configurations = mergeConfigurations(configurations, serviceDescriptor.getConfigurations(), replacementsWithDefaults, replacements.keySet());

          Map<String, KerberosComponentDescriptor> componentDescriptors = serviceDescriptor.getComponents();
          if (componentDescriptors != null) {
            for (KerberosComponentDescriptor componentDescriptor : componentDescriptors.values()) {
              configurations = mergeConfigurations(configurations, componentDescriptor.getConfigurations(), replacementsWithDefaults, replacements.keySet());
            }
          }
        }
      }
    }

    return configurations;
  }

  @Override
  public int addIdentities(KerberosIdentityDataFileWriter kerberosIdentityDataFileWriter,
                           Collection<KerberosIdentityDescriptor> identities,
                           Collection<String> identityFilter, String hostname, Long hostId, String serviceName,
                           String componentName, Map<String, Map<String, String>> kerberosConfigurations,
                           Map<String, Map<String, String>> configurations,
                           Map<String, ResolvedKerberosKeytab> resolvedKeytabs, String realm)
    throws IOException {
    int identitiesAdded = 0;

    if (identities != null) {
      for (KerberosIdentityDescriptor identity : identities) {
        // If there is no filter or the filter contains the current identity's path...
        if ((identityFilter == null) || identityFilter.contains(identity.getPath())) {

          KerberosPrincipalDescriptor principalDescriptor = identity.getPrincipalDescriptor();
          String principal = null;
          String principalType = null;
          String principalConfiguration = null;

          if (principalDescriptor != null) {
            principal = variableReplacementHelper.replaceVariables(principalDescriptor.getValue(), configurations);
            principalType = KerberosPrincipalType.translate(principalDescriptor.getType());
            principalConfiguration = variableReplacementHelper.replaceVariables(principalDescriptor.getConfiguration(), configurations);
          }

          if (principal != null) {
            KerberosKeytabDescriptor keytabDescriptor = identity.getKeytabDescriptor();
            String keytabFilePath = null;
            String keytabFileOwnerName = null;
            String keytabFileOwnerAccess = null;
            String keytabFileGroupName = null;
            String keytabFileGroupAccess = null;
            String keytabFileConfiguration = null;

            if (keytabDescriptor != null) {
              keytabFilePath = variableReplacementHelper.replaceVariables(keytabDescriptor.getFile(), configurations);
              keytabFileOwnerName = variableReplacementHelper.replaceVariables(keytabDescriptor.getOwnerName(), configurations);
              keytabFileOwnerAccess = variableReplacementHelper.replaceVariables(keytabDescriptor.getOwnerAccess(), configurations);
              keytabFileGroupName = variableReplacementHelper.replaceVariables(keytabDescriptor.getGroupName(), configurations);
              keytabFileGroupAccess = variableReplacementHelper.replaceVariables(keytabDescriptor.getGroupAccess(), configurations);
              keytabFileConfiguration = variableReplacementHelper.replaceVariables(keytabDescriptor.getConfiguration(), configurations);
            }
            // Evaluate the principal "pattern" found in the record to generate the "evaluated principal"
            // by replacing the _HOST and _REALM variables.
            String evaluatedPrincipal = principal.replace("_HOST", hostname).replace("_REALM", realm);

            ResolvedKerberosKeytab resolvedKeytab = new ResolvedKerberosKeytab(
              keytabFilePath,
              keytabFileOwnerName,
              keytabFileOwnerAccess,
              keytabFileGroupName,
              keytabFileGroupAccess,
              Sets.newHashSet(new ResolvedKerberosPrincipal(
                  hostId,
                  hostname,
                  evaluatedPrincipal,
                  "service".equalsIgnoreCase(principalType),
                  null,
                  serviceName,
                  componentName,
                  keytabFilePath
                )
              ),
              serviceName.equalsIgnoreCase(RootService.AMBARI.name()),
              componentName.equalsIgnoreCase("AMBARI_SERVER_SELF")
            );
            if (resolvedKeytabs.containsKey(keytabFilePath)) {
              ResolvedKerberosKeytab sameKeytab = resolvedKeytabs.get(keytabFilePath);
              // validating owner and group
              boolean differentOwners = false;
              String warnTemplate = "Keytab '{}' on host '{}' has different {}, originally set to '{}' and '{}:{}' has '{}', using '{}'";
              if (!resolvedKeytab.getOwnerName().equals(sameKeytab.getOwnerName())) {
                LOG.warn(warnTemplate,
                  keytabFilePath, hostname, "owners", sameKeytab.getOwnerName(),
                  serviceName, componentName, resolvedKeytab.getOwnerName(),
                  sameKeytab.getOwnerName());
                differentOwners = true;
              }
              if (!resolvedKeytab.getOwnerAccess().equals(sameKeytab.getOwnerAccess())) {
                LOG.warn(warnTemplate,
                  keytabFilePath, hostname, "owner access", sameKeytab.getOwnerAccess(),
                  serviceName, componentName, resolvedKeytab.getOwnerAccess(),
                  sameKeytab.getOwnerAccess());
              }
              // TODO probably fail on group difference. Some services can inject its principals to same keytab, but
              // TODO with different owners, so make sure that keytabs are accessible through group acls
              // TODO this includes same group name and group 'r' mode
              if (!resolvedKeytab.getGroupName().equals(sameKeytab.getGroupName())) {
                if (differentOwners) {
                  LOG.error(warnTemplate,
                    keytabFilePath, hostname, "groups", sameKeytab.getGroupName(),
                    serviceName, componentName, resolvedKeytab.getGroupName(),
                    sameKeytab.getGroupName());
                } else {
                  LOG.warn(warnTemplate,
                    keytabFilePath, hostname, "groups", sameKeytab.getGroupName(),
                    serviceName, componentName, resolvedKeytab.getGroupName(),
                    sameKeytab.getGroupName());
                }
              }
              if (!resolvedKeytab.getGroupAccess().equals(sameKeytab.getGroupAccess())) {
                if (differentOwners) {
                  if (!sameKeytab.getGroupAccess().contains("r")) {
                    LOG.error("Keytab '{}' on host '{}' referenced by multiple identities which have different owners," +
                        "but 'r' attribute missing for group. Make sure all users (that need this keytab) are in '{}' +" +
                        "group and keytab can be read by this group",
                      keytabFilePath,
                      hostname,
                      sameKeytab.getGroupName()
                    );
                  }
                  LOG.error(warnTemplate,
                    keytabFilePath, hostname, "group access", sameKeytab.getGroupAccess(),
                    serviceName, componentName, resolvedKeytab.getGroupAccess(),
                    sameKeytab.getGroupAccess());
                } else {
                  LOG.warn(warnTemplate,
                    keytabFilePath, hostname, "group access", sameKeytab.getGroupAccess(),
                    serviceName, componentName, resolvedKeytab.getGroupAccess(),
                    sameKeytab.getGroupAccess());
                }
              }
              // end validating
              // merge principal to keytab
              sameKeytab.mergePrincipals(resolvedKeytab);
              // ensure that keytab file on ambari-server host creating jass file
              if (sameKeytab.isMustWriteAmbariJaasFile() || resolvedKeytab.isMustWriteAmbariJaasFile()) {
                sameKeytab.setMustWriteAmbariJaasFile(true);
              }
              // ensure that this keytab is ambari-keytab, server will distribute it manually
              if (sameKeytab.isAmbariServerKeytab() || resolvedKeytab.isAmbariServerKeytab()) {
                sameKeytab.setAmbariServerKeytab(true);
              }
            } else {
              resolvedKeytabs.put(keytabFilePath, resolvedKeytab);
              LOG.info("Keytab {} owner:'{}:{}', group:'{}:{}' is defined", keytabFilePath,
                keytabFileOwnerName, keytabFileOwnerAccess, keytabFileGroupName, keytabFileGroupAccess);
            }

            // Append an entry to the action data file builder...
            // TODO obsolete, move to ResolvedKerberosKeytab
            if (kerberosIdentityDataFileWriter != null) {
              kerberosIdentityDataFileWriter.writeRecord(
                hostname,
                serviceName,
                componentName,
                evaluatedPrincipal,
                principalType,
                keytabFilePath,
                keytabFileOwnerName,
                keytabFileOwnerAccess,
                keytabFileGroupName,
                keytabFileGroupAccess,
                "true");
            }

            // Add the principal-related configuration to the map of configurations
            mergeConfiguration(kerberosConfigurations, principalConfiguration, principal, null);

            // Add the keytab-related configuration to the map of configurations
            mergeConfiguration(kerberosConfigurations, keytabFileConfiguration, keytabFilePath, null);

            identitiesAdded++;
          }
        }
      }
    }

    return identitiesAdded;
  }

  @Override
  public Map<String, Map<String, String>> calculateConfigurations(Cluster cluster, String hostname,
                                                                  KerberosDescriptor kerberosDescriptor,
                                                                  boolean includePreconfigureData,
                                                                  boolean calculateClusterHostInfo)
    throws AmbariException {


    Map<String, Map<String, String>> calculatedConfigurations = addAdditionalConfigurations(
      cluster,
      calculateExistingConfigurations(cluster, hostname),
      hostname,
      (kerberosDescriptor == null) ? null : kerberosDescriptor.getProperties());

    if (includePreconfigureData) {
      calculatedConfigurations = addConfigurationsForPreProcessedServices(calculatedConfigurations, cluster, kerberosDescriptor, calculateClusterHostInfo);
    }
    return calculatedConfigurations;
  }

  private Map<String, String> principalNames(Cluster cluster, Map<String, Map<String, String>> configuration) throws AmbariException {
    Map<String, String> result = new HashMap<>();
    for (Map.Entry<String, String> each : getKerberosDescriptor(cluster, false).principals().entrySet()) {
      result.put(each.getKey(), variableReplacementHelper.replaceVariables(each.getValue(), configuration));
    }
    return result;
  }

  @Override
  public Map<String, Collection<KerberosIdentityDescriptor>> getActiveIdentities(String clusterName,
                                                                                 String hostName,
                                                                                 String serviceName,
                                                                                 String componentName,
                                                                                 boolean replaceHostNames)
    throws AmbariException {

    if ((clusterName == null) || clusterName.isEmpty()) {
      throw new IllegalArgumentException("Invalid argument, cluster name is required");
    }

    Cluster cluster = clusters.getCluster(clusterName);

    if (cluster == null) {
      throw new AmbariException(String.format("The cluster object for the cluster name %s is not available", clusterName));
    }

    Map<String, Collection<KerberosIdentityDescriptor>> activeIdentities = new HashMap<>();

    // Only calculate the active identities if the kerberos-env configurtaion is available.  Else
    // important information like the realm will be missing (kerberos-env/realm)
    Config kerberosEnvConfig = cluster.getDesiredConfigByType(KERBEROS_ENV);
    if (kerberosEnvConfig == null) {
      LOG.debug("Calculating the active identities for {} is being skipped since the kerberos-env configuration is not available",
        clusterName, cluster.getSecurityType().name(), SecurityType.KERBEROS.name());
    } else {
      Collection<String> hosts;
      String ambariServerHostname = StageUtils.getHostName();

      if (hostName == null) {
        Map<String, Host> hostMap = clusters.getHostsForCluster(clusterName);
        if (hostMap == null) {
          hosts = Collections.emptySet();
        } else {
          hosts = hostMap.keySet();
        }

        if (!hosts.contains(ambariServerHostname)) {
          Collection<String> extendedHosts = new ArrayList<>(hosts.size() + 1);
          extendedHosts.addAll(hosts);
          extendedHosts.add(ambariServerHostname);
          hosts = extendedHosts;
        }
      } else {
        hosts = Collections.singleton(hostName);
      }

      if (!hosts.isEmpty()) {
        KerberosDescriptor kerberosDescriptor = getKerberosDescriptor(cluster, false);

        if (kerberosDescriptor != null) {
          Set<String> existingServices = cluster.getServices().keySet();

          for (String hostname : hosts) {
            // Calculate the current host-specific configurations. These will be used to replace
            // variables within the Kerberos descriptor data
            Map<String, Map<String, String>> configurations = calculateConfigurations(cluster,
              hostname,
              kerberosDescriptor,
              false,
              false);

            // Create the context to use for filtering Kerberos Identities based on the state of the cluster
            Map<String, Object> filterContext = new HashMap<>();
            filterContext.put("configurations", configurations);
            filterContext.put("services", existingServices);


            Map<String, KerberosIdentityDescriptor> hostActiveIdentities = new HashMap<>();
            List<KerberosIdentityDescriptor> identities = getActiveIdentities(cluster, hostname,
              serviceName, componentName, kerberosDescriptor, filterContext);

            if (hostname.equals(ambariServerHostname)) {
              // Determine if we should _calculate_ the Ambari service identities.
              // If kerberos-env/create_ambari_principal is not set to false the identity should be calculated.
              if (createAmbariIdentities(kerberosEnvConfig.getProperties())) {
                List<KerberosIdentityDescriptor> ambariIdentities = getAmbariServerIdentities(kerberosDescriptor);
                if (ambariIdentities != null) {
                  identities.addAll(ambariIdentities);
                }
              }
            }

            if (!identities.isEmpty()) {
              for (KerberosIdentityDescriptor identity : identities) {
                KerberosPrincipalDescriptor principalDescriptor = identity.getPrincipalDescriptor();
                String principal = null;

                if (principalDescriptor != null) {
                  principal = variableReplacementHelper.replaceVariables(principalDescriptor.getValue(), configurations);
                }

                if (principal != null) {
                  KerberosKeytabDescriptor keytabDescriptor = identity.getKeytabDescriptor();
                  String keytabFile = null;

                  if (keytabDescriptor != null) {
                    keytabFile = variableReplacementHelper.replaceVariables(keytabDescriptor.getFile(), configurations);
                  }

                  if (replaceHostNames) {
                    principal = principal.replace("_HOST", hostname);
                  }

                  String uniqueKey = String.format("%s|%s", principal, (keytabFile == null) ? "" : keytabFile);

                  if (!hostActiveIdentities.containsKey(uniqueKey)) {
                    KerberosPrincipalType principalType = principalDescriptor.getType();

                    // Assume the principal is a service principal if not specified
                    if (principalType == null) {
                      principalType = KerberosPrincipalType.SERVICE;
                    }

                    KerberosPrincipalDescriptor resolvedPrincipalDescriptor =
                      new KerberosPrincipalDescriptor(principal,
                        principalType,
                        variableReplacementHelper.replaceVariables(principalDescriptor.getConfiguration(), configurations),
                        variableReplacementHelper.replaceVariables(principalDescriptor.getLocalUsername(), configurations));

                    KerberosKeytabDescriptor resolvedKeytabDescriptor;

                    if (keytabFile == null) {
                      resolvedKeytabDescriptor = null;
                    } else {
                      resolvedKeytabDescriptor =
                        new KerberosKeytabDescriptor(
                          keytabFile,
                          variableReplacementHelper.replaceVariables(keytabDescriptor.getOwnerName(), configurations),
                          variableReplacementHelper.replaceVariables(keytabDescriptor.getOwnerAccess(), configurations),
                          variableReplacementHelper.replaceVariables(keytabDescriptor.getGroupName(), configurations),
                          variableReplacementHelper.replaceVariables(keytabDescriptor.getGroupAccess(), configurations),
                          variableReplacementHelper.replaceVariables(keytabDescriptor.getConfiguration(), configurations),
                          keytabDescriptor.isCachable());
                    }

                    hostActiveIdentities.put(uniqueKey, new KerberosIdentityDescriptor(
                      identity.getName(),
                      identity.getReference(),
                      resolvedPrincipalDescriptor,
                      resolvedKeytabDescriptor,
                      identity.getWhen()));
                  }
                }
              }
            }

            activeIdentities.put(hostname, hostActiveIdentities.values());
          }
        }
      }
    }

    return activeIdentities;
  }

  @Override
  public List<KerberosIdentityDescriptor> getAmbariServerIdentities(KerberosDescriptor kerberosDescriptor) throws AmbariException {
    List<KerberosIdentityDescriptor> ambariIdentities = new ArrayList<>();

    KerberosServiceDescriptor ambariKerberosDescriptor = kerberosDescriptor.getService(RootService.AMBARI.name());
    if (ambariKerberosDescriptor != null) {
      List<KerberosIdentityDescriptor> serviceIdentities = ambariKerberosDescriptor.getIdentities(true, null);
      KerberosComponentDescriptor ambariServerKerberosComponentDescriptor = ambariKerberosDescriptor.getComponent(RootComponent.AMBARI_SERVER.name());

      if (serviceIdentities != null) {
        ambariIdentities.addAll(serviceIdentities);
      }

      if (ambariServerKerberosComponentDescriptor != null) {
        List<KerberosIdentityDescriptor> componentIdentities = ambariServerKerberosComponentDescriptor.getIdentities(true, null);

        if (componentIdentities != null) {
          ambariIdentities.addAll(componentIdentities);
        }
      }
    }

    return ambariIdentities;
  }

  @Override
  public boolean createAmbariIdentities(Map<String, String> kerberosEnvProperties) {
    return (kerberosEnvProperties == null) || !"false".equalsIgnoreCase(kerberosEnvProperties.get(CREATE_AMBARI_PRINCIPAL));
  }

  /**
   * Gets the previously stored KDC administrator credential.
   * <p/>
   * This implementation accesses the secure CredentialStoreService instance to get the data.
   *
   * @param clusterName the name of the relevant cluster
   * @return a PrincipalKeyCredential or null, if the KDC administrator credential is not available
   * @throws AmbariException if an error occurs while retrieving the credentials
   */
  @Override
  public PrincipalKeyCredential getKDCAdministratorCredentials(String clusterName) throws AmbariException {
    Credential credentials = credentialStoreService.getCredential(clusterName, KDC_ADMINISTRATOR_CREDENTIAL_ALIAS);

    if (credentials instanceof PrincipalKeyCredential) {
      return (PrincipalKeyCredential) credentials;
    } else {
      return null;
    }
  }

  /**
   * Creates and saves  underlying  {@link org.apache.ambari.server.orm.entities.KerberosPrincipalEntity},
   * {@link org.apache.ambari.server.orm.entities.KerberosKeytabEntity} entities in JPA storage.
   *
   * @param resolvedKerberosKeytab kerberos keytab to be persisted
   */
  @Override
  public void createResolvedKeytab(ResolvedKerberosKeytab resolvedKerberosKeytab) {
    if (kerberosKeytabDAO.find(resolvedKerberosKeytab.getFile()) == null) {
      KerberosKeytabEntity kke = new KerberosKeytabEntity(resolvedKerberosKeytab.getFile());
      kke.setAmbariServerKeytab(resolvedKerberosKeytab.isAmbariServerKeytab());
      kke.setWriteAmbariJaasFile(resolvedKerberosKeytab.isMustWriteAmbariJaasFile());
      kke.setOwnerName(resolvedKerberosKeytab.getOwnerName());
      kke.setOwnerAccess(resolvedKerberosKeytab.getOwnerAccess());
      kke.setGroupName(resolvedKerberosKeytab.getGroupName());
      kke.setGroupAccess(resolvedKerberosKeytab.getGroupAccess());
      kerberosKeytabDAO.create(kke);
    }
    for (ResolvedKerberosPrincipal principal : resolvedKerberosKeytab.getPrincipals()) {
      if (!kerberosPrincipalDAO.exists(principal.getPrincipal())) {
        kerberosPrincipalDAO.create(principal.getPrincipal(), principal.isService());
      }
      for (Map.Entry<String, String> mappingEntry : principal.getServiceMapping().entries()) {
        String serviceName = mappingEntry.getKey();
        HostEntity hostEntity = principal.getHostId() != null ? hostDAO.findById(principal.getHostId()) : null;
        KerberosKeytabEntity kke = kerberosKeytabDAO.find(resolvedKerberosKeytab.getFile());

        KerberosKeytabPrincipalEntity kkp = kerberosKeytabPrincipalDAO.findOrCreate(kke, hostEntity, kerberosPrincipalDAO.find(principal.getPrincipal()));
        if(kkp.putServiceMapping(serviceName, mappingEntry.getValue())) {
          kerberosKeytabPrincipalDAO.merge(kkp);
        }
        kerberosKeytabDAO.merge(kke);
      }
    }
  }

  @Override
  public void removeStaleKeytabs(Collection<ResolvedKerberosKeytab> expectedKeytabs) {
  }

  @Override
  public Map<String, Set<String>> translateConfigurationSpecifications(Collection<String> configurationSpecifications) {
    Map<String, Set<String>> translation = null;

    if (configurationSpecifications != null) {
      translation = new HashMap<>();

      for (String configurationSpecification : configurationSpecifications) {
        Matcher m = KerberosDescriptor.AUTH_TO_LOCAL_PROPERTY_SPECIFICATION_PATTERN.matcher(configurationSpecification);

        if (m.matches()) {
          String configType = m.group(1);
          String propertyName = m.group(2);

          if (configType == null) {
            configType = "";
          }

          Set<String> propertyNames = translation.get(configType);
          if (propertyNames == null) {
            propertyNames = new HashSet<>();
            translation.put(configType, propertyNames);
          }
          propertyNames.add(propertyName);
        }
      }
    }

    return translation;
  }

  /**
   * Creates the principal and cached keytab file for the specified identity, if it is determined to
   * be of the expected type - user (headless) or service.
   * <p/>
   * If the identity is not of the expected type, it will be skipped.
   *
   * @param identityDescriptor       the Kerberos identity to process
   * @param expectedType             the expected principal type
   * @param kerberosEnvProperties    the kerberos-env properties
   * @param kerberosOperationHandler the relevant KerberosOperationHandler
   * @param configurations           the existing configurations for the cluster
   * @param hostname                 the hostname of the host to create the identity for (nullable)
   * @return the relevant keytab data, if successful; otherwise null
   * @throws AmbariException
   */
  private Keytab createIdentity(KerberosIdentityDescriptor identityDescriptor,
                                KerberosPrincipalType expectedType, Map<String, String> kerberosEnvProperties,
                                KerberosOperationHandler kerberosOperationHandler,
                                Map<String, Map<String, String>> configurations, String hostname)
    throws AmbariException {

    Keytab keytab = null;

    if (identityDescriptor != null) {
      KerberosPrincipalDescriptor principalDescriptor = identityDescriptor.getPrincipalDescriptor();

      if (principalDescriptor != null) {
        // If this principal type is expected, continue, else skip it.
        if (expectedType == principalDescriptor.getType()) {
          String principal = variableReplacementHelper.replaceVariables(principalDescriptor.getValue(), configurations);

          // Replace _HOST with the supplied hostname is either exist
          if (!StringUtils.isEmpty(hostname)) {
            principal = principal.replace("_HOST", hostname);
          }

          // If this principal is already in the Ambari database, then don't try to recreate it or it's
          // keytab file.
          if (!kerberosPrincipalDAO.exists(principal)) {
            CreatePrincipalsServerAction.CreatePrincipalResult result;

            result = injector.getInstance(CreatePrincipalsServerAction.class).createPrincipal(
              principal,
              KerberosPrincipalType.SERVICE.equals(expectedType),
              kerberosEnvProperties,
              kerberosOperationHandler,
              false,
              null);

            if (result == null) {
              throw new AmbariException("Failed to create the account for " + principal);
            } else {
              KerberosKeytabDescriptor keytabDescriptor = identityDescriptor.getKeytabDescriptor();

              if (keytabDescriptor != null) {
                keytab = injector.getInstance(CreateKeytabFilesServerAction.class).createKeytab(
                  principal,
                  result.getPassword(),
                  result.getKeyNumber(),
                  kerberosOperationHandler,
                  true,
                  true,
                  null);

                if (keytab == null) {
                  throw new AmbariException("Failed to create the keytab for " + principal);
                }
              }
            }
          }
        }
      }
    }

    return keytab;
  }

  /**
   * Validate the KDC admin credentials.
   *
   * @param kerberosDetails the KerberosDetails containing information about the Kerberos configuration
   *                        for the cluster, if null, a new KerberosDetails will be created based on
   *                        information found in the associated cluster
   * @param cluster         associated cluster
   * @throws AmbariException if any other error occurs while trying to validate the credentials
   */
  private void validateKDCCredentials(KerberosDetails kerberosDetails, Cluster cluster) throws KerberosMissingAdminCredentialsException,
    KerberosAdminAuthenticationException,
    KerberosInvalidConfigurationException,
    AmbariException {

    if (kerberosDetails == null) {
      kerberosDetails = getKerberosDetails(cluster, null);
    }

    if (kerberosDetails.manageIdentities()) {
      PrincipalKeyCredential credentials = getKDCAdministratorCredentials(cluster.getClusterName());
      if (credentials == null) {
        throw new KerberosMissingAdminCredentialsException();
      } else {
        KerberosOperationHandler operationHandler = kerberosOperationHandlerFactory.getKerberosOperationHandler(kerberosDetails.getKdcType());

        if (operationHandler == null) {
          throw new AmbariException("Failed to get an appropriate Kerberos operation handler.");
        } else {
          boolean missingCredentials = false;
          try {
            operationHandler.open(credentials, kerberosDetails.getDefaultRealm(), kerberosDetails.getKerberosEnvProperties());
            // todo: this is really odd that open doesn't throw an exception if the credentials are missing
            missingCredentials = !operationHandler.testAdministratorCredentials();
          } catch (KerberosAdminAuthenticationException e) {
            throw new KerberosAdminAuthenticationException(
              "Invalid KDC administrator credentials.\n" +
                "The KDC administrator credentials must be set as a persisted or temporary credential resource." +
                "This may be done by issuing a POST (or PUT for updating) to the /api/v1/clusters/:clusterName/credentials/kdc.admin.credential API entry point with the following payload:\n" +
                "{\n" +
                "  \"Credential\" : {\n" +
                "    \"principal\" : \"(PRINCIPAL)\", \"key\" : \"(PASSWORD)\", \"type\" : \"(persisted|temporary)\"}\n" +
                "  }\n" +
                "}", e);
          } catch (KerberosKDCConnectionException e) {
            throw new KerberosInvalidConfigurationException(
              "Failed to connect to KDC - " + e.getMessage() + "\n" +
                "Update the KDC settings in krb5-conf and kerberos-env configurations to correct this issue.",
              e);
          } catch (KerberosKDCSSLConnectionException e) {
            throw new KerberosInvalidConfigurationException(
              "Failed to connect to KDC - " + e.getMessage() + "\n" +
                "Make sure the server's SSL certificate or CA certificates have been imported into Ambari's truststore.",
              e);
          } catch (KerberosRealmException e) {
            throw new KerberosInvalidConfigurationException(
              "Failed to find a KDC for the specified realm - " + e.getMessage() + "\n" +
                "Update the KDC settings in krb5-conf and kerberos-env configurations to correct this issue.",
              e);
          } catch (KerberosLDAPContainerException e) {
            throw new KerberosInvalidConfigurationException(
              "The principal container was not specified\n" +
                "Set the 'container_dn' value in the kerberos-env configuration to correct this issue.",
              e);
          } catch (KerberosOperationException e) {
            throw new AmbariException(e.getMessage(), e);
          } finally {
            try {
              operationHandler.close();
            } catch (KerberosOperationException e) {
              // Ignore this...
            }
          }

          // need to throw this outside of the try/catch so it isn't caught
          if (missingCredentials) {
            throw new KerberosMissingAdminCredentialsException();
          }
        }
      }
    }
  }

  /**
   * Performs operations needed to process Kerberos related tasks on the relevant cluster.
   * <p/>
   * Iterates through the components installed on the relevant cluster to determine if work
   * need to be done.  Calls into the Handler implementation to provide guidance and set up stages
   * to perform the work needed to complete the relative action.
   *
   * @param cluster                        the relevant Cluster
   * @param kerberosDetails                a KerberosDetails containing information about relevant Kerberos configuration
   * @param serviceComponentFilter         a Map of service names to component names indicating the relevant
   *                                       set of services and components - if null, no filter is relevant;
   *                                       if empty, the filter indicates no relevant services or components
   * @param hostFilter                     a set of hostname indicating the set of hosts to process -
   *                                       if null, no filter is relevant; if empty, the filter indicates no
   *                                       relevant hosts
   * @param identityFilter                 a Collection of identity names indicating the relevant identities -
   *                                       if null, no filter is relevant; if empty, the filter indicates no
   *                                       relevant identities
   * @param hostsToForceKerberosOperations a set of host names on which it is expected that the
   *                                       Kerberos client is or will be in the INSTALLED state by
   *                                       the time the operations targeted for them are to be
   *                                       executed - if empty or null, this no hosts will be
   *                                       "forced"
   * @param requestStageContainer          a RequestStageContainer to place generated stages, if needed -
   *                                       if null a new RequestStageContainer will be created.
   * @param handler                        a Handler to use to provide guidance and set up stages
   *                                       to perform the work needed to complete the relative action
   * @return the updated or a new RequestStageContainer containing the stages that need to be
   * executed to complete this task; or null if no stages need to be executed.
   * @throws AmbariException
   * @throws KerberosInvalidConfigurationException if an issue occurs trying to get the
   *                                               Kerberos-specific configuration details
   */
  @Transactional
  RequestStageContainer handle(Cluster cluster,
                               KerberosDetails kerberosDetails,
                               Map<String, ? extends Collection<String>> serviceComponentFilter,
                               Set<String> hostFilter, Collection<String> identityFilter,
                               Set<String> hostsToForceKerberosOperations,
                               RequestStageContainer requestStageContainer,
                               final Handler handler)
    throws AmbariException, KerberosOperationException {

    final KerberosDescriptor kerberosDescriptor = getKerberosDescriptor(cluster, false);

    List<ServiceComponentHost> schToProcess = getServiceComponentHostsToProcess(
      cluster,
      kerberosDescriptor,
      serviceComponentFilter,
      hostFilter);

    // While iterating over all the ServiceComponentHosts find hosts that have KERBEROS_CLIENT
    // components in the INSTALLED state and add them to the hostsWithValidKerberosClient Set.
    // This is needed to help determine which hosts to perform actions for and create tasks for.
    Set<String> hostsWithValidKerberosClient = null;

    // Create a temporary directory to store metadata needed to complete this task.  Information
    // such as which principals and keytabs files to create as well as what configurations need
    // to be update are stored in data files in this directory. Any keytab files are stored in
    // this directory until they are distributed to their appropriate hosts.
    File dataDirectory = null;

    // If there are ServiceComponentHosts to process...
    if (!schToProcess.isEmpty()) {

      validateKDCCredentials(kerberosDetails, cluster);

      // Create a temporary directory to store metadata needed to complete this task.  Information
      // such as which principals and keytabs files to create as well as what configurations need
      // to be update are stored in data files in this directory. Any keytab files are stored in
      // this directory until they are distributed to their appropriate hosts.
      dataDirectory = createTemporaryDirectory();

      hostsWithValidKerberosClient = getHostsWithValidKerberosClient(cluster);

      // Ensure that that hosts that should be assumed to be in the correct state when needed are
      // in the hostsWithValidKerberosClient collection.
      if (hostsToForceKerberosOperations != null) {
        hostsWithValidKerberosClient.addAll(hostsToForceKerberosOperations);
      }
    }

    // Always set up the necessary stages to perform the tasks needed to complete the operation.
    // Some stages may be no-ops, this is expected.
    // Gather data needed to create stages and tasks...
    Map<String, Set<String>> clusterHostInfo = StageUtils.getClusterHostInfo(cluster);
    String clusterHostInfoJson = StageUtils.getGson().toJson(clusterHostInfo);

    @Experimental(feature = ExperimentalFeature.MULTI_SERVICE, comment = "The cluster stack id is deprecated")
    Map<String, String> hostParams = customCommandExecutionHelper.createDefaultHostParams(cluster, cluster.getDesiredStackVersion());
    String hostParamsJson = StageUtils.getGson().toJson(hostParams);
    String ambariServerHostname = StageUtils.getHostName();
    ServiceComponentHostServerActionEvent event = new ServiceComponentHostServerActionEvent(
      RootComponent.AMBARI_SERVER.name(),
      ambariServerHostname, // TODO: Choose a random hostname from the cluster. All tasks for the AMBARI_SERVER service will be executed on this Ambari server
      System.currentTimeMillis());
    RoleCommandOrder roleCommandOrder = ambariManagementController.getRoleCommandOrder(cluster);

    // If a RequestStageContainer does not already exist, create a new one...
    if (requestStageContainer == null) {
      requestStageContainer = new RequestStageContainer(
        actionManager.getNextRequestId(),
        null,
        requestFactory,
        actionManager);
    }

    // Use the handler implementation to setup the relevant stages.
    handler.createStages(cluster, clusterHostInfoJson,
      hostParamsJson, event, roleCommandOrder, kerberosDetails, dataDirectory,
      requestStageContainer, schToProcess, serviceComponentFilter, hostFilter, identityFilter,
      hostsWithValidKerberosClient);

    // Add the finalize stage...
    handler.addFinalizeOperationStage(cluster, clusterHostInfoJson, hostParamsJson, event,
      dataDirectory, roleCommandOrder, requestStageContainer, kerberosDetails);

    return requestStageContainer;
  }


  /**
   * Performs operations needed to process Kerberos related tasks to manage a (unique) test identity
   * on the relevant cluster.
   * <p/>
   * If Ambari is not managing Kerberos identities, than this method does nothing.
   *
   * @param cluster               the relevant Cluster
   * @param kerberosDetails       a KerberosDetails containing information about relevant Kerberos
   *                              configuration
   * @param commandParameters     the command parameters map used to read and/or write attributes
   *                              related to this operation
   * @param requestStageContainer a RequestStageContainer to place generated stages, if needed -
   *                              if null a new RequestStageContainer will be created.
   * @param handler               a Handler to use to provide guidance and set up stages
   *                              to perform the work needed to complete the relative action
   * @return the updated or a new RequestStageContainer containing the stages that need to be
   * executed to complete this task; or null if no stages need to be executed.
   * @throws AmbariException
   * @throws KerberosOperationException
   */
  private RequestStageContainer handleTestIdentity(Cluster cluster,
                                                   KerberosDetails kerberosDetails,
                                                   Map<String, String> commandParameters, RequestStageContainer requestStageContainer,
                                                   Handler handler) throws AmbariException, KerberosOperationException {

    if (kerberosDetails.manageIdentities()) {
      if (commandParameters == null) {
        throw new AmbariException("The properties map must not be null.  It is needed to store data related to the service check identity");
      }

      List<ServiceComponentHost> serviceComponentHostsToProcess = new ArrayList<>();
      KerberosDescriptor kerberosDescriptor = getKerberosDescriptor(cluster, false);

      // This is needed to help determine which hosts to perform actions for and create tasks for.
      Set<String> hostsWithValidKerberosClient = getHostsWithValidKerberosClient(cluster);

      // Create a temporary directory to store metadata needed to complete this task.  Information
      // such as which principals and keytabs files to create as well as what configurations need
      // to be update are stored in data files in this directory. Any keytab files are stored in
      // this directory until they are distributed to their appropriate hosts.
      File dataDirectory = createTemporaryDirectory();

      // Calculate the current non-host-specific configurations. These will be used to replace
      // variables within the Kerberos descriptor data
      Map<String, Map<String, String>> configurations = calculateConfigurations(cluster, null, kerberosDescriptor, false, false);

      String principal = variableReplacementHelper.replaceVariables("${kerberos-env/service_check_principal_name}@${realm}", configurations);

      String keytabFilePath = variableReplacementHelper.replaceVariables("${keytab_dir}/kerberos.service_check.${short_date}.keytab", configurations);
      String keytabFileOwnerName = variableReplacementHelper.replaceVariables("${cluster-env/smokeuser}", configurations);
      String keytabFileOwnerAccess = "rw";
      String keytabFileGroupName = variableReplacementHelper.replaceVariables("${cluster-env/user_group}", configurations);
      String keytabFileGroupAccess = "r";

      // Add the relevant principal name and keytab file data to the command params state
      commandParameters.put("principal_name", principal);
      commandParameters.put("keytab_file", keytabFilePath);

      try {
        // Get a list KERBEROS/KERBEROS_CLIENT ServiceComponentHost objects
        List<ServiceComponentHost> serviceComponentHosts = cluster.getServiceComponentHosts(Service.Type.KERBEROS.name(), Role.KERBEROS_CLIENT.name());

        if ((serviceComponentHosts != null) && !serviceComponentHosts.isEmpty()) {

          // Iterate over the KERBEROS_CLIENT service component hosts to get the service and
          // component-level Kerberos descriptors in order to determine which principals,
          // keytab files needed to be created or updated.
          for (ServiceComponentHost sch : serviceComponentHosts) {
            if (sch.getState() == State.INSTALLED) {
              String hostname = sch.getHostName();
              KerberosKeytabEntity kke = kerberosKeytabDAO.find(keytabFilePath);

              if (kke == null) {
                kke = new KerberosKeytabEntity();
                kke.setKeytabPath(keytabFilePath);
                kke.setOwnerName(keytabFileOwnerName);
                kke.setOwnerAccess(keytabFileOwnerAccess);
                kke.setGroupName(keytabFileGroupName);
                kke.setGroupAccess(keytabFileGroupAccess);
                kerberosKeytabDAO.create(kke);
              }
              // create principals
              if (!kerberosPrincipalDAO.exists(principal)) {
                kerberosPrincipalDAO.create(principal, false);
              }
              KerberosKeytabPrincipalEntity kkp = kerberosKeytabPrincipalDAO.findOrCreate(kke, hostDAO.findById(sch.getHost().getHostId()), kerberosPrincipalDAO.find(principal));
              if(kkp.putServiceMapping(sch.getServiceName(), sch.getServiceComponentName())) {
                kerberosKeytabPrincipalDAO.merge(kkp);
              }
              kerberosKeytabDAO.merge(kke);
              hostsWithValidKerberosClient.add(hostname);
              serviceComponentHostsToProcess.add(sch);
            }
          }
        }

      } catch (Exception e) {
        // make sure to log what is going wrong
        LOG.error("Failed " + e);
        throw e;
      }

      // If there are ServiceComponentHosts to process, make sure the administrator credential
      // are available
      if (!serviceComponentHostsToProcess.isEmpty()) {
        try {
          validateKDCCredentials(kerberosDetails, cluster);
        } catch (Exception e) {
          LOG.error("Cannot validate credentials: " + e);
          try {
            FileUtils.deleteDirectory(dataDirectory);
          } catch (Throwable t) {
            LOG.warn(String.format("The data directory (%s) was not deleted due to an error condition - {%s}",
              dataDirectory.getAbsolutePath(), t.getMessage()), t);
          }

          throw e;
        }
      }

      // Always set up the necessary stages to perform the tasks needed to complete the operation.
      // Some stages may be no-ops, this is expected.
      // Gather data needed to create stages and tasks...
      Map<String, Set<String>> clusterHostInfo = StageUtils.getClusterHostInfo(cluster);
      String clusterHostInfoJson = StageUtils.getGson().toJson(clusterHostInfo);

      @Experimental(feature = ExperimentalFeature.MULTI_SERVICE, comment = "The cluster stack id is deprecated")
      Map<String, String> hostParams = customCommandExecutionHelper.createDefaultHostParams(cluster, cluster.getDesiredStackVersion());
      String hostParamsJson = StageUtils.getGson().toJson(hostParams);
      String ambariServerHostname = StageUtils.getHostName();
      ServiceComponentHostServerActionEvent event = new ServiceComponentHostServerActionEvent(
        RootComponent.AMBARI_SERVER.name(),
        ambariServerHostname, // TODO: Choose a random hostname from the cluster. All tasks for the AMBARI_SERVER service will be executed on this Ambari server
        System.currentTimeMillis());
      RoleCommandOrder roleCommandOrder = ambariManagementController.getRoleCommandOrder(cluster);
      // If a RequestStageContainer does not already exist, create a new one...
      if (requestStageContainer == null) {
        requestStageContainer = new RequestStageContainer(
          actionManager.getNextRequestId(),
          null,
          requestFactory,
          actionManager);
      }

      // Use the handler implementation to setup the relevant stages.
      // Set the service/component filter to an empty map since the service/component processing
      // was done above.
      handler.createStages(cluster,
        clusterHostInfoJson, hostParamsJson, event, roleCommandOrder, kerberosDetails,
        dataDirectory, requestStageContainer, serviceComponentHostsToProcess,
        Collections.singletonMap("KERBEROS", Lists.newArrayList("KERBEROS_CLIENT")),
        null, Sets.newHashSet(principal), hostsWithValidKerberosClient);


      handler.addFinalizeOperationStage(cluster, clusterHostInfoJson, hostParamsJson, event,
        dataDirectory, roleCommandOrder, requestStageContainer, kerberosDetails);
    }

    return requestStageContainer;
  }


  /**
   * Gathers the Kerberos-related data from configurations and stores it in a new KerberosDetails
   * instance.
   *
   * @param cluster          the relevant Cluster
   * @param manageIdentities a Boolean value indicating how to override the configured behavior
   *                         of managing Kerberos identities; if null the configured behavior
   *                         will not be overridden
   * @return a new KerberosDetails with the collected configuration data
   * @throws AmbariException
   */
  private KerberosDetails getKerberosDetails(Cluster cluster, Boolean manageIdentities)
    throws KerberosInvalidConfigurationException, AmbariException {

    KerberosDetails kerberosDetails = new KerberosDetails();

    if (cluster == null) {
      String message = "The cluster object is not available";
      LOG.error(message);
      throw new AmbariException(message);
    }

    Config configKrb5Conf = cluster.getDesiredConfigByType("krb5-conf");
    if (configKrb5Conf == null) {
      String message = "The 'krb5-conf' configuration is not available";
      LOG.error(message);
      throw new AmbariException(message);
    }

    Map<String, String> krb5ConfProperties = configKrb5Conf.getProperties();
    if (krb5ConfProperties == null) {
      String message = "The 'krb5-conf' configuration properties are not available";
      LOG.error(message);
      throw new AmbariException(message);
    }

    Config configKerberosEnv = cluster.getDesiredConfigByType(KERBEROS_ENV);
    if (configKerberosEnv == null) {
      String message = "The 'kerberos-env' configuration is not available";
      LOG.error(message);
      throw new AmbariException(message);
    }

    Map<String, String> kerberosEnvProperties = configKerberosEnv.getProperties();
    if (kerberosEnvProperties == null) {
      String message = "The 'kerberos-env' configuration properties are not available";
      LOG.error(message);
      throw new AmbariException(message);
    }

    kerberosDetails.setSecurityType(cluster.getSecurityType());
    kerberosDetails.setDefaultRealm(kerberosEnvProperties.get(DEFAULT_REALM));

    kerberosDetails.setKerberosEnvProperties(kerberosEnvProperties);

    // If set, override the manage identities behavior
    kerberosDetails.setManageIdentities(manageIdentities);

    String kdcTypeProperty = kerberosEnvProperties.get(KDC_TYPE);
    if ((kdcTypeProperty == null) && kerberosDetails.manageIdentities()) {
      String message = "The 'kerberos-env/kdc_type' value must be set to a valid KDC type";
      LOG.error(message);
      throw new KerberosInvalidConfigurationException(message);
    }

    KDCType kdcType;
    try {
      kdcType = KDCType.translate(kdcTypeProperty);
    } catch (IllegalArgumentException e) {
      String message = String.format("Invalid 'kdc_type' value: %s", kdcTypeProperty);
      LOG.error(message);
      throw new AmbariException(message);
    }

    // Set the KDCType to the the MIT_KDC as a fallback.
    kerberosDetails.setKdcType((kdcType == null) ? KDCType.MIT_KDC : kdcType);

    return kerberosDetails;
  }

  /**
   * Creates a temporary directory within the system temporary directory
   * <p/>
   * The resulting directory is to be removed by the caller when desired.
   *
   * @return a File pointing to the new temporary directory, or null if one was not created
   * @throws AmbariException if a new temporary directory cannot be created
   */
  protected File createTemporaryDirectory() throws AmbariException {
    try {
      File temporaryDirectory = getConfiguredTemporaryDirectory();

      File directory;
      int tries = 0;
      long now = System.currentTimeMillis();

      do {
        directory = new File(temporaryDirectory, String.format("%s%d-%d.d",
          KerberosServerAction.DATA_DIRECTORY_PREFIX, now, tries));

        if ((directory.exists()) || !directory.mkdirs()) {
          directory = null; // Rest and try again...
        } else {
          LOG.debug("Created temporary directory: {}", directory.getAbsolutePath());
        }
      } while ((directory == null) && (++tries < 100));

      if (directory == null) {
        throw new IOException(String.format("Failed to create a temporary directory in %s", temporaryDirectory));
      }

      return directory;
    } catch (IOException e) {
      String message = "Failed to create the temporary data directory.";
      LOG.error(message, e);
      throw new AmbariException(message, e);
    }
  }


  /**
   * Merges the specified configuration property in a map of configuration types.
   * The supplied property is processed to replace variables using the replacement Map.
   * <p/>
   * See {@link VariableReplacementHelper#replaceVariables(String, java.util.Map)}
   * for information on variable replacement.
   *
   * @param configurations             the Map of configuration types to update
   * @param configurationSpecification the config-type/property_name value specifying the property to set
   * @param value                      the value of the property to set
   * @param replacements               a Map of (grouped) replacement values
   * @throws AmbariException
   */
  private void mergeConfiguration(Map<String, Map<String, String>> configurations,
                                  String configurationSpecification,
                                  String value,
                                  Map<String, Map<String, String>> replacements) throws AmbariException {

    if (configurationSpecification != null) {
      String[] parts = configurationSpecification.split("/");
      if (parts.length == 2) {
        String type = parts[0];
        String property = parts[1];

        mergeConfigurations(configurations, type, Collections.singletonMap(property, value), replacements);
      }
    }
  }

  /**
   * Merges configuration from a Map of configuration updates into a main configurations Map.  Each
   * property in the updates Map is processed to replace variables using the replacement Map.
   * <p/>
   * See {@link VariableReplacementHelper#replaceVariables(String, java.util.Map)}
   * for information on variable replacement.
   *
   * @param configurations a Map of configurations
   * @param type           the configuration type
   * @param updates        a Map of property updates
   * @param replacements   a Map of (grouped) replacement values
   * @throws AmbariException
   */
  private void mergeConfigurations(Map<String, Map<String, String>> configurations, String type,
                                   Map<String, String> updates,
                                   Map<String, Map<String, String>> replacements) throws AmbariException {
    if (updates != null) {
      Map<String, String> existingProperties = configurations.get(type);
      if (existingProperties == null) {
        existingProperties = new HashMap<>();
        configurations.put(type, existingProperties);
      }

      for (Map.Entry<String, String> property : updates.entrySet()) {
        existingProperties.put(
          variableReplacementHelper.replaceVariables(property.getKey(), replacements),
          variableReplacementHelper.replaceVariables(property.getValue(), replacements)
        );
      }
    }
  }

  /**
   * Adds identities to the AuthToLocalBuilder.
   *
   * @param authToLocalBuilder the AuthToLocalBuilder to use to build the auth_to_local mapping
   * @param identities         a List of KerberosIdentityDescriptors to process
   * @param identityFilter     a Collection of identity names indicating the relevant identities -
   *                           if null, no filter is relevant; if empty, the filter indicates no
   *                           relevant identities
   * @param configurations     a Map of configurations to use a replacements for variables
   *                           in identity fields
   * @throws org.apache.ambari.server.AmbariException
   */
  private void addIdentities(AuthToLocalBuilder authToLocalBuilder,
                             List<KerberosIdentityDescriptor> identities, Collection<String> identityFilter,
                             Map<String, Map<String, String>> configurations) throws AmbariException {
    if (identities != null) {
      for (KerberosIdentityDescriptor identity : identities) {
        // If there is no filter or the filter contains the current identity's name...
        if ((identityFilter == null) || identityFilter.contains(identity.getName())) {
          KerberosPrincipalDescriptor principalDescriptor = identity.getPrincipalDescriptor();
          if (principalDescriptor != null) {
            authToLocalBuilder.addRule(
              variableReplacementHelper.replaceVariables(principalDescriptor.getValue(), configurations),
              variableReplacementHelper.replaceVariables(principalDescriptor.getLocalUsername(), configurations));
          }
        }
      }
    }
  }

  /**
   * Creates a temporary file within the system temporary directory
   * <p/>
   * The resulting file is to be removed by the caller when desired.
   *
   * @return a File pointing to the new temporary file, or null if one was not created
   * @throws AmbariException if a new temporary directory cannot be created
   */
  protected File createTemporaryFile() throws AmbariException {
    try {
      return File.createTempFile("tmp", ".tmp", getConfiguredTemporaryDirectory());
    } catch (IOException e) {
      String message = "Failed to create a temporary file.";
      LOG.error(message, e);
      throw new AmbariException(message, e);
    }
  }

  /**
   * Gets the configured temporary directory.
   *
   * @return a File pointing to the configured temporary directory
   * @throws IOException
   */
  protected File getConfiguredTemporaryDirectory() throws IOException {
    String tempDirectoryPath = configuration.getServerTempDir();

    if (StringUtils.isEmpty(tempDirectoryPath)) {
      tempDirectoryPath = System.getProperty("java.io.tmpdir");
    }

    if (tempDirectoryPath == null) {
      throw new IOException("The System property 'java.io.tmpdir' does not specify a temporary directory");
    }

    return new File(tempDirectoryPath);
  }

  /**
   * Creates a new stage
   *
   * @param id             the new stage's id
   * @param cluster        the relevant Cluster
   * @param requestId      the relevant request Id
   * @param requestContext a String describing the stage
   * @param commandParams  JSON-encoded command parameters
   * @param hostParams     JSON-encoded host parameters
   * @return a newly created Stage
   */
  private Stage createNewStage(long id, Cluster cluster, long requestId,
                               String requestContext, String commandParams, String hostParams) {

    Stage stage = stageFactory.createNew(requestId,
      BASE_LOG_DIR + File.pathSeparator + requestId,
      cluster.getClusterName(),
      cluster.getClusterId(),
      requestContext,
      commandParams,
      hostParams);

    stage.setStageId(id);
    return stage;
  }

  /**
   * Creates a new stage with a single task describing the ServerAction class to invoke and the other
   * task-related information.
   *
   * @param id                the new stage's id
   * @param cluster           the relevant Cluster
   * @param requestId         the relevant request Id
   * @param requestContext    a String describing the stage
   * @param commandParams     JSON-encoded command parameters
   * @param hostParams        JSON-encoded host parameters
   * @param actionClass       The ServeAction class that implements the action to invoke
   * @param event             The relevant ServiceComponentHostServerActionEvent
   * @param commandParameters a Map of command parameters to attach to the task added to the new
   *                          stage
   * @param commandDetail     a String declaring a descriptive name to pass to the action - null or an
   *                          empty string indicates no value is to be set
   * @param timeout           the timeout for the task/action  @return a newly created Stage
   */
  private Stage createServerActionStage(long id, Cluster cluster, long requestId,
                                        String requestContext,
                                        String commandParams, String hostParams,
                                        Class<? extends ServerAction> actionClass,
                                        ServiceComponentHostServerActionEvent event,
                                        Map<String, String> commandParameters, String commandDetail,
                                        Integer timeout) throws AmbariException {

    Stage stage = createNewStage(id, cluster, requestId, requestContext, commandParams, hostParams);
    stage.addServerActionCommand(actionClass.getName(), null, Role.AMBARI_SERVER_ACTION,
      RoleCommand.EXECUTE, cluster.getClusterName(), event, commandParameters, commandDetail,
      ambariManagementController.findConfigurationTagsWithOverrides(cluster, null), timeout,
      false, false);

    return stage;
  }

  /**
   * Given a Collection of ServiceComponentHosts generates a unique list of hosts.
   *
   * @param serviceComponentHosts a Collection of ServiceComponentHosts from which to to retrieve host names
   * @param allowedStates         a Set of HostStates to use to filter the list of hosts, if null, no filter is applied
   * @return a List of (unique) host names
   * @throws org.apache.ambari.server.AmbariException
   */
  private List<String> createUniqueHostList(Collection<ServiceComponentHost> serviceComponentHosts, Set<HostState> allowedStates)
    throws AmbariException {
    Set<String> hostNames = new HashSet<>();
    Set<String> visitedHostNames = new HashSet<>();

    if (serviceComponentHosts != null) {
      for (ServiceComponentHost sch : serviceComponentHosts) {
        String hostname = sch.getHostName();
        if (!visitedHostNames.contains(hostname)) {
          // If allowedStates is null, assume the caller doesnt care about the state of the host
          // so skip the call to get the relevant Host data and just add the host to the list
          if (allowedStates == null) {
            hostNames.add(hostname);
          } else {
            Host host = clusters.getHost(hostname);

            if (allowedStates.contains(host.getState())) {
              hostNames.add(hostname);
            }
          }

          visitedHostNames.add(hostname);
        }
      }
    }

    return new ArrayList<>(hostNames);
  }

  @Override
  public boolean isClusterKerberosEnabled(Cluster cluster) {
    return cluster.getSecurityType() == SecurityType.KERBEROS;
  }

  @Override
  public boolean shouldExecuteCustomOperations(SecurityType requestSecurityType, Map<String, String> requestProperties) {

    if (((requestSecurityType == SecurityType.KERBEROS) || (requestSecurityType == SecurityType.NONE)) &&
      (requestProperties != null) && !requestProperties.isEmpty()) {
      for (SupportedCustomOperation type : SupportedCustomOperation.values()) {
        if (requestProperties.containsKey(type.name().toLowerCase())) {
          return true;
        }
      }
    }
    return false;
  }

  @Override
  public Boolean getManageIdentitiesDirective(Map<String, String> requestProperties) {
    String value = (requestProperties == null) ? null : requestProperties.get(DIRECTIVE_MANAGE_KERBEROS_IDENTITIES);

    return (value == null)
      ? null
      : !"false".equalsIgnoreCase(value);
  }

  @Override
  public boolean getForceToggleKerberosDirective(Map<String, String> requestProperties) {
    return (requestProperties != null) && "true".equalsIgnoreCase(requestProperties.get(DIRECTIVE_FORCE_TOGGLE_KERBEROS));
  }

  @Override
  public Map<String, Map<String, String>> getIdentityConfigurations(List<KerberosIdentityDescriptor> identityDescriptors) {
    Map<String, Map<String, String>> map = new HashMap<>();

    if (identityDescriptors != null) {
      for (KerberosIdentityDescriptor identityDescriptor : identityDescriptors) {
        KerberosPrincipalDescriptor principalDescriptor = identityDescriptor.getPrincipalDescriptor();
        if (principalDescriptor != null) {
          putConfiguration(map, principalDescriptor.getConfiguration(), principalDescriptor.getValue());
        }

        KerberosKeytabDescriptor keytabDescriptor = identityDescriptor.getKeytabDescriptor();
        if (keytabDescriptor != null) {
          putConfiguration(map, keytabDescriptor.getConfiguration(), keytabDescriptor.getFile());
        }
      }
    }

    return map;
  }

  /**
   * Inserts a configuration property and value into a map of configuration types to property
   * name/value pair maps.
   *
   * @param map           the Map to insert into
   * @param configuration a configuration property in the form of config-type/property_name
   * @param value         the value of the configuration property
   */
  private void putConfiguration(Map<String, Map<String, String>> map, String configuration, String value) {
    if (configuration != null) {
      String[] principalTokens = configuration.split("/");

      if (principalTokens.length == 2) {
        String type = principalTokens[0];
        String propertyName = principalTokens[1];

        Map<String, String> properties = map.get(type);
        if (properties == null) {
          properties = new HashMap<>();
          map.put(type, properties);
        }

        properties.put(propertyName, value);
      }
    }
  }

  /**
   * Returns the active identities for the named service component in the cluster.
   *
   * @param cluster            the relevant cluster (mandatory)
   * @param hostname           the name of a host for which to find results, null indicates all hosts
   * @param serviceName        the name of a service for which to find results, null indicates all
   *                           services
   * @param componentName      the name of a component for which to find results, null indicates all
   *                           components
   * @param kerberosDescriptor the relevant Kerberos Descriptor
   *                           requested service component
   * @param filterContext      the context to use for filtering identities based on the state of the cluster
   * @return a list of KerberosIdentityDescriptors representing the active identities for the
   * @throws AmbariException if an error occurs processing the cluster's active identities
   */
  private List<KerberosIdentityDescriptor> getActiveIdentities(Cluster cluster,
                                                               String hostname,
                                                               String serviceName,
                                                               String componentName,
                                                               KerberosDescriptor kerberosDescriptor,
                                                               Map<String, Object> filterContext)
    throws AmbariException {

    List<KerberosIdentityDescriptor> identities = new ArrayList<>();

    List<ServiceComponentHost> serviceComponentHosts = cluster.getServiceComponentHosts(hostname);

    if (serviceComponentHosts != null) {
      for (ServiceComponentHost serviceComponentHost : serviceComponentHosts) {
        String schServiceName = serviceComponentHost.getServiceName();
        String schComponentName = serviceComponentHost.getServiceComponentName();

        if (((serviceName == null) || serviceName.equals(schServiceName)) &&
          ((componentName == null) || componentName.equals(schComponentName))) {

          KerberosServiceDescriptor serviceDescriptor = kerberosDescriptor.getService(schServiceName);

          if (serviceDescriptor != null) {
            List<KerberosIdentityDescriptor> serviceIdentities = serviceDescriptor.getIdentities(true, filterContext);
            if (serviceIdentities != null) {
              identities.addAll(serviceIdentities);
            }

            KerberosComponentDescriptor componentDescriptor = serviceDescriptor.getComponent(schComponentName);
            if (componentDescriptor != null) {
              List<KerberosIdentityDescriptor> componentIdentities = componentDescriptor.getIdentities(true, filterContext);
              if (componentIdentities != null) {
                identities.addAll(componentIdentities);
              }
            }
          }
        }
      }
    }

    return identities;
  }

  /**
   * Determines the existing configurations for the cluster, related to a given hostname (if provided)
   *
   * @param cluster  the cluster
   * @param hostname a hostname
   * @return a map of the existing configurations
   * @throws AmbariException
   */
  private Map<String, Map<String, String>> calculateExistingConfigurations(Cluster cluster, String hostname) throws AmbariException {
    // For a configuration type, both tag and an actual configuration can be stored
    // Configurations from the tag is always expanded and then over-written by the actual
    // global:version1:{a1:A1,b1:B1,d1:D1} + global:{a1:A2,c1:C1,DELETED_d1:x} ==>
    // global:{a1:A2,b1:B1,c1:C1}
    Map<String, Map<String, String>> configurations = new HashMap<>();
    Map<String, Map<String, String>> configurationTags = ambariManagementController.findConfigurationTagsWithOverrides(cluster, hostname);

    Map<String, Map<String, String>> configProperties = configHelper.getEffectiveConfigProperties(cluster, configurationTags);

    // Apply the configurations saved with the Execution Cmd on top of
    // derived configs - This will take care of all the hacks
    for (Map.Entry<String, Map<String, String>> entry : configProperties.entrySet()) {
      String type = entry.getKey();
      Map<String, String> allLevelMergedConfig = entry.getValue();
      Map<String, String> configuration = configurations.get(type);

      if (configuration == null) {
        configuration = new HashMap<>(allLevelMergedConfig);
      } else {
        Map<String, String> mergedConfig = configHelper.getMergedConfig(allLevelMergedConfig, configuration);
        configuration.clear();
        configuration.putAll(mergedConfig);
      }

      configurations.put(type, configuration);
    }

    return configurations;
  }

  /**
   * Add configurations related to Kerberos, to a previously created map of configurations.
   * <p/>
   * The supplied map of configurations is expected to be mutable and will be altered.
   *
   * @param cluster                      the cluster
   * @param configurations               a map of configurations
   * @param hostname                     a hostname
   * @param kerberosDescriptorProperties the Kerberos descriptor properties
   * @return the supplied map of configurations with updates applied
   * @throws AmbariException
   */
  private Map<String, Map<String, String>> addAdditionalConfigurations(Cluster cluster, Map<String, Map<String, String>> configurations,
                                                                       String hostname, Map<String, String> kerberosDescriptorProperties)
    throws AmbariException {

    // A map to hold un-categorized properties.  This may come from the KerberosDescriptor
    // and will also contain a value for the current host
    Map<String, String> generalProperties = configurations.get("");
    if (generalProperties == null) {
      generalProperties = new HashMap<>();
      configurations.put("", generalProperties);
    }

    // If any properties are set in the calculated KerberosDescriptor, add them into the
    // Map of configurations as an un-categorized type (using an empty string)
    if (kerberosDescriptorProperties != null) {
      generalProperties.putAll(kerberosDescriptorProperties);
    }

    if (!StringUtils.isEmpty(hostname)) {
      // Add the current hostname under "host" and "hostname"
      generalProperties.put("host", hostname);
      generalProperties.put("hostname", hostname);
    }

    // Add the current cluster's name
    generalProperties.put("cluster_name", cluster.getClusterName());

    // Add the current date in short format (MMddyy)
    generalProperties.put("short_date", new SimpleDateFormat("MMddyy").format(new Date()));

    // add clusterHostInfo config
    if (configurations.get("clusterHostInfo") == null) {
      Map<String, Set<String>> clusterHostInfo = StageUtils.getClusterHostInfo(cluster);

      if (clusterHostInfo != null) {
        Map<String, String> componentHosts = new HashMap<>();

        clusterHostInfo = StageUtils.substituteHostIndexes(clusterHostInfo);

        for (Map.Entry<String, Set<String>> entry : clusterHostInfo.entrySet()) {
          componentHosts.put(entry.getKey(), StringUtils.join(entry.getValue(), ","));
        }

        configurations.put("clusterHostInfo", componentHosts);
      }
    }
    configurations.put("principals", principalNames(cluster, configurations));
    return configurations;
  }

  /**
   * Creates a deep copy of a map of maps, typically used to copy configuration sets.
   *
   * @param map the map to copy
   * @return a deep copy of the supplied map
   */
  private Map<String, Map<String, String>> deepCopy(Map<String, Map<String, String>> map) {
    if (map == null) {
      return null;
    } else {
      Map<String, Map<String, String>> copy = new HashMap<>();

      for (Map.Entry<String, Map<String, String>> entry : map.entrySet()) {
        Map<String, String> innerMap = entry.getValue();
        copy.put(entry.getKey(), (innerMap == null) ? null : new HashMap<>(innerMap));
      }

      return copy;
    }
  }

  /**
   * Get the user-supplied Kerberos descriptor from the set of cluster artifacts
   *
   * @param cluster the cluster
   * @return a Kerberos descriptor
   */
  private KerberosDescriptor getKerberosDescriptorUpdates(Cluster cluster) throws AmbariException {
    // find instance using name and foreign keys
    TreeMap<String, String> foreignKeys = new TreeMap<>();
    foreignKeys.put("cluster", String.valueOf(cluster.getClusterId()));

    ArtifactEntity entity = artifactDAO.findByNameAndForeignKeys("kerberos_descriptor", foreignKeys);
    return (entity == null) ? null : kerberosDescriptorFactory.createInstance(entity.getArtifactData());
  }

  /**
   * Get the default Kerberos descriptor from the specified stack.
   *
   * @param stackId                 the relevant stack ID
   * @param includePreconfigureData <code>true</code> to include the preconfigure data; otherwise false
   * @return a Kerberos Descriptor
   * @throws AmbariException if an error occurs while retrieving the Kerberos descriptor
   */
  private KerberosDescriptor getKerberosDescriptorFromStack(StackId stackId, boolean includePreconfigureData) throws AmbariException {
    return ambariMetaInfo.getKerberosDescriptor(stackId.getStackName(), stackId.getStackVersion(), includePreconfigureData);
    // -------------------------------
  }

  /**
   * Recursively walk the Kerberos descriptor tree to find all Kerberos identity definitions and
   * determine which should be filtered out.
   * <p>
   * No actual filtering is performed while processing since any referenced Kerberos identities need
   * to be accessible throughout the process. So a map of container path to a list of identities is
   * created an returned
   *
   * @param currentPath
   * @param container
   * @param context
   * @param identitiesToRemove
   * @return
   * @throws AmbariException
   */
  private Map<String, Set<String>> processWhenClauses(String currentPath, AbstractKerberosDescriptorContainer container, Map<String, Object> context, Map<String, Set<String>> identitiesToRemove) throws AmbariException {

    // Get the list of this container's identities.
    // Do not filter these identities using KerberosIdentityDescriptor#shouldInclude since we will do
    // that later.
    List<KerberosIdentityDescriptor> identities = container.getIdentities(true, null);

    if ((identities != null) && !identities.isEmpty()) {
      Set<String> set = null;

      for (KerberosIdentityDescriptor identity : identities) {
        if (!identity.shouldInclude(context)) {
          if (set == null) {
            set = new HashSet<>();
            identitiesToRemove.put(currentPath, set);
          }

          set.add(identity.getName());
        }
      }
    }

    Collection<? extends AbstractKerberosDescriptorContainer> children = container.getChildContainers();
    if (children != null) {
      for (AbstractKerberosDescriptorContainer child : children) {
        identitiesToRemove = processWhenClauses(currentPath + "/" + child.getName(), child, context, identitiesToRemove);
      }
    }

    return identitiesToRemove;
  }

  /**
   * Processes the configuration values related to a particular Kerberos descriptor identity definition
   * by:
   * <ol>
   * <li>
   * merging the declared properties and their values from <code>identityConfigurations</code> with the set of
   * Kerberos-related configuration updates in <code>kerberosConfigurations</code>, using the existing cluster
   * configurations in <code>configurations</code>
   * </li>
   * <li>
   * ensuring that these properties are not overwritten by recommendations by the stack advisor later
   * in the workflow by adding them to the <code>propertiesToIgnore</code> map
   * </li>
   * </ol>
   *
   * @param identityConfigurations a map of config-types to property name/value pairs to process
   * @param kerberosConfigurations a map of config-types to property name/value pairs to be applied
   *                               as configuration updates
   * @param configurations         a map of config-types to property name/value pairs representing
   *                               the existing configurations for the cluster
   * @param propertiesToIgnore     a map of config-types to property names to be ignored while
   *                               processing stack advisor recommendations
   * @throws AmbariException
   */
  private void processIdentityConfigurations(Map<String, Map<String, String>> identityConfigurations,
                                             Map<String, Map<String, String>> kerberosConfigurations,
                                             Map<String, Map<String, String>> configurations,
                                             Map<String, Set<String>> propertiesToIgnore)
    throws AmbariException {
    if (identityConfigurations != null) {
      for (Map.Entry<String, Map<String, String>> identitiyEntry : identityConfigurations.entrySet()) {
        String configType = identitiyEntry.getKey();
        Map<String, String> properties = identitiyEntry.getValue();

        mergeConfigurations(kerberosConfigurations, configType, identitiyEntry.getValue(), configurations);

        if ((properties != null) && !properties.isEmpty()) {
          Set<String> propertyNames = propertiesToIgnore.get(configType);
          if (propertyNames == null) {
            propertyNames = new HashSet<>();
            propertiesToIgnore.put(configType, propertyNames);
          }
          propertyNames.addAll(properties.keySet());
        }
      }
    }

  }

  /**
   * Gathers the Kerberos-related configurations for services not yet installed, but flagged to be
   * preconfigured.
   * <p>
   * Only existing configuration types will be updated, new types will not be added since they are
   * expected only when the relevant service has been installed. This is to help reduce the number
   * of service restarts when new services are added to clusters where Kerberos has been enabled.
   * <p>
   * If desired, the Stack Advisor will be invoked to request recommended hosts for the component.
   * This is needed to fill out the clusterHostInfo structure in the configuration map. For example,
   * <code>clusterHostInfo/knox_gateway_hosts</code>
   *
   * @param configurations           the existing configurations (updated in-place)
   * @param cluster                  the cluster
   * @param kerberosDescriptor       the kerberos descriptor
   * @param calculateClusterHostInfo true, to query the Stack Advisor for recommended hosts for the
   *                                 preconfigured services and components; false, otherwise
   * @return the updated configuration map
   * @throws AmbariException if an error occurs
   */
  private Map<String, Map<String, String>> addConfigurationsForPreProcessedServices(Map<String, Map<String, String>> configurations,
                                                                                    Cluster cluster,
                                                                                    KerberosDescriptor kerberosDescriptor,
                                                                                    boolean calculateClusterHostInfo)
    throws AmbariException {

    Map<String, KerberosServiceDescriptor> serviceDescriptorMap = kerberosDescriptor.getServices();

    if (serviceDescriptorMap != null) {
      Map<String, Service> existingServices = cluster.getServices();
      Set<String> allServices = new HashSet<>(existingServices.keySet());
      Set<String> componentFilter = new HashSet<>();
      StackId stackVersion = cluster.getCurrentStackVersion();

      for (KerberosServiceDescriptor serviceDescriptor : serviceDescriptorMap.values()) {
        String serviceName = serviceDescriptor.getName();
        boolean shouldPreconfigure = serviceDescriptor.shouldPreconfigure();

        if (shouldPreconfigure && !existingServices.containsKey(serviceName)) {
          if (ambariMetaInfo.isValidService(stackVersion.getStackName(), stackVersion.getStackVersion(), serviceName)) {
            ServiceInfo serviceInfo = ambariMetaInfo.getService(stackVersion.getStackName(), stackVersion.getStackVersion(), serviceName);

            Collection<PropertyInfo> servicePropertiesInfos = serviceInfo.getProperties();
            if (servicePropertiesInfos != null) {
              Map<String, Map<String, String>> propertiesToAdd = new HashMap<>();

              for (PropertyInfo propertyInfo : servicePropertiesInfos) {
                String type = ConfigHelper.fileNameToConfigType(propertyInfo.getFilename());

                Map<String, String> map = propertiesToAdd.get(type);
                if (map == null) {
                  map = new HashMap<>();
                  propertiesToAdd.put(type, map);
                }
                map.put(propertyInfo.getName(), propertyInfo.getValue());
              }

              for (Map.Entry<String, Map<String, String>> entry : propertiesToAdd.entrySet()) {
                if (!configurations.containsKey(entry.getKey())) {
                  configurations.put(entry.getKey(), entry.getValue());
                }
              }
            }

            // This is only needed if the Stack Advisor is being called to get recommended host
            // for components
            if (calculateClusterHostInfo) {
              // Add the service to preconfigure to the all services set for use later
              allServices.add(serviceName);

              // Add the components for the service to preconfigure to the component filter
              List<ComponentInfo> componentInfos = serviceInfo.getComponents();
              if (componentInfos != null) {
                for (ComponentInfo componentInfo : componentInfos) {
                  componentFilter.add(componentInfo.getName());
                }
              }
            }
          }
        }
      }

      if (calculateClusterHostInfo && (allServices.size() > existingServices.size())) {
        applyStackAdvisorHostRecommendations(cluster, allServices, componentFilter, configurations);
      }
    }

    return configurations;
  }

  /**
   * Combines a stack-level Kerberos descriptor with a user-suppled Kerberos descriptor to creae a
   * composite {@link KerberosDescriptor} using the following logic:
   * <p>
   * <ul>
   * <li>
   * If both the stack-level and the user-supplied Kerberos descriptors are <code>null</code>,
   * return an empty {@link KerberosDescriptor}.
   * </li>
   * <li>
   * If the stack-level Kerberos descriptor is <code>null</code> and the user-supplied Kerberos
   * descriptor is <code>non-null</code>, return the user-supplied Kerberos descriptor.
   * </li>
   * <li>
   * If the stack-level Kerberos descriptor is <code>non-null</code> and the user-supplied
   * Kerberos descriptor is <code>null</code>, return the stack-level Kerberos descriptor.
   * </li>
   * <li>
   * If neither the stack-level nor the user-supplied Kerberos descriptors are <code>null</code>,
   * return the stack-level Kerberos descriptor that has been updated using data from the
   * user-supplied Kerberos descriptor.
   * </li>
   * </ul>
   *
   * @param stackDescriptor the stack-level Keberos descriptor
   * @param userDescriptor  the user-supplied Kerberos descriptor
   * @return a KerberosDescriptor
   */
  private KerberosDescriptor combineKerberosDescriptors(KerberosDescriptor stackDescriptor, KerberosDescriptor userDescriptor) {
    KerberosDescriptor kerberosDescriptor;
    if (stackDescriptor == null) {
      if (userDescriptor == null) {
        return new KerberosDescriptor();  // return an empty Kerberos descriptor since we have no data
      } else {
        kerberosDescriptor = userDescriptor;
      }
    } else {
      if (userDescriptor != null) {
        stackDescriptor.update(userDescriptor);
      }
      kerberosDescriptor = stackDescriptor;
    }

    return kerberosDescriptor;
  }

  /* ********************************************************************************************
   * Helper classes and enums
   * ******************************************************************************************** *\

  /**
   * A enumeration of the supported custom operations
   */
  public enum SupportedCustomOperation {
    REGENERATE_KEYTABS
  }

  /**
   * Handler is an interface that needs to be implemented by toggle handler classes to do the
   * "right" thing for the task at hand.
   */
  private abstract class Handler {


    /**
     * Creates the necessary stages to complete the relevant task and stores them in the supplied
     * or a newly created RequestStageContainer.
     * <p/>
     * If the supplied RequestStageContainer is null, a new one must be created and filled.
     * {@link org.apache.ambari.server.controller.internal.RequestStageContainer#persist()} should
     * not be called since it is not known if the set of states for this container is complete.
     *
     * @param cluster                the relevant Cluster
     * @param clusterHostInfo        JSON-encoded clusterHostInfo structure
     * @param hostParams             JSON-encoded host parameters
     * @param event                  a ServiceComponentHostServerActionEvent to pass to any created tasks
     * @param roleCommandOrder       the RoleCommandOrder to use to generate the RoleGraph for any newly created Stages
     * @param kerberosDetails        a KerberosDetails containing the information about the relevant Kerberos configuration
     * @param dataDirectory          a File pointing to the (temporary) data directory
     * @param requestStageContainer  a RequestStageContainer to store the new stages in, if null a
     *                               new RequestStageContainer will be created
     * @param serviceComponentHosts  a List of ServiceComponentHosts that needs to be updated as part of this operation
     * @param serviceComponentFilter a Map of service names to component names indicating the relevant
     *                               set of services and components - if null, no filter is relevant;
     *                               if empty, the filter indicates no relevant services or components
     * @param hostFilter             a set of hostname indicating the set of hosts to process -
     *                               if null, no filter is relevant; if empty, the filter indicates no
     *                               relevant hosts
     * @param identityFilter         a Collection of identity names indicating the relevant identities -
     *                               if null, no filter is relevant; if empty, the filter indicates no
     *                               relevant identities
     * @return the last stage id generated, or -1 if no stages were created
     * @throws AmbariException if an error occurs while creating the relevant stages
     */
    abstract long createStages(Cluster cluster,
                               String clusterHostInfo, String hostParams,
                               ServiceComponentHostServerActionEvent event,
                               RoleCommandOrder roleCommandOrder,
                               KerberosDetails kerberosDetails, File dataDirectory,
                               RequestStageContainer requestStageContainer,
                               List<ServiceComponentHost> serviceComponentHosts,
                               Map<String, ? extends Collection<String>> serviceComponentFilter,
                               Set<String> hostFilter, Collection<String> identityFilter,
                               Set<String> hostsWithValidKerberosClient)
      throws AmbariException;


    public void addPrepareEnableKerberosOperationsStage(Cluster cluster, String clusterHostInfoJson,
                                                        String hostParamsJson, ServiceComponentHostServerActionEvent event,
                                                        Map<String, String> commandParameters,
                                                        RoleCommandOrder roleCommandOrder, RequestStageContainer requestStageContainer)
      throws AmbariException {
      Stage stage = createServerActionStage(requestStageContainer.getLastStageId(),
        cluster,
        requestStageContainer.getId(),
        "Preparing Operations",
        "{}",
        hostParamsJson,
        PrepareEnableKerberosServerAction.class,
        event,
        commandParameters,
        "Preparing Operations",
        configuration.getDefaultServerTaskTimeout());

      RoleGraph roleGraph = roleGraphFactory.createNew(roleCommandOrder);
      roleGraph.build(stage);

      requestStageContainer.setClusterHostInfo(clusterHostInfoJson);
      requestStageContainer.addStages(roleGraph.getStages());
    }

    public void addPrepareKerberosIdentitiesStage(Cluster cluster, String clusterHostInfoJson,
                                                  String hostParamsJson, ServiceComponentHostServerActionEvent event,
                                                  Map<String, String> commandParameters,
                                                  RoleCommandOrder roleCommandOrder, RequestStageContainer requestStageContainer)
      throws AmbariException {
      Stage stage = createServerActionStage(requestStageContainer.getLastStageId(),
        cluster,
        requestStageContainer.getId(),
        "Preparing Operations",
        "{}",
        hostParamsJson,
        PrepareKerberosIdentitiesServerAction.class,
        event,
        commandParameters,
        "Preparing Operations",
        configuration.getDefaultServerTaskTimeout());

      RoleGraph roleGraph = roleGraphFactory.createNew(roleCommandOrder);
      roleGraph.build(stage);

      requestStageContainer.setClusterHostInfo(clusterHostInfoJson);
      requestStageContainer.addStages(roleGraph.getStages());
    }

    public void addPrepareDisableKerberosOperationsStage(Cluster cluster, String clusterHostInfoJson,
                                                         String hostParamsJson, ServiceComponentHostServerActionEvent event,
                                                         Map<String, String> commandParameters,
                                                         RoleCommandOrder roleCommandOrder, RequestStageContainer requestStageContainer)
      throws AmbariException {
      Stage stage = createServerActionStage(requestStageContainer.getLastStageId(),
        cluster,
        requestStageContainer.getId(),
        "Preparing Operations",
        "{}",
        hostParamsJson,
        PrepareDisableKerberosServerAction.class,
        event,
        commandParameters,
        "Preparing Operations",
        configuration.getDefaultServerTaskTimeout());

      RoleGraph roleGraph = roleGraphFactory.createNew(roleCommandOrder);
      roleGraph.build(stage);

      requestStageContainer.setClusterHostInfo(clusterHostInfoJson);
      requestStageContainer.addStages(roleGraph.getStages());
    }

    public void addCreatePrincipalsStage(Cluster cluster, String clusterHostInfoJson,
                                         String hostParamsJson, ServiceComponentHostServerActionEvent event,
                                         Map<String, String> commandParameters,
                                         RoleCommandOrder roleCommandOrder, RequestStageContainer requestStageContainer)
      throws AmbariException {
      Stage stage = createServerActionStage(requestStageContainer.getLastStageId(),
        cluster,
        requestStageContainer.getId(),
        "Create Principals",
        "{}",
        hostParamsJson,
        CreatePrincipalsServerAction.class,
        event,
        commandParameters,
        "Create Principals",
        Math.max(ServerAction.DEFAULT_LONG_RUNNING_TASK_TIMEOUT_SECONDS, configuration.getDefaultServerTaskTimeout()));

      RoleGraph roleGraph = roleGraphFactory.createNew(roleCommandOrder);
      roleGraph.build(stage);

      requestStageContainer.setClusterHostInfo(clusterHostInfoJson);
      requestStageContainer.addStages(roleGraph.getStages());
    }

    public void addDestroyPrincipalsStage(Cluster cluster, String clusterHostInfoJson,
                                          String hostParamsJson, ServiceComponentHostServerActionEvent event,
                                          Map<String, String> commandParameters,
                                          RoleCommandOrder roleCommandOrder, RequestStageContainer requestStageContainer)
      throws AmbariException {
      Stage stage = createServerActionStage(requestStageContainer.getLastStageId(),
        cluster,
        requestStageContainer.getId(),
        "Destroy Principals",
        "{}",
        hostParamsJson,
        DestroyPrincipalsServerAction.class,
        event,
        commandParameters,
        "Destroy Principals",
        Math.max(ServerAction.DEFAULT_LONG_RUNNING_TASK_TIMEOUT_SECONDS, configuration.getDefaultServerTaskTimeout()));

      RoleGraph roleGraph = roleGraphFactory.createNew(roleCommandOrder);
      roleGraph.build(stage);

      requestStageContainer.setClusterHostInfo(clusterHostInfoJson);
      requestStageContainer.addStages(roleGraph.getStages());
    }

    public void addConfigureAmbariIdentityStage(Cluster cluster, String clusterHostInfoJson,
                                                String hostParamsJson, ServiceComponentHostServerActionEvent event,
                                                Map<String, String> commandParameters,
                                                RoleCommandOrder roleCommandOrder, RequestStageContainer requestStageContainer)
      throws AmbariException {
      Stage stage = createServerActionStage(requestStageContainer.getLastStageId(),
        cluster,
        requestStageContainer.getId(),
        "Configure Ambari Identity",
        "{}",
        hostParamsJson,
        ConfigureAmbariIdentitiesServerAction.class,
        event,
        commandParameters,
        "Configure Ambari Identity",
        configuration.getDefaultServerTaskTimeout());

      RoleGraph roleGraph = roleGraphFactory.createNew(roleCommandOrder);
      roleGraph.build(stage);

      requestStageContainer.setClusterHostInfo(clusterHostInfoJson);
      requestStageContainer.addStages(roleGraph.getStages());
    }

    public void addCreateKeytabFilesStage(Cluster cluster, String clusterHostInfoJson,
                                          String hostParamsJson, ServiceComponentHostServerActionEvent event,
                                          Map<String, String> commandParameters,
                                          RoleCommandOrder roleCommandOrder, RequestStageContainer requestStageContainer)
      throws AmbariException {
      Stage stage = createServerActionStage(requestStageContainer.getLastStageId(),
        cluster,
        requestStageContainer.getId(),
        "Create Keytabs",
        "{}",
        hostParamsJson,
        CreateKeytabFilesServerAction.class,
        event,
        commandParameters,
        "Create Keytabs",
        Math.max(ServerAction.DEFAULT_LONG_RUNNING_TASK_TIMEOUT_SECONDS, configuration.getDefaultServerTaskTimeout()));

      RoleGraph roleGraph = roleGraphFactory.createNew(roleCommandOrder);
      roleGraph.build(stage);

      requestStageContainer.setClusterHostInfo(clusterHostInfoJson);
      requestStageContainer.addStages(roleGraph.getStages());
    }

    void addDistributeKeytabFilesStage(Cluster cluster, String clusterHostInfoJson,
                                       String hostParamsJson, Map<String, String> commandParameters,
                                       RoleCommandOrder roleCommandOrder,
                                       RequestStageContainer requestStageContainer,
                                       List<String> hosts)
      throws AmbariException {

      Stage stage = createNewStage(requestStageContainer.getLastStageId(),
        cluster,
        requestStageContainer.getId(),
        "Distribute Keytabs",
        StageUtils.getGson().toJson(commandParameters),
        hostParamsJson);

      if (!hosts.isEmpty()) {
        Map<String, String> requestParams = new HashMap<>();

        ActionExecutionContext actionExecContext = new ActionExecutionContext(
          cluster.getClusterName(),
          SET_KEYTAB,
          createRequestResourceFilters(hosts),
          requestParams);
        customCommandExecutionHelper.addExecutionCommandsToStage(actionExecContext, stage,
          requestParams, null);
      }

      RoleGraph roleGraph = roleGraphFactory.createNew(roleCommandOrder);
      roleGraph.build(stage);

      requestStageContainer.setClusterHostInfo(clusterHostInfoJson);
      requestStageContainer.addStages(roleGraph.getStages());
    }

    /**
     * Send a custom command to the KERBEROS_CLIENT to check if there are missing keytabs on each hosts.
     */
    void addCheckMissingKeytabsStage(Cluster cluster, String clusterHostInfoJson,
                                     String hostParamsJson, Map<String, String> commandParameters,
                                     RoleCommandOrder roleCommandOrder,
                                     RequestStageContainer requestStageContainer,
                                     List<String> hostsToInclude)
      throws AmbariException {
      Stage stage = createNewStage(requestStageContainer.getLastStageId(),
        cluster,
        requestStageContainer.getId(),
        "Checking keytabs",
        StageUtils.getGson().toJson(commandParameters),
        hostParamsJson);

      if (!hostsToInclude.isEmpty()) {
        Map<String, String> requestParams = new HashMap<>();

        ActionExecutionContext actionExecContext = new ActionExecutionContext(
          cluster.getClusterName(),
          CHECK_KEYTABS,
          createRequestResourceFilters(hostsToInclude),
          requestParams);
        customCommandExecutionHelper.addExecutionCommandsToStage(actionExecContext, stage, requestParams, null);
      }
      RoleGraph roleGraph = roleGraphFactory.createNew(roleCommandOrder);
      roleGraph.build(stage);

      requestStageContainer.setClusterHostInfo(clusterHostInfoJson);
      requestStageContainer.addStages(roleGraph.getStages());
    }

    void addDisableSecurityHookStage(Cluster cluster,
                                     String clusterHostInfoJson,
                                     String hostParamsJson,
                                     Map<String, String> commandParameters,
                                     RoleCommandOrder roleCommandOrder,
                                     RequestStageContainer requestStageContainer)
      throws AmbariException {
      Stage stage = createNewStage(requestStageContainer.getLastStageId(),
        cluster,
        requestStageContainer.getId(),
        "Disable security",
        StageUtils.getGson().toJson(commandParameters),
        hostParamsJson);
      addDisableSecurityCommandToAllServices(cluster, stage);
      RoleGraph roleGraph = roleGraphFactory.createNew(roleCommandOrder);
      roleGraph.build(stage);

      requestStageContainer.setClusterHostInfo(clusterHostInfoJson);
      requestStageContainer.addStages(roleGraph.getStages());
    }

    private void addDisableSecurityCommandToAllServices(Cluster cluster, Stage stage) throws AmbariException {
      for (Service service : cluster.getServices().values()) {
        for (ServiceComponent component : service.getServiceComponents().values()) {
          if (!component.getServiceComponentHosts().isEmpty()) {
            String firstHost = component.getServiceComponentHosts().keySet().iterator().next(); // it is only necessary to send it to one host
            ActionExecutionContext exec = new ActionExecutionContext(
<<<<<<< HEAD
                cluster.getClusterName(),
                "DISABLE_SECURITY",
                singletonList(new RequestResourceFilter(service.getServiceGroupName(), service.getName(), component.getName(), singletonList(firstHost))),
                Collections.emptyMap());
=======
              cluster.getClusterName(),
              "DISABLE_SECURITY",
              singletonList(new RequestResourceFilter(service.getName(), component.getName(), singletonList(firstHost))),
              Collections.emptyMap());
>>>>>>> 2de95435
            customCommandExecutionHelper.addExecutionCommandsToStage(exec, stage, Collections.emptyMap(), null);
          }
        }
      }
    }

    void addStopZookeeperStage(Cluster cluster,
                               String clusterHostInfoJson,
                               String hostParamsJson,
                               Map<String, String> commandParameters,
                               RoleCommandOrder roleCommandOrder,
                               RequestStageContainer requestStageContainer)
      throws AmbariException {
      Service zookeeper;
      try {
        zookeeper = cluster.getService("ZOOKEEPER");
      } catch (ServiceNotFoundException e) {
        return;
      }
      Stage stage = createNewStage(requestStageContainer.getLastStageId(),
        cluster,
        requestStageContainer.getId(),
        "Stopping ZooKeeper",
        StageUtils.getGson().toJson(commandParameters),
        hostParamsJson);
      for (ServiceComponent component : zookeeper.getServiceComponents().values()) {
        Set<String> hosts = component.getServiceComponentHosts().keySet();
        ActionExecutionContext exec = new ActionExecutionContext(
<<<<<<< HEAD
            cluster.getClusterName(),
            "STOP",
            singletonList(new RequestResourceFilter(zookeeper.getServiceGroupName(), zookeeper.getName(), component.getName(), new ArrayList<>(hosts))),
            Collections.emptyMap());
=======
          cluster.getClusterName(),
          "STOP",
          singletonList(new RequestResourceFilter(zookeeper.getName(), component.getName(), new ArrayList<>(hosts))),
          Collections.emptyMap());
>>>>>>> 2de95435
        customCommandExecutionHelper.addExecutionCommandsToStage(exec, stage, Collections.emptyMap(), null);
      }
      RoleGraph roleGraph = roleGraphFactory.createNew(roleCommandOrder);
      roleGraph.build(stage);

      requestStageContainer.setClusterHostInfo(clusterHostInfoJson);
      requestStageContainer.addStages(roleGraph.getStages());
    }

    public void addDeleteKeytabFilesStage(Cluster cluster, List<ServiceComponentHost> serviceComponentHosts,
                                          String clusterHostInfoJson, String hostParamsJson,
                                          Map<String, String> commandParameters,
                                          RoleCommandOrder roleCommandOrder,
                                          RequestStageContainer requestStageContainer,
                                          Set<String> hostsWithValidKerberosClient)
      throws AmbariException {

      Stage stage = createNewStage(requestStageContainer.getLastStageId(),
        cluster,
        requestStageContainer.getId(),
        "Delete Keytabs",
        StageUtils.getGson().toJson(commandParameters),
        hostParamsJson);

      Collection<ServiceComponentHost> filteredComponents = filterServiceComponentHostsForHosts(
        new ArrayList<>(serviceComponentHosts), hostsWithValidKerberosClient);

      if (!filteredComponents.isEmpty()) {
        List<String> hostsToUpdate = createUniqueHostList(filteredComponents, Collections.singleton(HostState.HEALTHY));

        if (!hostsToUpdate.isEmpty()) {
          Map<String, String> requestParams = new HashMap<>();
          List<RequestResourceFilter> requestResourceFilters = new ArrayList<>();
          //TODO figure kerberos service group if any
          RequestResourceFilter reqResFilter = new RequestResourceFilter("", "KERBEROS", "KERBEROS_CLIENT", hostsToUpdate);
          requestResourceFilters.add(reqResFilter);

          ActionExecutionContext actionExecContext = new ActionExecutionContext(
            cluster.getClusterName(),
            REMOVE_KEYTAB,
            requestResourceFilters,
            requestParams);
          customCommandExecutionHelper.addExecutionCommandsToStage(actionExecContext, stage,
            requestParams, null);
        }
      }

      RoleGraph roleGraph = roleGraphFactory.createNew(roleCommandOrder);
      roleGraph.build(stage);

      requestStageContainer.setClusterHostInfo(clusterHostInfoJson);
      requestStageContainer.addStages(roleGraph.getStages());
    }

    public void addUpdateConfigurationsStage(Cluster cluster, String clusterHostInfoJson,
                                             String hostParamsJson, ServiceComponentHostServerActionEvent event,
                                             Map<String, String> commandParameters,
                                             RoleCommandOrder roleCommandOrder, RequestStageContainer requestStageContainer)
      throws AmbariException {
      Stage stage = createServerActionStage(requestStageContainer.getLastStageId(),
        cluster,
        requestStageContainer.getId(),
        "Update Configurations",
        "{}",
        hostParamsJson,
        UpdateKerberosConfigsServerAction.class,
        event,
        commandParameters,
        "Update Service Configurations",
        configuration.getDefaultServerTaskTimeout());

      RoleGraph roleGraph = roleGraphFactory.createNew(roleCommandOrder);
      roleGraph.build(stage);

      requestStageContainer.setClusterHostInfo(clusterHostInfoJson);
      requestStageContainer.addStages(roleGraph.getStages());
    }

    public void addFinalizeOperationStage(Cluster cluster, String clusterHostInfoJson,
                                          String hostParamsJson, ServiceComponentHostServerActionEvent event,
                                          File dataDirectory, RoleCommandOrder roleCommandOrder,
                                          RequestStageContainer requestStageContainer,
                                          KerberosDetails kerberosDetails)
      throws AmbariException {

      // Add the finalize stage...
      Map<String, String> commandParameters = new HashMap<>();
      commandParameters.put(KerberosServerAction.DEFAULT_REALM, kerberosDetails.getDefaultRealm());
      commandParameters.put(KerberosServerAction.KDC_TYPE, kerberosDetails.getKdcType().name());
      commandParameters.put(KerberosServerAction.AUTHENTICATED_USER_NAME, ambariManagementController.getAuthName());
      if (dataDirectory != null) {
        commandParameters.put(KerberosServerAction.DATA_DIRECTORY, dataDirectory.getAbsolutePath());
      }

      Stage stage = createServerActionStage(requestStageContainer.getLastStageId(),
        cluster,
        requestStageContainer.getId(),
        "Finalize Operations",
        "{}",
        hostParamsJson,
        FinalizeKerberosServerAction.class,
        event,
        commandParameters,
        "Finalize Operations", 300);

      RoleGraph roleGraph = roleGraphFactory.createNew(roleCommandOrder);
      roleGraph.build(stage);

      requestStageContainer.setClusterHostInfo(clusterHostInfoJson);
      requestStageContainer.addStages(roleGraph.getStages());
    }

    public void addCleanupStage(Cluster cluster, String clusterHostInfoJson,
                                String hostParamsJson, ServiceComponentHostServerActionEvent event,
                                Map<String, String> commandParameters,
                                RoleCommandOrder roleCommandOrder, RequestStageContainer requestStageContainer)
      throws AmbariException {
      Stage stage = createServerActionStage(requestStageContainer.getLastStageId(),
        cluster,
        requestStageContainer.getId(),
        "Kerberization Clean Up",
        "{}",
        hostParamsJson,
        CleanupServerAction.class,
        event,
        commandParameters,
        "Kerberization Clean Up",
        configuration.getDefaultServerTaskTimeout());

      RoleGraph roleGraph = roleGraphFactory.createNew(roleCommandOrder);
      roleGraph.build(stage);

      requestStageContainer.setClusterHostInfo(clusterHostInfoJson);
      requestStageContainer.addStages(roleGraph.getStages());
    }

    private List<RequestResourceFilter> createRequestResourceFilters(List<String> hostsToInclude) {
      List<RequestResourceFilter> requestResourceFilters = new ArrayList<>();
      //TODO figure kerberos service group if any
      RequestResourceFilter reqResFilter = new RequestResourceFilter("", Service.Type.KERBEROS.name(), Role.KERBEROS_CLIENT.name(), hostsToInclude);
      requestResourceFilters.add(reqResFilter);
      return requestResourceFilters;
    }
  }

  /**
   * EnableKerberosHandler is an implementation of the Handler interface used to enable Kerberos
   * on the relevant cluster
   * <p/>
   * To complete the process, this implementation creates the following stages:
   * <ol>
   * <li>create principals</li>
   * <li>create keytab files</li>
   * <li>distribute keytab files to the appropriate hosts</li>
   * <li>update relevant configurations</li>
   * </ol>
   */
  private class EnableKerberosHandler extends Handler {

    @Override
    public long createStages(Cluster cluster,
                             String clusterHostInfoJson, String hostParamsJson,
                             ServiceComponentHostServerActionEvent event,
                             RoleCommandOrder roleCommandOrder, KerberosDetails kerberosDetails,
                             File dataDirectory, RequestStageContainer requestStageContainer,
                             List<ServiceComponentHost> serviceComponentHosts,
                             Map<String, ? extends Collection<String>> serviceComponentFilter,
                             Set<String> hostFilter, Collection<String> identityFilter, Set<String> hostsWithValidKerberosClient)
      throws AmbariException {
      // If there are principals, keytabs, and configurations to process, setup the following sages:
      //  1) prepare identities
      //  2) generate principals
      //  3) generate keytab files
      //  4) distribute keytab files
      //  5) update configurations

      // If a RequestStageContainer does not already exist, create a new one...
      if (requestStageContainer == null) {
        requestStageContainer = new RequestStageContainer(
          actionManager.getNextRequestId(),
          null,
          requestFactory,
          actionManager);
      }

      Map<String, String> commandParameters = new HashMap<>();
      commandParameters.put(KerberosServerAction.AUTHENTICATED_USER_NAME, ambariManagementController.getAuthName());
      commandParameters.put(KerberosServerAction.UPDATE_CONFIGURATION_NOTE, "Enabling Kerberos");
      commandParameters.put(KerberosServerAction.UPDATE_CONFIGURATIONS, "true");
      commandParameters.put(KerberosServerAction.DEFAULT_REALM, kerberosDetails.getDefaultRealm());
      commandParameters.put(KerberosServerAction.INCLUDE_AMBARI_IDENTITY, (kerberosDetails.createAmbariPrincipal()) ? "true" : "false");
      commandParameters.put(KerberosServerAction.PRECONFIGURE_SERVICES, kerberosDetails.getPreconfigureServices());

      if (dataDirectory != null) {
        commandParameters.put(KerberosServerAction.DATA_DIRECTORY, dataDirectory.getAbsolutePath());
      }
      if (serviceComponentFilter != null) {
        commandParameters.put(KerberosServerAction.SERVICE_COMPONENT_FILTER, StageUtils.getGson().toJson(serviceComponentFilter));
      }
      if (hostFilter != null) {
        commandParameters.put(KerberosServerAction.HOST_FILTER, StageUtils.getGson().toJson(hostFilter));
      }
      if (identityFilter != null) {
        commandParameters.put(KerberosServerAction.IDENTITY_FILTER, StageUtils.getGson().toJson(identityFilter));
      }

      // *****************************************************************
      // Create stage to prepare operations
      addPrepareEnableKerberosOperationsStage(cluster, clusterHostInfoJson, hostParamsJson, event, commandParameters,
        roleCommandOrder, requestStageContainer);

      if (kerberosDetails.manageIdentities()) {
        List<String> hostsToInclude = calculateHosts(cluster, serviceComponentHosts, hostsWithValidKerberosClient, false);

        commandParameters.put(KerberosServerAction.KDC_TYPE, kerberosDetails.getKdcType().name());

        // *****************************************************************
        // Create stage to create principals
        addCreatePrincipalsStage(cluster, clusterHostInfoJson, hostParamsJson, event, commandParameters,
          roleCommandOrder, requestStageContainer);

        // *****************************************************************
        // Create stage to generate keytabs
        addCreateKeytabFilesStage(cluster, clusterHostInfoJson, hostParamsJson, event, commandParameters,
          roleCommandOrder, requestStageContainer);

        // *****************************************************************
        // Create stage to distribute and configure keytab for Ambari server and configure JAAS
        if (kerberosDetails.createAmbariPrincipal()) {
          addConfigureAmbariIdentityStage(cluster, clusterHostInfoJson, hostParamsJson, event, commandParameters,
            roleCommandOrder, requestStageContainer);
        }

        // *****************************************************************
        // Create stage to distribute keytabs
        addDistributeKeytabFilesStage(cluster, clusterHostInfoJson, hostParamsJson, commandParameters,
          roleCommandOrder, requestStageContainer, hostsToInclude);
      }

      // *****************************************************************
      // Create stage to update configurations of services
      addUpdateConfigurationsStage(cluster, clusterHostInfoJson, hostParamsJson, event, commandParameters,
        roleCommandOrder, requestStageContainer);

      return requestStageContainer.getLastStageId();
    }
  }

  /**
   * DisableKerberosHandler is an implementation of the Handler interface used to disable Kerberos
   * on the relevant cluster
   * <p/>
   * To complete the process, this implementation creates the following stages:
   * <ol>
   * <li>update relevant configurations</li>
   * <li>delete keytab files</li>
   * <li>remove principals</li>
   * <li>restart services</li>
   * </ol>
   */
  private class DisableKerberosHandler extends Handler {

    @Override
    public long createStages(Cluster cluster,
                             String clusterHostInfoJson, String hostParamsJson,
                             ServiceComponentHostServerActionEvent event,
                             RoleCommandOrder roleCommandOrder, KerberosDetails kerberosDetails,
                             File dataDirectory, RequestStageContainer requestStageContainer,
                             List<ServiceComponentHost> serviceComponentHosts,
                             Map<String, ? extends Collection<String>> serviceComponentFilter, Set<String> hostFilter, Collection<String> identityFilter, Set<String> hostsWithValidKerberosClient) throws AmbariException {
      //  1) revert configurations

      // If a RequestStageContainer does not already exist, create a new one...
      if (requestStageContainer == null) {
        requestStageContainer = new RequestStageContainer(
          actionManager.getNextRequestId(),
          null,
          requestFactory,
          actionManager);
      }

      Map<String, String> commandParameters = new HashMap<>();
      commandParameters.put(KerberosServerAction.AUTHENTICATED_USER_NAME, ambariManagementController.getAuthName());
      commandParameters.put(KerberosServerAction.UPDATE_CONFIGURATION_NOTE, "Disabling Kerberos");
      commandParameters.put(KerberosServerAction.UPDATE_CONFIGURATIONS, "true");
      commandParameters.put(KerberosServerAction.DEFAULT_REALM, kerberosDetails.getDefaultRealm());
      if (dataDirectory != null) {
        commandParameters.put(KerberosServerAction.DATA_DIRECTORY, dataDirectory.getAbsolutePath());
      }
      if (serviceComponentFilter != null) {
        commandParameters.put(KerberosServerAction.SERVICE_COMPONENT_FILTER, StageUtils.getGson().toJson(serviceComponentFilter));
      }
      if (hostFilter != null) {
        commandParameters.put(KerberosServerAction.HOST_FILTER, StageUtils.getGson().toJson(hostFilter));
      }
      if (identityFilter != null) {
        commandParameters.put(KerberosServerAction.IDENTITY_FILTER, StageUtils.getGson().toJson(identityFilter));
      }

      addDisableSecurityHookStage(cluster, clusterHostInfoJson, hostParamsJson, commandParameters,
        roleCommandOrder, requestStageContainer);

      addStopZookeeperStage(cluster, clusterHostInfoJson, hostParamsJson, commandParameters,
        roleCommandOrder, requestStageContainer);

      // *****************************************************************
      // Create stage to prepare operations
      addPrepareDisableKerberosOperationsStage(cluster, clusterHostInfoJson, hostParamsJson, event, commandParameters,
        roleCommandOrder, requestStageContainer);

      // *****************************************************************
      // Create stage to update configurations of services
      addUpdateConfigurationsStage(cluster, clusterHostInfoJson, hostParamsJson, event, commandParameters,
        roleCommandOrder, requestStageContainer);

      if (kerberosDetails.manageIdentities()) {
        commandParameters.put(KerberosServerAction.KDC_TYPE, kerberosDetails.getKdcType().name());

        // *****************************************************************
        // Create stage to remove principals
        addDestroyPrincipalsStage(cluster, clusterHostInfoJson, hostParamsJson, event, commandParameters,
          roleCommandOrder, requestStageContainer);

        // *****************************************************************
        // Create stage to delete keytabs
        addDeleteKeytabFilesStage(cluster, serviceComponentHosts, clusterHostInfoJson,
          hostParamsJson, commandParameters, roleCommandOrder, requestStageContainer, hostsWithValidKerberosClient);
      }

      // *****************************************************************
      // Create stage to perform data cleanups (e.g. kerberos descriptor artifact database leftovers)
      addCleanupStage(cluster, clusterHostInfoJson, hostParamsJson, event, commandParameters,
        roleCommandOrder, requestStageContainer);


      return requestStageContainer.getLastStageId();
    }
  }

  private JsonObject serviceFilterToJsonObject(Map<String, ? extends Collection<String>> serviceComponentFilter) {
    Object test = StageUtils.getGson().toJson(serviceComponentFilter);
    if (serviceComponentFilter != null) {
      JsonObject serviceFilter = new JsonObject();
      for (Map.Entry<String, ? extends Collection<String>> filterEntry : serviceComponentFilter.entrySet()) {
        if (filterEntry.getValue() != null) {
          JsonArray components = new JsonArray();
          for (String component : filterEntry.getValue()) {
            components.add(new JsonPrimitive(component));
          }
          serviceFilter.add(filterEntry.getKey(), components);
        } else {
          serviceFilter.add(filterEntry.getKey(), null);
        }

      }
      return serviceFilter;
    }
    return null;
  }

  /**
   * CreatePrincipalsAndKeytabsHandler is an implementation of the Handler interface used to create
   * principals and keytabs and distribute them throughout the cluster.  This is similar to enabling
   * Kerberos however no states or configurations will be updated.
   * <p/>
   * To complete the process, this implementation creates the following stages:
   * <ol>
   * <li>create principals</li>
   * <li>create keytab files</li>
   * <li>distribute keytab files to the appropriate hosts</li>
   * </ol>
   */
  private class CreatePrincipalsAndKeytabsHandler extends Handler {
    /**
     * The type of Kerberos operation being performed.
     *
     * @see org.apache.ambari.server.serveraction.kerberos.KerberosServerAction.OperationType
     */
    private KerberosServerAction.OperationType operationType;

    /**
     * A boolean value indicating whether to update service configurations (<code>true</code>)
     * or ignore any potential configuration changes (<code>false</code>).
     */
    private boolean updateConfigurations;

    /**
     * A boolean value indicating whether to include all hosts (<code>true</code>) when setting up
     * agent-side tasks or to select only the hosts found to be relevant (<code>false</code>).
     * <p>
     * This is useful if we do not know beforehand, which hosts need to be involved in the operation.
     */
    private boolean forceAllHosts;

    /**
     * A boolean value indicating whether to include Ambari server identity (<code>true</code>)
     * or ignore it (<code>false</code>).
     */
    private boolean includeAmbariIdentity;

    /**
     * CreatePrincipalsAndKeytabsHandler constructor to set whether this instance should be used to
     * regenerate all keytabs or just the ones that have not been distributed
     *
     * @param operationType         The type of Kerberos operation being performed
     * @param updateConfigurations  A boolean value indicating whether to update service configurations
     *                              (<code>true</code>) or ignore any potential configuration changes
     * @param forceAllHosts         A boolean value indicating whether to include all hosts (<code>true</code>)
     *                              when setting up agent-side tasks or to select only the hosts found to be
     *                              relevant (<code>false</code>)
     * @param includeAmbariIdentity A boolean value indicating whether to include Ambari server
     *                              identity (<code>true</code>) or ignore it (<code>false</code>)
     */
    CreatePrincipalsAndKeytabsHandler(KerberosServerAction.OperationType operationType, boolean updateConfigurations,
                                      boolean forceAllHosts, boolean includeAmbariIdentity) {
      this.operationType = operationType;
      this.updateConfigurations = updateConfigurations;
      this.forceAllHosts = forceAllHosts;
      this.includeAmbariIdentity = includeAmbariIdentity;
    }

    @Override
    public long createStages(Cluster cluster,
                             String clusterHostInfoJson, String hostParamsJson,
                             ServiceComponentHostServerActionEvent event,
                             RoleCommandOrder roleCommandOrder, KerberosDetails kerberosDetails,
                             File dataDirectory, RequestStageContainer requestStageContainer,
                             List<ServiceComponentHost> serviceComponentHosts,
                             Map<String, ? extends Collection<String>> serviceComponentFilter,
                             Set<String> hostFilter, Collection<String> identityFilter, Set<String> hostsWithValidKerberosClient)
      throws AmbariException {
      // If there are principals and keytabs to process, setup the following sages:
      //  1) prepare identities
      //  2) generate principals
      //  3) generate keytab files
      //  4) distribute keytab files
      //  5) update configurations (optional)

      // If a RequestStageContainer does not already exist, create a new one...
      if (requestStageContainer == null) {
        requestStageContainer = new RequestStageContainer(
          actionManager.getNextRequestId(),
          null,
          requestFactory,
          actionManager);
      }


      boolean processAmbariIdentity = includeAmbariIdentity;
      Map<String, String> commandParameters = new HashMap<>();
      commandParameters.put(KerberosServerAction.AUTHENTICATED_USER_NAME, ambariManagementController.getAuthName());
      commandParameters.put(KerberosServerAction.DEFAULT_REALM, kerberosDetails.getDefaultRealm());
      if (dataDirectory != null) {
        commandParameters.put(KerberosServerAction.DATA_DIRECTORY, dataDirectory.getAbsolutePath());
      }
      if (serviceComponentFilter != null) {
        commandParameters.put(KerberosServerAction.SERVICE_COMPONENT_FILTER, StageUtils.getGson().toJson(serviceComponentFilter));

        processAmbariIdentity = serviceComponentFilter.containsKey(RootService.AMBARI.name()) &&
          ((serviceComponentFilter.get(RootService.AMBARI.name()) == null) || serviceComponentFilter.get(RootService.AMBARI.name()).contains("*") || serviceComponentFilter.get("AMBARI").contains(RootComponent.AMBARI_SERVER.name()));
      }
      if (hostFilter != null) {
        commandParameters.put(KerberosServerAction.HOST_FILTER, StageUtils.getGson().toJson(hostFilter));

        processAmbariIdentity = hostFilter.contains("*") || hostFilter.contains(StageUtils.getHostName());
      }
      if (identityFilter != null) {
        commandParameters.put(KerberosServerAction.IDENTITY_FILTER, StageUtils.getGson().toJson(identityFilter));
      }

      commandParameters.put(KerberosServerAction.OPERATION_TYPE, (operationType == null) ? KerberosServerAction.OperationType.DEFAULT.name() : operationType.name());
      commandParameters.put(KerberosServerAction.INCLUDE_AMBARI_IDENTITY, (processAmbariIdentity) ? "true" : "false");

      if (updateConfigurations) {
        commandParameters.put(KerberosServerAction.UPDATE_CONFIGURATION_NOTE, "Updated Kerberos-related configurations");
        commandParameters.put(KerberosServerAction.UPDATE_CONFIGURATIONS, "true");
      }

      List<String> hostsToInclude = calculateHosts(cluster, serviceComponentHosts, hostsWithValidKerberosClient, forceAllHosts);

      // *****************************************************************
      // Create stage to create principals
      addPrepareKerberosIdentitiesStage(cluster, clusterHostInfoJson, hostParamsJson, event,
        commandParameters, roleCommandOrder, requestStageContainer);

      if (kerberosDetails.manageIdentities()) {
        commandParameters.put(KerberosServerAction.KDC_TYPE, kerberosDetails.getKdcType().name());

        if (operationType != KerberosServerAction.OperationType.RECREATE_ALL) {
          addCheckMissingKeytabsStage(cluster, clusterHostInfoJson, hostParamsJson,
            commandParameters, roleCommandOrder, requestStageContainer, hostsToInclude);
        }

        // *****************************************************************
        // Create stage to create principals
        addCreatePrincipalsStage(cluster, clusterHostInfoJson, hostParamsJson, event,
          commandParameters, roleCommandOrder, requestStageContainer);

        // *****************************************************************
        // Create stage to generate keytabs
        addCreateKeytabFilesStage(cluster, clusterHostInfoJson, hostParamsJson, event,
          commandParameters, roleCommandOrder, requestStageContainer);

        // *****************************************************************
        // Create stage to distribute and configure keytab for Ambari server and configure JAAS
        if (processAmbariIdentity && kerberosDetails.createAmbariPrincipal()) {
          addConfigureAmbariIdentityStage(cluster, clusterHostInfoJson, hostParamsJson, event, commandParameters,
            roleCommandOrder, requestStageContainer);
        }

        // *****************************************************************
        // Create stage to distribute keytabs
        addDistributeKeytabFilesStage(cluster, clusterHostInfoJson, hostParamsJson, commandParameters,
          roleCommandOrder, requestStageContainer, hostsToInclude);
      }

      if (updateConfigurations) {
        // *****************************************************************
        // Create stage to update configurations of services
        addUpdateConfigurationsStage(cluster, clusterHostInfoJson, hostParamsJson, event, commandParameters,
          roleCommandOrder, requestStageContainer);
      }

      return requestStageContainer.getLastStageId();
    }
  }

  /**
   * Filter out ServiceComponentHosts that are on on hosts in the specified set of host names.
   * <p/>
   * It is expected that the supplied collection is modifiable. It will be modified inplace.
   *
   * @param serviceComponentHosts a collection of ServiceComponentHost items to test
   * @param hosts                 a set of host names indicating valid hosts
   * @return a collection of filtered ServiceComponentHost items
   */
  private Collection<ServiceComponentHost> filterServiceComponentHostsForHosts(Collection<ServiceComponentHost> serviceComponentHosts,
                                                                               Set<String> hosts) {

    if ((serviceComponentHosts != null) && (hosts != null)) {
      Iterator<ServiceComponentHost> iterator = serviceComponentHosts.iterator();
      while (iterator.hasNext()) {
        ServiceComponentHost sch = iterator.next();

        if (!hosts.contains(sch.getHostName())) {
          iterator.remove();
        }
      }
    }

    return serviceComponentHosts;
  }

  /**
   * Calculate the hosts to include when issuing agent-side commands.
   * <p>
   * If forcing all hosts, select only the healthy hosts in the cluster else select only the healthy
   * hosts from the set of hosts specified in the collection of relevant {@link ServiceComponentHost}.
   *
   * @param cluster                      the cluster
   * @param serviceComponentHosts        a collction of {@link ServiceComponentHost}s that are
   *                                     relevant to the current operation
   * @param hostsWithValidKerberosClient the collection of hosts know to have the Kerberos client
   *                                     component installed
   * @param forceAllHosts                true to process all hosts from the cluster rather than use
   *                                     the hosts parsed from the set of {@link ServiceComponentHost}s
   * @return a filtered list of host names
   * @throws AmbariException
   */
  private List<String> calculateHosts(Cluster cluster, List<ServiceComponentHost> serviceComponentHosts, Set<String> hostsWithValidKerberosClient, boolean forceAllHosts) throws AmbariException {
    if (forceAllHosts) {
      List<String> hosts = new ArrayList<>();
      Collection<Host> clusterHosts = cluster.getHosts();
      if (!CollectionUtils.isEmpty(clusterHosts)) {
        for (Host host : clusterHosts) {
          if (host.getState() == HostState.HEALTHY) {
            hosts.add(host.getHostName());
          }
        }
      }

      return hosts;
    } else {
      Collection<ServiceComponentHost> filteredComponents = filterServiceComponentHostsForHosts(
        new ArrayList<>(serviceComponentHosts), hostsWithValidKerberosClient);

      if (filteredComponents.isEmpty()) {
        return Collections.emptyList();
      } else {
        return createUniqueHostList(filteredComponents, Collections.singleton(HostState.HEALTHY));
      }
    }
  }

  /**
   * DeletePrincipalsAndKeytabsHandler is an implementation of the Handler interface used to delete
   * principals and keytabs throughout the cluster.
   * <p/>
   * To complete the process, this implementation creates the following stages:
   * <ol>
   * <li>delete principals</li>
   * <li>remove keytab files</li>
   * </ol>
   */
  private class DeletePrincipalsAndKeytabsHandler extends Handler {

    @Override
    public long createStages(Cluster cluster,
                             String clusterHostInfoJson, String hostParamsJson,
                             ServiceComponentHostServerActionEvent event,
                             RoleCommandOrder roleCommandOrder, KerberosDetails kerberosDetails,
                             File dataDirectory, RequestStageContainer requestStageContainer,
                             List<ServiceComponentHost> serviceComponentHosts,
                             Map<String, ? extends Collection<String>> serviceComponentFilter, Set<String> hostFilter, Collection<String> identityFilter, Set<String> hostsWithValidKerberosClient)
      throws AmbariException {

      // If a RequestStageContainer does not already exist, create a new one...
      if (requestStageContainer == null) {
        requestStageContainer = new RequestStageContainer(
          actionManager.getNextRequestId(),
          null,
          requestFactory,
          actionManager);
      }

      if (kerberosDetails.manageIdentities()) {
        // If there are principals and keytabs to process, setup the following sages:
        //  1) prepare
        //  2) delete principals
        //  3) delete keytab files

        Map<String, String> commandParameters = new HashMap<>();
        commandParameters.put(KerberosServerAction.AUTHENTICATED_USER_NAME, ambariManagementController.getAuthName());
        commandParameters.put(KerberosServerAction.DEFAULT_REALM, kerberosDetails.getDefaultRealm());
        if (dataDirectory != null) {
          commandParameters.put(KerberosServerAction.DATA_DIRECTORY, dataDirectory.getAbsolutePath());
        }
        if (serviceComponentFilter != null) {
          commandParameters.put(KerberosServerAction.SERVICE_COMPONENT_FILTER, StageUtils.getGson().toJson(serviceComponentFilter));
        }
        if (hostFilter != null) {
          commandParameters.put(KerberosServerAction.HOST_FILTER, StageUtils.getGson().toJson(hostFilter));
        }
        if (identityFilter != null) {
          commandParameters.put(KerberosServerAction.IDENTITY_FILTER, StageUtils.getGson().toJson(identityFilter));
        }

        commandParameters.put(KerberosServerAction.KDC_TYPE, kerberosDetails.getKdcType().name());

        // *****************************************************************
        // Create stage to create principals
        addPrepareKerberosIdentitiesStage(cluster, clusterHostInfoJson, hostParamsJson, event,
          commandParameters, roleCommandOrder, requestStageContainer);

        // *****************************************************************
        // Create stage to delete principals
        addDestroyPrincipalsStage(cluster, clusterHostInfoJson, hostParamsJson, event,
          commandParameters, roleCommandOrder, requestStageContainer);

        // *****************************************************************
        // Create stage to delete keytabs
        addDeleteKeytabFilesStage(cluster, serviceComponentHosts, clusterHostInfoJson,
          hostParamsJson, commandParameters, roleCommandOrder, requestStageContainer, hostsWithValidKerberosClient);
      }

      return requestStageContainer.getLastStageId();
    }
  }

  /**
   * KerberosDetails is a helper class to hold the details of the relevant Kerberos-specific
   * configurations so they may be passed around more easily.
   */
  private static class KerberosDetails {
    private String defaultRealm;
    private KDCType kdcType;
    private Map<String, String> kerberosEnvProperties;
    private SecurityType securityType;
    private Boolean manageIdentities;

    public void setDefaultRealm(String defaultRealm) {
      this.defaultRealm = defaultRealm;
    }

    public String getDefaultRealm() {
      return defaultRealm;
    }

    public void setKdcType(KDCType kdcType) {
      this.kdcType = kdcType;
    }

    public KDCType getKdcType() {
      return kdcType;
    }

    public void setKerberosEnvProperties(Map<String, String> kerberosEnvProperties) {
      this.kerberosEnvProperties = kerberosEnvProperties;
    }

    public Map<String, String> getKerberosEnvProperties() {
      return kerberosEnvProperties;
    }

    public void setSecurityType(SecurityType securityType) {
      this.securityType = securityType;
    }

    public SecurityType getSecurityType() {
      return securityType;
    }

    public boolean manageIdentities() {
      if (manageIdentities == null) {
        return (kerberosEnvProperties == null) ||
          !"false".equalsIgnoreCase(kerberosEnvProperties.get(MANAGE_IDENTITIES));
      } else {
        return manageIdentities;
      }
    }

    public void setManageIdentities(Boolean manageIdentities) {
      this.manageIdentities = manageIdentities;
    }

    public boolean createAmbariPrincipal() {
      return (kerberosEnvProperties == null) ||
        !"false".equalsIgnoreCase(kerberosEnvProperties.get(CREATE_AMBARI_PRINCIPAL));
    }

    public String getPreconfigureServices() {
      return (kerberosEnvProperties == null) ? "" : kerberosEnvProperties.get(PRECONFIGURE_SERVICES);
    }
  }
}<|MERGE_RESOLUTION|>--- conflicted
+++ resolved
@@ -3620,17 +3620,10 @@
           if (!component.getServiceComponentHosts().isEmpty()) {
             String firstHost = component.getServiceComponentHosts().keySet().iterator().next(); // it is only necessary to send it to one host
             ActionExecutionContext exec = new ActionExecutionContext(
-<<<<<<< HEAD
                 cluster.getClusterName(),
                 "DISABLE_SECURITY",
                 singletonList(new RequestResourceFilter(service.getServiceGroupName(), service.getName(), component.getName(), singletonList(firstHost))),
                 Collections.emptyMap());
-=======
-              cluster.getClusterName(),
-              "DISABLE_SECURITY",
-              singletonList(new RequestResourceFilter(service.getName(), component.getName(), singletonList(firstHost))),
-              Collections.emptyMap());
->>>>>>> 2de95435
             customCommandExecutionHelper.addExecutionCommandsToStage(exec, stage, Collections.emptyMap(), null);
           }
         }
@@ -3659,17 +3652,10 @@
       for (ServiceComponent component : zookeeper.getServiceComponents().values()) {
         Set<String> hosts = component.getServiceComponentHosts().keySet();
         ActionExecutionContext exec = new ActionExecutionContext(
-<<<<<<< HEAD
             cluster.getClusterName(),
             "STOP",
             singletonList(new RequestResourceFilter(zookeeper.getServiceGroupName(), zookeeper.getName(), component.getName(), new ArrayList<>(hosts))),
             Collections.emptyMap());
-=======
-          cluster.getClusterName(),
-          "STOP",
-          singletonList(new RequestResourceFilter(zookeeper.getName(), component.getName(), new ArrayList<>(hosts))),
-          Collections.emptyMap());
->>>>>>> 2de95435
         customCommandExecutionHelper.addExecutionCommandsToStage(exec, stage, Collections.emptyMap(), null);
       }
       RoleGraph roleGraph = roleGraphFactory.createNew(roleCommandOrder);
