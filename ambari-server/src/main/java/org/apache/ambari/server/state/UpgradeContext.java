/*
 * Licensed to the Apache Software Foundation (ASF) under one
 * or more contributor license agreements.  See the NOTICE file
 * distributed with this work for additional information
 * regarding copyright ownership.  The ASF licenses this file
 * to you under the Apache License, Version 2.0 (the
 * "License"); you may not use this file except in compliance
 * with the License.  You may obtain a copy of the License at
 *
 *     http://www.apache.org/licenses/LICENSE-2.0
 *
 * Unless required by applicable law or agreed to in writing, software
 * distributed under the License is distributed on an "AS IS" BASIS,
 * WITHOUT WARRANTIES OR CONDITIONS OF ANY KIND, either express or implied.
 * See the License for the specific language governing permissions and
 * limitations under the License.
 */
package org.apache.ambari.server.state;

import static org.apache.ambari.server.controller.internal.UpgradeResourceProvider.UPGRADE_DIRECTION;
import static org.apache.ambari.server.controller.internal.UpgradeResourceProvider.UPGRADE_FAIL_ON_CHECK_WARNINGS;
import static org.apache.ambari.server.controller.internal.UpgradeResourceProvider.UPGRADE_HOST_ORDERED_HOSTS;
import static org.apache.ambari.server.controller.internal.UpgradeResourceProvider.UPGRADE_PACK;
import static org.apache.ambari.server.controller.internal.UpgradeResourceProvider.UPGRADE_REPO_VERSION_ID;
import static org.apache.ambari.server.controller.internal.UpgradeResourceProvider.UPGRADE_REVERT_UPGRADE_ID;
import static org.apache.ambari.server.controller.internal.UpgradeResourceProvider.UPGRADE_SKIP_FAILURES;
import static org.apache.ambari.server.controller.internal.UpgradeResourceProvider.UPGRADE_SKIP_MANUAL_VERIFICATION;
import static org.apache.ambari.server.controller.internal.UpgradeResourceProvider.UPGRADE_SKIP_PREREQUISITE_CHECKS;
import static org.apache.ambari.server.controller.internal.UpgradeResourceProvider.UPGRADE_SKIP_SC_FAILURES;
import static org.apache.ambari.server.controller.internal.UpgradeResourceProvider.UPGRADE_TYPE;

import java.util.ArrayList;
import java.util.Collection;
import java.util.Collections;
import java.util.HashMap;
import java.util.HashSet;
import java.util.Iterator;
import java.util.LinkedList;
import java.util.List;
import java.util.Map;
import java.util.Set;

import org.apache.ambari.annotations.Experimental;
import org.apache.ambari.annotations.ExperimentalFeature;
import org.apache.ambari.server.AmbariException;
import org.apache.ambari.server.ServiceNotFoundException;
import org.apache.ambari.server.actionmanager.HostRoleCommandFactory;
import org.apache.ambari.server.agent.ExecutionCommand.KeyNames;
import org.apache.ambari.server.api.services.AmbariMetaInfo;
import org.apache.ambari.server.controller.internal.AbstractControllerResourceProvider;
import org.apache.ambari.server.controller.internal.PreUpgradeCheckResourceProvider;
import org.apache.ambari.server.controller.spi.NoSuchParentResourceException;
import org.apache.ambari.server.controller.spi.NoSuchResourceException;
import org.apache.ambari.server.controller.spi.Predicate;
import org.apache.ambari.server.controller.spi.Request;
import org.apache.ambari.server.controller.spi.Resource;
import org.apache.ambari.server.controller.spi.SystemException;
import org.apache.ambari.server.controller.spi.UnsupportedPropertyException;
import org.apache.ambari.server.controller.utilities.PredicateBuilder;
import org.apache.ambari.server.controller.utilities.PropertyHelper;
import org.apache.ambari.server.orm.dao.RepositoryVersionDAO;
import org.apache.ambari.server.orm.dao.UpgradeDAO;
import org.apache.ambari.server.orm.entities.RepositoryVersionEntity;
import org.apache.ambari.server.orm.entities.UpgradeEntity;
import org.apache.ambari.server.orm.entities.UpgradeHistoryEntity;
import org.apache.ambari.server.stack.MasterHostResolver;
import org.apache.ambari.server.stageplanner.RoleGraphFactory;
import org.apache.ambari.server.state.repository.VersionDefinitionXml;
import org.apache.ambari.server.state.stack.PrereqCheckStatus;
import org.apache.ambari.server.state.stack.UpgradePack;
import org.apache.ambari.server.state.stack.upgrade.Direction;
import org.apache.ambari.server.state.stack.upgrade.Grouping;
import org.apache.ambari.server.state.stack.upgrade.HostOrderGrouping;
import org.apache.ambari.server.state.stack.upgrade.HostOrderItem;
import org.apache.ambari.server.state.stack.upgrade.HostOrderItem.HostOrderActionType;
import org.apache.ambari.server.state.stack.upgrade.UpgradeScope;
import org.apache.ambari.server.state.stack.upgrade.UpgradeType;
import org.apache.commons.collections.CollectionUtils;
import org.apache.commons.lang.StringUtils;
import org.slf4j.Logger;
import org.slf4j.LoggerFactory;

import com.google.common.base.Objects;
import com.google.gson.Gson;
import com.google.gson.JsonElement;
import com.google.inject.Inject;
import com.google.inject.assistedinject.Assisted;
import com.google.inject.assistedinject.AssistedInject;

/**
 * The {@link UpgradeContext} is used to hold all information pertaining to an
 * upgrade. It is initialized directly from an existing {@link UpgradeEntity} or
 * from a request to create an upgrade/downgrade.
 */
public class UpgradeContext {

  private static final Logger LOG = LoggerFactory.getLogger(UpgradeContext.class);

  public static final String COMMAND_PARAM_CLUSTER_NAME = "clusterName";
  public static final String COMMAND_PARAM_DIRECTION = "upgrade_direction";
  public static final String COMMAND_PARAM_UPGRADE_PACK = "upgrade_pack";
  public static final String COMMAND_PARAM_REQUEST_ID = "request_id";

  public static final String COMMAND_PARAM_UPGRADE_TYPE = "upgrade_type";
  public static final String COMMAND_PARAM_TASKS = "tasks";
  public static final String COMMAND_PARAM_STRUCT_OUT = "structured_out";
<<<<<<< HEAD
=======

  public static final String COMMAND_PARAM_SOURCE_STACK = KeyNames.SOURCE_STACK;
  public static final String COMMAND_PARAM_TARGET_STACK = KeyNames.TARGET_STACK;

  @Deprecated
  @Experimental(
      feature = ExperimentalFeature.STACK_UPGRADES_BETWEEN_VENDORS,
      comment = "This isn't needed anymore, but many python classes still use it")
  public static final String COMMAND_PARAM_DOWNGRADE_FROM_VERSION = "downgrade_from_version";
>>>>>>> d8a5bad1

  /**
   * The cluster that the upgrade is for.
   */
  final private Cluster m_cluster;

  /**
   * The direction of the upgrade.
   */
  final private Direction m_direction;

  /**
   * The type of upgrade.
   */
  final private UpgradeType m_type;

  /**
   * The upgrade pack for this upgrade.
   */
  private UpgradePack m_upgradePack;

  /**
   * Upgrades will always have a single version being upgraded to and downgrades
   * will have a single version being downgraded from. This repository
   * represents that version.
   * <p/>
   * When the direction is {@link Direction#UPGRADE}, this represents the target
   * repository. <br/>
   * When the direction is {@link Direction#DOWNGRADE}, this represents the
   * repository being downgraded from.
   */
  private final RepositoryVersionEntity m_repositoryVersion;

  /**
   * Resolves master components on hosts.
   */
  private final MasterHostResolver m_resolver;

  /**
   * A collection of hosts in the cluster which are unhealthy and will not
   * participate in the upgrade.
   */
  private final List<ServiceComponentHost> m_unhealthy = new ArrayList<>();

  /**
   * Mapping of service name to display name.
   */
  private final Map<String, String> m_serviceNames = new HashMap<>();

  /**
   * Mapping of component name to display name.
   */
  private final Map<String, String> m_componentNames = new HashMap<>();

  /**
   * {@code true} if slave/client component failures should be automatically
   * skipped. This will only automatically skip the failure if the task is
   * skippable to begin with.
   */
  private boolean m_autoSkipComponentFailures = false;

  /**
   * {@code true} if service check failures should be automatically skipped.
   * This will only automatically skip the failure if the task is skippable to
   * begin with.
   */
  private boolean m_autoSkipServiceCheckFailures = false;

  /**
   * {@code true} if manual verification tasks should be automatically skipped.
   */
  private boolean m_autoSkipManualVerification = false;

  /**
   * A set of services which are included in this upgrade. If this is empty,
   * then all cluster services are included.
   */
  private Set<String> m_services = new HashSet<>();

  /**
   * A mapping of service to target repository. On an upgrade, this will be the
   * same for all services. On a downgrade, this may be different for each
   * service depending on which repository the service was on before the failed
   * upgrade.
   */
  private final Map<String, RepositoryVersionEntity> m_targetRepositoryMap = new HashMap<>();

  /**
   * A mapping of service to source (from) repository. On an upgrade, this will
   * be the current desired repository of every service. When downgrading, this
   * will be the same for all components and will represent the value returned
   * from {@link #getRepositoryVersion()}.
   */
  private final Map<String, RepositoryVersionEntity> m_sourceRepositoryMap = new HashMap<>();

  /**
   * Used by some {@link Grouping}s to generate commands. It is exposed here
   * mainly for injection purposes since the XML is not created by Guice.
   */
  @Inject
  private HostRoleCommandFactory m_hrcFactory;

  /**
   * Used by some {@link Grouping}s to determine command ordering. It is exposed
   * here mainly for injection purposes since the XML is not created by Guice.
   */
  @Inject
  private RoleGraphFactory m_roleGraphFactory;

  /**
   * Used for serializing the upgrade type.
   */
  @Inject
  private Gson m_gson;

  /**
   * Used for looking up information about components and services.
   */
  @Inject
  private AmbariMetaInfo m_metaInfo;

  /**
   * Used to suggest upgrade packs during creation of an upgrade context.
   */
  @Inject
  private UpgradeHelper m_upgradeHelper;

  /**
   * Used to lookup the repository version from an ID.
   */
  @Inject
  private RepositoryVersionDAO m_repoVersionDAO;

  /**
   * Used to lookup a prior upgrade by ID.
   */
  @Inject
  private UpgradeDAO m_upgradeDAO;

  /**
   * Used as a quick way to tell if the upgrade is to revert a patch.
   */
  private boolean m_isRevert = false;

  /**
   * Defines orchestration type.  This is not the repository type when reverting a patch.
   */
  private RepositoryType m_orchestration = RepositoryType.STANDARD;

  @AssistedInject
  public UpgradeContext(@Assisted Cluster cluster,
      @Assisted Map<String, Object> upgradeRequestMap, Gson gson, UpgradeHelper upgradeHelper,
      UpgradeDAO upgradeDAO, RepositoryVersionDAO repoVersionDAO, ConfigHelper configHelper)
      throws AmbariException {
    // injected constructor dependencies
    m_gson = gson;
    m_upgradeHelper = upgradeHelper;
    m_upgradeDAO = upgradeDAO;
    m_repoVersionDAO = repoVersionDAO;

    m_cluster = cluster;

    // determine upgrade type (default is ROLLING)
    String upgradeTypeProperty = (String) upgradeRequestMap.get(UPGRADE_TYPE);
    if (StringUtils.isNotBlank(upgradeTypeProperty)) {
      try {
        m_type = UpgradeType.valueOf(upgradeRequestMap.get(UPGRADE_TYPE).toString());
      } catch (Exception e) {
        throw new AmbariException(String.format("Property %s has an incorrect value of %s.",
            UPGRADE_TYPE, upgradeTypeProperty));
      }
    } else {
      // default type
      m_type= UpgradeType.ROLLING;
    }

    m_isRevert = upgradeRequestMap.containsKey(UPGRADE_REVERT_UPGRADE_ID);

    if (m_isRevert) {
      Long revertUpgradeId = Long.valueOf(upgradeRequestMap.get(UPGRADE_REVERT_UPGRADE_ID).toString());
      UpgradeEntity revertUpgrade = m_upgradeDAO.findUpgrade(revertUpgradeId);

      if (null == revertUpgrade) {
          throw new AmbariException(String.format("Could not find Upgrade with id %s to revert.", revertUpgradeId));
      }      
      
      if (revertUpgrade.getOrchestration() != RepositoryType.PATCH) {
        throw new AmbariException("Can only revert upgrades that have been done as a patch.");
      }

      if (revertUpgrade.getDirection() != Direction.UPGRADE) {
        throw new AmbariException("Can only revert successful upgrades, not downgrades.");
      }

      Set<RepositoryVersionEntity> priors = new HashSet<>();
      for (UpgradeHistoryEntity history : revertUpgrade.getHistory()) {
        priors.add(history.getFromReposistoryVersion());

        // !!! build all service-specific
        m_services.add(history.getServiceName());
        m_sourceRepositoryMap.put(history.getServiceName(), history.getTargetRepositoryVersion());
        m_targetRepositoryMap.put(history.getServiceName(), history.getFromReposistoryVersion());
      }

      if (priors.size() != 1) {
        String message = String.format("Upgrade from %s could not be reverted as there is no single "
            + " repository across services.", revertUpgrade.getRepositoryVersion().getVersion());

        throw new AmbariException(message);
      }

      m_repositoryVersion = priors.iterator().next();

      // !!! the version is used later in validators
      upgradeRequestMap.put(UPGRADE_REPO_VERSION_ID, m_repositoryVersion.getId().toString());
      // !!! use the same upgrade pack that was used in the upgrade being reverted
      upgradeRequestMap.put(UPGRADE_PACK, revertUpgrade.getUpgradePackage());

      // !!! direction can ONLY be an downgrade on revert
      m_direction = Direction.DOWNGRADE;
      m_orchestration = RepositoryType.PATCH;
    } else {

      // determine direction
      String directionProperty = (String) upgradeRequestMap.get(UPGRADE_DIRECTION);
      if (StringUtils.isEmpty(directionProperty)) {
        throw new AmbariException(String.format("%s is required", UPGRADE_DIRECTION));
      }

      m_direction = Direction.valueOf(directionProperty);

      // depending on the direction, we must either have a target repository or an upgrade we are downgrading from
      switch(m_direction){
        case UPGRADE:{
          String repositoryVersionId = (String) upgradeRequestMap.get(UPGRADE_REPO_VERSION_ID);
          if (null == repositoryVersionId) {
            throw new AmbariException(
                String.format("The property %s is required when the upgrade direction is %s",
                    UPGRADE_REPO_VERSION_ID, m_direction));
          }

          // depending on the repository, add services
          m_repositoryVersion = m_repoVersionDAO.findByPK(Long.valueOf(repositoryVersionId));
          m_orchestration = m_repositoryVersion.getType();

          if (m_orchestration == RepositoryType.STANDARD) {
            m_services.addAll(cluster.getServices().keySet());
          } else {
            try {
              VersionDefinitionXml vdf = m_repositoryVersion.getRepositoryXml();
              m_services.addAll(vdf.getAvailableServiceNames());

              // if this is every true, then just stop the upgrade attempt and
              // throw an exception
              if (m_services.isEmpty()) {
                String message = String.format(
                    "When using a VDF of type %s, the available services must be defined in the VDF",
                    m_repositoryVersion.getType());

                throw new AmbariException(message);
              }

            } catch (Exception e) {
              String msg = String.format(
                  "Could not parse version definition for %s.  Upgrade will not proceed.",
                  m_repositoryVersion.getVersion());

              throw new AmbariException(msg);
            }
          }

          Set<String> installedServices = new HashSet<>();
          // populate the target repository map for all services in the upgrade
          for (String serviceName : m_services) {
            try {
              Service service = cluster.getService(serviceName);
              m_sourceRepositoryMap.put(serviceName, service.getDesiredRepositoryVersion());
              m_targetRepositoryMap.put(serviceName, m_repositoryVersion);
              installedServices.add(serviceName);
            } catch (ServiceNotFoundException e) {
              LOG.warn("Skipping orchestraction for service {}, as it was defined to upgrade, but is not installed in cluster {}",
                  serviceName, cluster.getClusterName());
            }
          }

          m_services = installedServices;

          break;
        }
        case DOWNGRADE:{
          UpgradeEntity upgrade = m_upgradeDAO.findLastUpgradeForCluster(
              cluster.getClusterId(), Direction.UPGRADE);

          m_repositoryVersion = upgrade.getRepositoryVersion();

          // populate the repository maps for all services in the upgrade
          for (UpgradeHistoryEntity history : upgrade.getHistory()) {
            m_services.add(history.getServiceName());
            m_sourceRepositoryMap.put(history.getServiceName(), m_repositoryVersion);
            m_targetRepositoryMap.put(history.getServiceName(), history.getFromReposistoryVersion());
          }

          break;
        }
        default:
          m_repositoryVersion = null;
          break;
      }
    }


    /**
     * For the unit tests tests, there are multiple upgrade packs for the same
     * type, so allow picking one of them. In prod, this is empty.
     */
    String preferredUpgradePackName = (String) upgradeRequestMap.get(UPGRADE_PACK);

    @Experimental(feature = ExperimentalFeature.PATCH_UPGRADES, comment="This is wrong")
    String upgradePackFromVersion = cluster.getService(
        m_services.iterator().next()).getDesiredRepositoryVersion().getVersion();

    m_upgradePack = m_upgradeHelper.suggestUpgradePack(m_cluster.getClusterName(),
        upgradePackFromVersion, m_repositoryVersion.getVersion(), m_direction, m_type,
        preferredUpgradePackName);

    // the validator will throw an exception if the upgrade request is not valid
    UpgradeRequestValidator upgradeRequestValidator = buildValidator(m_type);
    upgradeRequestValidator.validate(cluster, m_direction, m_type, m_upgradePack,
        upgradeRequestMap);

    // optionally skip failures - this can be supplied on either the request or
    // in the upgrade pack explicitely, however the request will always override
    // the upgrade pack if explicitely specified
    boolean skipComponentFailures = m_upgradePack.isComponentFailureAutoSkipped();
    boolean skipServiceCheckFailures = m_upgradePack.isServiceCheckFailureAutoSkipped();

    // only override the upgrade pack if set on the request
    if (upgradeRequestMap.containsKey(UPGRADE_SKIP_FAILURES)) {
      skipComponentFailures = Boolean.parseBoolean(
          (String) upgradeRequestMap.get(UPGRADE_SKIP_FAILURES));
    }

    // only override the upgrade pack if set on the request
    if (upgradeRequestMap.containsKey(UPGRADE_SKIP_SC_FAILURES)) {
      skipServiceCheckFailures = Boolean.parseBoolean(
          (String) upgradeRequestMap.get(UPGRADE_SKIP_SC_FAILURES));
    }

    boolean skipManualVerification = false;
    if (upgradeRequestMap.containsKey(UPGRADE_SKIP_MANUAL_VERIFICATION)) {
      skipManualVerification = Boolean.parseBoolean(
          (String) upgradeRequestMap.get(UPGRADE_SKIP_MANUAL_VERIFICATION));
    }

    m_autoSkipComponentFailures = skipComponentFailures;
    m_autoSkipServiceCheckFailures = skipServiceCheckFailures;
    m_autoSkipManualVerification = skipManualVerification;

    m_resolver = new MasterHostResolver(m_cluster, configHelper, this);
  }

  /**
   * Constructor.
   *
   * @param cluster
   *          the cluster that the upgrade is for
   * @param upgradeEntity
   *          the upgrade entity
   */
  @AssistedInject
  public UpgradeContext(@Assisted Cluster cluster, @Assisted UpgradeEntity upgradeEntity,
      AmbariMetaInfo ambariMetaInfo, ConfigHelper configHelper) {
    m_metaInfo = ambariMetaInfo;

    m_cluster = cluster;
    m_type = upgradeEntity.getUpgradeType();
    m_direction = upgradeEntity.getDirection();
    m_repositoryVersion = upgradeEntity.getRepositoryVersion();

    m_autoSkipComponentFailures = upgradeEntity.isComponentFailureAutoSkipped();
    m_autoSkipServiceCheckFailures = upgradeEntity.isServiceCheckFailureAutoSkipped();

    List<UpgradeHistoryEntity> allHistory = upgradeEntity.getHistory();
    for (UpgradeHistoryEntity history : allHistory) {
      String serviceName = history.getServiceName();
      RepositoryVersionEntity sourceRepositoryVersion = history.getFromReposistoryVersion();
      RepositoryVersionEntity targetRepositoryVersion = history.getTargetRepositoryVersion();
      m_sourceRepositoryMap.put(serviceName, sourceRepositoryVersion);
      m_targetRepositoryMap.put(serviceName, targetRepositoryVersion);
      m_services.add(serviceName);
    }

    @Experimental(feature = ExperimentalFeature.PATCH_UPGRADES, comment = "This is wrong")
    String upgradePackage = upgradeEntity.getUpgradePackage();
    StackId stackId = m_repositoryVersion.getStackId();
    Map<String, UpgradePack> packs = m_metaInfo.getUpgradePacks(stackId.getStackName(), stackId.getStackVersion());
    m_upgradePack = packs.get(upgradePackage);

    m_resolver = new MasterHostResolver(m_cluster, configHelper, this);
    m_orchestration = upgradeEntity.getOrchestration();

    m_isRevert = upgradeEntity.getOrchestration() == RepositoryType.PATCH &&
        upgradeEntity.getDirection() == Direction.DOWNGRADE;
  }

  /**
   * Gets the upgrade pack for this upgrade.
   *
   * @return the upgrade pack
   */
  public UpgradePack getUpgradePack() {
    return m_upgradePack;
  }

  /**
   * Sets the upgrade pack for this upgrade
   *
   * @param upgradePack
   *          the upgrade pack to set
   */
  public void setUpgradePack(UpgradePack upgradePack) {
    m_upgradePack = upgradePack;
  }

  /**
   * Gets the cluster that the upgrade is for.
   *
   * @return the cluster (never {@code null}).
   */
  public Cluster getCluster() {
    return m_cluster;
  }

  /**
   * Gets the version that components are being considered to be "coming from".
   * <p/>
   * With a {@link Direction#UPGRADE}, this value represent the services'
   * desired repository. However, {@link Direction#DOWNGRADE} will use the same
   * value for all services which is the version that the downgrade is coming
   * from.
   *
   * @return the source version for the upgrade
   */
  public Map<String, RepositoryVersionEntity> getSourceVersions() {
    return new HashMap<>(m_sourceRepositoryMap);
  }

  /**
   * Gets the version that service is being considered to be "coming from".
   * <p/>
   * With a {@link Direction#UPGRADE}, this value represent the services'
   * desired repository. However, {@link Direction#DOWNGRADE} will use the same
   * value for all services which is the version that the downgrade is coming
   * from.
   *
   * @return the source repository for the upgrade
   */
  public RepositoryVersionEntity getSourceRepositoryVersion(String serviceName) {
    return m_sourceRepositoryMap.get(serviceName);
  }

  /**
   * Gets the version that service is being considered to be "coming from".
   * <p/>
   * With a {@link Direction#UPGRADE}, this value represent the services'
   * desired repository. However, {@link Direction#DOWNGRADE} will use the same
   * value for all services which is the version that the downgrade is coming
   * from.
   *
   * @return the source repository for the upgrade
   * @see #getSourceRepositoryVersion(String)
   */
  public String getSourceVersion(String serviceName) {
    RepositoryVersionEntity serviceSourceVersion = m_sourceRepositoryMap.get(serviceName);
    return serviceSourceVersion.getVersion();
  }

  /**
   * Gets the version being upgraded to or downgraded to for all services
   * participating. This is the version that the service will be on if the
   * upgrade or downgrade succeeds.
   * <p/>
   * With a {@link Direction#UPGRADE}, all services should be targetting the
   * same repository version. However, {@link Direction#DOWNGRADE} will target
   * the original repository that the service was on.
   *
   * @return the target version for the upgrade
   */
  public Map<String, RepositoryVersionEntity> getTargetVersions() {
    return new HashMap<>(m_targetRepositoryMap);
  }

  /**
   * Gets the repository being upgraded to or downgraded to for the given
   * service. This is the version that the service will be on if the upgrade or
   * downgrade succeeds.
   * <p/>
   * With a {@link Direction#UPGRADE}, all services should be targeting the
   * same repository version. However, {@link Direction#DOWNGRADE} will target
   * the original repository that the service was on.
   *
   * @return the target repository for the upgrade
   */
  public RepositoryVersionEntity getTargetRepositoryVersion(String serviceName) {
    return m_targetRepositoryMap.get(serviceName);
  }

  /**
   * Gets the version being upgraded to or downgraded to for the given service.
   * This is the version that the service will be on if the upgrade or downgrade
   * succeeds.
   * <p/>
   * With a {@link Direction#UPGRADE}, all services should be targetting the
   * same repository version. However, {@link Direction#DOWNGRADE} will target
   * the original repository that the service was on.
   *
   * @return the target version for the upgrade
   * @see #getTargetRepositoryVersion(String)
   */
  public String getTargetVersion(String serviceName) {
    RepositoryVersionEntity serviceTargetVersion = m_targetRepositoryMap.get(serviceName);
    return serviceTargetVersion.getVersion();
  }

  /**
   * @return the direction of the upgrade
   */
  public Direction getDirection() {
    return m_direction;
  }

  /**
   * @return the type of upgrade.
   */
  public UpgradeType getType() {
    return m_type;
  }

  /**
   * @return the resolver
   */
  public MasterHostResolver getResolver() {
    return m_resolver;
  }

  /**
   * @return the metainfo for access to service definitions
   */
  public AmbariMetaInfo getAmbariMetaInfo() {
    return m_metaInfo;
  }

  /**
   * @param unhealthy a list of unhealthy host components
   */
  public void addUnhealthy(List<ServiceComponentHost> unhealthy) {
    m_unhealthy.addAll(unhealthy);
  }

  /**
   * Gets the single repository version for the upgrade depending on the
   * direction.
   * <p/>
   * If the direction is {@link Direction#UPGRADE} then this will return the
   * target repository which every service will be on if the upgrade is
   * finalized. <br/>
   * If the direction is {@link Direction#DOWNGRADE} then this will return the
   * repository from which the downgrade is coming from.
   *
   * @return the target repository version for this upgrade (never
   *         {@code null}).
   */
  public RepositoryVersionEntity getRepositoryVersion() {
    return m_repositoryVersion;
  }

  /**
   * @return the service display name, or the service name if not set
   */
  public String getServiceDisplay(String service) {
    if (m_serviceNames.containsKey(service)) {
      return m_serviceNames.get(service);
    }

    return service;
  }

  /**
   * @return the component display name, or the component name if not set
   */
  public String getComponentDisplay(String service, String component) {
    String key = service + ":" + component;
    if (m_componentNames.containsKey(key)) {
      return m_componentNames.get(key);
    }

    return component;
  }

  /**
   * @param service     the service name
   * @param displayName the display name for the service
   */
  public void setServiceDisplay(String service, String displayName) {
    m_serviceNames.put(service, (displayName == null) ? service : displayName);
  }

  /**
   * @param service     the service name that owns the component
   * @param component   the component name
   * @param displayName the display name for the component
   */
  public void setComponentDisplay(String service, String component, String displayName) {
    String key = service + ":" + component;
    m_componentNames.put(key, displayName);
  }

  /**
   * Gets whether skippable components that failed are automatically skipped.
   *
   * @return the skipComponentFailures
   */
  public boolean isComponentFailureAutoSkipped() {
    return m_autoSkipComponentFailures;
  }

  /**
   * Gets whether skippable service checks that failed are automatically
   * skipped.
   *
   * @return the skipServiceCheckFailures
   */
  public boolean isServiceCheckFailureAutoSkipped() {
    return m_autoSkipServiceCheckFailures;
  }

  /**
   * Gets whether manual verification tasks can be automatically skipped.
   *
   * @return the skipManualVerification
   */
  public boolean isManualVerificationAutoSkipped() {
    return m_autoSkipManualVerification;
  }

  /**
   * Gets the services participating in the upgrade.
   *
   * @return the set of supported services. This collection should never be
   *         empty.
   */
  @Experimental(feature=ExperimentalFeature.PATCH_UPGRADES)
  public Set<String> getSupportedServices() {
    return Collections.unmodifiableSet(m_services);
  }

  /**
   * Gets if a service is supported.
   *
   * @param serviceName
   *          the service name to check.
   * @return {@code true} when the service is supported
   */
  @Experimental(feature=ExperimentalFeature.PATCH_UPGRADES)
  public boolean isServiceSupported(String serviceName) {
    return m_services.contains(serviceName);
  }

  @Experimental(feature = ExperimentalFeature.PATCH_UPGRADES)
  public boolean isScoped(UpgradeScope scope) {
    if (scope == UpgradeScope.ANY) {
      return true;
    }

    switch (m_orchestration) {
      case PATCH:
      case SERVICE:
        return scope == UpgradeScope.PARTIAL;
      case STANDARD:
        return scope == UpgradeScope.COMPLETE;
    }

    return false;
  }

  /**
   * Gets the injected instance of a {@link RoleGraphFactory}.
   *
   * @return a {@link RoleGraphFactory} instance (never {@code null}).
   */
  public RoleGraphFactory getRoleGraphFactory() {
    return m_roleGraphFactory;
  }

  /**
   * Gets the injected instance of a {@link HostRoleCommandFactory}.
   *
   * @return a {@link HostRoleCommandFactory} instance (never {@code null}).
   */
  public HostRoleCommandFactory getHostRoleCommandFactory() {
    return m_hrcFactory;
  }

  /**
   * Gets the repository type to determine if this upgrade is a complete upgrade
   * or a service/patch.  This value is not always the same as the repository version.  In
   * the case of a revert of a patch, the target repository may be of type STANDARD, but orchestration
   * must be "like a patch".
   *
   * @return the orchestration type.
   */
  public RepositoryType getOrchestrationType() {
    return m_orchestration;
  }

  /**
   * Gets a map initialized with parameters required for upgrades to work. The
   * following properties are already set:
   * <ul>
   * <li>{@link #COMMAND_PARAM_CLUSTER_NAME}
   * <li>{@link #COMMAND_PARAM_DIRECTION}
   * <li>{@link #COMMAND_PARAM_DOWNGRADE_FROM_VERSION}
   * <li>{@link #COMMAND_PARAM_UPGRADE_TYPE}
   * <li>{@link KeyNames#REFRESH_CONFIG_TAGS_BEFORE_EXECUTION} - necessary in
   * order to have the commands contain the correct configurations. Otherwise,
   * they will contain the configurations that were available at the time the
   * command was created. For upgrades, this is problematic since the commands
   * are all created ahead of time, but the upgrade may change configs as part
   * of the upgrade pack.</li>
   * <ul>
   *
   * @return the initialized parameter map.
   */
  public Map<String, String> getInitializedCommandParameters() {
    Map<String, String> parameters = new HashMap<>();

    Direction direction = getDirection();
    parameters.put(COMMAND_PARAM_CLUSTER_NAME, m_cluster.getClusterName());
    parameters.put(COMMAND_PARAM_DIRECTION, direction.name().toLowerCase());

    parameters.put(COMMAND_PARAM_SOURCE_STACK, m_fromRepositoryVersion.getStackId().getStackId());
    parameters.put(COMMAND_PARAM_TARGET_STACK, m_toRepositoryVersion.getStackId().getStackId());

    if (direction == Direction.DOWNGRADE) {
      parameters.put(COMMAND_PARAM_DOWNGRADE_FROM_VERSION, m_fromRepositoryVersion.getVersion());
    }

    if (null != getType()) {
      // use the serialized attributes of the enum to convert it to a string,
      // but first we must convert it into an element so that we don't get a
      // quoted string - using toString() actually returns a quoted stirng which
      // is bad
      JsonElement json = m_gson.toJsonTree(getType());
      parameters.put(COMMAND_PARAM_UPGRADE_TYPE, json.getAsString());
    }

    parameters.put(KeyNames.REFRESH_CONFIG_TAGS_BEFORE_EXECUTION, "true");
    return parameters;
  }

  /**
   * {@inheritDoc}
   */
  @Override
  public String toString() {
    return Objects.toStringHelper(this)
        .add("direction", m_direction)
        .add("type", m_type)
        .add("target", m_repositoryVersion).toString();
  }

  /**
   * Gets whether a downgrade is allowed for this upgrade. If the direction is
   * {@link Direction#DOWNGRADE}, then this method always returns false.
   * Otherwise it will consule {@link UpgradePack#isDowngradeAllowed()}.
   *
   * @return {@code true} of a downgrade is allowed for this upgrade,
   *         {@code false} otherwise.
   */
  public boolean isDowngradeAllowed() {
    if (m_direction == Direction.DOWNGRADE) {
      return false;
    }

    return m_upgradePack.isDowngradeAllowed();
  }

  /**
   * @return
   */
  public boolean isPatchRevert() {
    return m_isRevert;
  }

  /**
   * Builds a chain of {@link UpgradeRequestValidator}s to ensure that the
   * incoming request to create a new upgrade is valid.
   *
   * @param upgradeType
   *          the type of upgrade to build the validator for.
   * @return the validator which can check to ensure that the properties are
   *         valid.
   */
  private UpgradeRequestValidator buildValidator(UpgradeType upgradeType){
    UpgradeRequestValidator validator = new BasicUpgradePropertiesValidator();
    UpgradeRequestValidator preReqValidator = new PreReqCheckValidator();
    validator.setNextValidator(preReqValidator);

    final UpgradeRequestValidator upgradeTypeValidator;
    switch (upgradeType) {
      case HOST_ORDERED:
        upgradeTypeValidator = new HostOrderedUpgradeValidator();
        break;
      case NON_ROLLING:
      case ROLLING:
      default:
        upgradeTypeValidator = null;
        break;
    }

    preReqValidator.setNextValidator(upgradeTypeValidator);
    return validator;
  }

  /**
   * The {@link UpgradeRequestValidator} contains the logic to check for correct
   * upgrade request properties and then pass the responsibility onto the next
   * validator in the chain.
   */
  private abstract class UpgradeRequestValidator {
    /**
     * The next validator.
     */
    UpgradeRequestValidator m_nextValidator;

    /**
     * Sets the next validator in the chain.
     *
     * @param nextValidator
     *          the next validator to run, or {@code null} for none.
     */
    void setNextValidator(UpgradeRequestValidator nextValidator) {
      m_nextValidator = nextValidator;
    }

    /**
     * Validates the upgrade request from this point in the chain.
     *
     * @param cluster
     * @param direction
     * @param type
     * @param upgradePack
     * @param requestMap
     * @throws AmbariException
     */
    final void validate(Cluster cluster, Direction direction, UpgradeType type,
        UpgradePack upgradePack, Map<String, Object> requestMap) throws AmbariException {

      // run this instance's check
      check(cluster, direction, type, upgradePack, requestMap);

      // pass along to the next
      if (null != m_nextValidator) {
        m_nextValidator.validate(cluster, direction, type, upgradePack, requestMap);
      }
    }

    /**
     * Checks to ensure that upgrade request is valid given the specific
     * arguments.
     *
     * @param cluster
     * @param direction
     * @param type
     * @param upgradePack
     * @param requestMap
     * @throws AmbariException
     */
    abstract void check(Cluster cluster, Direction direction, UpgradeType type,
        UpgradePack upgradePack, Map<String, Object> requestMap) throws AmbariException;
  }

  /**
   * The {@link BasicUpgradePropertiesValidator} ensures that the basic required
   * properties are present on the upgrade request.
   */
  private final class BasicUpgradePropertiesValidator extends UpgradeRequestValidator {

    /**
     * {@inheritDoc}
     */
    @Override
    public void check(Cluster cluster, Direction direction, UpgradeType type,
        UpgradePack upgradePack, Map<String, Object> requestMap) throws AmbariException {

      if (direction == Direction.UPGRADE) {
        String repositoryVersionId = (String) requestMap.get(UPGRADE_REPO_VERSION_ID);
        if (StringUtils.isBlank(repositoryVersionId)) {
          throw new AmbariException(
              String.format("%s is required for upgrades", UPGRADE_REPO_VERSION_ID));
        }
      }
    }
  }

  /**
   * The {@link PreReqCheckValidator} ensures that the upgrade pre-requisite
   * checks have passed.
   */
  private final class PreReqCheckValidator extends UpgradeRequestValidator {
    /**
     * {@inheritDoc}
     */
    @Override
    void check(Cluster cluster, Direction direction, UpgradeType type, UpgradePack upgradePack,
        Map<String, Object> requestMap) throws AmbariException {

      String repositoryVersionId = (String) requestMap.get(UPGRADE_REPO_VERSION_ID);
      boolean skipPrereqChecks = Boolean.parseBoolean((String) requestMap.get(UPGRADE_SKIP_PREREQUISITE_CHECKS));
      boolean failOnCheckWarnings = Boolean.parseBoolean((String) requestMap.get(UPGRADE_FAIL_ON_CHECK_WARNINGS));
      String preferredUpgradePack = requestMap.containsKey(UPGRADE_PACK) ? (String) requestMap.get(UPGRADE_PACK) : null;

      // verify that there is not an upgrade or downgrade that is in progress or suspended
      UpgradeEntity existingUpgrade = cluster.getUpgradeInProgress();
      if (null != existingUpgrade) {
        throw new AmbariException(
            String.format("Unable to perform %s as another %s (request ID %s) is in progress.",
                direction.getText(false), existingUpgrade.getDirection().getText(false),
                existingUpgrade.getRequestId()));
      }

      // skip this check if it's a downgrade or we are instructed to skip it
      if (direction.isDowngrade() || skipPrereqChecks) {
        return;
      }

      RepositoryVersionEntity repositoryVersion = m_repoVersionDAO.findByPK(
          Long.valueOf(repositoryVersionId));

      // Validate pre-req checks pass
      PreUpgradeCheckResourceProvider provider = (PreUpgradeCheckResourceProvider) AbstractControllerResourceProvider.getResourceProvider(
          Resource.Type.PreUpgradeCheck);

      Predicate preUpgradeCheckPredicate = new PredicateBuilder().property(
          PreUpgradeCheckResourceProvider.UPGRADE_CHECK_CLUSTER_NAME_PROPERTY_ID).equals(cluster.getClusterName()).and().property(
          PreUpgradeCheckResourceProvider.UPGRADE_CHECK_REPOSITORY_VERSION_PROPERTY_ID).equals(repositoryVersion.getVersion()).and().property(
          PreUpgradeCheckResourceProvider.UPGRADE_CHECK_FOR_REVERT_PROPERTY_ID).equals(m_isRevert).and().property(
          PreUpgradeCheckResourceProvider.UPGRADE_CHECK_UPGRADE_TYPE_PROPERTY_ID).equals(type).and().property(
          PreUpgradeCheckResourceProvider.UPGRADE_CHECK_UPGRADE_PACK_PROPERTY_ID).equals(preferredUpgradePack).toPredicate();

      Request preUpgradeCheckRequest = PropertyHelper.getReadRequest();

      Set<Resource> preUpgradeCheckResources;
      try {
        preUpgradeCheckResources = provider.getResources(
            preUpgradeCheckRequest, preUpgradeCheckPredicate);
      } catch (NoSuchResourceException|SystemException|UnsupportedPropertyException|NoSuchParentResourceException e) {
        throw new AmbariException(
            String.format("Unable to perform %s. Prerequisite checks could not be run",
                direction.getText(false), e));
      }

      List<Resource> failedResources = new LinkedList<>();
      if (preUpgradeCheckResources != null) {
        for (Resource res : preUpgradeCheckResources) {
          PrereqCheckStatus prereqCheckStatus = (PrereqCheckStatus) res.getPropertyValue(
              PreUpgradeCheckResourceProvider.UPGRADE_CHECK_STATUS_PROPERTY_ID);

          if (prereqCheckStatus == PrereqCheckStatus.FAIL
              || (failOnCheckWarnings && prereqCheckStatus == PrereqCheckStatus.WARNING)) {
            failedResources.add(res);
          }
        }
      }

      if (!failedResources.isEmpty()) {
        throw new AmbariException(
            String.format("Unable to perform %s. Prerequisite checks failed %s",
                direction.getText(false), m_gson.toJson(failedResources)));
      }
    }
  }

  /**
   * Ensures that for {@link UpgradeType#HOST_ORDERED}, the properties supplied
   * are valid.
   */
  @SuppressWarnings("unchecked")
  private final class HostOrderedUpgradeValidator extends UpgradeRequestValidator {

    /**
     * {@inheritDoc}
     */
    @Override
    void check(Cluster cluster, Direction direction, UpgradeType type, UpgradePack upgradePack,
        Map<String, Object> requestMap) throws AmbariException {

      String skipFailuresRequestProperty = (String) requestMap.get(UPGRADE_SKIP_FAILURES);
      if (Boolean.parseBoolean(skipFailuresRequestProperty)) {
        throw new AmbariException(
            String.format("The %s property is not valid when creating a %s upgrade.",
                UPGRADE_SKIP_FAILURES, UpgradeType.HOST_ORDERED));
      }

      String skipManualVerification = (String) requestMap.get(UPGRADE_SKIP_MANUAL_VERIFICATION);
      if (Boolean.parseBoolean(skipManualVerification)) {
        throw new AmbariException(
            String.format("The %s property is not valid when creating a %s upgrade.",
                UPGRADE_SKIP_MANUAL_VERIFICATION, UpgradeType.HOST_ORDERED));
      }

      if (!requestMap.containsKey(UPGRADE_HOST_ORDERED_HOSTS)) {
        throw new AmbariException(
            String.format("The %s property is required when creating a %s upgrade.",
                UPGRADE_HOST_ORDERED_HOSTS, UpgradeType.HOST_ORDERED));
      }

      List<HostOrderItem> hostOrderItems = extractHostOrderItemsFromRequest(requestMap);
      List<String> hostsFromRequest = new ArrayList<>(hostOrderItems.size());
      for (HostOrderItem hostOrderItem : hostOrderItems) {
        if (hostOrderItem.getType() == HostOrderActionType.HOST_UPGRADE) {
          hostsFromRequest.addAll(hostOrderItem.getActionItems());
        }
      }

      // ensure that all hosts for this cluster are accounted for
      Collection<Host> hosts = cluster.getHosts();
      Set<String> clusterHostNames = new HashSet<>(hosts.size());
      for (Host host : hosts) {
        clusterHostNames.add(host.getHostName());
      }

      Collection<String> disjunction = CollectionUtils.disjunction(hostsFromRequest,
          clusterHostNames);

      if (CollectionUtils.isNotEmpty(disjunction)) {
        throw new AmbariException(String.format(
            "The supplied list of hosts must match the cluster hosts in an upgrade of type %s. The following hosts are either missing or invalid: %s",
            UpgradeType.HOST_ORDERED, StringUtils.join(disjunction, ", ")));
      }

      // verify that the upgradepack has the required grouping and set the
      // action items on it
      HostOrderGrouping hostOrderGrouping = null;
      List<Grouping> groupings = upgradePack.getGroups(direction);
      for (Grouping grouping : groupings) {
        if (grouping instanceof HostOrderGrouping) {
          hostOrderGrouping = (HostOrderGrouping) grouping;
          hostOrderGrouping.setHostOrderItems(hostOrderItems);
        }
      }
    }

    /**
     * Builds the list of {@link HostOrderItem}s from the upgrade request. If
     * the upgrade request does not contain the hosts
     *
     * @param requestMap
     *          the map of properties from the request (not {@code null}).
     * @return the ordered list of actions to orchestrate for the
     *         {@link UpgradeType#HOST_ORDERED} upgrade.
     * @throws AmbariException
     *           if the request properties are not valid.
     */
    private List<HostOrderItem> extractHostOrderItemsFromRequest(Map<String, Object> requestMap)
        throws AmbariException {
      // ewwww
      Set<Map<String, List<String>>> hostsOrder = (Set<Map<String, List<String>>>) requestMap.get(
          UPGRADE_HOST_ORDERED_HOSTS);

      if (CollectionUtils.isEmpty(hostsOrder)) {
        throw new AmbariException(
            String.format("The %s property must be specified when using a %s upgrade type.",
                UPGRADE_HOST_ORDERED_HOSTS, UpgradeType.HOST_ORDERED));
      }

      List<HostOrderItem> hostOrderItems = new ArrayList<>();

      // extract all of the hosts so that we can ensure they are all accounted
      // for
      Iterator<Map<String, List<String>>> iterator = hostsOrder.iterator();
      while (iterator.hasNext()) {
        Map<String, List<String>> grouping = iterator.next();
        List<String> hosts = grouping.get("hosts");
        List<String> serviceChecks = grouping.get("service_checks");

        if (CollectionUtils.isEmpty(hosts) && CollectionUtils.isEmpty(serviceChecks)) {
          throw new AmbariException(String.format(
              "The %s property must contain at least one object with either a %s or %s key",
              UPGRADE_HOST_ORDERED_HOSTS, "hosts", "service_checks"));
        }

        if (CollectionUtils.isNotEmpty(hosts)) {
          hostOrderItems.add(new HostOrderItem(HostOrderActionType.HOST_UPGRADE, hosts));
        }

        if (CollectionUtils.isNotEmpty(serviceChecks)) {
          hostOrderItems.add(new HostOrderItem(HostOrderActionType.SERVICE_CHECK, serviceChecks));
        }
      }

      return hostOrderItems;
    }
  }

}<|MERGE_RESOLUTION|>--- conflicted
+++ resolved
@@ -104,18 +104,6 @@
   public static final String COMMAND_PARAM_UPGRADE_TYPE = "upgrade_type";
   public static final String COMMAND_PARAM_TASKS = "tasks";
   public static final String COMMAND_PARAM_STRUCT_OUT = "structured_out";
-<<<<<<< HEAD
-=======
-
-  public static final String COMMAND_PARAM_SOURCE_STACK = KeyNames.SOURCE_STACK;
-  public static final String COMMAND_PARAM_TARGET_STACK = KeyNames.TARGET_STACK;
-
-  @Deprecated
-  @Experimental(
-      feature = ExperimentalFeature.STACK_UPGRADES_BETWEEN_VENDORS,
-      comment = "This isn't needed anymore, but many python classes still use it")
-  public static final String COMMAND_PARAM_DOWNGRADE_FROM_VERSION = "downgrade_from_version";
->>>>>>> d8a5bad1
 
   /**
    * The cluster that the upgrade is for.
@@ -837,7 +825,6 @@
    * <ul>
    * <li>{@link #COMMAND_PARAM_CLUSTER_NAME}
    * <li>{@link #COMMAND_PARAM_DIRECTION}
-   * <li>{@link #COMMAND_PARAM_DOWNGRADE_FROM_VERSION}
    * <li>{@link #COMMAND_PARAM_UPGRADE_TYPE}
    * <li>{@link KeyNames#REFRESH_CONFIG_TAGS_BEFORE_EXECUTION} - necessary in
    * order to have the commands contain the correct configurations. Otherwise,
@@ -852,16 +839,8 @@
   public Map<String, String> getInitializedCommandParameters() {
     Map<String, String> parameters = new HashMap<>();
 
-    Direction direction = getDirection();
     parameters.put(COMMAND_PARAM_CLUSTER_NAME, m_cluster.getClusterName());
-    parameters.put(COMMAND_PARAM_DIRECTION, direction.name().toLowerCase());
-
-    parameters.put(COMMAND_PARAM_SOURCE_STACK, m_fromRepositoryVersion.getStackId().getStackId());
-    parameters.put(COMMAND_PARAM_TARGET_STACK, m_toRepositoryVersion.getStackId().getStackId());
-
-    if (direction == Direction.DOWNGRADE) {
-      parameters.put(COMMAND_PARAM_DOWNGRADE_FROM_VERSION, m_fromRepositoryVersion.getVersion());
-    }
+    parameters.put(COMMAND_PARAM_DIRECTION, getDirection().name().toLowerCase());
 
     if (null != getType()) {
       // use the serialized attributes of the enum to convert it to a string,
@@ -1220,5 +1199,4 @@
       return hostOrderItems;
     }
   }
-
 }