/*
 * Licensed to the Apache Software Foundation (ASF) under one
 * or more contributor license agreements.  See the NOTICE file
 * distributed with this work for additional information
 * regarding copyright ownership.  The ASF licenses this file
 * to you under the Apache License, Version 2.0 (the
 * "License"); you may not use this file except in compliance
 * with the License.  You may obtain a copy of the License at
 *
 *     http://www.apache.org/licenses/LICENSE-2.0
 *
 * Unless required by applicable law or agreed to in writing, software
 * distributed under the License is distributed on an "AS IS" BASIS,
 * WITHOUT WARRANTIES OR CONDITIONS OF ANY KIND, either express or implied.
 * See the License for the specific language governing permissions and
 * limitations under the License.
 */


package org.apache.ambari.server.controller;

import java.util.ArrayList;
import java.util.List;
import java.util.Map;

import org.apache.ambari.server.actionmanager.TargetHostType;
import org.apache.ambari.server.agent.ExecutionCommand;
import org.apache.ambari.server.controller.internal.RequestOperationLevel;
import org.apache.ambari.server.controller.internal.RequestResourceFilter;
<<<<<<< HEAD
=======
import org.apache.ambari.server.state.StackId;
>>>>>>> 60e54750

/**
 * The context required to create tasks and stages for a custom action
 */
public class ActionExecutionContext {
  private final String clusterName;
  private final String actionName;
  private List<RequestResourceFilter> resourceFilters;
  private RequestOperationLevel operationLevel;
  private Map<String, String> parameters;
  private TargetHostType targetType;
  private Short timeout;
  private Long mpackId;
  private String expectedServiceGroupName;
  private String expectedServiceName;
  private String expectedComponentName;
  private boolean hostsInMaintenanceModeExcluded = true;
  private boolean allowRetry = false;
<<<<<<< HEAD
=======
  private StackId stackId;

  /**
   * If {@code true}, instructs Ambari not to worry about whether or not the
   * command is valid. This is used in cases where we might have to schedule
   * commands ahead of time for components which are not yet installed.
   */
  private boolean isFutureCommand = false;

>>>>>>> 60e54750
  private List<ExecutionCommandVisitor> m_visitors = new ArrayList<>();

  /**
   * {@code true} if slave/client component failures should be automatically
   * skipped. This will only automatically skip the failure if the task is
   * skippable to begin with.
   */
  private boolean autoSkipFailures = false;

  /**
   * Create an ActionExecutionContext to execute an action from a request
   */
  public ActionExecutionContext(String clusterName, String actionName,
      List<RequestResourceFilter> resourceFilters,
      Map<String, String> parameters, TargetHostType targetType,
      Short timeout, Long mpackId, String expectedServiceGroupName,
      String expectedServiceName, String expectedComponentName) {

    this.clusterName = clusterName;
    this.actionName = actionName;
    this.resourceFilters = resourceFilters;
    this.parameters = parameters;
    this.targetType = targetType;
    this.timeout = timeout;
    this.mpackId = mpackId;
    this.expectedServiceGroupName = expectedServiceGroupName;
    this.expectedServiceName = expectedServiceName;
    this.expectedComponentName = expectedComponentName;
  }

  public ActionExecutionContext(String clusterName, String actionName,
                                List<RequestResourceFilter> resourceFilters) {
    this.clusterName = clusterName;
    this.actionName = actionName;
    this.resourceFilters = resourceFilters;
  }

  public ActionExecutionContext(String clusterName, String commandName,
                                List<RequestResourceFilter> resourceFilters,
                                Map<String, String> parameters) {
    this.clusterName = clusterName;
    actionName = commandName;
    this.resourceFilters = resourceFilters;
    this.parameters = parameters;
  }

  public String getClusterName() {
    return clusterName;
  }

  public String getActionName() {
    return actionName;
  }

  public Map<String, String> getParameters() {
    return parameters;
  }

  public TargetHostType getTargetType() {
    return targetType;
  }

  public Short getTimeout() {
    return timeout;
  }

  public void setTimeout(Short timeout) {
    this.timeout = timeout;
  }

  public List<RequestResourceFilter> getResourceFilters() {
    return resourceFilters;
  }

  public RequestOperationLevel getOperationLevel() {
    return operationLevel;
  }

  public void setOperationLevel(RequestOperationLevel operationLevel) {
    this.operationLevel = operationLevel;
  }

  public Long getMpackId() {
    return mpackId;
  }

  public void setMpackId(Long mpackId) {
    this.mpackId = mpackId;
  }

  public String getExpectedServiceGroupName() {
    return expectedServiceGroupName;
  }

  public void setExpectedServiceGroupName(String name) {
    expectedServiceGroupName = name;
  }

  public String getExpectedServiceName() {
    return expectedServiceName;
  }

  public String getExpectedComponentName() {
    return expectedComponentName;
  }

  /**
   * Gets whether the action can be retried if it failed. The default is
   * {@code true)}.
   *
   * @return {@code true} if the action can be retried if it fails.
   */
  public boolean isRetryAllowed() {
    return allowRetry;
  }

  /**
   * Sets whether the action can be retried if it fails.
   *
   * @param allowRetry
   *          {@code true} if the action can be retried if it fails.
   */
  public void setRetryAllowed(boolean allowRetry){
    this.allowRetry = allowRetry;
  }

  /**
   * Gets whether skippable actions that failed are automatically skipped.
   *
   * @return the autoSkipFailures
   */
  public boolean isFailureAutoSkipped() {
    return autoSkipFailures;
  }

  /**
   * Sets whether skippable action that failed are automatically skipped.
   *
   * @param autoSkipFailures
   *          {@code true} to automatically skip failures which are marked as
   *          skippable.
   */
  public void setAutoSkipFailures(boolean autoSkipFailures) {
    this.autoSkipFailures = autoSkipFailures;
  }

  /**
<<<<<<< HEAD
=======
   * Gets the stack to use for generating stack-associated values for a
   * command. In some cases the cluster's stack is not the correct one to use,
   * such as when distributing a repository.
   *
   * @return the stack to use when generating
   *         stack-specific content for the command.
   */
  public StackId getStackId() {
    return stackId;
  }

  /**
   * Sets the stack to use for generating stack-associated values for a
   * command. In some cases the cluster's stack is not the correct one to use,
   * such as when distributing a repository.
   *
   * @param stackId
   *          the stackId to use for stack-based properties on the command.
   */
  public void setStackId(StackId stackId) {
    this.stackId = stackId;
  }


  /**
>>>>>>> 60e54750
   * Adds a command visitor that will be invoked after a command is created.  Provides access
   * to the command.
   *
   * @param visitor the visitor
   */
  public void addVisitor(ExecutionCommandVisitor visitor) {
    m_visitors.add(visitor);
  }

  @Override
  public String toString() {
    return "ActionExecutionContext{" +
      "clusterName='" + clusterName + '\'' +
      ", actionName='" + actionName + '\'' +
      ", resourceFilters=" + resourceFilters +
      ", operationLevel=" + operationLevel +
      ", parameters=" + parameters +
      ", targetType=" + targetType +
      ", timeout=" + timeout +
      ", isMaintenanceModeHostExcluded=" + hostsInMaintenanceModeExcluded +
      ", allowRetry=" + allowRetry +
      ", autoSkipFailures=" + autoSkipFailures +
      '}';
  }

  /**
   * Gets whether hosts in maintenance mode should be excluded from the command.
   *
   * @return {@code true} to exclude any hosts in maintenance mode from the
   *         command, {@code false} to include hosts which are in maintenance
   *         mode.
   */
  public boolean isMaintenanceModeHostExcluded() {
    return hostsInMaintenanceModeExcluded;
  }

  /**
   * Sets whether hosts in maintenance mode should be excluded from the command.
   *
   * @param excluded
   *          {@code true} to exclude any hosts in maintenance mode from the
   *          command, {@code false} to include hosts which are in maintenance
   *          mode.
   */
  public void setMaintenanceModeHostExcluded(boolean excluded) {
    hostsInMaintenanceModeExcluded = excluded;
  }

  /**
   * Called as a way to post-process the command after it has been created and various objects
   * have been set.
   *
   * @param command the command
   */
  public void visitAll(ExecutionCommand command) {
    for (ExecutionCommandVisitor visitor : m_visitors) {
      visitor.visit(command);
    }
  }

  /**
   *
   * Interface that allows a final attempt to setting values on an {@link ExecutionCommand}
   *
   */
  public interface ExecutionCommandVisitor {
    void visit(ExecutionCommand command);
  }

  /**
   * Gets whether Ambari should skip all kinds of command verifications while
   * scheduling since this command runs in the future and might not be
   * considered "valid".
   * <p/>
   * A use case for this would be during an upgrade where trying to schedule
   * commands for a component which has yet to be added to the cluster (since
   * it's added as part of the upgrade).
   *
   * @return {@code true} if the command is scheduled to run in the future.
   */
  public boolean isFutureCommand() {
    return isFutureCommand;
  }

  /**
   * Sets whether Ambari should skip all kinds of command verifications while
   * scheduling since this command runs in the future and might not be
   * considered "valid".
   * <p/>
   * A use case for this would be during an upgrade where trying to schedule
   * commands for a component which has yet to be added to the cluster (since
   * it's added as part of the upgrade).
   *
   * @param isFutureCommand
   *          {@code true} to have Ambari skip verification of things like
   *          component hosts while scheduling commands.
   */
  public void setIsFutureCommand(boolean isFutureCommand) {
    this.isFutureCommand = isFutureCommand;
  }

}<|MERGE_RESOLUTION|>--- conflicted
+++ resolved
@@ -27,10 +27,7 @@
 import org.apache.ambari.server.agent.ExecutionCommand;
 import org.apache.ambari.server.controller.internal.RequestOperationLevel;
 import org.apache.ambari.server.controller.internal.RequestResourceFilter;
-<<<<<<< HEAD
-=======
 import org.apache.ambari.server.state.StackId;
->>>>>>> 60e54750
 
 /**
  * The context required to create tasks and stages for a custom action
@@ -49,8 +46,6 @@
   private String expectedComponentName;
   private boolean hostsInMaintenanceModeExcluded = true;
   private boolean allowRetry = false;
-<<<<<<< HEAD
-=======
   private StackId stackId;
 
   /**
@@ -60,7 +55,6 @@
    */
   private boolean isFutureCommand = false;
 
->>>>>>> 60e54750
   private List<ExecutionCommandVisitor> m_visitors = new ArrayList<>();
 
   /**
@@ -208,8 +202,6 @@
   }
 
   /**
-<<<<<<< HEAD
-=======
    * Gets the stack to use for generating stack-associated values for a
    * command. In some cases the cluster's stack is not the correct one to use,
    * such as when distributing a repository.
@@ -235,7 +227,6 @@
 
 
   /**
->>>>>>> 60e54750
    * Adds a command visitor that will be invoked after a command is created.  Provides access
    * to the command.
    *
