--- conflicted
+++ resolved
@@ -1485,31 +1485,6 @@
     }
   }
 
-<<<<<<< HEAD
-  @Transactional
-  RepositoryVersionEntity createRepositoryVersion(String version, final StackId stackId, final StackInfo stackInfo) throws AmbariException {
-    // During an Ambari Upgrade from 1.7.0 -> 2.0.0, the Repo Version will not exist, so bootstrap it.
-    LOG.info("Creating new repository version " + stackId.getStackName() + "-" + version);
-
-    StackEntity stackEntity = stackDAO.find(stackId.getStackName(),
-      stackId.getStackVersion());
-
-    // Ensure that the version provided is part of the Stack.
-    // E.g., version 2.3.0.0 is part of HDP 2.3, so is 2.3.0.0-1234
-    if (null == version) {
-      throw new AmbariException(MessageFormat.format("Cannot create Repository Version for Stack {0}-{1} if the version is empty",
-          stackId.getStackName(), stackId.getStackVersion()));
-    }
-
-    return repositoryVersionDAO.create(
-        stackEntity,
-        version,
-        stackId.getStackName() + "-" + version,
-        repositoryVersionHelper.createRepoOsEntities(stackInfo.getRepositories()));
-  }
-
-=======
->>>>>>> 5be3604f
   /**
    * {@inheritDoc}
    */
