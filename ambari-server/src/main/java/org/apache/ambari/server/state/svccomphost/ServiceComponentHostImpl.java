--- conflicted
+++ resolved
@@ -820,17 +820,12 @@
       desiredStateEntity.setAdminState(null);
     }
 
-    persistEntities(hostEntity, stateEntity, desiredStateEntity, serviceComponentDesiredStateEntity);
+    persistEntities(hostEntity, stateEntity, desiredStateEntity);
 
     // publish the service component installed event
     ServiceComponentInstalledEvent event = new ServiceComponentInstalledEvent(getClusterId(),
-<<<<<<< HEAD
-        stackId.getStackName(), stackId.getStackVersion(), getServiceName(), getServiceType(),
-        getServiceGroupName(), getServiceComponentName(), getHostName(), isRecoveryEnabled());
-=======
-        stackId.getStackName(), stackId.getStackVersion(), getServiceName(),
+        stackId.getStackName(), stackId.getStackVersion(), getServiceName(),getServiceType(),getServiceGroupName(),
         getServiceComponentName(), getHostName(), isRecoveryEnabled(), serviceComponent.isMasterComponent());
->>>>>>> 0907d611
 
     eventPublisher.publish(event);
 
@@ -1326,8 +1321,9 @@
     String serviceComponentName = serviceComponent.getName();
     String state = getState().toString();
 
-    ServiceComponentHostResponse r = new ServiceComponentHostResponse(clusterName, serviceName,
-        serviceComponentName, null, hostName, null, state, null,
+    ServiceComponentHostResponse r = new ServiceComponentHostResponse(serviceComponent.getClusterId(), clusterName, serviceComponent.getServiceGroupId(),
+            getServiceGroupName(), serviceComponent.getServiceId(), serviceName, serviceComponent.getServiceType(), getHostComponentId(),
+        serviceComponentName, null, serviceComponentName,  hostName, null, state, null,
         null, null, null, null);
 
     if (collectStaleConfigsStatus) {
@@ -1343,6 +1339,7 @@
     }
 
     try {
+      Cluster cluster = clusters.getCluster(clusterName);
       ServiceComponent serviceComponent = cluster.getService(serviceName).getServiceComponent(serviceComponentName);
       ServiceComponentHost sch = serviceComponent.getServiceComponentHost(hostName);
       String refreshConfigsCommand = helper.getRefreshConfigsCommand(cluster,sch);
@@ -1383,21 +1380,11 @@
 
   @Transactional
   void persistEntities(HostEntity hostEntity, HostComponentStateEntity stateEntity,
-<<<<<<< HEAD
       HostComponentDesiredStateEntity desiredStateEntity) {
     ServiceComponentDesiredStateEntity serviceComponentDesiredStateEntity = null;
     serviceComponentDesiredStateEntity = serviceComponentDesiredStateDAO.findByName(
             serviceComponent.getClusterId(), serviceComponent.getServiceGroupId(), serviceComponent.getServiceId(),
             serviceComponent.getName(), serviceComponent.getType());
-=======
-                       HostComponentDesiredStateEntity desiredStateEntity,
-                       ServiceComponentDesiredStateEntity serviceComponentDesiredStateEntity) {
-
-    if (serviceComponentDesiredStateEntity == null) {
-      serviceComponentDesiredStateEntity = serviceComponentDesiredStateDAO.findByName(
-          serviceComponent.getClusterId(), serviceComponent.getServiceName(), serviceComponent.getName());
-    }
->>>>>>> 0907d611
 
     desiredStateEntity.setServiceComponentDesiredStateEntity(serviceComponentDesiredStateEntity);
     desiredStateEntity.setHostEntity(hostEntity);
@@ -1461,14 +1448,8 @@
       boolean masterComponent = serviceComponent.isMasterComponent();
 
       ServiceComponentUninstalledEvent event = new ServiceComponentUninstalledEvent(
-<<<<<<< HEAD
           clusterId, stackName, stackVersion, serviceName, serviceType, serviceGroupName, componentName,
-          hostName, recoveryEnabled, null);
-=======
-          clusterId, stackName, stackVersion, serviceName, componentName,
           hostName, recoveryEnabled, masterComponent, host.getHostId());
-
->>>>>>> 0907d611
       eventPublisher.publish(event);
       deleteMetaData.addDeletedHostComponent(componentName,
           serviceName,
@@ -1586,72 +1567,6 @@
     }
     return false;
   }
-
-<<<<<<< HEAD
-=======
-  @Transactional
-  RepositoryVersionEntity createRepositoryVersion(String version, final StackId stackId, final StackInfo stackInfo) throws AmbariException {
-    // During an Ambari Upgrade from 1.7.0 -> 2.0.0, the Repo Version will not exist, so bootstrap it.
-    LOG.info("Creating new repository version " + stackId.getStackName() + "-" + version);
-
-    StackEntity stackEntity = stackDAO.find(stackId.getStackName(),
-      stackId.getStackVersion());
-
-    // Ensure that the version provided is part of the Stack.
-    // E.g., version 2.3.0.0 is part of HDP 2.3, so is 2.3.0.0-1234
-    if (null == version) {
-      throw new AmbariException(MessageFormat.format("Cannot create Repository Version for Stack {0}-{1} if the version is empty",
-          stackId.getStackName(), stackId.getStackVersion()));
-    }
-
-    return repositoryVersionDAO.create(
-        stackEntity,
-        version,
-        stackId.getStackName() + "-" + version,
-        repositoryVersionHelper.createRepoOsEntities(stackInfo.getRepositories()));
-  }
-
-  /**
-   * {@inheritDoc}
-   */
-  @Override
-  @Transactional
-  public HostVersionEntity recalculateHostVersionState() throws AmbariException {
-    HostEntity hostEntity = host.getHostEntity();
-    RepositoryVersionEntity repositoryVersion = serviceComponent.getDesiredRepositoryVersion();
-    HostVersionEntity hostVersionEntity = hostVersionDAO.findHostVersionByHostAndRepository(
-        hostEntity, repositoryVersion);
-
-    Lock lock = HOST_VERSION_LOCK.get(host.getHostName());
-    lock.lock();
-    try {
-      // Create one if it doesn't already exist. It will be possible to make
-      // further transitions below.
-      if (hostVersionEntity == null) {
-        hostVersionEntity = new HostVersionEntity(hostEntity, repositoryVersion,
-            RepositoryVersionState.INSTALLING);
-
-        LOG.info("Creating host version for {}, state={}, repo={} (repo_id={})",
-            hostVersionEntity.getHostName(), hostVersionEntity.getState(),
-            hostVersionEntity.getRepositoryVersion().getVersion(),
-            hostVersionEntity.getRepositoryVersion().getId());
-
-        hostVersionDAO.create(hostVersionEntity);
-      }
-
-      if (hostVersionEntity.getState() != RepositoryVersionState.CURRENT) {
-        if (host.isRepositoryVersionCorrect(repositoryVersion)) {
-          hostVersionEntity.setState(RepositoryVersionState.CURRENT);
-          hostVersionEntity = hostVersionDAO.merge(hostVersionEntity);
-        }
-      }
-    } finally {
-      lock.unlock();
-    }
-    return hostVersionEntity;
-  }
-
->>>>>>> 0907d611
   /**
    * Gets the desired state entity for this {@link ServiceComponentHost}.
    *
