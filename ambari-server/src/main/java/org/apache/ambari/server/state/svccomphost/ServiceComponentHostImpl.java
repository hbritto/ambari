/**
 * Licensed to the Apache Software Foundation (ASF) under one
 * or more contributor license agreements.  See the NOTICE file
 * distributed with this work for additional information
 * regarding copyright ownership.  The ASF licenses this file
 * to you under the Apache License, Version 2.0 (the
 * "License"); you may not use this file except in compliance
 * with the License.  You may obtain a copy of the License at
 *
 *     http://www.apache.org/licenses/LICENSE-2.0
 *
 * Unless required by applicable law or agreed to in writing, software
 * distributed under the License is distributed on an "AS IS" BASIS,
 * WITHOUT WARRANTIES OR CONDITIONS OF ANY KIND, either express or implied.
 * See the License for the specific language governing permissions and
 * limitations under the License.
 */

package org.apache.ambari.server.state.svccomphost;

import java.text.MessageFormat;
import java.util.Collections;
import java.util.HashMap;
import java.util.List;
import java.util.Map;
import java.util.Map.Entry;
import java.util.Set;
import java.util.concurrent.ConcurrentMap;
import java.util.concurrent.locks.Lock;
import java.util.concurrent.locks.ReadWriteLock;
import java.util.concurrent.locks.ReentrantReadWriteLock;

import org.apache.ambari.server.AmbariException;
import org.apache.ambari.server.agent.AlertDefinitionCommand;
import org.apache.ambari.server.api.services.AmbariMetaInfo;
import org.apache.ambari.server.controller.ServiceComponentHostResponse;
import org.apache.ambari.server.events.AlertHashInvalidationEvent;
import org.apache.ambari.server.events.MaintenanceModeEvent;
import org.apache.ambari.server.events.ServiceComponentInstalledEvent;
import org.apache.ambari.server.events.ServiceComponentUninstalledEvent;
import org.apache.ambari.server.events.publishers.AmbariEventPublisher;
import org.apache.ambari.server.orm.dao.HostComponentDesiredStateDAO;
import org.apache.ambari.server.orm.dao.HostComponentStateDAO;
import org.apache.ambari.server.orm.dao.HostDAO;
import org.apache.ambari.server.orm.dao.RepositoryVersionDAO;
import org.apache.ambari.server.orm.dao.ServiceComponentDesiredStateDAO;
import org.apache.ambari.server.orm.dao.StackDAO;
import org.apache.ambari.server.orm.entities.HostComponentDesiredStateEntity;
import org.apache.ambari.server.orm.entities.HostComponentDesiredStateEntityPK;
import org.apache.ambari.server.orm.entities.HostComponentStateEntity;
import org.apache.ambari.server.orm.entities.HostEntity;
import org.apache.ambari.server.orm.entities.RepositoryVersionEntity;
import org.apache.ambari.server.orm.entities.ServiceComponentDesiredStateEntity;
import org.apache.ambari.server.orm.entities.StackEntity;
import org.apache.ambari.server.state.Cluster;
import org.apache.ambari.server.state.Clusters;
import org.apache.ambari.server.state.ComponentInfo;
import org.apache.ambari.server.state.ConfigHelper;
import org.apache.ambari.server.state.DesiredConfig;
import org.apache.ambari.server.state.Host;
import org.apache.ambari.server.state.HostComponentAdminState;
import org.apache.ambari.server.state.HostConfig;
import org.apache.ambari.server.state.HostState;
import org.apache.ambari.server.state.MaintenanceState;
import org.apache.ambari.server.state.SecurityState;
import org.apache.ambari.server.state.ServiceComponent;
import org.apache.ambari.server.state.ServiceComponentHost;
import org.apache.ambari.server.state.ServiceComponentHostEvent;
import org.apache.ambari.server.state.ServiceComponentHostEventType;
import org.apache.ambari.server.state.StackId;
import org.apache.ambari.server.state.StackInfo;
import org.apache.ambari.server.state.State;
import org.apache.ambari.server.state.UpgradeState;
import org.apache.ambari.server.state.alert.AlertDefinitionHash;
import org.apache.ambari.server.state.configgroup.ConfigGroup;
import org.apache.ambari.server.state.fsm.InvalidStateTransitionException;
import org.apache.ambari.server.state.fsm.SingleArcTransition;
import org.apache.ambari.server.state.fsm.StateMachine;
import org.apache.ambari.server.state.fsm.StateMachineFactory;
import org.apache.ambari.server.state.stack.upgrade.RepositoryVersionHelper;
import org.jboss.netty.util.internal.ConcurrentHashMap;
import org.slf4j.Logger;
import org.slf4j.LoggerFactory;

import com.google.common.collect.ImmutableList;
import com.google.inject.Inject;
import com.google.inject.assistedinject.Assisted;
import com.google.inject.assistedinject.AssistedInject;
import com.google.inject.persist.Transactional;

public class ServiceComponentHostImpl implements ServiceComponentHost {

  private static final Logger LOG =
      LoggerFactory.getLogger(ServiceComponentHostImpl.class);

  private final ReadWriteLock readWriteLock = new ReentrantReadWriteLock();
  private final Lock writeLock = readWriteLock.writeLock();

  private final ServiceComponent serviceComponent;

  private final Host host;

  private final HostComponentStateDAO hostComponentStateDAO;

  private final HostComponentDesiredStateDAO hostComponentDesiredStateDAO;

  private final HostDAO hostDAO;

  @Inject
  private RepositoryVersionDAO repositoryVersionDAO;

  private final ServiceComponentDesiredStateDAO serviceComponentDesiredStateDAO;

  private final Clusters clusters;

  @Inject
  private ConfigHelper helper;

  @Inject
  private AmbariMetaInfo ambariMetaInfo;

  @Inject
  private RepositoryVersionHelper repositoryVersionHelper;

  /**
   * Used for creating commands to send to the agents when alert definitions are
   * added as the result of a service install.
   */
  @Inject
  private AlertDefinitionHash alertDefinitionHash;

  /**
   * Used to publish events relating to service CRUD operations.
   */
  private final AmbariEventPublisher eventPublisher;

  /**
   * Data access object for stack.
   */
  private final StackDAO stackDAO;

  /**
   * The desired component state entity PK.
   */
  private final HostComponentDesiredStateEntityPK desiredStateEntityPK;

  /**
   * Cache the generated id for host component state for fast lookups.
   */
  private final Long hostComponentStateId;

  private long lastOpStartTime;
  private long lastOpEndTime;
  private long lastOpLastUpdateTime;

  private ConcurrentMap<String, HostConfig> actualConfigs = new ConcurrentHashMap<>();
  private ImmutableList<Map<String, String>> processes = ImmutableList.of();

  /**
   * The name of the host (which should never, ever change)
   */
  private final String hostName;

  private static final StateMachineFactory
  <ServiceComponentHostImpl, State,
  ServiceComponentHostEventType, ServiceComponentHostEvent>
    daemonStateMachineFactory
      = new StateMachineFactory<ServiceComponentHostImpl,
          State, ServiceComponentHostEventType,
          ServiceComponentHostEvent>
          (State.INIT)

  // define the state machine of a HostServiceComponent for runnable
  // components

  .addTransition(State.INIT,
      State.INSTALLING,
      ServiceComponentHostEventType.HOST_SVCCOMP_INSTALL,
      new ServiceComponentHostOpStartedTransition())

  .addTransition(State.INSTALLING,
      State.INSTALLED,
      ServiceComponentHostEventType.HOST_SVCCOMP_OP_SUCCEEDED,
      new ServiceComponentHostOpCompletedTransition())

  .addTransition(State.INSTALLING,
      State.INSTALLED,
      ServiceComponentHostEventType.HOST_SVCCOMP_OP_SUCCEEDED,
      new AlertDefinitionCommandTransition())

  .addTransition(State.INSTALLED,
      State.INSTALLED,
      ServiceComponentHostEventType.HOST_SVCCOMP_OP_SUCCEEDED,
      new ServiceComponentHostOpCompletedTransition())

  // Allow transition on abort
  .addTransition(State.INSTALLED,
      State.INSTALLED,
      ServiceComponentHostEventType.HOST_SVCCOMP_OP_FAILED,
      new ServiceComponentHostOpCompletedTransition())

  .addTransition(State.INSTALLING,
      State.INSTALLING,
      ServiceComponentHostEventType.HOST_SVCCOMP_OP_IN_PROGRESS,
      new ServiceComponentHostOpInProgressTransition())

  .addTransition(State.INSTALLING,
      State.INSTALLING,
      ServiceComponentHostEventType.HOST_SVCCOMP_INSTALL,
      new ServiceComponentHostOpStartedTransition())

  .addTransition(State.INSTALLING,
      State.INSTALL_FAILED,
      ServiceComponentHostEventType.HOST_SVCCOMP_OP_FAILED,
      new ServiceComponentHostOpCompletedTransition())

  .addTransition(State.INSTALL_FAILED,
      State.INSTALLING,
      ServiceComponentHostEventType.HOST_SVCCOMP_OP_RESTART,
      new ServiceComponentHostOpStartedTransition())

  .addTransition(State.INSTALL_FAILED,
      State.INSTALLING,
      ServiceComponentHostEventType.HOST_SVCCOMP_INSTALL,
      new ServiceComponentHostOpStartedTransition())

  // Allow transition on abort
  .addTransition(State.INSTALL_FAILED,
      State.INSTALL_FAILED,
      ServiceComponentHostEventType.HOST_SVCCOMP_OP_FAILED,
      new ServiceComponentHostOpCompletedTransition())

  .addTransition(State.INSTALLED,
      State.STARTING,
      ServiceComponentHostEventType.HOST_SVCCOMP_START,
      new ServiceComponentHostOpStartedTransition())

  .addTransition(State.INSTALLED,
      State.UNINSTALLING,
      ServiceComponentHostEventType.HOST_SVCCOMP_UNINSTALL,
      new ServiceComponentHostOpStartedTransition())

  .addTransition(State.INSTALLED,
      State.INSTALLING,
      ServiceComponentHostEventType.HOST_SVCCOMP_INSTALL,
      new ServiceComponentHostOpStartedTransition())

  .addTransition(State.INSTALLED,
      State.STOPPING,
      ServiceComponentHostEventType.HOST_SVCCOMP_STOP,
      new ServiceComponentHostOpStartedTransition())

  .addTransition(State.INSTALLED,
      State.UPGRADING,
      ServiceComponentHostEventType.HOST_SVCCOMP_UPGRADE,
      new ServiceComponentHostOpStartedTransition())

  .addTransition(State.INSTALLED,
      State.INSTALLED,
      ServiceComponentHostEventType.HOST_SVCCOMP_OP_IN_PROGRESS,
      new ServiceComponentHostOpInProgressTransition())

  .addTransition(State.INSTALLED,
      State.STARTED,
      ServiceComponentHostEventType.HOST_SVCCOMP_STARTED,
      new ServiceComponentHostOpCompletedTransition())

  .addTransition(State.INSTALLED,
      State.INSTALLED,
      ServiceComponentHostEventType.HOST_SVCCOMP_STOPPED,
      new ServiceComponentHostOpCompletedTransition())

  .addTransition(State.STARTING,
      State.STARTING,
      ServiceComponentHostEventType.HOST_SVCCOMP_OP_IN_PROGRESS,
      new ServiceComponentHostOpInProgressTransition())

  .addTransition(State.STARTING,
      State.STARTING,
      ServiceComponentHostEventType.HOST_SVCCOMP_START,
      new ServiceComponentHostOpStartedTransition())

  .addTransition(State.STARTING,
      State.STARTED,
      ServiceComponentHostEventType.HOST_SVCCOMP_STARTED,
      new ServiceComponentHostOpCompletedTransition())

  .addTransition(State.STARTING,
      State.INSTALLED,
      ServiceComponentHostEventType.HOST_SVCCOMP_OP_FAILED,
      new ServiceComponentHostOpCompletedTransition())

  .addTransition(State.INSTALLED,
      State.STARTING,
      ServiceComponentHostEventType.HOST_SVCCOMP_OP_RESTART,
      new ServiceComponentHostOpStartedTransition())

  .addTransition(State.STARTED,
      State.STARTED,
      ServiceComponentHostEventType.HOST_SVCCOMP_STARTED,
      new ServiceComponentHostOpCompletedTransition())

  .addTransition(State.STARTED,
      State.STOPPING,
      ServiceComponentHostEventType.HOST_SVCCOMP_STOP,
      new ServiceComponentHostOpStartedTransition())

  .addTransition(State.STARTED,
      State.STARTED,
      ServiceComponentHostEventType.HOST_SVCCOMP_OP_IN_PROGRESS,
      new ServiceComponentHostOpInProgressTransition())

  // Allow transition on abort
  .addTransition(State.STARTED,
      State.STARTED,
      ServiceComponentHostEventType.HOST_SVCCOMP_OP_FAILED,
      new ServiceComponentHostOpCompletedTransition())

  .addTransition(State.STARTED,
      State.INSTALLED,
      ServiceComponentHostEventType.HOST_SVCCOMP_STOPPED,
      new ServiceComponentHostOpCompletedTransition())

  .addTransition(State.STOPPING,
      State.STOPPING,
      ServiceComponentHostEventType.HOST_SVCCOMP_OP_IN_PROGRESS,
      new ServiceComponentHostOpInProgressTransition())

  .addTransition(State.STOPPING,
      State.INSTALLED,
      ServiceComponentHostEventType.HOST_SVCCOMP_STOPPED,
      new ServiceComponentHostOpCompletedTransition())

  .addTransition(State.STOPPING,
      State.STARTED,
      ServiceComponentHostEventType.HOST_SVCCOMP_OP_FAILED,
      new ServiceComponentHostOpCompletedTransition())

  .addTransition(State.STARTED,
      State.STOPPING,
      ServiceComponentHostEventType.HOST_SVCCOMP_OP_RESTART,
      new ServiceComponentHostOpStartedTransition())

  .addTransition(State.UNINSTALLING,
      State.UNINSTALLING,
      ServiceComponentHostEventType.HOST_SVCCOMP_OP_IN_PROGRESS,
      new ServiceComponentHostOpInProgressTransition())

  .addTransition(State.UNINSTALLING,
      State.UNINSTALLED,
      ServiceComponentHostEventType.HOST_SVCCOMP_OP_SUCCEEDED,
      new ServiceComponentHostOpCompletedTransition())

  .addTransition(State.UNINSTALLING,
      State.UNINSTALLING,
      ServiceComponentHostEventType.HOST_SVCCOMP_OP_FAILED,
      new ServiceComponentHostOpCompletedTransition())

  .addTransition(State.UPGRADING,
      State.UPGRADING,
      ServiceComponentHostEventType.HOST_SVCCOMP_OP_IN_PROGRESS,
      new ServiceComponentHostOpInProgressTransition())

  .addTransition(State.UPGRADING,
      State.INSTALLED,
      ServiceComponentHostEventType.HOST_SVCCOMP_OP_SUCCEEDED,
      new ServiceComponentHostOpCompletedTransition())

  .addTransition(State.UPGRADING,
      State.UPGRADING,
      ServiceComponentHostEventType.HOST_SVCCOMP_OP_FAILED,
      new ServiceComponentHostOpCompletedTransition())

  .addTransition(State.UPGRADING,
      State.UPGRADING,
      ServiceComponentHostEventType.HOST_SVCCOMP_UPGRADE,
      new ServiceComponentHostOpStartedTransition())

  .addTransition(State.UPGRADING,
      State.UPGRADING,
      ServiceComponentHostEventType.HOST_SVCCOMP_UPGRADE,
      new ServiceComponentHostOpInProgressTransition())

  .addTransition(State.UNINSTALLING,
      State.UNINSTALLING,
      ServiceComponentHostEventType.HOST_SVCCOMP_OP_RESTART,
      new ServiceComponentHostOpStartedTransition())

  .addTransition(State.UNINSTALLING,
      State.UNINSTALLING,
      ServiceComponentHostEventType.HOST_SVCCOMP_UNINSTALL,
      new ServiceComponentHostOpStartedTransition())

  .addTransition(State.UNINSTALLED,
      State.INSTALLING,
      ServiceComponentHostEventType.HOST_SVCCOMP_INSTALL,
      new ServiceComponentHostOpStartedTransition())

  .addTransition(State.UNINSTALLED,
      State.WIPING_OUT,
      ServiceComponentHostEventType.HOST_SVCCOMP_WIPEOUT,
      new ServiceComponentHostOpStartedTransition())

  .addTransition(State.WIPING_OUT,
      State.WIPING_OUT,
      ServiceComponentHostEventType.HOST_SVCCOMP_OP_IN_PROGRESS,
      new ServiceComponentHostOpInProgressTransition())

  .addTransition(State.WIPING_OUT,
      State.INIT,
      ServiceComponentHostEventType.HOST_SVCCOMP_OP_SUCCEEDED,
      new ServiceComponentHostOpCompletedTransition())

  .addTransition(State.WIPING_OUT,
      State.WIPING_OUT,
      ServiceComponentHostEventType.HOST_SVCCOMP_OP_FAILED,
      new ServiceComponentHostOpCompletedTransition())

  .addTransition(State.WIPING_OUT,
      State.WIPING_OUT,
      ServiceComponentHostEventType.HOST_SVCCOMP_OP_RESTART,
      new ServiceComponentHostOpStartedTransition())

  .addTransition(State.WIPING_OUT,
      State.WIPING_OUT,
      ServiceComponentHostEventType.HOST_SVCCOMP_WIPEOUT,
      new ServiceComponentHostOpStartedTransition())

  .addTransition(State.INSTALLED,
      State.DISABLED,
      ServiceComponentHostEventType.HOST_SVCCOMP_DISABLE,
      new ServiceComponentHostOpCompletedTransition())

  .addTransition(State.DISABLED,
      State.DISABLED,
      ServiceComponentHostEventType.HOST_SVCCOMP_DISABLE,
      new ServiceComponentHostOpCompletedTransition())

  .addTransition(State.UNKNOWN,
      State.DISABLED,
      ServiceComponentHostEventType.HOST_SVCCOMP_DISABLE,
      new ServiceComponentHostOpCompletedTransition())

  .addTransition(State.UNKNOWN,
      State.UNKNOWN,
      ServiceComponentHostEventType.HOST_SVCCOMP_OP_IN_PROGRESS,
      new ServiceComponentHostOpCompletedTransition())

  .addTransition(State.INSTALL_FAILED,
      State.DISABLED,
      ServiceComponentHostEventType.HOST_SVCCOMP_DISABLE,
      new ServiceComponentHostOpCompletedTransition())

  .addTransition(State.DISABLED,
      State.INSTALLED,
      ServiceComponentHostEventType.HOST_SVCCOMP_RESTORE,
      new ServiceComponentHostOpCompletedTransition())

     .installTopology();

  private static final StateMachineFactory
  <ServiceComponentHostImpl, State,
  ServiceComponentHostEventType, ServiceComponentHostEvent>
    clientStateMachineFactory
      = new StateMachineFactory<ServiceComponentHostImpl,
          State, ServiceComponentHostEventType,
          ServiceComponentHostEvent>
          (State.INIT)

  // define the state machine of a HostServiceComponent for client only
  // components

     .addTransition(State.INIT,
         State.INSTALLING,
         ServiceComponentHostEventType.HOST_SVCCOMP_INSTALL,
         new ServiceComponentHostOpStartedTransition())

     .addTransition(State.INSTALLING,
         State.INSTALLED,
         ServiceComponentHostEventType.HOST_SVCCOMP_OP_SUCCEEDED,
         new ServiceComponentHostOpCompletedTransition())

     .addTransition(State.INSTALLING,
         State.INSTALLING,
         ServiceComponentHostEventType.HOST_SVCCOMP_INSTALL,
         new ServiceComponentHostOpStartedTransition())

     .addTransition(State.INSTALLING,
         State.INSTALLING,
         ServiceComponentHostEventType.HOST_SVCCOMP_OP_IN_PROGRESS,
         new ServiceComponentHostOpInProgressTransition())

     .addTransition(State.INSTALLED,
         State.INSTALLED,
         ServiceComponentHostEventType.HOST_SVCCOMP_OP_IN_PROGRESS,
         new ServiceComponentHostOpInProgressTransition())

     // Allow transition on abort
     .addTransition(State.INSTALLED,
         State.INSTALLED,
         ServiceComponentHostEventType.HOST_SVCCOMP_OP_FAILED,
         new ServiceComponentHostOpCompletedTransition())

     .addTransition(State.INSTALLING,
         State.INSTALL_FAILED,
         ServiceComponentHostEventType.HOST_SVCCOMP_OP_FAILED,
         new ServiceComponentHostOpCompletedTransition())

     .addTransition(State.INSTALL_FAILED,
         State.INSTALLING,
         ServiceComponentHostEventType.HOST_SVCCOMP_OP_RESTART,
         new ServiceComponentHostOpStartedTransition())
     .addTransition(State.INSTALL_FAILED,
         State.INSTALLING,
         ServiceComponentHostEventType.HOST_SVCCOMP_INSTALL,
         new ServiceComponentHostOpStartedTransition())
      // Allow transition on abort
     .addTransition(State.INSTALL_FAILED, State.INSTALL_FAILED,
         ServiceComponentHostEventType.HOST_SVCCOMP_OP_FAILED,
         new ServiceComponentHostOpCompletedTransition())

     .addTransition(State.INSTALL_FAILED,
         State.INSTALL_FAILED,
         ServiceComponentHostEventType.HOST_SVCCOMP_OP_IN_PROGRESS,
         new ServiceComponentHostOpInProgressTransition())

    .addTransition(State.INSTALLED,
         State.INSTALLED,
         ServiceComponentHostEventType.HOST_SVCCOMP_OP_SUCCEEDED,
         new ServiceComponentHostOpCompletedTransition())
     .addTransition(State.INSTALLED,
         State.UNINSTALLING,
         ServiceComponentHostEventType.HOST_SVCCOMP_UNINSTALL,
         new ServiceComponentHostOpStartedTransition())
     .addTransition(State.INSTALLED,
         State.INSTALLING,
         ServiceComponentHostEventType.HOST_SVCCOMP_INSTALL,
         new ServiceComponentHostOpStartedTransition())
    .addTransition(State.INSTALLED,
         State.UPGRADING,
         ServiceComponentHostEventType.HOST_SVCCOMP_UPGRADE,
         new ServiceComponentHostOpStartedTransition())

     .addTransition(State.UPGRADING,
         State.UPGRADING,
         ServiceComponentHostEventType.HOST_SVCCOMP_OP_IN_PROGRESS,
         new ServiceComponentHostOpInProgressTransition())
     .addTransition(State.UPGRADING,
         State.INSTALLED,
         ServiceComponentHostEventType.HOST_SVCCOMP_OP_SUCCEEDED,
         new ServiceComponentHostOpCompletedTransition())
     .addTransition(State.UPGRADING,
         State.UPGRADING,
         ServiceComponentHostEventType.HOST_SVCCOMP_OP_FAILED,
         new ServiceComponentHostOpCompletedTransition())
     .addTransition(State.UPGRADING,
         State.UPGRADING,
         ServiceComponentHostEventType.HOST_SVCCOMP_UPGRADE,
         new ServiceComponentHostOpStartedTransition())
     .addTransition(State.UPGRADING,
         State.UPGRADING,
         ServiceComponentHostEventType.HOST_SVCCOMP_UPGRADE,
         new ServiceComponentHostOpInProgressTransition())

     .addTransition(State.UNINSTALLING,
         State.UNINSTALLING,
         ServiceComponentHostEventType.HOST_SVCCOMP_OP_IN_PROGRESS,
         new ServiceComponentHostOpInProgressTransition())
     .addTransition(State.UNINSTALLING,
         State.UNINSTALLED,
         ServiceComponentHostEventType.HOST_SVCCOMP_OP_SUCCEEDED,
         new ServiceComponentHostOpCompletedTransition())
     .addTransition(State.UNINSTALLING,
         State.UNINSTALLING,
         ServiceComponentHostEventType.HOST_SVCCOMP_OP_FAILED,
         new ServiceComponentHostOpCompletedTransition())

     .addTransition(State.UNINSTALLING,
         State.UNINSTALLING,
         ServiceComponentHostEventType.HOST_SVCCOMP_OP_RESTART,
         new ServiceComponentHostOpStartedTransition())
     .addTransition(State.UNINSTALLING,
         State.UNINSTALLING,
         ServiceComponentHostEventType.HOST_SVCCOMP_UNINSTALL,
         new ServiceComponentHostOpStartedTransition())

     .addTransition(State.UNINSTALLED,
         State.INSTALLING,
         ServiceComponentHostEventType.HOST_SVCCOMP_INSTALL,
         new ServiceComponentHostOpStartedTransition())

     .addTransition(State.UNINSTALLED,
         State.WIPING_OUT,
         ServiceComponentHostEventType.HOST_SVCCOMP_WIPEOUT,
         new ServiceComponentHostOpStartedTransition())

     .addTransition(State.WIPING_OUT,
         State.WIPING_OUT,
         ServiceComponentHostEventType.HOST_SVCCOMP_OP_IN_PROGRESS,
         new ServiceComponentHostOpInProgressTransition())
     .addTransition(State.WIPING_OUT,
         State.INIT,
         ServiceComponentHostEventType.HOST_SVCCOMP_OP_SUCCEEDED,
         new ServiceComponentHostOpCompletedTransition())
     .addTransition(State.WIPING_OUT,
         State.WIPING_OUT,
         ServiceComponentHostEventType.HOST_SVCCOMP_OP_FAILED,
         new ServiceComponentHostOpCompletedTransition())

     .addTransition(State.WIPING_OUT,
         State.WIPING_OUT,
         ServiceComponentHostEventType.HOST_SVCCOMP_OP_RESTART,
         new ServiceComponentHostOpStartedTransition())
     .addTransition(State.WIPING_OUT,
         State.WIPING_OUT,
         ServiceComponentHostEventType.HOST_SVCCOMP_WIPEOUT,
         new ServiceComponentHostOpStartedTransition())

     .installTopology();

  private final StateMachine<State,
      ServiceComponentHostEventType, ServiceComponentHostEvent> stateMachine;

  static class ServiceComponentHostOpCompletedTransition
     implements SingleArcTransition<ServiceComponentHostImpl,
         ServiceComponentHostEvent> {

    @Override
    public void transition(ServiceComponentHostImpl impl,
        ServiceComponentHostEvent event) {
      // TODO Audit logs
      impl.updateLastOpInfo(event.getType(), event.getOpTimestamp());

    }
  }

  /**
   * The {@link AlertDefinitionCommandTransition} is used to capture the
   * transition from {@link State#INSTALLING} to {@link State#INSTALLED} so that
   * the host affected will have new {@link AlertDefinitionCommand}s pushed to
   * it.
   */
  static class AlertDefinitionCommandTransition implements
      SingleArcTransition<ServiceComponentHostImpl, ServiceComponentHostEvent> {

    @Override
    public void transition(ServiceComponentHostImpl impl,
        ServiceComponentHostEvent event) {
      if (event.getType() != ServiceComponentHostEventType.HOST_SVCCOMP_OP_SUCCEEDED) {
        return;
      }

      // invalidate the host
      String hostName = impl.getHostName();
      impl.alertDefinitionHash.invalidate(impl.getClusterName(), hostName);

      // publish the event
      AlertHashInvalidationEvent hashInvalidationEvent = new AlertHashInvalidationEvent(
          impl.getClusterId(), Collections.singletonList(hostName));

      impl.eventPublisher.publish(hashInvalidationEvent);
      impl.updateLastOpInfo(event.getType(), event.getOpTimestamp());

    }
  }

  static class ServiceComponentHostOpStartedTransition
    implements SingleArcTransition<ServiceComponentHostImpl,
        ServiceComponentHostEvent> {

    @Override
    public void transition(ServiceComponentHostImpl impl,
        ServiceComponentHostEvent event) {
      // TODO Audit logs
      // FIXME handle restartOp event
      impl.updateLastOpInfo(event.getType(), event.getOpTimestamp());
      if (event.getType() ==
          ServiceComponentHostEventType.HOST_SVCCOMP_INSTALL) {
        ServiceComponentHostInstallEvent e =
            (ServiceComponentHostInstallEvent) event;
        if (LOG.isDebugEnabled()) {
          LOG.debug("Updating live stack version during INSTALL event"
              + ", new stack version=" + e.getStackId());
        }
        impl.setStackVersion(new StackId(e.getStackId()));
      }
    }
  }

  static class ServiceComponentHostOpInProgressTransition
    implements SingleArcTransition<ServiceComponentHostImpl,
        ServiceComponentHostEvent> {

    @Override
    public void transition(ServiceComponentHostImpl impl,
        ServiceComponentHostEvent event) {
      // TODO Audit logs
      impl.updateLastOpInfo(event.getType(), event.getOpTimestamp());
    }
  }

  private void resetLastOpInfo() {
    setLastOpStartTime(-1);
    setLastOpLastUpdateTime(-1);
    setLastOpEndTime(-1);
  }

  private void updateLastOpInfo(ServiceComponentHostEventType eventType,
      long time) {
    try {
      writeLock.lock();
      switch (eventType) {
        case HOST_SVCCOMP_INSTALL:
        case HOST_SVCCOMP_START:
        case HOST_SVCCOMP_STOP:
        case HOST_SVCCOMP_UNINSTALL:
        case HOST_SVCCOMP_WIPEOUT:
        case HOST_SVCCOMP_OP_RESTART:
          resetLastOpInfo();
          setLastOpStartTime(time);
          break;
        case HOST_SVCCOMP_OP_FAILED:
        case HOST_SVCCOMP_OP_SUCCEEDED:
        case HOST_SVCCOMP_STOPPED:
        case HOST_SVCCOMP_STARTED:
          setLastOpLastUpdateTime(time);
          setLastOpEndTime(time);
          break;
        case HOST_SVCCOMP_OP_IN_PROGRESS:
          setLastOpLastUpdateTime(time);
          break;
      }
    } finally {
      writeLock.unlock();
    }
  }

  @AssistedInject
  public ServiceComponentHostImpl(@Assisted ServiceComponent serviceComponent,
      @Assisted String hostName, Clusters clusters, StackDAO stackDAO, HostDAO hostDAO,
      ServiceComponentDesiredStateDAO serviceComponentDesiredStateDAO,
      HostComponentStateDAO hostComponentStateDAO,
      HostComponentDesiredStateDAO hostComponentDesiredStateDAO,
      AmbariEventPublisher eventPublisher) {

    this.serviceComponent = serviceComponent;
    this.hostName = hostName;
    this.clusters = clusters;
    this.stackDAO = stackDAO;
    this.hostDAO = hostDAO;
    this.serviceComponentDesiredStateDAO = serviceComponentDesiredStateDAO;
    this.hostComponentStateDAO = hostComponentStateDAO;
    this.hostComponentDesiredStateDAO = hostComponentDesiredStateDAO;
    this.eventPublisher = eventPublisher;

    if (serviceComponent.isClientComponent()) {
      stateMachine = clientStateMachineFactory.make(this);
    } else {
      stateMachine = daemonStateMachineFactory.make(this);
    }

    HostEntity hostEntity = null;
    try {
      host = clusters.getHost(hostName);
      hostEntity = hostDAO.findByName(hostName);
      if (hostEntity == null) {
        throw new AmbariException("Could not find host " + hostName);
      }
    } catch (AmbariException e) {
      LOG.error("Host '{}' was not found" + hostName);
      throw new RuntimeException(e);
    }

    StackId stackId = serviceComponent.getDesiredStackVersion();
    StackEntity stackEntity = stackDAO.find(stackId.getStackName(),
        stackId.getStackVersion());

    HostComponentStateEntity stateEntity = new HostComponentStateEntity();
    stateEntity.setClusterId(serviceComponent.getClusterId());
    stateEntity.setComponentName(serviceComponent.getName());
    stateEntity.setServiceName(serviceComponent.getServiceName());
    stateEntity.setVersion(State.UNKNOWN.toString());
    stateEntity.setHostEntity(hostEntity);
    stateEntity.setCurrentState(stateMachine.getCurrentState());
    stateEntity.setUpgradeState(UpgradeState.NONE);
    stateEntity.setCurrentStack(stackEntity);

    HostComponentDesiredStateEntity desiredStateEntity = new HostComponentDesiredStateEntity();
    desiredStateEntity.setClusterId(serviceComponent.getClusterId());
    desiredStateEntity.setComponentName(serviceComponent.getName());
    desiredStateEntity.setServiceName(serviceComponent.getServiceName());
    desiredStateEntity.setHostEntity(hostEntity);
    desiredStateEntity.setDesiredState(State.INIT);
    desiredStateEntity.setDesiredStack(stackEntity);

    if(!serviceComponent.isMasterComponent() && !serviceComponent.isClientComponent()) {
      desiredStateEntity.setAdminState(HostComponentAdminState.INSERVICE);
    } else {
      desiredStateEntity.setAdminState(null);
    }

    desiredStateEntityPK = getHostComponentDesiredStateEntityPK(desiredStateEntity);

    persistEntities(hostEntity, stateEntity, desiredStateEntity);

    // publish the service component installed event
    ServiceComponentInstalledEvent event = new ServiceComponentInstalledEvent(getClusterId(),
        stackId.getStackName(), stackId.getStackVersion(), getServiceName(),
        getServiceComponentName(), getHostName(), isRecoveryEnabled());

    eventPublisher.publish(event);

    hostComponentStateId = stateEntity.getId();

    resetLastOpInfo();
  }

  @AssistedInject
  public ServiceComponentHostImpl(@Assisted ServiceComponent serviceComponent,
      @Assisted HostComponentStateEntity stateEntity,
      @Assisted HostComponentDesiredStateEntity desiredStateEntity, Clusters clusters,
      StackDAO stackDAO, HostDAO hostDAO,
      ServiceComponentDesiredStateDAO serviceComponentDesiredStateDAO,
      HostComponentStateDAO hostComponentStateDAO,
      HostComponentDesiredStateDAO hostComponentDesiredStateDAO,
      AmbariEventPublisher eventPublisher) {

    hostName = stateEntity.getHostName();

    this.serviceComponent = serviceComponent;
    this.clusters = clusters;
    this.stackDAO = stackDAO;
    this.hostDAO = hostDAO;
    this.serviceComponentDesiredStateDAO = serviceComponentDesiredStateDAO;
    this.hostComponentStateDAO = hostComponentStateDAO;
    this.hostComponentDesiredStateDAO = hostComponentDesiredStateDAO;
    this.eventPublisher = eventPublisher;

    desiredStateEntityPK = getHostComponentDesiredStateEntityPK(desiredStateEntity);
    hostComponentStateId = stateEntity.getId();

    //TODO implement State Machine init as now type choosing is hardcoded in above code
    if (serviceComponent.isClientComponent()) {
      stateMachine = clientStateMachineFactory.make(this);
    } else {
      stateMachine = daemonStateMachineFactory.make(this);
    }
    stateMachine.setCurrentState(stateEntity.getCurrentState());

    try {
      host = clusters.getHost(stateEntity.getHostName());
    } catch (AmbariException e) {
      //TODO exception? impossible due to database restrictions
      LOG.error("Host '{}' was not found " + stateEntity.getHostName());
      throw new RuntimeException(e);
    }
  }

  @Override
  public State getState() {
    // there's no reason to lock around the state machine for this SCH since
    // the state machine is synchronized
    return stateMachine.getCurrentState();
  }

  @Override
  public void setState(State state) {
    stateMachine.setCurrentState(state);
    HostComponentStateEntity stateEntity = getStateEntity();
    if (stateEntity != null) {
      stateEntity.setCurrentState(state);
      stateEntity = hostComponentStateDAO.merge(stateEntity);
    } else {
      LOG.warn("Setting a member on an entity object that may have been "
          + "previously deleted, serviceName = " + getServiceName() + ", " + "componentName = "
          + getServiceComponentName() + ", " + "hostName = " + getHostName());
    }
  }

  @Override
  public String getVersion() {
    HostComponentStateEntity stateEntity = getStateEntity();
    if (stateEntity != null) {
      return stateEntity.getVersion();
    } else {
      LOG.warn("Trying to fetch a member from an entity object that may "
          + "have been previously deleted, serviceName = " + getServiceName() + ", "
          + "componentName = " + getServiceComponentName() + ", " + "hostName = " + getHostName());
    }

    return null;
  }

  @Override
  public void setVersion(String version) {
    HostComponentStateEntity stateEntity = getStateEntity();
    if (stateEntity != null) {
      stateEntity.setVersion(version);
      stateEntity = hostComponentStateDAO.merge(stateEntity);
    } else {
      LOG.warn("Setting a member on an entity object that may have been "
          + "previously deleted, serviceName = " + getServiceName() + ", " + "componentName = "
          + getServiceComponentName() + ", " + "hostName = " + getHostName());
    }
  }

  @Override
  public SecurityState getSecurityState() {
    HostComponentStateEntity stateEntity = getStateEntity();
    if (stateEntity != null) {
      return stateEntity.getSecurityState();
    } else {
      LOG.warn("Trying to fetch a member from an entity object that may "
          + "have been previously deleted, serviceName = " + getServiceName() + ", "
          + "componentName = " + getServiceComponentName() + ", " + "hostName = " + getHostName());
    }

    return null;
  }

  @Override
  public void setSecurityState(SecurityState securityState) {
    HostComponentStateEntity stateEntity = getStateEntity();
    if (stateEntity != null) {
      stateEntity.setSecurityState(securityState);
      stateEntity = hostComponentStateDAO.merge(stateEntity);
    } else {
      LOG.warn("Setting a member on an entity object that may have been "
          + "previously deleted, serviceName = " + getServiceName() + ", " + "componentName = "
          + getServiceComponentName() + ", " + "hostName = " + getHostName());
    }
  }

  @Override
  public SecurityState getDesiredSecurityState() {
    HostComponentDesiredStateEntity desiredStateEntity = getDesiredStateEntity();
    if (desiredStateEntity != null) {
      return desiredStateEntity.getSecurityState();
    } else {
      LOG.warn("Trying to fetch a member from an entity object that may "
          + "have been previously deleted, serviceName = " + getServiceName() + ", "
          + "componentName = " + getServiceComponentName() + ", " + "hostName = " + getHostName());
    }
    return null;
  }

  @Override
  public void setDesiredSecurityState(SecurityState securityState) throws AmbariException {
    if(!securityState.isEndpoint()) {
      throw new AmbariException("The security state must be an endpoint state");
    }

    LOG.debug("Set DesiredSecurityState on serviceName = {} componentName = {} hostName = {} to {}",
        getServiceName(), getServiceComponentName(), getHostName(), securityState);

    HostComponentDesiredStateEntity desiredStateEntity = getDesiredStateEntity();
    desiredStateEntity.setSecurityState(securityState);
    hostComponentDesiredStateDAO.merge(desiredStateEntity);
  }

  /**
   * To be called during the upgrade of a specific Component in a host.
   * The potential upgrade states are NONE (default), PENDING, IN_PROGRESS, FAILED.
   * If the upgrade completes successfully, the upgradeState should be set back to NONE.
   * If the upgrade fails, then the user can retry to set it back into PENDING or IN_PROGRESS.
   * If the upgrade is aborted, then the upgradeState should be set back to NONE.
   *
   * @param upgradeState  the upgrade state
   */
  @Override
  public void setUpgradeState(UpgradeState upgradeState) {
    HostComponentStateEntity stateEntity = getStateEntity();
    if (stateEntity != null) {
      stateEntity.setUpgradeState(upgradeState);
      stateEntity = hostComponentStateDAO.merge(stateEntity);
    } else {
      LOG.warn("Setting a member on an entity object that may have been "
          + "previously deleted, serviceName = " + getServiceName() + ", " + "componentName = "
          + getServiceComponentName() + ", " + "hostName = " + getHostName());
    }
  }

  @Override
  public UpgradeState getUpgradeState() {
    HostComponentStateEntity stateEntity = getStateEntity();
    if (stateEntity != null) {
      return stateEntity.getUpgradeState();
    } else {
      LOG.warn("Trying to fetch a state entity from an object that may "
          + "have been previously deleted, serviceName = " + getServiceName() + ", "
          + "componentName = " + getServiceComponentName() + ", " + "hostName = " + getHostName());
    }

    return UpgradeState.NONE;
  }


  @Override
  public void handleEvent(ServiceComponentHostEvent event)
      throws InvalidStateTransitionException {
    if (LOG.isDebugEnabled()) {
      LOG.debug("Handling ServiceComponentHostEvent event,"
          + " eventType=" + event.getType().name()
          + ", event=" + event.toString());
    }
    State oldState = getState();
    try {
      writeLock.lock();
      try {
        stateMachine.doTransition(event.getType(), event);
        HostComponentStateEntity stateEntity = getStateEntity();
        stateEntity.setCurrentState(stateMachine.getCurrentState());
        stateEntity = hostComponentStateDAO.merge(stateEntity);
        // TODO Audit logs
      } catch (InvalidStateTransitionException e) {
        LOG.error("Can't handle ServiceComponentHostEvent event at"
            + " current state"
            + ", serviceComponentName=" + getServiceComponentName()
            + ", hostName=" + getHostName()
          + ", currentState=" + oldState
            + ", eventType=" + event.getType()
            + ", event=" + event);
        throw e;
      }
    } finally {
      writeLock.unlock();
    }

    if (!oldState.equals(getState())) {
      LOG.info("Host role transitioned to a new state"
               + ", serviceComponentName=" + getServiceComponentName()
               + ", hostName=" + getHostName()
               + ", oldState=" + oldState
               + ", currentState=" + getState());
      if (LOG.isDebugEnabled()) {
        LOG.debug("ServiceComponentHost transitioned to a new state"
            + ", serviceComponentName=" + getServiceComponentName()
            + ", hostName=" + getHostName()
            + ", oldState=" + oldState
            + ", currentState=" + getState()
            + ", eventType=" + event.getType().name()
            + ", event=" + event);
      }
    }
  }

  @Override
  public String getServiceComponentName() {
    return serviceComponent.getName();
  }

  @Override
  public String getHostName() {
    return host.getHostName();
  }

  @Override
  public String getPublicHostName() {
    return host.getPublicHostName();
  }

  @Override
  public Host getHost() {
    return host;
  }

  /**
   * @return the lastOpStartTime
   */
  public long getLastOpStartTime() {
    return lastOpStartTime;
  }

  /**
   * @param lastOpStartTime the lastOpStartTime to set
   */
  public void setLastOpStartTime(long lastOpStartTime) {
    this.lastOpStartTime = lastOpStartTime;
  }

  /**
   * @return the lastOpEndTime
   */
  public long getLastOpEndTime() {
    return lastOpEndTime;
  }

  /**
   * @param lastOpEndTime the lastOpEndTime to set
   */
  public void setLastOpEndTime(long lastOpEndTime) {
    this.lastOpEndTime = lastOpEndTime;
  }

  /**
   * @return the lastOpLastUpdateTime
   */
  public long getLastOpLastUpdateTime() {
    return lastOpLastUpdateTime;
  }

  /**
   * @param lastOpLastUpdateTime the lastOpLastUpdateTime to set
   */
  public void setLastOpLastUpdateTime(long lastOpLastUpdateTime) {
    this.lastOpLastUpdateTime = lastOpLastUpdateTime;
  }

  @Override
  public long getClusterId() {
    return serviceComponent.getClusterId();
  }

  @Override
  public String getServiceName() {
    return serviceComponent.getServiceName();
  }

  @Override
  public boolean isClientComponent() {
    return serviceComponent.isClientComponent();
  }

  @Override
  public StackId getStackVersion() {
    HostComponentStateEntity schStateEntity = getStateEntity();
    if (schStateEntity == null) {
      return new StackId();
    }

    StackEntity currentStackEntity = schStateEntity.getCurrentStack();
    return new StackId(currentStackEntity.getStackName(), currentStackEntity.getStackVersion());
  }

  @Override
  public void setStackVersion(StackId stackId) {
    StackEntity stackEntity = stackDAO.find(stackId.getStackName(), stackId.getStackVersion());

    HostComponentStateEntity stateEntity = getStateEntity();
    if (stateEntity != null) {
      stateEntity.setCurrentStack(stackEntity);
      stateEntity = hostComponentStateDAO.merge(stateEntity);
    } else {
      LOG.warn("Setting a member on an entity object that may have been "
          + "previously deleted, serviceName = " + getServiceName() + ", " + "componentName = "
          + getServiceComponentName() + ", " + "hostName = " + getHostName());
    }
  }

  @Override
  public State getDesiredState() {
    HostComponentDesiredStateEntity desiredStateEntity = getDesiredStateEntity();
    if (desiredStateEntity != null) {
      return desiredStateEntity.getDesiredState();
    } else {
      LOG.warn("Trying to fetch a member from an entity object that may "
          + "have been previously deleted, serviceName = " + getServiceName() + ", "
          + "componentName = " + getServiceComponentName() + ", " + "hostName = " + getHostName());
    }

    return null;
  }

  @Override
  public void setDesiredState(State state) {
    LOG.debug("Set DesiredState on serviceName = {} componentName = {} hostName = {} to {} ",
        getServiceName(), getServiceComponentName(), getHostName(), state);

    HostComponentDesiredStateEntity desiredStateEntity = getDesiredStateEntity();
    if (desiredStateEntity != null) {
      desiredStateEntity.setDesiredState(state);
      hostComponentDesiredStateDAO.merge(desiredStateEntity);
    } else {
      LOG.warn("Setting a member on an entity object that may have been "
          + "previously deleted, serviceName = " + getServiceName() + ", " + "componentName = "
          + getServiceComponentName() + "hostName = " + getHostName());
    }
  }

  @Override
  public StackId getDesiredStackVersion() {
    HostComponentDesiredStateEntity desiredStateEntity = getDesiredStateEntity();
    if (desiredStateEntity != null) {
      StackEntity desiredStackEntity = desiredStateEntity.getDesiredStack();
      return new StackId(desiredStackEntity.getStackName(), desiredStackEntity.getStackVersion());
    } else {
      LOG.warn("Trying to fetch a member from an entity object that may "
          + "have been previously deleted, serviceName = " + getServiceName() + ", "
          + "componentName = " + getServiceComponentName() + ", " + "hostName = " + getHostName());
    }
    return null;
  }

  @Override
  public void setDesiredStackVersion(StackId stackId) {
    LOG.debug("Set DesiredStackVersion on serviceName = {} componentName = {} hostName = {} to {}",
        getServiceName(), getServiceComponentName(), getHostName(), stackId);

    HostComponentDesiredStateEntity desiredStateEntity = getDesiredStateEntity();
    if (desiredStateEntity != null) {
      StackEntity stackEntity = stackDAO.find(stackId.getStackName(), stackId.getStackVersion());

      desiredStateEntity.setDesiredStack(stackEntity);
      hostComponentDesiredStateDAO.merge(desiredStateEntity);
    }
  }

  @Override
  public HostComponentAdminState getComponentAdminState() {
    HostComponentDesiredStateEntity desiredStateEntity = getDesiredStateEntity();
    if (desiredStateEntity != null) {
      HostComponentAdminState adminState = desiredStateEntity.getAdminState();
      if (adminState == null && !serviceComponent.isClientComponent()
          && !serviceComponent.isMasterComponent()) {
        adminState = HostComponentAdminState.INSERVICE;
      }
      return adminState;
    }

    return null;
  }

  @Override
  public void setComponentAdminState(HostComponentAdminState attribute) {
    LOG.debug("Set ComponentAdminState on serviceName = {} componentName = {} hostName = {} to {}",
        getServiceName(), getServiceComponentName(), getHostName(), attribute);

    HostComponentDesiredStateEntity desiredStateEntity = getDesiredStateEntity();
    if (desiredStateEntity != null) {
      desiredStateEntity.setAdminState(attribute);
      hostComponentDesiredStateDAO.merge(desiredStateEntity);
    } else {
      LOG.warn("Setting a member on an entity object that may have been "
          + "previously deleted, serviceName = " + getServiceName() + ", " + "componentName = "
          + getServiceComponentName() + "hostName = " + getHostName());
    }
  }

  @Override
  public ServiceComponentHostResponse convertToResponse(Map<String, DesiredConfig> desiredConfigs) {
    HostComponentStateEntity hostComponentStateEntity = getStateEntity();
    if (null == hostComponentStateEntity) {
      LOG.warn(
          "Could not convert ServiceComponentHostResponse to a response. It's possible that Host {} was deleted.",
          getHostName());
      return null;
    }

<<<<<<< HEAD
    String clusterName = serviceComponent.getClusterName();
    String serviceName = serviceComponent.getServiceName();
    String serviceComponentName = serviceComponent.getName();
    String hostName = getHostName();
    String state = getState().toString();
    String stackId = getStackVersion().getStackId();
    String desiredState = getDesiredState().toString();
    String desiredStackId = getDesiredStackVersion().getStackId();
    HostComponentAdminState componentAdminState = getComponentAdminState();
    UpgradeState upgradeState = hostComponentStateEntity.getUpgradeState();

    String displayName = null;
    try {
      ComponentInfo compInfo = ambariMetaInfo.getComponent(getStackVersion().getStackName(),
          getStackVersion().getStackVersion(), serviceName, serviceComponentName);
      displayName = compInfo.getDisplayName();
    } catch (AmbariException e) {
      displayName = serviceComponentName;
    }
=======
        String clusterName = serviceComponent.getClusterName();
        String serviceName = serviceComponent.getServiceName();
        String serviceComponentName = serviceComponent.getName();
        String hostName = getHostName();
        String publicHostName = getPublicHostName();
        String state = getState().toString();
        String stackId = getStackVersion().getStackId();
        String desiredState = getDesiredState().toString();
        String desiredStackId = getDesiredStackVersion().getStackId();
        HostComponentAdminState componentAdminState = getComponentAdminState();
        UpgradeState upgradeState = hostComponentStateEntity.getUpgradeState();

        String displayName = null;
        try {
          ComponentInfo compInfo = ambariMetaInfo.getComponent(getStackVersion().getStackName(),
            getStackVersion().getStackVersion(), serviceName, serviceComponentName);
          displayName = compInfo.getDisplayName();
        } catch (AmbariException e) {
          displayName = serviceComponentName;
        }

        ServiceComponentHostResponse r = new ServiceComponentHostResponse(
            clusterName, serviceName,
            serviceComponentName, displayName, hostName,
            publicHostName, state,
            stackId, desiredState,
            desiredStackId, componentAdminState);
>>>>>>> 7ed5259d

    ServiceComponentHostResponse r = new ServiceComponentHostResponse(clusterName, serviceName,
        serviceComponentName, displayName, hostName, state, stackId, desiredState, desiredStackId,
        componentAdminState);

    r.setActualConfigs(actualConfigs);
    r.setUpgradeState(upgradeState);

    try {
      r.setStaleConfig(helper.isStaleConfigs(this, desiredConfigs));
    } catch (Exception e) {
      LOG.error("Could not determine stale config", e);
    }

    return r;
  }

  @Override
  public String getClusterName() {
    return serviceComponent.getClusterName();
  }

  @Override
  public void debugDump(StringBuilder sb) {
    sb.append("ServiceComponentHost={ hostname=").append(getHostName())
    .append(", serviceComponentName=")
    .append(serviceComponent.getName())
    .append(", clusterName=")
    .append(serviceComponent.getClusterName())
    .append(", serviceName=")
    .append(serviceComponent.getServiceName())
    .append(", desiredStackVersion=")
    .append(getDesiredStackVersion())
    .append(", desiredState=")
    .append(getDesiredState())
    .append(", stackVersion=")
    .append(getStackVersion())
    .append(", state=")
    .append(getState())
    .append(", securityState=")
    .append(getSecurityState())
    .append(", desiredSecurityState=")
    .append(getDesiredSecurityState())
    .append(" }");
  }

  @Transactional
  private void persistEntities(HostEntity hostEntity, HostComponentStateEntity stateEntity,
      HostComponentDesiredStateEntity desiredStateEntity) {
    ServiceComponentDesiredStateEntity serviceComponentDesiredStateEntity = serviceComponentDesiredStateDAO.findByName(
        serviceComponent.getClusterId(), serviceComponent.getServiceName(),
        serviceComponent.getName());

    desiredStateEntity.setServiceComponentDesiredStateEntity(serviceComponentDesiredStateEntity);
    desiredStateEntity.setHostEntity(hostEntity);

    stateEntity.setServiceComponentDesiredStateEntity(serviceComponentDesiredStateEntity);
    stateEntity.setHostEntity(hostEntity);

    hostComponentStateDAO.create(stateEntity);
    hostComponentDesiredStateDAO.create(desiredStateEntity);

    serviceComponentDesiredStateEntity.getHostComponentDesiredStateEntities().add(
        desiredStateEntity);

    serviceComponentDesiredStateEntity = serviceComponentDesiredStateDAO.merge(
        serviceComponentDesiredStateEntity);

    hostEntity.addHostComponentStateEntity(stateEntity);
    hostEntity.addHostComponentDesiredStateEntity(desiredStateEntity);
    hostEntity = hostDAO.merge(hostEntity);
  }

  @Override
  public boolean canBeRemoved() {
    return getState().isRemovableState();
  }

  @Override
  public void delete() {
    boolean fireRemovalEvent = false;

    writeLock.lock();
    try {
      removeEntities();
      fireRemovalEvent = true;
      clusters.getCluster(getClusterName()).removeServiceComponentHost(this);
    } catch (AmbariException ex) {
      LOG.error("Unable to remove a service component from a host", ex);
    } finally {
      writeLock.unlock();
    }

    // publish event for the removal of the SCH after the removal is
    // completed, but only if it was persisted
    if (fireRemovalEvent) {
      long clusterId = getClusterId();
      StackId stackId = getStackVersion();
      String stackVersion = stackId.getStackVersion();
      String stackName = stackId.getStackName();
      String serviceName = getServiceName();
      String componentName = getServiceComponentName();
      String hostName = getHostName();
      boolean recoveryEnabled = isRecoveryEnabled();

      ServiceComponentUninstalledEvent event = new ServiceComponentUninstalledEvent(
          clusterId, stackName, stackVersion, serviceName, componentName,
          hostName, recoveryEnabled);

      eventPublisher.publish(event);
    }
  }

  @Transactional
  protected void removeEntities() {
    HostComponentStateEntity stateEntity = getStateEntity();
    if (stateEntity != null) {
      HostEntity hostEntity = stateEntity.getHostEntity();
      HostComponentDesiredStateEntity desiredStateEntity = getDesiredStateEntity();

      // Make sure that the state entity is removed from its host entity
      hostEntity.removeHostComponentStateEntity(stateEntity);
      hostEntity.removeHostComponentDesiredStateEntity(desiredStateEntity);

      hostDAO.merge(hostEntity);

      hostComponentDesiredStateDAO.remove(desiredStateEntity);
      hostComponentStateDAO.remove(stateEntity);
    }
  }

  @Override
  public void updateActualConfigs(Map<String, Map<String, String>> configTags) {
    Map<Long, ConfigGroup> configGroupMap;
    String clusterName = getClusterName();
    try {
      Cluster cluster = clusters.getCluster(clusterName);
      configGroupMap = cluster.getConfigGroups();
    } catch (AmbariException e) {
      LOG.warn("Unable to find cluster, " + clusterName);
      return;
    }

    LOG.debug("Updating configuration tags for {}: {}", hostName, configTags);
    final ConcurrentMap<String, HostConfig> newActualConfigs = new ConcurrentHashMap<>();

    for (Entry<String, Map<String, String>> entry : configTags.entrySet()) {
      String type = entry.getKey();
      Map<String, String> values = new HashMap<String, String>(entry.getValue());

      String tag = values.get(ConfigHelper.CLUSTER_DEFAULT_TAG);
      values.remove(ConfigHelper.CLUSTER_DEFAULT_TAG);

      HostConfig hc = new HostConfig();
      hc.setDefaultVersionTag(tag);
      newActualConfigs.put(type, hc);

      if (!values.isEmpty()) {
        for (Entry<String, String> overrideEntry : values.entrySet()) {
          Long groupId = Long.parseLong(overrideEntry.getKey());
          hc.getConfigGroupOverrides().put(groupId, overrideEntry.getValue());
          if (!configGroupMap.containsKey(groupId)) {
            LOG.debug("Config group does not exist, id = " + groupId);
          }
        }
      }
    }

    // update internal stateful collection in an "atomic" manner
    actualConfigs = newActualConfigs;
  }

  @Override
  public Map<String, HostConfig> getActualConfigs() {
    return actualConfigs;
  }

  @Override
  public HostState getHostState() {
    return host.getState();
  }

  @Override
  public boolean isRecoveryEnabled() {
    return serviceComponent.isRecoveryEnabled();
  }

  @Override
  public void setMaintenanceState(MaintenanceState state) {
    LOG.debug("Set MaintenanceState on serviceName = {} componentName = {} hostName = {} to {}",
        getServiceName(), getServiceComponentName(), getHostName(), state);

    HostComponentDesiredStateEntity desiredStateEntity = getDesiredStateEntity();
    if (desiredStateEntity != null) {
      desiredStateEntity.setMaintenanceState(state);
      hostComponentDesiredStateDAO.merge(desiredStateEntity);

      // broadcast the maintenance mode change
      MaintenanceModeEvent event = new MaintenanceModeEvent(state, this);
      eventPublisher.publish(event);
    } else {
      LOG.warn("Setting a member on an entity object that may have been "
          + "previously deleted, serviceName = " + getServiceName() + ", " + "componentName = "
          + getServiceComponentName() + ", hostName = " + getHostName());
    }
  }

  @Override
  public MaintenanceState getMaintenanceState() {
    return getDesiredStateEntity().getMaintenanceState();
  }

  @Override
  public void setProcesses(List<Map<String, String>> procs) {
    processes = ImmutableList.copyOf(procs);
  }

  @Override
  public List<Map<String, String>> getProcesses() {
    return processes;
  }

  @Override
  public boolean isRestartRequired() {
    return getDesiredStateEntity().isRestartRequired();
  }

  @Override
  public void setRestartRequired(boolean restartRequired) {
    LOG.debug("Set RestartRequired on serviceName = {} componentName = {} hostName = {} to {}",
        getServiceName(), getServiceComponentName(), getHostName(), restartRequired);

    HostComponentDesiredStateEntity desiredStateEntity = getDesiredStateEntity();
    if (desiredStateEntity != null) {
      desiredStateEntity.setRestartRequired(restartRequired);
      hostComponentDesiredStateDAO.merge(desiredStateEntity);
    } else {
      LOG.warn("Setting a member on an entity object that may have been "
          + "previously deleted, serviceName = " + getServiceName() + ", " + "componentName = "
          + getServiceComponentName() + ", hostName = " + getHostName());
    }
  }

  @Transactional
  RepositoryVersionEntity createRepositoryVersion(String version, final StackId stackId, final StackInfo stackInfo) throws AmbariException {
    // During an Ambari Upgrade from 1.7.0 -> 2.0.0, the Repo Version will not exist, so bootstrap it.
    LOG.info("Creating new repository version " + stackId.getStackName() + "-" + version);

    StackEntity stackEntity = stackDAO.find(stackId.getStackName(),
      stackId.getStackVersion());

    // Ensure that the version provided is part of the Stack.
    // E.g., version 2.3.0.0 is part of HDP 2.3, so is 2.3.0.0-1234
    if (null == version) {
      throw new AmbariException(MessageFormat.format("Cannot create Repository Version for Stack {0}-{1} if the version is empty",
          stackId.getStackName(), stackId.getStackVersion()));
    }

    return repositoryVersionDAO.create(
        stackEntity,
        version,
        stackId.getStackName() + "-" + version,
        repositoryVersionHelper.serializeOperatingSystems(stackInfo.getRepositories()));
  }

  /**
   * Bootstrap any Repo Version, and potentially transition the Host Version across states.
   * If a Host Component has a valid version, then create a Host Version if it does not already exist.
   * If a Host Component does not have a version, return right away because no information is known.
   * @return Return the Repository Version object
   * @throws AmbariException
   */
  @Override
  public RepositoryVersionEntity recalculateHostVersionState() throws AmbariException {
    RepositoryVersionEntity repositoryVersion = null;
    String version = getVersion();
    if (getUpgradeState().equals(UpgradeState.IN_PROGRESS) ||
      getUpgradeState().equals(UpgradeState.VERSION_MISMATCH) ||
        State.UNKNOWN.toString().equals(version)) {
      // TODO: we still recalculate host version if upgrading component failed. It seems to be ok
      // Recalculate only if no upgrade in progress/no version mismatch
      return null;
    }

    final String hostName = getHostName();
    final long hostId = getHost().getHostId();
    final Set<Cluster> clustersForHost = clusters.getClustersForHost(hostName);
    if (clustersForHost.size() != 1) {
      throw new AmbariException("Host " + hostName + " should be assigned only to one cluster");
    }
    final Cluster cluster = clustersForHost.iterator().next();
    final StackId stackId = cluster.getDesiredStackVersion();
    final StackInfo stackInfo = ambariMetaInfo.getStack(stackId.getStackName(), stackId.getStackVersion());

    // Check if there is a Repo Version already for the version.
    // If it doesn't exist, will have to create it.
    repositoryVersion = repositoryVersionDAO.findByStackNameAndVersion(stackId.getStackName(), version);

    if (null == repositoryVersion) {
      repositoryVersion = createRepositoryVersion(version, stackId, stackInfo);
    }

    final HostEntity host = hostDAO.findById(hostId);
    cluster.transitionHostVersionState(host, repositoryVersion, stackId);

    return repositoryVersion;
  }

  /**
   * Gets the desired state entity for this {@link ServiceComponentHost}.
   *
   * @return
   */
  private HostComponentDesiredStateEntity getDesiredStateEntity() {
    return hostComponentDesiredStateDAO.findByPK(desiredStateEntityPK);
  }

  /**
   * Gets the state entity for this {@link ServiceComponentHost}.
   *
   * @return the {@link HostComponentStateEntity} for this
   *         {@link ServiceComponentHost}, or {@code null} if there is none.
   */
  private HostComponentStateEntity getStateEntity() {
    return hostComponentStateDAO.findById(hostComponentStateId);
  }

  // create a PK object from the given desired component state entity.
  private static HostComponentDesiredStateEntityPK getHostComponentDesiredStateEntityPK(
      HostComponentDesiredStateEntity desiredStateEntity) {

    HostComponentDesiredStateEntityPK dpk = new HostComponentDesiredStateEntityPK();
    dpk.setClusterId(desiredStateEntity.getClusterId());
    dpk.setComponentName(desiredStateEntity.getComponentName());
    dpk.setServiceName(desiredStateEntity.getServiceName());
    dpk.setHostId(desiredStateEntity.getHostId());
    return dpk;
  }
}<|MERGE_RESOLUTION|>--- conflicted
+++ resolved
@@ -1246,11 +1246,11 @@
       return null;
     }
 
-<<<<<<< HEAD
     String clusterName = serviceComponent.getClusterName();
     String serviceName = serviceComponent.getServiceName();
     String serviceComponentName = serviceComponent.getName();
     String hostName = getHostName();
+    String publicHostName = getPublicHostName();
     String state = getState().toString();
     String stackId = getStackVersion().getStackId();
     String desiredState = getDesiredState().toString();
@@ -1266,39 +1266,10 @@
     } catch (AmbariException e) {
       displayName = serviceComponentName;
     }
-=======
-        String clusterName = serviceComponent.getClusterName();
-        String serviceName = serviceComponent.getServiceName();
-        String serviceComponentName = serviceComponent.getName();
-        String hostName = getHostName();
-        String publicHostName = getPublicHostName();
-        String state = getState().toString();
-        String stackId = getStackVersion().getStackId();
-        String desiredState = getDesiredState().toString();
-        String desiredStackId = getDesiredStackVersion().getStackId();
-        HostComponentAdminState componentAdminState = getComponentAdminState();
-        UpgradeState upgradeState = hostComponentStateEntity.getUpgradeState();
-
-        String displayName = null;
-        try {
-          ComponentInfo compInfo = ambariMetaInfo.getComponent(getStackVersion().getStackName(),
-            getStackVersion().getStackVersion(), serviceName, serviceComponentName);
-          displayName = compInfo.getDisplayName();
-        } catch (AmbariException e) {
-          displayName = serviceComponentName;
-        }
-
-        ServiceComponentHostResponse r = new ServiceComponentHostResponse(
-            clusterName, serviceName,
-            serviceComponentName, displayName, hostName,
-            publicHostName, state,
-            stackId, desiredState,
-            desiredStackId, componentAdminState);
->>>>>>> 7ed5259d
 
     ServiceComponentHostResponse r = new ServiceComponentHostResponse(clusterName, serviceName,
-        serviceComponentName, displayName, hostName, state, stackId, desiredState, desiredStackId,
-        componentAdminState);
+        serviceComponentName, displayName, hostName, publicHostName, state, stackId, 
+        desiredState, desiredStackId, componentAdminState);
 
     r.setActualConfigs(actualConfigs);
     r.setUpgradeState(upgradeState);
