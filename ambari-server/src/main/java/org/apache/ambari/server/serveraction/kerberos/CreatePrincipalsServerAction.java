--- conflicted
+++ resolved
@@ -137,9 +137,6 @@
       boolean regenerateKeytabs = getOperationType(getCommandParameters()) == OperationType.RECREATE_ALL;
       boolean servicePrincipal = "service".equalsIgnoreCase(identityRecord.get(KerberosIdentityDataFileReader.PRINCIPAL_TYPE));
       if (regenerateKeytabs) {
-<<<<<<< HEAD
-        processPrincipal = true;
-=======
         // force recreation of principal due to keytab regeneration
         // regenerate only service principals if request filtered by hosts
         processPrincipal = !hasHostFilters() || servicePrincipal;
@@ -149,7 +146,6 @@
       } else if (!StringUtils.isEmpty(kerberosPrincipalEntity.getCachedKeytabPath())) {
         // This principal has been processed and a keytab file has been cached for it... do not process it.
         processPrincipal = false;
->>>>>>> c3150a46
       } else {
         // This principal has been processed but a keytab file for it has not been distributed... process it.
         processPrincipal = true;
