/*
 * Licensed to the Apache Software Foundation (ASF) under one
 * or more contributor license agreements.  See the NOTICE file
 * distributed with this work for additional information
 * regarding copyright ownership.  The ASF licenses this file
 * to you under the Apache License, Version 2.0 (the
 * "License"); you may not use this file except in compliance
 * with the License.  You may obtain a copy of the License at
 *
 *     http://www.apache.org/licenses/LICENSE-2.0
 *
 * Unless required by applicable law or agreed to in writing, software
 * distributed under the License is distributed on an "AS IS" BASIS,
 * WITHOUT WARRANTIES OR CONDITIONS OF ANY KIND, either express or implied.
 * See the License for the specific language governing permissions and
 * limitations under the License.
 */
package org.apache.ambari.server.metadata;

import static org.apache.ambari.server.agent.ExecutionCommand.KeyNames.AGENT_STACK_RETRY_COUNT;
import static org.apache.ambari.server.agent.ExecutionCommand.KeyNames.AGENT_STACK_RETRY_ON_UNAVAILABILITY;
import static org.apache.ambari.server.agent.ExecutionCommand.KeyNames.AMBARI_SERVER_HOST;
import static org.apache.ambari.server.agent.ExecutionCommand.KeyNames.AMBARI_SERVER_PORT;
import static org.apache.ambari.server.agent.ExecutionCommand.KeyNames.AMBARI_SERVER_USE_SSL;
import static org.apache.ambari.server.agent.ExecutionCommand.KeyNames.CLUSTER_NAME;
import static org.apache.ambari.server.agent.ExecutionCommand.KeyNames.DB_DRIVER_FILENAME;
import static org.apache.ambari.server.agent.ExecutionCommand.KeyNames.DB_NAME;
import static org.apache.ambari.server.agent.ExecutionCommand.KeyNames.DFS_TYPE;
import static org.apache.ambari.server.agent.ExecutionCommand.KeyNames.GPL_LICENSE_ACCEPTED;
import static org.apache.ambari.server.agent.ExecutionCommand.KeyNames.GROUP_LIST;
import static org.apache.ambari.server.agent.ExecutionCommand.KeyNames.HOOKS_FOLDER;
import static org.apache.ambari.server.agent.ExecutionCommand.KeyNames.HOST_SYS_PREPPED;
import static org.apache.ambari.server.agent.ExecutionCommand.KeyNames.JAVA_HOME;
import static org.apache.ambari.server.agent.ExecutionCommand.KeyNames.JAVA_VERSION;
import static org.apache.ambari.server.agent.ExecutionCommand.KeyNames.JCE_NAME;
import static org.apache.ambari.server.agent.ExecutionCommand.KeyNames.JDK_LOCATION;
import static org.apache.ambari.server.agent.ExecutionCommand.KeyNames.JDK_NAME;
import static org.apache.ambari.server.agent.ExecutionCommand.KeyNames.MYSQL_JDBC_URL;
import static org.apache.ambari.server.agent.ExecutionCommand.KeyNames.NOT_MANAGED_HDFS_PATH_LIST;
import static org.apache.ambari.server.agent.ExecutionCommand.KeyNames.ORACLE_JDBC_URL;
import static org.apache.ambari.server.agent.ExecutionCommand.KeyNames.STACK_VERSION;
import static org.apache.ambari.server.agent.ExecutionCommand.KeyNames.USER_GROUPS;
import static org.apache.ambari.server.agent.ExecutionCommand.KeyNames.USER_LIST;

import java.net.UnknownHostException;
import java.util.Map;
import java.util.Set;
import java.util.SortedMap;
import java.util.TreeMap;
import java.util.TreeSet;

import javax.inject.Inject;

import org.apache.ambari.server.AmbariException;
import org.apache.ambari.server.agent.stomp.dto.MetadataCluster;
import org.apache.ambari.server.agent.stomp.dto.MetadataServiceInfo;
import org.apache.ambari.server.api.services.AmbariMetaInfo;
import org.apache.ambari.server.configuration.AmbariConfig;
import org.apache.ambari.server.configuration.Configuration;
import org.apache.ambari.server.events.MetadataUpdateEvent;
import org.apache.ambari.server.events.UpdateEventType;
import org.apache.ambari.server.state.Cluster;
import org.apache.ambari.server.state.Clusters;
import org.apache.ambari.server.state.CommandScriptDefinition;
import org.apache.ambari.server.state.ConfigHelper;
import org.apache.ambari.server.state.DesiredConfig;
import org.apache.ambari.server.state.PropertyInfo;
import org.apache.ambari.server.state.PropertyInfo.PropertyType;
import org.apache.ambari.server.state.SecurityType;
import org.apache.ambari.server.state.Service;
import org.apache.ambari.server.state.ServiceInfo;
import org.apache.ambari.server.state.StackId;
import org.apache.ambari.server.utils.StageUtils;

import com.google.gson.Gson;

public class ClusterMetadataGenerator {

  private final Configuration configs;
  private final ConfigHelper configHelper;
  private final AmbariMetaInfo ambariMetaInfo;
  private final Gson gson;
  private final AmbariConfig ambariConfig;

  @Inject
  public ClusterMetadataGenerator(AmbariMetaInfo metaInfo, Configuration configs, ConfigHelper configHelper, Gson gson) throws UnknownHostException {
    this.ambariMetaInfo = metaInfo;
    this.configs = configs;
    this.configHelper = configHelper;
    this.gson = gson;

    ambariConfig = new AmbariConfig(configs);
  }

  public AmbariConfig getAmbariConfig() {
    return ambariConfig;
  }

  public SortedMap<String, String> getMetadataStackLevelParams(Cluster cluster, StackId stackId) throws AmbariException {
    SortedMap<String, String> stackLevelParams = new TreeMap<>(ambariMetaInfo.getStackSettingsNameValueMap(stackId));

    // STACK_NAME is part of stack settings, but STACK_VERSION is not
    stackLevelParams.put(STACK_VERSION, stackId.getStackVersion());

    Map<String, DesiredConfig> clusterDesiredConfigs = cluster.getDesiredConfigs(false);
    Set<PropertyInfo> stackProperties = ambariMetaInfo.getStackProperties(stackId.getStackName(), stackId.getStackVersion());
    Map<String, ServiceInfo> servicesMap = ambariMetaInfo.getServices(stackId.getStackName(), stackId.getStackVersion());
    Set<PropertyInfo> clusterProperties = ambariMetaInfo.getClusterProperties();

    Map<PropertyInfo, String> users = configHelper.getPropertiesWithPropertyType(PropertyType.USER, cluster, clusterDesiredConfigs, servicesMap, stackProperties, clusterProperties);
    Set<String> userSet = new TreeSet<>(users.values());
    String userList = gson.toJson(userSet);
    stackLevelParams.put(USER_LIST, userList);

    Map<PropertyInfo, String> groups = configHelper.getPropertiesWithPropertyType(PropertyType.GROUP, cluster, clusterDesiredConfigs, servicesMap, stackProperties, clusterProperties);
    Set<String> groupSet = new TreeSet<>(groups.values());
    String groupList = gson.toJson(groupSet);
    stackLevelParams.put(GROUP_LIST, groupList);

    Map<String, Set<String>> userGroupsMap = configHelper.createUserGroupsMap(users, groups);
    String userGroups = gson.toJson(userGroupsMap);
    stackLevelParams.put(USER_GROUPS, userGroups);

    Map<PropertyInfo, String> notManagedHdfsPathMap = configHelper.getPropertiesWithPropertyType(PropertyType.NOT_MANAGED_HDFS_PATH, cluster, clusterDesiredConfigs, servicesMap, stackProperties, clusterProperties);
    Set<String> notManagedHdfsPathSet = configHelper.filterInvalidPropertyValues(notManagedHdfsPathMap, NOT_MANAGED_HDFS_PATH_LIST);
    String notManagedHdfsPathList = gson.toJson(notManagedHdfsPathSet);
    stackLevelParams.put(NOT_MANAGED_HDFS_PATH_LIST, notManagedHdfsPathList);

    Map<String, ServiceInfo> serviceInfos = ambariMetaInfo.getServices(stackId.getStackName(), stackId.getStackVersion());
    for (ServiceInfo serviceInfoInstance : serviceInfos.values()) {
      if (serviceInfoInstance.getServiceType() != null) {
        stackLevelParams.put(DFS_TYPE, serviceInfoInstance.getServiceType());
        break;
      }
    }

    return stackLevelParams;
  }

  /**
   * Collects metadata info about clusters for agent.
   */
  public MetadataUpdateEvent getClustersMetadata(Clusters clusters) throws AmbariException {
    SortedMap<String, MetadataCluster> metadataClusters = new TreeMap<>();

    for (Cluster cl : clusters.getClusters().values()) {
      SecurityType securityType = cl.getSecurityType();

      MetadataCluster metadataCluster = new MetadataCluster(securityType,
        getMetadataServiceLevelParams(cl),
        true,
        getMetadataClusterLevelParams(cl),
        null);
      metadataClusters.put(Long.toString(cl.getClusterId()), metadataCluster);
    }

    return new MetadataUpdateEvent(metadataClusters, getMetadataAmbariLevelParams(), getMetadataAgentConfigs(), UpdateEventType.CREATE);
  }

  public MetadataUpdateEvent getClusterMetadata(Cluster cl) throws AmbariException {
    SortedMap<String, MetadataCluster> metadataClusters = new TreeMap<>();
    MetadataCluster metadataCluster = new MetadataCluster(cl.getSecurityType(), getMetadataServiceLevelParams(cl), true, getMetadataClusterLevelParams(cl), null);
    metadataClusters.put(Long.toString(cl.getClusterId()), metadataCluster);
<<<<<<< HEAD

    return new MetadataUpdateEvent(metadataClusters, null, null, UpdateEventType.UPDATE);
=======
    return new MetadataUpdateEvent(metadataClusters, null, getMetadataAgentConfigs(), UpdateEventType.UPDATE);
>>>>>>> c1f85589
  }

  public MetadataUpdateEvent getClusterMetadataOnConfigsUpdate(Cluster cl) {
    SortedMap<String, MetadataCluster> metadataClusters = new TreeMap<>();
    metadataClusters.put(Long.toString(cl.getClusterId()), MetadataCluster.clusterLevelParamsMetadataCluster(null, getMetadataClusterLevelParams(cl)));
    return new MetadataUpdateEvent(metadataClusters, null, getMetadataAgentConfigs(), UpdateEventType.UPDATE);
  }

  public MetadataUpdateEvent getClusterMetadataOnRepoUpdate(Cluster cl) throws AmbariException {
    SortedMap<String, MetadataCluster> metadataClusters = new TreeMap<>();
    metadataClusters.put(Long.toString(cl.getClusterId()), MetadataCluster.serviceLevelParamsMetadataCluster(null, getMetadataServiceLevelParams(cl), true));
    return new MetadataUpdateEvent(metadataClusters, null, getMetadataAgentConfigs(), UpdateEventType.UPDATE);
  }

  public MetadataUpdateEvent getClusterMetadataOnServiceInstall(Cluster cl, String serviceName) throws AmbariException {
    return getClusterMetadataOnServiceCredentialStoreUpdate(cl, serviceName);
  }

  public MetadataUpdateEvent getClusterMetadataOnServiceCredentialStoreUpdate(Cluster cl, String serviceName) throws AmbariException {
    final SortedMap<String, MetadataCluster> metadataClusters = new TreeMap<>();
    metadataClusters.put(Long.toString(cl.getClusterId()), MetadataCluster.serviceLevelParamsMetadataCluster(null, getMetadataServiceLevelParams(cl), false));
    return new MetadataUpdateEvent(metadataClusters, null, getMetadataAgentConfigs(), UpdateEventType.UPDATE);
  }

  private SortedMap<String, String> getMetadataClusterLevelParams(Cluster cluster) {
    TreeMap<String, String> clusterLevelParams = new TreeMap<>();
    clusterLevelParams.put(CLUSTER_NAME, cluster.getClusterName());
    clusterLevelParams.put(HOOKS_FOLDER, configs.getProperty(Configuration.HOOKS_FOLDER));
    return clusterLevelParams;
  }

  public SortedMap<String, MetadataServiceInfo> getMetadataServiceLevelParams(Cluster cluster) throws AmbariException {
    SortedMap<String, MetadataServiceInfo> serviceLevelParams = new TreeMap<>();
    for (Service service : cluster.getServices()) {
      serviceLevelParams.putAll(getMetadataServiceLevelParams(service));
    }
    return serviceLevelParams;
  }

  public SortedMap<String, MetadataServiceInfo> getMetadataServiceLevelParams(Service service) throws AmbariException {
    SortedMap<String, MetadataServiceInfo> serviceLevelParams = new TreeMap<>();

    StackId serviceStackId = service.getStackId();
    ServiceInfo serviceInfo = ambariMetaInfo.getService(serviceStackId.getStackName(),
      serviceStackId.getStackVersion(), service.getName());
    Long statusCommandTimeout = null;
    if (serviceInfo.getCommandScript() != null) {
      statusCommandTimeout = new Long(getStatusCommandTimeout(serviceInfo));
    }

    String servicePackageFolder = serviceInfo.getServicePackageFolder();
    Map<String, Map<String, String>> configCredentials = configHelper.getCredentialStoreEnabledProperties(serviceStackId, service);

    serviceLevelParams.put(serviceInfo.getName(), new MetadataServiceInfo(serviceInfo.getVersion(),
      service.isCredentialStoreEnabled(), configCredentials, statusCommandTimeout, servicePackageFolder));

    return serviceLevelParams;
  }

  public TreeMap<String, String> getMetadataAmbariLevelParams() {
    TreeMap<String, String> ambariLevelParams = new TreeMap<>();
    ambariLevelParams.put(JDK_LOCATION, ambariConfig.getJdkResourceUrl());
    ambariLevelParams.put(JAVA_HOME, ambariConfig.getJavaHome());
    ambariLevelParams.put(JAVA_VERSION, String.valueOf(configs.getJavaVersion()));
    ambariLevelParams.put(JDK_NAME, ambariConfig.getJDKName());
    ambariLevelParams.put(JCE_NAME, ambariConfig.getJCEName());
    ambariLevelParams.put(DB_NAME, ambariConfig.getServerDB());
    ambariLevelParams.put(MYSQL_JDBC_URL, ambariConfig.getMysqljdbcUrl());
    ambariLevelParams.put(ORACLE_JDBC_URL, ambariConfig.getOjdbcUrl());
    ambariLevelParams.put(DB_DRIVER_FILENAME, configs.getMySQLJarName());
    ambariLevelParams.put(HOST_SYS_PREPPED, configs.areHostsSysPrepped());
    ambariLevelParams.put(AGENT_STACK_RETRY_ON_UNAVAILABILITY, configs.isAgentStackRetryOnInstallEnabled());
    ambariLevelParams.put(AGENT_STACK_RETRY_COUNT, configs.getAgentStackRetryOnInstallCount());

    boolean serverUseSsl = configs.getApiSSLAuthentication();
    int port = serverUseSsl ? configs.getClientSSLApiPort() : configs.getClientApiPort();
    ambariLevelParams.put(AMBARI_SERVER_HOST, StageUtils.getHostName());
    ambariLevelParams.put(AMBARI_SERVER_PORT, Integer.toString(port));
    ambariLevelParams.put(AMBARI_SERVER_USE_SSL, Boolean.toString(serverUseSsl));

    for (Map.Entry<String, String> dbConnectorName : configs.getDatabaseConnectorNames().entrySet()) {
      ambariLevelParams.put(dbConnectorName.getKey(), dbConnectorName.getValue());
    }
    for (Map.Entry<String, String> previousDBConnectorName : configs.getPreviousDatabaseConnectorNames().entrySet()) {
      ambariLevelParams.put(previousDBConnectorName.getKey(), previousDBConnectorName.getValue());
    }
    ambariLevelParams.put(GPL_LICENSE_ACCEPTED, configs.getGplLicenseAccepted().toString());

    return ambariLevelParams;
  }

  public String getStatusCommandTimeout(ServiceInfo serviceInfo) throws AmbariException {
    String commandTimeout = configs.getDefaultAgentTaskTimeout(false);

    if (serviceInfo.getSchemaVersion().equals(AmbariMetaInfo.SCHEMA_VERSION_2)) {
      // Service check command is not custom command
      CommandScriptDefinition script = serviceInfo.getCommandScript();
      if (script != null) {
        if (script.getTimeout() > 0) {
          commandTimeout = String.valueOf(script.getTimeout());
        }
      } else {
        String message = String.format("Service %s has no command script " +
          "defined. It is not possible to run service check" +
          " for this service", serviceInfo.getName());
        throw new AmbariException(message);
      }
    }

    // Try to apply overridden service check timeout value if available
    Long overriddenTimeout = configs.getAgentServiceCheckTaskTimeout();
    if (!overriddenTimeout.equals(Configuration.AGENT_SERVICE_CHECK_TASK_TIMEOUT.getDefaultValue())) {
      commandTimeout = String.valueOf(overriddenTimeout);
    }
    return commandTimeout;
  }

  public SortedMap<String, SortedMap<String,String>> getMetadataAgentConfigs() {
    SortedMap<String, SortedMap<String,String>> agentConfigs = new TreeMap<>();
    Map<String, Map<String,String>> agentConfigsMap = configs.getAgentConfigsMap();

    for (String key : agentConfigsMap.keySet()) {
      agentConfigs.put(key, new TreeMap<>(agentConfigsMap.get(key)));
    }

    return agentConfigs;
  }

}<|MERGE_RESOLUTION|>--- conflicted
+++ resolved
@@ -161,12 +161,7 @@
     SortedMap<String, MetadataCluster> metadataClusters = new TreeMap<>();
     MetadataCluster metadataCluster = new MetadataCluster(cl.getSecurityType(), getMetadataServiceLevelParams(cl), true, getMetadataClusterLevelParams(cl), null);
     metadataClusters.put(Long.toString(cl.getClusterId()), metadataCluster);
-<<<<<<< HEAD
-
-    return new MetadataUpdateEvent(metadataClusters, null, null, UpdateEventType.UPDATE);
-=======
-    return new MetadataUpdateEvent(metadataClusters, null, getMetadataAgentConfigs(), UpdateEventType.UPDATE);
->>>>>>> c1f85589
+    return new MetadataUpdateEvent(metadataClusters, null, getMetadataAgentConfigs(), UpdateEventType.UPDATE);
   }
 
   public MetadataUpdateEvent getClusterMetadataOnConfigsUpdate(Cluster cl) {
