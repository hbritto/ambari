/*
 * Licensed to the Apache Software Foundation (ASF) under one
 * or more contributor license agreements.  See the NOTICE file
 * distributed with this work for additional information
 * regarding copyright ownership.  The ASF licenses this file
 * to you under the Apache License, Version 2.0 (the
 * "License"); you may not use this file except in compliance
 * with the License.  You may obtain a copy of the License at
 *
 *     http://www.apache.org/licenses/LICENSE-2.0
 *
 * Unless required by applicable law or agreed to in writing, software
 * distributed under the License is distributed on an "AS IS" BASIS,
 * WITHOUT WARRANTIES OR CONDITIONS OF ANY KIND, either express or implied.
 * See the License for the specific language governing permissions and
 * limitations under the License.
 */
package org.apache.ambari.server.controller.internal;

import static org.apache.ambari.server.agent.ExecutionCommand.KeyNames.HOOKS_FOLDER;
import static org.apache.ambari.server.agent.ExecutionCommand.KeyNames.SERVICE_PACKAGE_FOLDER;

import java.text.MessageFormat;
import java.util.ArrayList;
import java.util.Arrays;
import java.util.Collections;
import java.util.EnumSet;
import java.util.HashMap;
import java.util.HashSet;
import java.util.List;
import java.util.Map;
import java.util.Set;
import java.util.regex.Matcher;
import java.util.regex.Pattern;

import org.apache.ambari.annotations.Experimental;
import org.apache.ambari.annotations.ExperimentalFeature;
import org.apache.ambari.server.AmbariException;
import org.apache.ambari.server.Role;
import org.apache.ambari.server.RoleCommand;
import org.apache.ambari.server.StaticallyInject;
import org.apache.ambari.server.actionmanager.ActionManager;
import org.apache.ambari.server.actionmanager.HostRoleCommand;
import org.apache.ambari.server.actionmanager.HostRoleStatus;
import org.apache.ambari.server.actionmanager.RequestFactory;
import org.apache.ambari.server.actionmanager.Stage;
import org.apache.ambari.server.actionmanager.StageFactory;
import org.apache.ambari.server.agent.ExecutionCommand.KeyNames;
import org.apache.ambari.server.api.services.AmbariMetaInfo;
import org.apache.ambari.server.configuration.Configuration;
import org.apache.ambari.server.controller.ActionExecutionContext;
import org.apache.ambari.server.controller.AmbariActionExecutionHelper;
import org.apache.ambari.server.controller.AmbariCustomCommandExecutionHelper;
import org.apache.ambari.server.controller.AmbariManagementController;
import org.apache.ambari.server.controller.ExecuteCommandJson;
import org.apache.ambari.server.controller.spi.NoSuchParentResourceException;
import org.apache.ambari.server.controller.spi.NoSuchResourceException;
import org.apache.ambari.server.controller.spi.Predicate;
import org.apache.ambari.server.controller.spi.Request;
import org.apache.ambari.server.controller.spi.RequestStatus;
import org.apache.ambari.server.controller.spi.Resource;
import org.apache.ambari.server.controller.spi.ResourceAlreadyExistsException;
import org.apache.ambari.server.controller.spi.SystemException;
import org.apache.ambari.server.controller.spi.UnsupportedPropertyException;
import org.apache.ambari.server.orm.dao.HostRoleCommandDAO;
import org.apache.ambari.server.orm.dao.HostRoleCommandStatusSummaryDTO;
import org.apache.ambari.server.orm.dao.RequestDAO;
import org.apache.ambari.server.orm.dao.UpgradeDAO;
import org.apache.ambari.server.orm.entities.HostRoleCommandEntity;
import org.apache.ambari.server.orm.entities.RepositoryVersionEntity;
import org.apache.ambari.server.orm.entities.RequestEntity;
import org.apache.ambari.server.orm.entities.UpgradeEntity;
import org.apache.ambari.server.orm.entities.UpgradeGroupEntity;
import org.apache.ambari.server.orm.entities.UpgradeHistoryEntity;
import org.apache.ambari.server.orm.entities.UpgradeItemEntity;
import org.apache.ambari.server.security.authorization.AuthorizationException;
import org.apache.ambari.server.security.authorization.AuthorizationHelper;
import org.apache.ambari.server.security.authorization.ResourceType;
import org.apache.ambari.server.security.authorization.RoleAuthorization;
import org.apache.ambari.server.state.Cluster;
import org.apache.ambari.server.state.Clusters;
import org.apache.ambari.server.state.ConfigHelper;
import org.apache.ambari.server.state.Service;
import org.apache.ambari.server.state.ServiceComponent;
import org.apache.ambari.server.state.ServiceInfo;
import org.apache.ambari.server.state.StackId;
import org.apache.ambari.server.state.StackInfo;
import org.apache.ambari.server.state.UpgradeContext;
import org.apache.ambari.server.state.UpgradeContextFactory;
import org.apache.ambari.server.state.UpgradeHelper;
import org.apache.ambari.server.state.UpgradeHelper.UpgradeGroupHolder;
import org.apache.ambari.server.state.stack.ConfigUpgradePack;
import org.apache.ambari.server.state.stack.UpgradePack;
import org.apache.ambari.server.state.stack.upgrade.ConfigureTask;
import org.apache.ambari.server.state.stack.upgrade.Direction;
import org.apache.ambari.server.state.stack.upgrade.ManualTask;
import org.apache.ambari.server.state.stack.upgrade.ServerSideActionTask;
import org.apache.ambari.server.state.stack.upgrade.StageWrapper;
import org.apache.ambari.server.state.stack.upgrade.Task;
import org.apache.ambari.server.state.stack.upgrade.TaskWrapper;
import org.apache.ambari.server.state.stack.upgrade.UpdateStackGrouping;
import org.apache.ambari.server.state.stack.upgrade.UpgradeScope;
import org.apache.ambari.server.state.stack.upgrade.UpgradeType;
import org.apache.ambari.server.state.svccomphost.ServiceComponentHostServerActionEvent;
import org.apache.ambari.server.utils.StageUtils;
import org.apache.commons.collections.CollectionUtils;
import org.apache.commons.lang.StringUtils;
import org.codehaus.jackson.annotate.JsonProperty;
import org.slf4j.Logger;
import org.slf4j.LoggerFactory;

import com.google.common.collect.Lists;
import com.google.common.collect.Sets;
import com.google.gson.JsonArray;
import com.google.gson.JsonObject;
import com.google.inject.Inject;
import com.google.inject.Provider;
import com.google.inject.assistedinject.Assisted;
import com.google.inject.persist.Transactional;

/**
 * Manages the ability to start and get status of upgrades.
 */
@StaticallyInject
public class UpgradeResourceProvider extends AbstractControllerResourceProvider {

  public static final String UPGRADE_CLUSTER_NAME = "Upgrade/cluster_name";
  public static final String UPGRADE_REPO_VERSION_ID = "Upgrade/repository_version_id";
  public static final String UPGRADE_TYPE = "Upgrade/upgrade_type";
  public static final String UPGRADE_PACK = "Upgrade/pack";
  public static final String UPGRADE_ID = "Upgrade/upgrade_id";
  public static final String UPGRADE_REQUEST_ID = "Upgrade/request_id";
  public static final String UPGRADE_ASSOCIATED_VERSION = "Upgrade/associated_version";
  public static final String UPGRADE_VERSIONS = "Upgrade/versions";
  public static final String UPGRADE_DIRECTION = "Upgrade/direction";
  public static final String UPGRADE_DOWNGRADE_ALLOWED = "Upgrade/downgrade_allowed";
  public static final String UPGRADE_REQUEST_STATUS = "Upgrade/request_status";
  public static final String UPGRADE_SUSPENDED = "Upgrade/suspended";
  public static final String UPGRADE_ABORT_REASON = "Upgrade/abort_reason";
  public static final String UPGRADE_SKIP_PREREQUISITE_CHECKS = "Upgrade/skip_prerequisite_checks";
  public static final String UPGRADE_FAIL_ON_CHECK_WARNINGS = "Upgrade/fail_on_check_warnings";

  /**
   * Skip slave/client component failures if the tasks are skippable.
   */
  public static final String UPGRADE_SKIP_FAILURES = "Upgrade/skip_failures";

  /**
   * Skip service check failures if the tasks are skippable.
   */
  public static final String UPGRADE_SKIP_SC_FAILURES = "Upgrade/skip_service_check_failures";

  /**
   * Skip manual verification tasks for hands-free upgrade/downgrade experience.
   */
  public static final String UPGRADE_SKIP_MANUAL_VERIFICATION = "Upgrade/skip_manual_verification";

  /**
   * When creating an upgrade of type {@link UpgradeType#HOST_ORDERED}, this
   * specifies the order in which the hosts are upgraded.
   * </p>
   *
   * <pre>
   * "host_order": [
   *   { "hosts":
   *       [ "c6401.ambari.apache.org, "c6402.ambari.apache.org", "c6403.ambari.apache.org" ],
   *     "service_checks": ["ZOOKEEPER"]
   *   },
   *   {
   *     "hosts": [ "c6404.ambari.apache.org, "c6405.ambari.apache.org"],
   *     "service_checks": ["ZOOKEEPER", "KAFKA"]
   *   }
   * ]
   * </pre>
   *
   */
  public static final String UPGRADE_HOST_ORDERED_HOSTS = "Upgrade/host_order";

  /**
   * Allows reversion of a successful upgrade of a patch.
   */
  public static final String UPGRADE_REVERT_UPGRADE_ID = "Upgrade/revert_upgrade_id";

  /**
   * The role that will be used when creating HRC's for the type
   * {@link StageWrapper.Type#UPGRADE_TASKS}.
   */
  protected static final String EXECUTE_TASK_ROLE = "ru_execute_tasks";

  /*
   * Lifted from RequestResourceProvider
   */
  private static final String REQUEST_CONTEXT_ID = "Upgrade/request_context";
  private static final String REQUEST_TYPE_ID = "Upgrade/type";
  private static final String REQUEST_CREATE_TIME_ID = "Upgrade/create_time";
  private static final String REQUEST_START_TIME_ID = "Upgrade/start_time";
  private static final String REQUEST_END_TIME_ID = "Upgrade/end_time";
  private static final String REQUEST_EXCLUSIVE_ID = "Upgrade/exclusive";

  private static final String REQUEST_PROGRESS_PERCENT_ID = "Upgrade/progress_percent";
  private static final String REQUEST_STATUS_PROPERTY_ID = "Upgrade/request_status";

  private static final Set<String> PK_PROPERTY_IDS = new HashSet<>(
      Arrays.asList(UPGRADE_REQUEST_ID, UPGRADE_CLUSTER_NAME));

  private static final Set<String> PROPERTY_IDS = new HashSet<>();

  private static final String DEFAULT_REASON_TEMPLATE = "Aborting upgrade %s";

  private static final Map<Resource.Type, String> KEY_PROPERTY_IDS = new HashMap<>();

  @Inject
  protected static UpgradeDAO s_upgradeDAO = null;

  @Inject
  private static Provider<AmbariMetaInfo> s_metaProvider = null;

  @Inject
  private static Provider<RequestFactory> s_requestFactory;

  @Inject
  private static Provider<StageFactory> s_stageFactory;

  @Inject
  private static Provider<Clusters> clusters = null;

  @Inject
  private static Provider<AmbariActionExecutionHelper> s_actionExecutionHelper;

  @Inject
  private static Provider<AmbariCustomCommandExecutionHelper> s_commandExecutionHelper;

  @Inject
  private static RequestDAO s_requestDAO = null;

  @Inject
  private static HostRoleCommandDAO s_hostRoleCommandDAO = null;

  /**
   * Used to generated the correct tasks and stages during an upgrade.
   */
  @Inject
  private static UpgradeHelper s_upgradeHelper;

  @Inject
  private static Configuration s_configuration;

  /**
   * Used to create instances of {@link UpgradeContext} with injected
   * dependencies.
   */
  @Inject
  private static UpgradeContextFactory s_upgradeContextFactory;

  static {
    // properties
    PROPERTY_IDS.add(UPGRADE_CLUSTER_NAME);
    PROPERTY_IDS.add(UPGRADE_REPO_VERSION_ID);
    PROPERTY_IDS.add(UPGRADE_TYPE);
    PROPERTY_IDS.add(UPGRADE_PACK);
    PROPERTY_IDS.add(UPGRADE_ID);
    PROPERTY_IDS.add(UPGRADE_REQUEST_ID);
    PROPERTY_IDS.add(UPGRADE_ASSOCIATED_VERSION);
    PROPERTY_IDS.add(UPGRADE_VERSIONS);
    PROPERTY_IDS.add(UPGRADE_DIRECTION);
    PROPERTY_IDS.add(UPGRADE_DOWNGRADE_ALLOWED);
    PROPERTY_IDS.add(UPGRADE_SUSPENDED);
    PROPERTY_IDS.add(UPGRADE_SKIP_FAILURES);
    PROPERTY_IDS.add(UPGRADE_SKIP_SC_FAILURES);
    PROPERTY_IDS.add(UPGRADE_SKIP_MANUAL_VERIFICATION);
    PROPERTY_IDS.add(UPGRADE_SKIP_PREREQUISITE_CHECKS);
    PROPERTY_IDS.add(UPGRADE_FAIL_ON_CHECK_WARNINGS);
    PROPERTY_IDS.add(UPGRADE_HOST_ORDERED_HOSTS);
    PROPERTY_IDS.add(UPGRADE_REVERT_UPGRADE_ID);

    PROPERTY_IDS.add(REQUEST_CONTEXT_ID);
    PROPERTY_IDS.add(REQUEST_CREATE_TIME_ID);
    PROPERTY_IDS.add(REQUEST_END_TIME_ID);
    PROPERTY_IDS.add(REQUEST_EXCLUSIVE_ID);
    PROPERTY_IDS.add(REQUEST_PROGRESS_PERCENT_ID);
    PROPERTY_IDS.add(REQUEST_START_TIME_ID);
    PROPERTY_IDS.add(REQUEST_STATUS_PROPERTY_ID);
    PROPERTY_IDS.add(REQUEST_TYPE_ID);

    // keys
    KEY_PROPERTY_IDS.put(Resource.Type.Upgrade, UPGRADE_REQUEST_ID);
    KEY_PROPERTY_IDS.put(Resource.Type.Cluster, UPGRADE_CLUSTER_NAME);
  }

  private static final Logger LOG = LoggerFactory.getLogger(UpgradeResourceProvider.class);

  /**
   * Constructor.
   *
   * @param controller
   *          the controller
   */
  @Inject
  public UpgradeResourceProvider(@Assisted AmbariManagementController controller) {
    super(PROPERTY_IDS, KEY_PROPERTY_IDS, controller);
  }

  @Override
  public RequestStatus createResources(final Request request) throws SystemException,
      UnsupportedPropertyException, ResourceAlreadyExistsException, NoSuchParentResourceException {

    Set<Map<String, Object>> requestMaps = request.getProperties();

    if (requestMaps.size() > 1) {
      throw new SystemException("Can only initiate one upgrade per request.");
    }

    // !!! above check ensures only one
    final Map<String, Object> requestMap = requestMaps.iterator().next();
    final String clusterName = (String) requestMap.get(UPGRADE_CLUSTER_NAME);
    final Cluster cluster;

    try {
      cluster = clusters.get().getCluster(clusterName);
    } catch (AmbariException e) {
      throw new NoSuchParentResourceException(
          String.format("Cluster %s could not be loaded", clusterName));
    }

    if (!AuthorizationHelper.isAuthorized(ResourceType.CLUSTER, cluster.getResourceId(),
        EnumSet.of(RoleAuthorization.CLUSTER_UPGRADE_DOWNGRADE_STACK))) {
      throw new AuthorizationException("The authenticated user does not have authorization to " +
          "manage upgrade and downgrade");
    }

    UpgradeEntity entity = createResources(new Command<UpgradeEntity>() {
      @Override
      public UpgradeEntity invoke() throws AmbariException, AuthorizationException {

        // create the context, validating the properties in the process
        final UpgradeContext upgradeContext = s_upgradeContextFactory.create(cluster, requestMap);

        try {
          return createUpgrade(upgradeContext);
        } catch (Exception e) {
          LOG.error("Error appears during upgrade task submitting", e);

          // Any error caused in the createUpgrade will initiate transaction
          // rollback
          // As we operate inside with cluster data, any cache which belongs to
          // cluster need to be flushed
          clusters.get().invalidate(cluster);
          throw e;
        }
      }
    });

    if (null == entity) {
      throw new SystemException("Could not load upgrade");
    }

    notifyCreate(Resource.Type.Upgrade, request);

    Resource res = new ResourceImpl(Resource.Type.Upgrade);
    res.setProperty(UPGRADE_REQUEST_ID, entity.getRequestId());
    return new RequestStatusImpl(null, Collections.singleton(res));
  }

  @Override
  public Set<Resource> getResources(Request request, Predicate predicate) throws SystemException,
      UnsupportedPropertyException, NoSuchResourceException, NoSuchParentResourceException {

    Set<Resource> results = new HashSet<>();
    Set<String> requestPropertyIds = getRequestPropertyIds(request, predicate);

    for (Map<String, Object> propertyMap : getPropertyMaps(predicate)) {
      String clusterName = (String) propertyMap.get(UPGRADE_CLUSTER_NAME);

      if (null == clusterName || clusterName.isEmpty()) {
        throw new IllegalArgumentException(
            "The cluster name is required when querying for upgrades");
      }

      Cluster cluster;
      try {
        cluster = clusters.get().getCluster(clusterName);
      } catch (AmbariException e) {
        throw new NoSuchResourceException(
            String.format("Cluster %s could not be loaded", clusterName));
      }

      List<UpgradeEntity> upgrades = new ArrayList<>();

      String upgradeIdStr = (String) propertyMap.get(UPGRADE_REQUEST_ID);
      if (null != upgradeIdStr) {
        UpgradeEntity upgrade = s_upgradeDAO.findUpgradeByRequestId(Long.valueOf(upgradeIdStr));

        if (null != upgrade) {
          upgrades.add(upgrade);
        }
      } else {
        upgrades = s_upgradeDAO.findUpgrades(cluster.getClusterId());
      }

      for (UpgradeEntity entity : upgrades) {
        Resource r = toResource(entity, clusterName, requestPropertyIds);
        results.add(r);

        RequestEntity rentity = s_requestDAO.findByPK(entity.getRequestId());

        setResourceProperty(r, REQUEST_CONTEXT_ID, rentity.getRequestContext(), requestPropertyIds);
        setResourceProperty(r, REQUEST_TYPE_ID, rentity.getRequestType(), requestPropertyIds);
        setResourceProperty(r, REQUEST_CREATE_TIME_ID, rentity.getCreateTime(), requestPropertyIds);
        setResourceProperty(r, REQUEST_START_TIME_ID, rentity.getStartTime(), requestPropertyIds);
        setResourceProperty(r, REQUEST_END_TIME_ID, rentity.getEndTime(), requestPropertyIds);
        setResourceProperty(r, REQUEST_EXCLUSIVE_ID, rentity.isExclusive(), requestPropertyIds);

        Map<Long, HostRoleCommandStatusSummaryDTO> summary = s_hostRoleCommandDAO.findAggregateCounts(
            entity.getRequestId());

        CalculatedStatus calc = CalculatedStatus.statusFromStageSummary(summary, summary.keySet());

        setResourceProperty(r, REQUEST_STATUS_PROPERTY_ID, calc.getStatus(), requestPropertyIds);
        setResourceProperty(r, REQUEST_PROGRESS_PERCENT_ID, calc.getPercent(), requestPropertyIds);
      }
    }

    return results;
  }

  @Override
  public RequestStatus updateResources(final Request request, Predicate predicate)
      throws SystemException, UnsupportedPropertyException, NoSuchResourceException,
      NoSuchParentResourceException {

    Set<Map<String, Object>> requestMaps = request.getProperties();

    if (requestMaps.size() > 1) {
      throw new SystemException("Can only update one upgrade per request.");
    }

    // !!! above check ensures only one
    final Map<String, Object> propertyMap = requestMaps.iterator().next();

    final String clusterName = (String) propertyMap.get(UPGRADE_CLUSTER_NAME);
    final Cluster cluster;

    try {
      cluster = clusters.get().getCluster(clusterName);
    } catch (AmbariException e) {
      throw new NoSuchParentResourceException(
          String.format("Cluster %s could not be loaded", clusterName));
    }

    if (!AuthorizationHelper.isAuthorized(ResourceType.CLUSTER, cluster.getResourceId(),
        EnumSet.of(RoleAuthorization.CLUSTER_UPGRADE_DOWNGRADE_STACK))) {
      throw new AuthorizationException("The authenticated user does not have authorization to " +
          "manage upgrade and downgrade");
    }

    String requestIdProperty = (String) propertyMap.get(UPGRADE_REQUEST_ID);
    if (null == requestIdProperty) {
      throw new IllegalArgumentException(String.format("%s is required", UPGRADE_REQUEST_ID));
    }

    long requestId = Long.parseLong(requestIdProperty);
    UpgradeEntity upgradeEntity = s_upgradeDAO.findUpgradeByRequestId(requestId);
    if( null == upgradeEntity){
      String exceptionMessage = MessageFormat.format("The upgrade with request ID {0} was not found", requestIdProperty);
      throw new NoSuchParentResourceException(exceptionMessage);
    }

    // the properties which are allowed to be updated; the request must include
    // at least 1
    List<String> updatableProperties = Lists.newArrayList(UPGRADE_REQUEST_STATUS,
        UPGRADE_SKIP_FAILURES, UPGRADE_SKIP_SC_FAILURES);

    boolean isRequiredPropertyInRequest = CollectionUtils.containsAny(updatableProperties,
        propertyMap.keySet());

    if (!isRequiredPropertyInRequest) {
      String exceptionMessage = MessageFormat.format(
          "At least one of the following properties is required in the request: {0}",
          StringUtils.join(updatableProperties, ", "));
      throw new IllegalArgumentException(exceptionMessage);
    }

    String requestStatus = (String) propertyMap.get(UPGRADE_REQUEST_STATUS);
    String skipFailuresRequestProperty = (String) propertyMap.get(UPGRADE_SKIP_FAILURES);
    String skipServiceCheckFailuresRequestProperty = (String) propertyMap.get(UPGRADE_SKIP_SC_FAILURES);

    if (null != requestStatus) {
      HostRoleStatus status = HostRoleStatus.valueOf(requestStatus);

      // When aborting an upgrade, the suspend flag must be present to indicate
      // if the upgrade is merely being paused (suspended=true) or aborted to initiate a downgrade (suspended=false).
      boolean suspended = false;
      if (status == HostRoleStatus.ABORTED && !propertyMap.containsKey(UPGRADE_SUSPENDED)){
        throw new IllegalArgumentException(String.format(
            "When changing the state of an upgrade to %s, the %s property is required to be either true or false.",
            status, UPGRADE_SUSPENDED ));
      } else if (status == HostRoleStatus.ABORTED) {
        suspended = Boolean.valueOf((String) propertyMap.get(UPGRADE_SUSPENDED));
      }

      try {
        setUpgradeRequestStatus(cluster, requestId, status, suspended, propertyMap);
      } catch (AmbariException ambariException) {
        throw new SystemException(ambariException.getMessage(), ambariException);
      }
    }

    // if either of the skip failure settings are in the request, then we need
    // to iterate over the entire series of tasks anyway, so do them both at the
    // same time
    if (StringUtils.isNotEmpty(skipFailuresRequestProperty)
        || StringUtils.isNotEmpty(skipServiceCheckFailuresRequestProperty)) {
      // grab the current settings for both
      boolean skipFailures = upgradeEntity.isComponentFailureAutoSkipped();
      boolean skipServiceCheckFailures = upgradeEntity.isServiceCheckFailureAutoSkipped();

      if (null != skipFailuresRequestProperty) {
        skipFailures = Boolean.parseBoolean(skipFailuresRequestProperty);
      }

      if (null != skipServiceCheckFailuresRequestProperty) {
        skipServiceCheckFailures = Boolean.parseBoolean(skipServiceCheckFailuresRequestProperty);
      }

      s_hostRoleCommandDAO.updateAutomaticSkipOnFailure(requestId, skipFailures, skipServiceCheckFailures);

      upgradeEntity.setAutoSkipComponentFailures(skipFailures);
      upgradeEntity.setAutoSkipServiceCheckFailures(skipServiceCheckFailures);
      s_upgradeDAO.merge(upgradeEntity);

    }

    return getRequestStatus(null);
  }

  @Override
  public RequestStatus deleteResources(Request request, Predicate predicate) throws SystemException,
      UnsupportedPropertyException, NoSuchResourceException, NoSuchParentResourceException {
    throw new SystemException("Cannot delete Upgrades");
  }

  @Override
  protected Set<String> getPKPropertyIds() {
    return PK_PROPERTY_IDS;
  }

  private Resource toResource(UpgradeEntity entity, String clusterName, Set<String> requestedIds) {
    ResourceImpl resource = new ResourceImpl(Resource.Type.Upgrade);

    setResourceProperty(resource, UPGRADE_ID, entity.getId(), requestedIds);
    setResourceProperty(resource, UPGRADE_CLUSTER_NAME, clusterName, requestedIds);
    setResourceProperty(resource, UPGRADE_TYPE, entity.getUpgradeType(), requestedIds);
    setResourceProperty(resource, UPGRADE_PACK, entity.getUpgradePackage(), requestedIds);
    setResourceProperty(resource, UPGRADE_REQUEST_ID, entity.getRequestId(), requestedIds);
    setResourceProperty(resource, UPGRADE_DIRECTION, entity.getDirection(), requestedIds);
    setResourceProperty(resource, UPGRADE_SUSPENDED, entity.isSuspended(), requestedIds);
    setResourceProperty(resource, UPGRADE_DOWNGRADE_ALLOWED, entity.isDowngradeAllowed(), requestedIds);
    setResourceProperty(resource, UPGRADE_SKIP_FAILURES, entity.isComponentFailureAutoSkipped(), requestedIds);
    setResourceProperty(resource, UPGRADE_SKIP_SC_FAILURES, entity.isServiceCheckFailureAutoSkipped(), requestedIds);

<<<<<<< HEAD
    return resource;
  }

  /**
   * Validates a singular API request.
   *
   * @param upgradeContext the map of properties
   * @return the validated upgrade pack
   * @throws AmbariException
   */
  private UpgradePack validateRequest(UpgradeContext upgradeContext) throws AmbariException {
    Cluster cluster = upgradeContext.getCluster();
    Direction direction = upgradeContext.getDirection();
    Map<String, Object> requestMap = upgradeContext.getUpgradeRequest();
    UpgradeType upgradeType = upgradeContext.getType();
=======
    // set the assocaited to/from version (to/from is dictated by direction)
    RepositoryVersionEntity repositoryVersion = entity.getRepositoryVersion();
    setResourceProperty(resource, UPGRADE_ASSOCIATED_VERSION, repositoryVersion.getVersion(), requestedIds);
>>>>>>> 9d802b7c

    // now set the target verison for all services in the upgrade
    Map<String, RepositoryVersions> repositoryVersions = new HashMap<>();
    for( UpgradeHistoryEntity history : entity.getHistory() ){
      RepositoryVersions serviceVersions = repositoryVersions.get(history.getServiceName());
      if (null != serviceVersions) {
        continue;
      }

      serviceVersions = new RepositoryVersions(history.getFromReposistoryVersion(),
          history.getTargetRepositoryVersion());

      repositoryVersions.put(history.getServiceName(), serviceVersions);
    }

    setResourceProperty(resource, UPGRADE_VERSIONS, repositoryVersions, requestedIds);

    return resource;
  }

  /**
   * Inject variables into the
   * {@link org.apache.ambari.server.orm.entities.UpgradeItemEntity}, whose
   * tasks may use strings like {{configType/propertyName}} that need to be
   * retrieved from the properties.
   *
   * @param configHelper
   *          Configuration Helper
   * @param cluster
   *          Cluster
   * @param upgradeItem
   *          the item whose tasks will be injected.
   */
  private void injectVariables(ConfigHelper configHelper, Cluster cluster,
      UpgradeItemEntity upgradeItem) {
    final String regexp = "(\\{\\{.*?\\}\\})";

    String task = upgradeItem.getTasks();
    if (task != null && !task.isEmpty()) {
      Matcher m = Pattern.compile(regexp).matcher(task);
      while (m.find()) {
        String origVar = m.group(1);
        String configValue = configHelper.getPlaceholderValueFromDesiredConfigurations(cluster,
            origVar);

        if (null != configValue) {
          task = task.replace(origVar, configValue);
        } else {
          LOG.error("Unable to retrieve value for {}", origVar);
        }

      }
      upgradeItem.setTasks(task);
    }
  }

  /**
   * Creates the upgrade. All Request/Stage/Task and Upgrade entities will exist
   * in the database when this method completes.
   * <p/>
   * This method itself must not be wrapped in a transaction since it can
   * potentially make 1000's of database calls while building the entities
   * before persisting them. This would create a long-lived transaction which
   * could lead to database deadlock issues. Instead, only the creation of the
   * actual entities is wrapped in a {@link Transactional} block.
   *
   * @param upgradeContext
   * @return
   * @throws AmbariException
   * @throws AuthorizationException
   */
  protected UpgradeEntity createUpgrade(UpgradeContext upgradeContext)
      throws AmbariException, AuthorizationException {

    UpgradePack pack = upgradeContext.getUpgradePack();
    Cluster cluster = upgradeContext.getCluster();
    Direction direction = upgradeContext.getDirection();

    ConfigHelper configHelper = getManagementController().getConfigHelper();

    List<UpgradeGroupHolder> groups = s_upgradeHelper.createSequence(pack, upgradeContext);

    if (groups.isEmpty()) {
      throw new AmbariException("There are no groupings available");
    }

    // Non Rolling Upgrades require a group with name "UPDATE_DESIRED_REPOSITORY_ID".
    // This is needed as a marker to indicate which version to use when an upgrade is paused.
    if (pack.getType() == UpgradeType.NON_ROLLING) {
      boolean foundUpdateDesiredRepositoryIdGrouping = false;
      for (UpgradeGroupHolder group : groups) {
        if (group.groupClass == UpdateStackGrouping.class) {
          foundUpdateDesiredRepositoryIdGrouping = true;
          break;
        }
      }

      if (!foundUpdateDesiredRepositoryIdGrouping) {
        throw new AmbariException(String.format(
            "Express upgrade packs are required to have a group of type %s. The upgrade pack %s is missing this grouping.",
            "update-stack", pack.getName()));
      }
    }

    List<UpgradeGroupEntity> groupEntities = new ArrayList<>();
    RequestStageContainer req = createRequest(upgradeContext);

    UpgradeEntity upgrade = new UpgradeEntity();
    upgrade.setRepositoryVersion(upgradeContext.getRepositoryVersion());
    upgrade.setClusterId(cluster.getClusterId());
    upgrade.setDirection(direction);
    upgrade.setUpgradePackage(pack.getName());
    upgrade.setUpgradeType(pack.getType());
    upgrade.setAutoSkipComponentFailures(upgradeContext.isComponentFailureAutoSkipped());
    upgrade.setAutoSkipServiceCheckFailures(upgradeContext.isServiceCheckFailureAutoSkipped());
    upgrade.setDowngradeAllowed(upgradeContext.isDowngradeAllowed());
    upgrade.setOrchestration(upgradeContext.getOrchestrationType());

    // create to/from history for this upgrade - this should be done before any
    // possible changes to the desired version for components
    addComponentHistoryToUpgrade(cluster, upgrade, upgradeContext);

    /*
    During a Rolling Upgrade, change the desired Stack Id if jumping across
    major stack versions (e.g., HDP 2.2 -> 2.3), and then set config changes
    so they are applied on the newer stack.

    During a {@link UpgradeType.NON_ROLLING} upgrade, the stack is applied during the middle of the upgrade (after
    stopping all services), and the configs are applied immediately before starting the services.
    The Upgrade Pack is responsible for calling {@link org.apache.ambari.server.serveraction.upgrades.UpdateDesiredRepositoryAction}
    at the appropriate moment during the orchestration.
    */
    if (pack.getType() == UpgradeType.ROLLING) {
      s_upgradeHelper.updateDesiredRepositoriesAndConfigs(upgradeContext);
    }

    @Experimental(feature = ExperimentalFeature.PATCH_UPGRADES, comment = "This is wrong")
    StackId configurationPackSourceStackId = upgradeContext.getSourceVersions().values().iterator().next().getStackId();

    // resolve or build a proper config upgrade pack - always start out with the config pack
    // for the current stack and merge into that
    //
    // HDP 2.2 to 2.3 should start with the config-upgrade.xml from HDP 2.2
    // HDP 2.2 to 2.4 should start with HDP 2.2 and merge in HDP 2.3's config-upgrade.xml
    ConfigUpgradePack configUpgradePack = ConfigurationPackBuilder.build(pack,
        configurationPackSourceStackId);

    // create the upgrade and request
    for (UpgradeGroupHolder group : groups) {
      List<UpgradeItemEntity> itemEntities = new ArrayList<>();

      for (StageWrapper wrapper : group.items) {
        RepositoryVersionEntity effectiveRepositoryVersion = upgradeContext.getRepositoryVersion();

        if (wrapper.getType() == StageWrapper.Type.SERVER_SIDE_ACTION) {
          // !!! each stage is guaranteed to be of one type. but because there
          // is a bug that prevents one stage with multiple tasks assigned for
          // the same host, break them out into individual stages.
          for (TaskWrapper taskWrapper : wrapper.getTasks()) {
            for (Task task : taskWrapper.getTasks()) {
              if (upgradeContext.isManualVerificationAutoSkipped()
                  && task.getType() == Task.Type.MANUAL) {
                continue;
              }

              UpgradeItemEntity itemEntity = new UpgradeItemEntity();

              itemEntity.setText(wrapper.getText());
              itemEntity.setTasks(wrapper.getTasksJson());
              itemEntity.setHosts(wrapper.getHostsJson());

              injectVariables(configHelper, cluster, itemEntity);
              if (makeServerSideStage(group, upgradeContext, effectiveRepositoryVersion, req,
                  itemEntity, (ServerSideActionTask) task, configUpgradePack)) {
                itemEntities.add(itemEntity);
              }
            }
          }
        } else {
          UpgradeItemEntity itemEntity = new UpgradeItemEntity();
          itemEntity.setText(wrapper.getText());
          itemEntity.setTasks(wrapper.getTasksJson());
          itemEntity.setHosts(wrapper.getHostsJson());
          itemEntities.add(itemEntity);

          injectVariables(configHelper, cluster, itemEntity);

          // upgrade items match a stage
          createStage(group, upgradeContext, effectiveRepositoryVersion, req, itemEntity, wrapper);
        }
      }

      if(!itemEntities.isEmpty()) {
        UpgradeGroupEntity groupEntity = new UpgradeGroupEntity();
        groupEntity.setName(group.name);
        groupEntity.setTitle(group.title);
        groupEntity.setItems(itemEntities);
        groupEntities.add(groupEntity);
      }
    }

    // set all of the groups we just created
    upgrade.setUpgradeGroups(groupEntities);

    req.getRequestStatusResponse();
    return createUpgradeInsideTransaction(cluster, req, upgrade, upgradeContext);
  }

  /**
   * Creates the Request/Stage/Task entities and the Upgrade entities inside of
   * a single transaction. We break this out since the work to get us to this
   * point could take a very long time and involve many queries to the database
   * as the commands are being built.
   *
   * @param cluster
   *          the cluster (not {@code null}).
   * @param request
   *          the request to persist with all stages and tasks created in memory
   *          (not {@code null}).
   * @param upgradeEntity
   *          the upgrade to create and associate with the newly created request
   *          (not {@code null}).
   * @param upgradeContext
   *          the upgrade context associated with the upgrade being created.
   * @return the persisted {@link UpgradeEntity} encapsulating all
   *         {@link UpgradeGroupEntity} and {@link UpgradeItemEntity}.
   * @throws AmbariException
   */
  @Transactional
  UpgradeEntity createUpgradeInsideTransaction(Cluster cluster,
      RequestStageContainer request,
      UpgradeEntity upgradeEntity, UpgradeContext upgradeContext) throws AmbariException {

    // if this is a patch reversion, then we must unset the revertable flag of
    // the upgrade being reverted
    if (upgradeContext.isPatchRevert()) {
      UpgradeEntity upgradeBeingReverted = s_upgradeDAO.findUpgrade(
          upgradeContext.getPatchRevertUpgradeId());

<<<<<<< HEAD
=======
      upgradeBeingReverted.setRevertAllowed(false);
      upgradeBeingReverted = s_upgradeDAO.merge(upgradeBeingReverted);
    }

>>>>>>> 9d802b7c
    request.persist();
    RequestEntity requestEntity = s_requestDAO.findByPK(request.getId());

    upgradeEntity.setRequestEntity(requestEntity);
    s_upgradeDAO.create(upgradeEntity);

    cluster.setUpgradeEntity(upgradeEntity);

    return upgradeEntity;
  }

  private RequestStageContainer createRequest(UpgradeContext upgradeContext) throws AmbariException {
    ActionManager actionManager = getManagementController().getActionManager();

    RequestStageContainer requestStages = new RequestStageContainer(
        actionManager.getNextRequestId(), null, s_requestFactory.get(), actionManager);

    Direction direction = upgradeContext.getDirection();
    RepositoryVersionEntity repositoryVersion = upgradeContext.getRepositoryVersion();

    requestStages.setRequestContext(String.format("%s %s %s", direction.getVerb(true),
        direction.getPreposition(), repositoryVersion.getVersion()));

    Cluster cluster = upgradeContext.getCluster();
    Map<String, Set<String>> clusterHostInfo = StageUtils.getClusterHostInfo(cluster);
    String clusterHostInfoJson = StageUtils.getGson().toJson(clusterHostInfo);
    requestStages.setClusterHostInfo(clusterHostInfoJson);

    return requestStages;
  }

  private void createStage(UpgradeGroupHolder group, UpgradeContext context,
      RepositoryVersionEntity effectiveRepositoryVersion,
      RequestStageContainer request, UpgradeItemEntity entity, StageWrapper wrapper)
          throws AmbariException {

    boolean skippable = group.skippable;
    boolean supportsAutoSkipOnFailure = group.supportsAutoSkipOnFailure;
    boolean allowRetry = group.allowRetry;

    switch (wrapper.getType()) {
      case CONFIGURE:
      case START:
      case STOP:
      case RESTART:
        makeCommandStage(context, request, effectiveRepositoryVersion, entity, wrapper, skippable,
            supportsAutoSkipOnFailure, allowRetry);
        break;
      case UPGRADE_TASKS:
        makeActionStage(context, request, effectiveRepositoryVersion, entity, wrapper, skippable,
            supportsAutoSkipOnFailure, allowRetry);
        break;
      case SERVICE_CHECK:
        makeServiceCheckStage(context, request, effectiveRepositoryVersion, entity, wrapper,
            skippable, supportsAutoSkipOnFailure, allowRetry);
        break;
      default:
        break;
    }
  }

  /**
   * Modify the commandParams by applying additional parameters from the stage.
   * @param wrapper Stage Wrapper that may contain additional parameters.
   * @param commandParams Parameters to modify.
   */
  private void applyAdditionalParameters(StageWrapper wrapper, Map<String, String> commandParams) {
    if (wrapper.getParams() != null) {
      for (Map.Entry<String, String> pair : wrapper.getParams().entrySet()) {
        if (!commandParams.containsKey(pair.getKey())) {
          commandParams.put(pair.getKey(), pair.getValue());
        }
      }
    }
  }

  /**
   * Adds the hooks and service folders based on the effective stack ID and the
   * name of the service from the wrapper.
   *
   * @param wrapper
   *          the stage wrapper to use when detemrining the service name.
   * @param effectiveStackId
   *          the stack ID to use when getting the hooks and service folders.
   * @param commandParams
   *          the params to update with the new values
   * @throws AmbariException
   */
  private void applyRepositoryAssociatedParameters(StageWrapper wrapper, StackId effectiveStackId,
      Map<String, String> commandParams) throws AmbariException {
    if (CollectionUtils.isNotEmpty(wrapper.getTasks())
        && wrapper.getTasks().get(0).getService() != null) {

      AmbariMetaInfo ambariMetaInfo = s_metaProvider.get();

      StackInfo stackInfo = ambariMetaInfo.getStack(effectiveStackId.getStackName(),
          effectiveStackId.getStackVersion());

      String serviceName = wrapper.getTasks().get(0).getService();
      ServiceInfo serviceInfo = ambariMetaInfo.getService(effectiveStackId.getStackName(),
          effectiveStackId.getStackVersion(), serviceName);

      commandParams.put(SERVICE_PACKAGE_FOLDER, serviceInfo.getServicePackageFolder());
      commandParams.put(HOOKS_FOLDER, stackInfo.getStackHooksFolder());
    }
  }

  /**
   * Creates an action stage using the {@link #EXECUTE_TASK_ROLE} custom action
   * to execute some Python command.
   *
   * @param context
   *          the upgrade context.
   * @param request
   *          the request object to add the stage to.
   * @param effectiveRepositoryVersion
   *          the stack/version to use when generating content for the command.
   *          On some upgrade types, this may change during the course of the
   *          upgrade orchestration. An express upgrade changes this after
   *          stopping all services.
   * @param entity
   *          the upgrade entity to set the stage information on
   * @param wrapper
   *          the stage wrapper containing information to generate the stage.
   * @param skippable
   *          {@code true} to mark the stage as being skippable if a failure
   *          occurs.
   * @param supportsAutoSkipOnFailure
   *          {@code true} to automatically skip on a failure.
   * @param allowRetry
   *          {@code true} to be able to retry the failed stage.
   * @throws AmbariException
   */
  private void makeActionStage(UpgradeContext context, RequestStageContainer request,
      RepositoryVersionEntity effectiveRepositoryVersion, UpgradeItemEntity entity,
      StageWrapper wrapper, boolean skippable, boolean supportsAutoSkipOnFailure,
      boolean allowRetry) throws AmbariException {

    if (0 == wrapper.getHosts().size()) {
      throw new AmbariException(
          String.format("Cannot create action for '%s' with no hosts", wrapper.getText()));
    }

    Cluster cluster = context.getCluster();

    LOG.debug("Analyzing upgrade item {} with tasks: {}.", entity.getText(), entity.getTasks());

    // if the service/component are specified, then make sure to grab them off
    // of the wrapper so they can be stored on the command for use later
    String serviceName = null;
    String componentName = null;
    if (wrapper.getTasks() != null && wrapper.getTasks().size() > 0
        && wrapper.getTasks().get(0).getService() != null) {
      TaskWrapper taskWrapper = wrapper.getTasks().get(0);
      serviceName = taskWrapper.getService();
      componentName = taskWrapper.getComponent();
    }

    Map<String, String> params = getNewParameterMap(request, context);
    params.put(UpgradeContext.COMMAND_PARAM_TASKS, entity.getTasks());

    // !!! when not scoped to a component (generic execution task)
    if (context.isScoped(UpgradeScope.COMPLETE) && null == componentName) {
      if (context.getDirection().isUpgrade()) {
        params.put(KeyNames.VERSION, context.getRepositoryVersion().getVersion());
      } else {
        // !!! in a full downgrade, the target version should be any of the history versions
        UpgradeEntity lastUpgrade = s_upgradeDAO.findLastUpgradeForCluster(
            cluster.getClusterId(), Direction.UPGRADE);

        @Experimental(feature = ExperimentalFeature.PATCH_UPGRADES,
            comment = "Shouldn't be getting the overall downgrade-to version.")
        UpgradeHistoryEntity lastHistory = lastUpgrade.getHistory().iterator().next();
        params.put(KeyNames.VERSION, lastHistory.getFromReposistoryVersion().getVersion());
      }
    }

    // Apply additional parameters to the command that come from the stage.
    applyAdditionalParameters(wrapper, params);

    // the ru_execute_tasks invokes scripts - it needs information about where
    // the scripts live and for that it should always use the target repository
    // stack
    applyRepositoryAssociatedParameters(wrapper, effectiveRepositoryVersion.getStackId(), params);

<<<<<<< HEAD
    if (wrapper.getTasks() != null && wrapper.getTasks().size() > 0
        && wrapper.getTasks().get(0).getService() != null) {
      String serviceName = wrapper.getTasks().get(0).getService();
      ServiceInfo serviceInfo = ambariMetaInfo.getService(stackId.getStackName(),
          stackId.getStackVersion(), serviceName);

      params.put(SERVICE_PACKAGE_FOLDER, serviceInfo.getServicePackageFolder());
      params.put(HOOKS_FOLDER, stackInfo.getStackHooksFolder());
    }
=======
    // add each host to this stage
    RequestResourceFilter filter = new RequestResourceFilter(serviceName, componentName,
        new ArrayList<>(wrapper.getHosts()));
>>>>>>> 9d802b7c

    ActionExecutionContext actionContext = new ActionExecutionContext(cluster.getClusterName(),
        EXECUTE_TASK_ROLE, Collections.singletonList(filter), params);

    // hosts in maintenance mode are excluded from the upgrade
    actionContext.setMaintenanceModeHostExcluded(true);

    actionContext.setTimeout(wrapper.getMaxTimeout(s_configuration));
    actionContext.setRetryAllowed(allowRetry);
    actionContext.setAutoSkipFailures(context.isComponentFailureAutoSkipped());

    ExecuteCommandJson jsons = s_commandExecutionHelper.get().getCommandJson(actionContext,
        cluster, effectiveRepositoryVersion, null);

    Stage stage = s_stageFactory.get().createNew(request.getId().longValue(), "/tmp/ambari",
        cluster.getClusterName(), cluster.getClusterId(), entity.getText(), jsons.getCommandParamsForStage(),
        jsons.getHostParamsForStage());

    stage.setSkippable(skippable);
    stage.setAutoSkipFailureSupported(supportsAutoSkipOnFailure);

    long stageId = request.getLastStageId() + 1;
    if (0L == stageId) {
      stageId = 1L;
    }

    stage.setStageId(stageId);
    entity.setStageId(Long.valueOf(stageId));

    s_actionExecutionHelper.get().addExecutionCommandsToStage(actionContext, stage, null);

    // need to set meaningful text on the command
    for (Map<String, HostRoleCommand> map : stage.getHostRoleCommands().values()) {
      for (HostRoleCommand hrc : map.values()) {
        hrc.setCommandDetail(entity.getText());
      }
    }

    request.addStages(Collections.singletonList(stage));
  }

  /**
   * Used to create a stage for restart, start, or stop.
   * @param context Upgrade Context
   * @param request Container for stage
   * @param entity Upgrade Item
   * @param wrapper Stage
   * @param skippable Whether the item can be skipped
   * @param allowRetry Whether the item is allowed to be retried
   * @throws AmbariException
   */
  private void makeCommandStage(UpgradeContext context, RequestStageContainer request,
      RepositoryVersionEntity effectiveRepositoryVersion, UpgradeItemEntity entity,
      StageWrapper wrapper, boolean skippable, boolean supportsAutoSkipOnFailure,
      boolean allowRetry) throws AmbariException {

    Cluster cluster = context.getCluster();

    List<RequestResourceFilter> filters = new ArrayList<>();

    for (TaskWrapper tw : wrapper.getTasks()) {
      // add each host to this stage
      filters.add(new RequestResourceFilter(tw.getService(), tw.getComponent(),
          new ArrayList<>(tw.getHosts())));
    }

    String function = null;
    switch (wrapper.getType()) {
      case CONFIGURE:
      case START:
      case STOP:
      case RESTART:
        function = wrapper.getType().name();
        break;
      default:
        function = "UNKNOWN";
        break;
    }

    Map<String, String> commandParams = getNewParameterMap(request, context);

    // Apply additional parameters to the command that come from the stage.
    applyAdditionalParameters(wrapper, commandParams);

    ActionExecutionContext actionContext = new ActionExecutionContext(cluster.getClusterName(),
        function, filters, commandParams);
    actionContext.setTimeout(wrapper.getMaxTimeout(s_configuration));
    actionContext.setRetryAllowed(allowRetry);
    actionContext.setAutoSkipFailures(context.isComponentFailureAutoSkipped());

    // hosts in maintenance mode are excluded from the upgrade
    actionContext.setMaintenanceModeHostExcluded(true);

    ExecuteCommandJson jsons = s_commandExecutionHelper.get().getCommandJson(actionContext,
        cluster, effectiveRepositoryVersion, null);

    Stage stage = s_stageFactory.get().createNew(request.getId().longValue(), "/tmp/ambari",
        cluster.getClusterName(), cluster.getClusterId(), entity.getText(), jsons.getCommandParamsForStage(),
        jsons.getHostParamsForStage());

    stage.setSkippable(skippable);
    stage.setAutoSkipFailureSupported(supportsAutoSkipOnFailure);

    long stageId = request.getLastStageId() + 1;
    if (0L == stageId) {
      stageId = 1L;
    }

    stage.setStageId(stageId);
    entity.setStageId(Long.valueOf(stageId));

    Map<String, String> requestParams = new HashMap<>();
    requestParams.put("command", function);

    // !!! it is unclear the implications of this on rolling or express upgrade.  To turn
    // this off, set "allow-retry" to false in the Upgrade Pack group
    if (allowRetry && context.getType() == UpgradeType.HOST_ORDERED) {
      requestParams.put(KeyNames.COMMAND_RETRY_ENABLED, Boolean.TRUE.toString().toLowerCase());
    }

<<<<<<< HEAD
    s_commandExecutionHelper.get().addExecutionCommandsToStage(actionContext, stage, requestParams);
=======
    s_commandExecutionHelper.get().addExecutionCommandsToStage(actionContext, stage, requestParams, jsons);
>>>>>>> 9d802b7c

    request.addStages(Collections.singletonList(stage));
  }

  private void makeServiceCheckStage(UpgradeContext context, RequestStageContainer request,
      RepositoryVersionEntity effectiveRepositoryVersion, UpgradeItemEntity entity,
      StageWrapper wrapper, boolean skippable, boolean supportsAutoSkipOnFailure,
      boolean allowRetry) throws AmbariException {

    List<RequestResourceFilter> filters = new ArrayList<>();

    for (TaskWrapper tw : wrapper.getTasks()) {
      filters.add(new RequestResourceFilter(tw.getService(), "", Collections.emptyList()));
    }

    Cluster cluster = context.getCluster();

    Map<String, String> commandParams = getNewParameterMap(request, context);

    // Apply additional parameters to the command that come from the stage.
    applyAdditionalParameters(wrapper, commandParams);

    // add things like hooks and service folders based on effective repo
    applyRepositoryAssociatedParameters(wrapper, effectiveRepositoryVersion.getStackId(),
        commandParams);

    ActionExecutionContext actionContext = new ActionExecutionContext(cluster.getClusterName(),
        "SERVICE_CHECK", filters, commandParams);

    actionContext.setTimeout(wrapper.getMaxTimeout(s_configuration));
    actionContext.setRetryAllowed(allowRetry);
    actionContext.setAutoSkipFailures(context.isServiceCheckFailureAutoSkipped());

    // hosts in maintenance mode are excluded from the upgrade and should not be
    // candidates for service checks
    actionContext.setMaintenanceModeHostExcluded(true);

    ExecuteCommandJson jsons = s_commandExecutionHelper.get().getCommandJson(actionContext,
        cluster, effectiveRepositoryVersion, null);

    Stage stage = s_stageFactory.get().createNew(request.getId().longValue(), "/tmp/ambari",
        cluster.getClusterName(), cluster.getClusterId(), entity.getText(), jsons.getCommandParamsForStage(),
        jsons.getHostParamsForStage());

    stage.setSkippable(skippable);
    stage.setAutoSkipFailureSupported(supportsAutoSkipOnFailure);

    long stageId = request.getLastStageId() + 1;
    if (0L == stageId) {
      stageId = 1L;
    }

    stage.setStageId(stageId);
    entity.setStageId(Long.valueOf(stageId));

    Map<String, String> requestParams = getNewParameterMap(request, context);
    s_commandExecutionHelper.get().addExecutionCommandsToStage(actionContext, stage, requestParams, jsons);

    request.addStages(Collections.singletonList(stage));
  }

  /**
   * Creates a stage consisting of server side actions
   * @param context upgrade context
   * @param request upgrade request
   * @param entity a single of upgrade
   * @param task server-side task (if any)
   * @param configUpgradePack a runtime-generated config upgrade pack that
   * contains all config change definitions from all stacks involved into
   * upgrade
   * @throws AmbariException
   */
  private boolean makeServerSideStage(UpgradeGroupHolder group, UpgradeContext context,
      RepositoryVersionEntity effectiveRepositoryVersion, RequestStageContainer request,
      UpgradeItemEntity entity, ServerSideActionTask task, ConfigUpgradePack configUpgradePack)
      throws AmbariException {

    Cluster cluster = context.getCluster();
    UpgradePack upgradePack = context.getUpgradePack();

    Map<String, String> commandParams = getNewParameterMap(request, context);
    commandParams.put(UpgradeContext.COMMAND_PARAM_UPGRADE_PACK, upgradePack.getName());

    // Notice that this does not apply any params because the input does not specify a stage.
    // All of the other actions do use additional params.

    String itemDetail = entity.getText();
    String stageText = StringUtils.abbreviate(entity.getText(), 255);

    boolean process = true;

    switch (task.getType()) {
      case SERVER_ACTION:
      case MANUAL: {
        ServerSideActionTask serverTask = task;

        if (null != serverTask.summary) {
          stageText = serverTask.summary;
        }

        if (task.getType() == Task.Type.MANUAL) {
          ManualTask mt = (ManualTask) task;

          if (StringUtils.isNotBlank(mt.structuredOut)) {
            commandParams.put(UpgradeContext.COMMAND_PARAM_STRUCT_OUT, mt.structuredOut);
          }
        }

        if (!serverTask.messages.isEmpty()) {
          JsonArray messageArray = new JsonArray();
          for (String message : serverTask.messages) {
            JsonObject messageObj = new JsonObject();
            messageObj.addProperty("message", message);
            messageArray.add(messageObj);
          }
          itemDetail = messageArray.toString();

          entity.setText(itemDetail);

          //To be used later on by the Stage...
          itemDetail = StringUtils.join(serverTask.messages, " ");
        }
        break;
      }
      case CONFIGURE: {
        ConfigureTask ct = (ConfigureTask) task;

        // !!! would prefer to do this in the sequence generator, but there's too many
        // places to miss
        if (context.getOrchestrationType().isRevertable() && !ct.supportsPatch) {
          process = false;
        }

        Map<String, String> configurationChanges =
                ct.getConfigurationChanges(cluster, configUpgradePack);

        // add all configuration changes to the command params
        commandParams.putAll(configurationChanges);

        // extract the config type to build the summary
        String configType = configurationChanges.get(ConfigureTask.PARAMETER_CONFIG_TYPE);
        if (null != configType) {
          itemDetail = String.format("Updating configuration %s", configType);
        } else {
          itemDetail = "Skipping Configuration Task "
              + StringUtils.defaultString(ct.id, "(missing id)");
        }

        entity.setText(itemDetail);

        String configureTaskSummary = ct.getSummary(configUpgradePack);
        if (null != configureTaskSummary) {
          stageText = configureTaskSummary;
        } else {
          stageText = itemDetail;
        }

        break;
      }
      default:
        break;
    }

    if (!process) {
      return false;
    }

    ActionExecutionContext actionContext = new ActionExecutionContext(cluster.getClusterName(),
        Role.AMBARI_SERVER_ACTION.toString(), Collections.emptyList(),
        commandParams);

    actionContext.setTimeout(Short.valueOf((short) -1));
    actionContext.setRetryAllowed(group.allowRetry);
    actionContext.setAutoSkipFailures(context.isComponentFailureAutoSkipped());

    // hosts in maintenance mode are excluded from the upgrade
    actionContext.setMaintenanceModeHostExcluded(true);

    ExecuteCommandJson jsons = s_commandExecutionHelper.get().getCommandJson(actionContext,
        cluster, context.getRepositoryVersion(), null);

    Stage stage = s_stageFactory.get().createNew(request.getId().longValue(), "/tmp/ambari",
        cluster.getClusterName(), cluster.getClusterId(), stageText, jsons.getCommandParamsForStage(),
      jsons.getHostParamsForStage());

    stage.setSkippable(group.skippable);
    stage.setAutoSkipFailureSupported(group.supportsAutoSkipOnFailure);

    long stageId = request.getLastStageId() + 1;
    if (0L == stageId) {
      stageId = 1L;
    }

    stage.setStageId(stageId);
    entity.setStageId(Long.valueOf(stageId));

    stage.addServerActionCommand(task.getImplementationClass(),
        getManagementController().getAuthName(), Role.AMBARI_SERVER_ACTION, RoleCommand.EXECUTE,
        cluster.getClusterName(),
        new ServiceComponentHostServerActionEvent(null, System.currentTimeMillis()), commandParams,
        itemDetail, null, s_configuration.getDefaultServerTaskTimeout(), group.allowRetry,
        context.isComponentFailureAutoSkipped());

    request.addStages(Collections.singletonList(stage));

    return true;
  }

  /**
   * Gets a map initialized with parameters required for upgrades to work. The
   * following properties are already set:
   * <ul>
   * <li>{@link UpgradeContext#COMMAND_PARAM_CLUSTER_NAME}
   * <li>{@link UpgradeContext#COMMAND_PARAM_DIRECTION}
   * <li>{@link UpgradeContext#COMMAND_PARAM_UPGRADE_TYPE}
   * <li>{@link KeyNames#REFRESH_CONFIG_TAGS_BEFORE_EXECUTION} - necessary in
   * order to have the commands contain the correct configurations. Otherwise,
   * they will contain the configurations that were available at the time the
   * command was created. For upgrades, this is problematic since the commands
   * are all created ahead of time, but the upgrade may change configs as part
   * of the upgrade pack.</li>
   * <li>{@link UpgradeContext#COMMAND_PARAM_REQUEST_ID}</li> the ID of the request.
   * <ul>
   *
   * @return the initialized parameter map.
   */
  private Map<String, String> getNewParameterMap(RequestStageContainer requestStageContainer,
      UpgradeContext context) {
    Map<String, String> parameters = context.getInitializedCommandParameters();
    parameters.put(UpgradeContext.COMMAND_PARAM_REQUEST_ID,
        String.valueOf(requestStageContainer.getId()));
    return parameters;
  }

  /**
   * Changes the status of the specified request for an upgrade. The valid
   * values are:
   * <ul>
   * <li>{@link HostRoleStatus#ABORTED}</li>
   * <li>{@link HostRoleStatus#PENDING}</li>
   * </ul>
   * This method will also adjust the cluster->upgrade association correctly
   * based on the new status being supplied.
   *
   * @param cluster
   *          the cluster
   * @param requestId
   *          the request to change the status for.
   * @param status
   *          the status to set on the associated request.
   * @param suspended
   *          if the value of the specified status is
   *          {@link HostRoleStatus#ABORTED}, then this boolean will control
   *          whether the upgrade is suspended (still associated with the
   *          cluster) or aborted (no longer associated with the cluster).
   * @param propertyMap
   *          the map of request properties (needed for things like abort reason
   *          if present)
   */
  @Transactional
  void setUpgradeRequestStatus(Cluster cluster, long requestId, HostRoleStatus status,
      boolean suspended, Map<String, Object> propertyMap) throws AmbariException {
    // these are the only two states we allow
    if (status != HostRoleStatus.ABORTED && status != HostRoleStatus.PENDING) {
      throw new IllegalArgumentException(String.format("Cannot set status %s, only %s is allowed",
          status, EnumSet.of(HostRoleStatus.ABORTED, HostRoleStatus.PENDING)));
    }

    String reason = (String) propertyMap.get(UPGRADE_ABORT_REASON);
    if (null == reason) {
      reason = String.format(DEFAULT_REASON_TEMPLATE, requestId);
    }

    // do not try to pull back the entire request here as they can be massive
    // and cause OOM problems; instead, use the count of statuses to determine
    // the state of the upgrade request
    Map<Long, HostRoleCommandStatusSummaryDTO> aggregateCounts = s_hostRoleCommandDAO.findAggregateCounts(requestId);
    CalculatedStatus calculatedStatus = CalculatedStatus.statusFromStageSummary(aggregateCounts,
        aggregateCounts.keySet());

    HostRoleStatus internalStatus = calculatedStatus.getStatus();

    if (HostRoleStatus.PENDING == status && !(internalStatus == HostRoleStatus.ABORTED || internalStatus == HostRoleStatus.IN_PROGRESS)) {
      throw new IllegalArgumentException(
          String.format("Can only set status to %s when the upgrade is %s (currently %s)", status,
              HostRoleStatus.ABORTED, internalStatus));
    }

    ActionManager actionManager = getManagementController().getActionManager();

    if (HostRoleStatus.ABORTED == status && !internalStatus.isCompletedState()) {
      // cancel the request
      actionManager.cancelRequest(requestId, reason);

      // either suspend the upgrade or abort it outright
      UpgradeEntity upgradeEntity = s_upgradeDAO.findUpgradeByRequestId(requestId);
      if (suspended) {
        // set the upgrade to suspended
        upgradeEntity.setSuspended(suspended);
        s_upgradeDAO.merge(upgradeEntity);
      } else {
        // otherwise remove the association with the cluster since it's being
        // full aborted
        cluster.setUpgradeEntity(null);
      }

    } else if (status == HostRoleStatus.PENDING) {
      List<Long> taskIds = new ArrayList<>();
      List<HostRoleCommandEntity> hrcEntities = s_hostRoleCommandDAO.findByRequestIdAndStatuses(
          requestId, Sets.newHashSet(HostRoleStatus.ABORTED, HostRoleStatus.TIMEDOUT));

      for (HostRoleCommandEntity hrcEntity : hrcEntities) {
        taskIds.add(hrcEntity.getTaskId());
      }

      actionManager.resubmitTasks(taskIds);

      UpgradeEntity lastUpgradeItemForCluster = s_upgradeDAO.findLastUpgradeOrDowngradeForCluster(cluster.getClusterId());
      lastUpgradeItemForCluster.setSuspended(false);
      s_upgradeDAO.merge(lastUpgradeItemForCluster);
    }
  }

  /**
   * Creates the {@link UpgradeHistoryEntity} instances for this upgrade for
   * every component participating.
   *
   * @param cluster
   *          the cluster (not {@code null}).
   * @param upgrade
   *          the upgrade to add the entities to (not {@code null}).
   * @param upgradeContext
   *          the upgrade context for this upgrade (not {@code null}).
   */
  private void addComponentHistoryToUpgrade(Cluster cluster, UpgradeEntity upgrade,
      UpgradeContext upgradeContext) throws AmbariException {
    Set<String> services = upgradeContext.getSupportedServices();
    for (String serviceName : services) {
      Service service = cluster.getService(serviceName);
      Map<String, ServiceComponent> componentMap = service.getServiceComponents();
      for (ServiceComponent component : componentMap.values()) {
        UpgradeHistoryEntity history = new UpgradeHistoryEntity();
        history.setUpgrade(upgrade);
        history.setServiceName(serviceName);
        history.setComponentName(component.getName());

        // depending on whether this is an upgrade or a downgrade, the history
        // will be different
        if (upgradeContext.getDirection() == Direction.UPGRADE || upgradeContext.isPatchRevert()) {
          history.setFromRepositoryVersion(component.getDesiredRepositoryVersion());
          history.setTargetRepositoryVersion(upgradeContext.getRepositoryVersion());
        } else {
          // the target version on a downgrade is the original version that the
          // service was on in the failed upgrade
          RepositoryVersionEntity targetRepositoryVersion = upgradeContext.getTargetRepositoryVersion(
              serviceName);

          history.setFromRepositoryVersion(upgradeContext.getRepositoryVersion());
          history.setTargetRepositoryVersion(targetRepositoryVersion);
        }

        // add the history
        upgrade.addHistory(history);
      }
    }
  }

  /**
   * Builds the correct {@link ConfigUpgradePack} based on the upgrade and
   * source stack.
   * <ul>
   * <li>HDP 2.2 to HDP 2.2
   * <ul>
   * <li>Uses {@code config-upgrade.xml} from HDP 2.2
   * </ul>
   * <li>HDP 2.2 to HDP 2.3
   * <ul>
   * <li>Uses {@code config-upgrade.xml} from HDP 2.2
   * </ul>
   * <li>HDP 2.2 to HDP 2.4
   * <ul>
   * <li>Uses {@code config-upgrade.xml} from HDP 2.2 merged with the one from
   * HDP 2.3
   * </ul>
   * <ul>
   */
  public static final class ConfigurationPackBuilder {

    /**
     * Builds the configurations to use for the specified upgrade and source
     * stack.
     *
     * @param upgradePack
     *          the upgrade pack (not {@code null}).
     * @param sourceStackId
     *          the source stack (not {@code null}).
     * @return the {@link ConfigUpgradePack} which contains all of the necessary
     *         configuration definitions for the upgrade.
     */
    public static ConfigUpgradePack build(UpgradePack upgradePack, StackId sourceStackId) {
      List<UpgradePack.IntermediateStack> intermediateStacks = upgradePack.getIntermediateStacks();
      ConfigUpgradePack configUpgradePack = s_metaProvider.get().getConfigUpgradePack(
          sourceStackId.getStackName(), sourceStackId.getStackVersion());

      // merge in any intermediate stacks
      if (null != intermediateStacks) {

        // start out with the source stack's config pack
        ArrayList<ConfigUpgradePack> configPacksToMerge = Lists.newArrayList(configUpgradePack);

        for (UpgradePack.IntermediateStack intermediateStack : intermediateStacks) {
          ConfigUpgradePack intermediateConfigUpgradePack = s_metaProvider.get().getConfigUpgradePack(
              sourceStackId.getStackName(), intermediateStack.version);

          configPacksToMerge.add(intermediateConfigUpgradePack);
        }

        // merge all together
        configUpgradePack = ConfigUpgradePack.merge(configPacksToMerge);
      }

      return configUpgradePack;
    }
  }

  /**
   * The {@link RepositoryVersions} class is used to represent to/from versions
   * of a service during an upgrade or downgrade.
   */
  final static class RepositoryVersions {
    @JsonProperty("from_repository_id")
    final long fromRepositoryId;

    @JsonProperty("from_repository_version")
    final String fromRepositoryVersion;

    @JsonProperty("to_repository_id")
    final long toRepositoryId;

    @JsonProperty("to_repository_version")
    final String toRepositoryVersion;

    /**
     * Constructor.
     */
    public RepositoryVersions(RepositoryVersionEntity from, RepositoryVersionEntity to) {
      fromRepositoryId = from.getId();
      fromRepositoryVersion = from.getVersion();

      toRepositoryId = to.getId();
      toRepositoryVersion = to.getVersion();
    }
  }
}<|MERGE_RESOLUTION|>--- conflicted
+++ resolved
@@ -558,27 +558,9 @@
     setResourceProperty(resource, UPGRADE_SKIP_FAILURES, entity.isComponentFailureAutoSkipped(), requestedIds);
     setResourceProperty(resource, UPGRADE_SKIP_SC_FAILURES, entity.isServiceCheckFailureAutoSkipped(), requestedIds);
 
-<<<<<<< HEAD
-    return resource;
-  }
-
-  /**
-   * Validates a singular API request.
-   *
-   * @param upgradeContext the map of properties
-   * @return the validated upgrade pack
-   * @throws AmbariException
-   */
-  private UpgradePack validateRequest(UpgradeContext upgradeContext) throws AmbariException {
-    Cluster cluster = upgradeContext.getCluster();
-    Direction direction = upgradeContext.getDirection();
-    Map<String, Object> requestMap = upgradeContext.getUpgradeRequest();
-    UpgradeType upgradeType = upgradeContext.getType();
-=======
     // set the assocaited to/from version (to/from is dictated by direction)
     RepositoryVersionEntity repositoryVersion = entity.getRepositoryVersion();
     setResourceProperty(resource, UPGRADE_ASSOCIATED_VERSION, repositoryVersion.getVersion(), requestedIds);
->>>>>>> 9d802b7c
 
     // now set the target verison for all services in the upgrade
     Map<String, RepositoryVersions> repositoryVersions = new HashMap<>();
@@ -749,12 +731,11 @@
               itemEntity.setText(wrapper.getText());
               itemEntity.setTasks(wrapper.getTasksJson());
               itemEntity.setHosts(wrapper.getHostsJson());
+              itemEntities.add(itemEntity);
 
               injectVariables(configHelper, cluster, itemEntity);
-              if (makeServerSideStage(group, upgradeContext, effectiveRepositoryVersion, req,
-                  itemEntity, (ServerSideActionTask) task, configUpgradePack)) {
-                itemEntities.add(itemEntity);
-              }
+              makeServerSideStage(group, upgradeContext, effectiveRepositoryVersion, req,
+                  itemEntity, (ServerSideActionTask) task, configUpgradePack);
             }
           }
         } else {
@@ -818,13 +799,10 @@
       UpgradeEntity upgradeBeingReverted = s_upgradeDAO.findUpgrade(
           upgradeContext.getPatchRevertUpgradeId());
 
-<<<<<<< HEAD
-=======
       upgradeBeingReverted.setRevertAllowed(false);
       upgradeBeingReverted = s_upgradeDAO.merge(upgradeBeingReverted);
     }
 
->>>>>>> 9d802b7c
     request.persist();
     RequestEntity requestEntity = s_requestDAO.findByPK(request.getId());
 
@@ -1010,21 +988,9 @@
     // stack
     applyRepositoryAssociatedParameters(wrapper, effectiveRepositoryVersion.getStackId(), params);
 
-<<<<<<< HEAD
-    if (wrapper.getTasks() != null && wrapper.getTasks().size() > 0
-        && wrapper.getTasks().get(0).getService() != null) {
-      String serviceName = wrapper.getTasks().get(0).getService();
-      ServiceInfo serviceInfo = ambariMetaInfo.getService(stackId.getStackName(),
-          stackId.getStackVersion(), serviceName);
-
-      params.put(SERVICE_PACKAGE_FOLDER, serviceInfo.getServicePackageFolder());
-      params.put(HOOKS_FOLDER, stackInfo.getStackHooksFolder());
-    }
-=======
     // add each host to this stage
     RequestResourceFilter filter = new RequestResourceFilter(serviceName, componentName,
         new ArrayList<>(wrapper.getHosts()));
->>>>>>> 9d802b7c
 
     ActionExecutionContext actionContext = new ActionExecutionContext(cluster.getClusterName(),
         EXECUTE_TASK_ROLE, Collections.singletonList(filter), params);
@@ -1145,11 +1111,7 @@
       requestParams.put(KeyNames.COMMAND_RETRY_ENABLED, Boolean.TRUE.toString().toLowerCase());
     }
 
-<<<<<<< HEAD
-    s_commandExecutionHelper.get().addExecutionCommandsToStage(actionContext, stage, requestParams);
-=======
     s_commandExecutionHelper.get().addExecutionCommandsToStage(actionContext, stage, requestParams, jsons);
->>>>>>> 9d802b7c
 
     request.addStages(Collections.singletonList(stage));
   }
@@ -1222,7 +1184,7 @@
    * upgrade
    * @throws AmbariException
    */
-  private boolean makeServerSideStage(UpgradeGroupHolder group, UpgradeContext context,
+  private void makeServerSideStage(UpgradeGroupHolder group, UpgradeContext context,
       RepositoryVersionEntity effectiveRepositoryVersion, RequestStageContainer request,
       UpgradeItemEntity entity, ServerSideActionTask task, ConfigUpgradePack configUpgradePack)
       throws AmbariException {
@@ -1238,8 +1200,6 @@
 
     String itemDetail = entity.getText();
     String stageText = StringUtils.abbreviate(entity.getText(), 255);
-
-    boolean process = true;
 
     switch (task.getType()) {
       case SERVER_ACTION:
@@ -1276,13 +1236,6 @@
       }
       case CONFIGURE: {
         ConfigureTask ct = (ConfigureTask) task;
-
-        // !!! would prefer to do this in the sequence generator, but there's too many
-        // places to miss
-        if (context.getOrchestrationType().isRevertable() && !ct.supportsPatch) {
-          process = false;
-        }
-
         Map<String, String> configurationChanges =
                 ct.getConfigurationChanges(cluster, configUpgradePack);
 
@@ -1313,10 +1266,6 @@
         break;
     }
 
-    if (!process) {
-      return false;
-    }
-
     ActionExecutionContext actionContext = new ActionExecutionContext(cluster.getClusterName(),
         Role.AMBARI_SERVER_ACTION.toString(), Collections.emptyList(),
         commandParams);
@@ -1354,8 +1303,6 @@
         context.isComponentFailureAutoSkipped());
 
     request.addStages(Collections.singletonList(stage));
-
-    return true;
   }
 
   /**
