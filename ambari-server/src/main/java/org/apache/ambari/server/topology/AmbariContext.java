--- conflicted
+++ resolved
@@ -106,16 +106,14 @@
   @Inject
   ConfigFactory configFactory;
 
-<<<<<<< HEAD
   @Inject
   RepositoryVersionDAO repositoryVersionDAO;
-=======
+
   /**
    * Used for getting configuration property values from stack and services.
    */
   @Inject
   private Provider<ConfigHelper> configHelper;
->>>>>>> f500c9e4
 
   private static AmbariManagementController controller;
   private static ClusterController clusterController;
