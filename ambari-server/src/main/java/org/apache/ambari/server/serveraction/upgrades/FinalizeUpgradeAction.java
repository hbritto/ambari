/*
 * Licensed to the Apache Software Foundation (ASF) under one
 * or more contributor license agreements.  See the NOTICE file
 * distributed with this work for additional information
 * regarding copyright ownership.  The ASF licenses this file
 * to you under the Apache License, Version 2.0 (the
 * "License"); you may not use this file except in compliance
 * with the License.  You may obtain a copy of the License at
 *
 *     http://www.apache.org/licenses/LICENSE-2.0
 *
 * Unless required by applicable law or agreed to in writing, software
 * distributed under the License is distributed on an "AS IS" BASIS,
 * WITHOUT WARRANTIES OR CONDITIONS OF ANY KIND, either express or implied.
 * See the License for the specific language governing permissions and
 * limitations under the License.
 */
package org.apache.ambari.server.serveraction.upgrades;

import java.io.PrintWriter;
import java.io.StringWriter;
import java.text.MessageFormat;
import java.util.Collection;
import java.util.HashSet;
import java.util.List;
import java.util.Map;
import java.util.Objects;
import java.util.Set;
import java.util.TreeSet;
import java.util.concurrent.ConcurrentMap;

import org.apache.ambari.server.AmbariException;
import org.apache.ambari.server.actionmanager.HostRoleStatus;
import org.apache.ambari.server.agent.CommandReport;
import org.apache.ambari.server.agent.ExecutionCommand.KeyNames;
import org.apache.ambari.server.api.services.AmbariMetaInfo;
import org.apache.ambari.server.events.StackUpgradeFinishEvent;
import org.apache.ambari.server.events.publishers.VersionEventPublisher;
import org.apache.ambari.server.orm.dao.HostComponentStateDAO;
import org.apache.ambari.server.orm.dao.HostVersionDAO;
import org.apache.ambari.server.orm.entities.HostComponentStateEntity;
import org.apache.ambari.server.orm.entities.HostVersionEntity;
import org.apache.ambari.server.orm.entities.RepositoryVersionEntity;
import org.apache.ambari.server.state.Cluster;
import org.apache.ambari.server.state.ComponentInfo;
import org.apache.ambari.server.state.RepositoryType;
import org.apache.ambari.server.state.RepositoryVersionState;
import org.apache.ambari.server.state.Service;
import org.apache.ambari.server.state.ServiceComponent;
import org.apache.ambari.server.state.ServiceComponentHost;
import org.apache.ambari.server.state.StackId;
import org.apache.ambari.server.state.UpgradeContext;
import org.apache.ambari.server.state.UpgradeState;
import org.apache.ambari.server.state.stack.upgrade.Direction;
import org.apache.commons.lang.StringUtils;
import org.apache.commons.lang.builder.EqualsBuilder;
import org.apache.commons.lang.text.StrBuilder;

import com.google.inject.Inject;

/**
 * Action that represents finalizing the Upgrade by completing any database changes.
 */
public class FinalizeUpgradeAction extends AbstractUpgradeServerAction {

<<<<<<< HEAD
  public static final String PREVIOUS_UPGRADE_NOT_COMPLETED_MSG = "It is possible that a previous upgrade was not finalized. " +
      "For this reason, Ambari will not remove any configs. Please ensure that all database records are correct.";

=======
  public static final String CLUSTER_NAME_KEY = "cluster_name";
  public static final String UPGRADE_DIRECTION_KEY = "upgrade_direction";
  public static final String VERSION_KEY = KeyNames.VERSION;
  public static final String TARGET_STACK_KEY = KeyNames.TARGET_STACK;
  public static final String REQUEST_ID = "request_id";
  public static final String PREVIOUS_UPGRADE_NOT_COMPLETED_MSG = "It is possible that a previous upgrade was not finalized. " +
      "For this reason, Ambari will not remove any configs. Please ensure that all database records are correct.";

  /**
   * The Cluster that this ServerAction implementation is executing on
   */
  @Inject
  protected Clusters clusters;

  @Inject
  private ClusterVersionDAO clusterVersionDAO;

>>>>>>> d8a5bad1
  @Inject
  private HostVersionDAO hostVersionDAO;

  @Inject
  private HostComponentStateDAO hostComponentStateDAO;

  @Inject
  private AmbariMetaInfo ambariMetaInfo;

  @Inject
  private VersionEventPublisher versionEventPublisher;

  @Override
  public CommandReport execute(ConcurrentMap<String, Object> requestSharedDataContext)
      throws AmbariException, InterruptedException {

    String clusterName = getExecutionCommand().getClusterName();
    Cluster cluster = m_clusters.getCluster(clusterName);

    UpgradeContext upgradeContext = getUpgradeContext(cluster);

    if (upgradeContext.getDirection() == Direction.UPGRADE) {
      return finalizeUpgrade(upgradeContext);
    } else {
      return finalizeDowngrade(upgradeContext);
    }
  }

  /**
   * Execution path for upgrade.
   * @return the command report
   */
  private CommandReport finalizeUpgrade(UpgradeContext upgradeContext)
    throws AmbariException, InterruptedException {

    StringBuilder outSB = new StringBuilder();
    StringBuilder errSB = new StringBuilder();

    try {
      Cluster cluster = upgradeContext.getCluster();
      RepositoryVersionEntity repositoryVersion = upgradeContext.getRepositoryVersion();
      String version = repositoryVersion.getVersion();

      String message;
      if (upgradeContext.getOrchestrationType() == RepositoryType.STANDARD) {
        message = MessageFormat.format("Finalizing the upgrade to {0} for all cluster services.", version);
      } else {
        Set<String> servicesInUpgrade = upgradeContext.getSupportedServices();

        message = MessageFormat.format(
            "Finalizing the upgrade to {0} for the following services: {1}",
            version, StringUtils.join(servicesInUpgrade, ','));
      }

      outSB.append(message).append(System.lineSeparator());

      // iterate through all host components and make sure that they are on the
      // correct version; if they are not, then this will throw an exception
      Set<InfoTuple> errors = validateComponentVersions(upgradeContext);
      if (!errors.isEmpty()) {
        StrBuilder messageBuff = new StrBuilder(String.format(
            "The following %d host component(s) "
                + "have not been upgraded to version %s. Please install and upgrade "
                + "the Stack Version on those hosts and try again.\nHost components:",
            errors.size(), version)).append(System.lineSeparator());

        for (InfoTuple error : errors) {
          messageBuff.append(String.format("%s on host %s\n", error.componentName, error.hostName));
        }

        throw new AmbariException(messageBuff.toString());
      }

      // find every host version for this upgrade and ensure it has transitioned
      // to CURRENT if required
      List<HostVersionEntity> hostVersions = hostVersionDAO.findHostVersionByClusterAndRepository(
          cluster.getClusterId(), repositoryVersion);

      Set<HostVersionEntity> hostVersionsAllowed = new HashSet<>();
      Set<String> hostsWithoutCorrectVersionState = new HashSet<>();

      // for every host version for this repository, determine if any didn't
      // transition correctly
      for (HostVersionEntity hostVersion : hostVersions) {
        RepositoryVersionState hostVersionState = hostVersion.getState();
        switch (hostVersionState) {
          case CURRENT:
          case NOT_REQUIRED: {
            hostVersionsAllowed.add(hostVersion);
            break;
          }
          default: {
            hostsWithoutCorrectVersionState.add(hostVersion.getHostName());
            break;
          }
        }
      }

      // throw an exception if there are hosts which did not transition the
      // repository to CURRENT
      if (hostsWithoutCorrectVersionState.size() > 0) {
        message = String.format(
            "The following %d host(s) have not been upgraded to version %s. "
                + "Please install and upgrade the Stack Version on those hosts and try again.\nHosts: %s",
            hostsWithoutCorrectVersionState.size(), version,
            StringUtils.join(hostsWithoutCorrectVersionState, ", "));
        outSB.append(message);
        outSB.append(System.lineSeparator());
        throw new AmbariException(message);
      }

      outSB.append(
          String.format("Finalizing the upgrade state and repository version for %d host(s).",
              hostVersionsAllowed.size())).append(System.lineSeparator());

      // at this point, all host versions are correct - do some cleanup like
      // resetting the upgrade state
      for (HostVersionEntity hostVersion : hostVersionsAllowed) {
        Collection<HostComponentStateEntity> hostComponentStates = hostComponentStateDAO.findByHost(hostVersion.getHostName());
        for (HostComponentStateEntity hostComponentStateEntity: hostComponentStates) {
          hostComponentStateEntity.setUpgradeState(UpgradeState.NONE);
          hostComponentStateDAO.merge(hostComponentStateEntity);
        }
      }

      // move host versions from CURRENT to INSTALLED if their repos are no
      // longer used
      finalizeHostRepositoryVersions(cluster);

      // Reset upgrade state
      cluster.setUpgradeEntity(null);

      // the upgrade is done!
      versionEventPublisher.publish(new StackUpgradeFinishEvent(cluster));

      message = String.format("The upgrade to %s has completed.", version);
      outSB.append(message).append(System.lineSeparator());
      return createCommandReport(0, HostRoleStatus.COMPLETED, "{}", outSB.toString(), errSB.toString());
    } catch (Exception e) {
      errSB.append(e.getMessage());
      return createCommandReport(-1, HostRoleStatus.FAILED, "{}", outSB.toString(), errSB.toString());
    }
  }

  /**
   * Execution path for downgrade.
   *
   * @param upgradeContext
   *          the upgrade context (not {@code null}).
   * @return the command report
   */
  private CommandReport finalizeDowngrade(UpgradeContext upgradeContext)
      throws AmbariException, InterruptedException {

    StringBuilder outSB = new StringBuilder();
    StringBuilder errSB = new StringBuilder();

    try {
      Cluster cluster = upgradeContext.getCluster();
      RepositoryVersionEntity downgradeFromRepositoryVersion = upgradeContext.getRepositoryVersion();
      String downgradeFromVersion = downgradeFromRepositoryVersion.getVersion();
      Set<String> servicesInUpgrade = upgradeContext.getSupportedServices();

      String message;

      if (upgradeContext.getOrchestrationType() == RepositoryType.STANDARD) {
        message = MessageFormat.format(
            "Finalizing the downgrade from {0} for all cluster services.",
            downgradeFromVersion);
      } else {
        message = MessageFormat.format(
            "Finalizing the downgrade from {0} for the following services: {1}",
            downgradeFromVersion, StringUtils.join(servicesInUpgrade, ','));
      }

      outSB.append(message).append(System.lineSeparator());

      // iterate through all host components and make sure that they are on the
      // correct version; if they are not, then this will throw an exception
      Set<InfoTuple> errors = validateComponentVersions(upgradeContext);
      if (!errors.isEmpty()) {
        StrBuilder messageBuff = new StrBuilder(String.format(
            "The following %d host component(s) have not been downgraded to their desired versions:",
            errors.size())).append(System.lineSeparator());

        for (InfoTuple error : errors) {
          messageBuff.append(String.format("%s: $s (current = %s, desired = %s ", error.hostName,
              error.componentName, error.currentVersion, error.targetVersion));

          messageBuff.append(System.lineSeparator());
        }

        throw new AmbariException(messageBuff.toString());
      }


      if (upgradeContext.isPatchRevert()) {
        finalizeHostRepositoryVersions(cluster);
      } else {
        // for every repository being downgraded to, ensure the host versions are correct
        Map<String, RepositoryVersionEntity> targetVersionsByService = upgradeContext.getTargetVersions();
        Set<RepositoryVersionEntity> targetRepositoryVersions = new HashSet<>();
        for (String service : targetVersionsByService.keySet()) {
          targetRepositoryVersions.add(targetVersionsByService.get(service));
        }

        for (RepositoryVersionEntity targetRepositoryVersion : targetRepositoryVersions) {
          // find host versions
          List<HostVersionEntity> hostVersions = hostVersionDAO.findHostVersionByClusterAndRepository(
              cluster.getClusterId(), targetRepositoryVersion);

          outSB.append(String.format("Finalizing %d host(s) back to %s", hostVersions.size(),
              targetRepositoryVersion.getVersion())).append(System.lineSeparator());

          for (HostVersionEntity hostVersion : hostVersions) {
            if (hostVersion.getState() != RepositoryVersionState.CURRENT) {
              hostVersion.setState(RepositoryVersionState.CURRENT);
              hostVersionDAO.merge(hostVersion);
            }

            List<HostComponentStateEntity> hostComponentStates = hostComponentStateDAO.findByHost(
                hostVersion.getHostName());

            for (HostComponentStateEntity hostComponentState : hostComponentStates) {
              hostComponentState.setUpgradeState(UpgradeState.NONE);
              hostComponentStateDAO.merge(hostComponentState);
            }
          }
        }
      }

      // remove any configurations for services which crossed a stack boundary
      for (String serviceName : servicesInUpgrade) {
        RepositoryVersionEntity sourceRepositoryVersion = upgradeContext.getSourceRepositoryVersion(serviceName);
        RepositoryVersionEntity targetRepositoryVersion = upgradeContext.getTargetRepositoryVersion(serviceName);
        StackId sourceStackId = sourceRepositoryVersion.getStackId();
        StackId targetStackId = targetRepositoryVersion.getStackId();
        // only work with configurations when crossing stacks
        if (!sourceStackId.equals(targetStackId)) {
          outSB.append(
              String.format("Removing %s configurations for %s", sourceStackId,
                  serviceName)).append(System.lineSeparator());

          cluster.removeConfigurations(sourceStackId, serviceName);
        }
      }

      // ensure that when downgrading, we set the desired back to the
      // original value
      versionEventPublisher.publish(new StackUpgradeFinishEvent(cluster));

      // Reset upgrade state
      cluster.setUpgradeEntity(null);

      message = String.format("The downgrade from %s has completed.", downgradeFromVersion);
      outSB.append(message).append(System.lineSeparator());

      return createCommandReport(0, HostRoleStatus.COMPLETED, "{}", outSB.toString(), errSB.toString());
    } catch (Exception e) {
      StringWriter sw = new StringWriter();
      e.printStackTrace(new PrintWriter(sw));
      errSB.append(sw);

      return createCommandReport(-1, HostRoleStatus.FAILED, "{}", outSB.toString(), errSB.toString());
    }
  }

  /**
   * Gets any host components which have not been propertly upgraded or
   * downgraded.
   *
   * @param upgradeContext
   *          the upgrade context (not {@code null}).
   * @return a list of {@link InfoTuple} representing components which should
   *         have been upgraded but did not.
   */
  protected Set<InfoTuple> validateComponentVersions(UpgradeContext upgradeContext)
      throws AmbariException {

    Set<InfoTuple> errors = new TreeSet<>();

    Cluster cluster = upgradeContext.getCluster();
    RepositoryVersionEntity repositoryVersionEntity = upgradeContext.getRepositoryVersion();
    StackId targetStackId = repositoryVersionEntity.getStackId();

    Set<String> servicesParticipating = upgradeContext.getSupportedServices();
    for (String serviceName : servicesParticipating) {
      Service service = cluster.getService(serviceName);
      String targetVersion = upgradeContext.getTargetVersion(serviceName);

      for (ServiceComponent serviceComponent : service.getServiceComponents().values()) {
        for (ServiceComponentHost serviceComponentHost : serviceComponent.getServiceComponentHosts().values()) {
          ComponentInfo componentInfo = ambariMetaInfo.getComponent(targetStackId.getStackName(),
                  targetStackId.getStackVersion(), service.getName(), serviceComponent.getName());

          if (!componentInfo.isVersionAdvertised()) {
            continue;
          }

          if (!StringUtils.equals(targetVersion, serviceComponentHost.getVersion())) {
            errors.add(new InfoTuple(service.getName(), serviceComponent.getName(),
                serviceComponentHost.getHostName(), serviceComponentHost.getVersion(),
                targetVersion));
          }
        }
      }
    }


    return errors;
  }

  /**
   * Moves any {@link HostVersionEntity}s which are
   * {@link RepositoryVersionState#CURRENT} to either
   * {@link RepositoryVersionState#INSTALLED} or
   * {@link RepositoryVersionState#NOT_REQUIRED} if their assocaited
   * repositories are no longer in use.
   *
   * @param cluster
   * @throws AmbariException
   */
  private void finalizeHostRepositoryVersions(Cluster cluster) throws AmbariException {
    // create a set of all of the repos that the services are on
    Set<RepositoryVersionEntity> desiredRepoVersions = new HashSet<>();
    Set<String> serviceNames = cluster.getServices().keySet();
    for (String serviceName : serviceNames) {
      Service service = cluster.getService(serviceName);
      desiredRepoVersions.add(service.getDesiredRepositoryVersion());
    }

    // if any CURRENT host version is for a repo which is no longer desired by
    // ANY service, move it to INSTALLED
    List<HostVersionEntity> currentHostVersions = hostVersionDAO.findByClusterAndState(
        cluster.getClusterName(), RepositoryVersionState.CURRENT);

    for (HostVersionEntity hostVersion : currentHostVersions) {
      RepositoryVersionEntity hostRepoVersion = hostVersion.getRepositoryVersion();
      if (!desiredRepoVersions.contains(hostRepoVersion)) {
        hostVersion.setState(RepositoryVersionState.INSTALLED);
        hostVersion = hostVersionDAO.merge(hostVersion);
      }
    }
  }

  protected static class InfoTuple implements Comparable<InfoTuple> {
    protected final String serviceName;
    protected final String componentName;
    protected final String hostName;
    protected final String currentVersion;
    protected final String targetVersion;

    protected InfoTuple(String service, String component, String host, String version,
        String desiredVersion) {
      serviceName = service;
      componentName = component;
      hostName = host;
      currentVersion = version;
      targetVersion = desiredVersion;
    }

    /**
     * {@inheritDoc}
     */
    @Override
    public int compareTo(InfoTuple that) {
      int compare = hostName.compareTo(that.hostName);
      if (compare != 0) {
        return compare;
      }

      compare = serviceName.compareTo(that.serviceName);
      if (compare != 0) {
        return compare;
      }

      compare = componentName.compareTo(that.componentName);
      if (compare != 0) {
        return compare;
      }

      return compare;
    }

    /**
     * {@inheritDoc}
     */
    @Override
    public int hashCode() {
      return Objects.hash(hostName, serviceName, componentName, currentVersion, targetVersion);
    }

    /**
     * {@inheritDoc}
     */
    @Override
    public boolean equals(Object object) {
      if (this == object) {
        return true;
      }

      if (object == null || getClass() != object.getClass()) {
        return false;
      }

      InfoTuple that = (InfoTuple) object;

      EqualsBuilder equalsBuilder = new EqualsBuilder();
      equalsBuilder.append(hostName, that.hostName);
      equalsBuilder.append(serviceName, that.serviceName);
      equalsBuilder.append(componentName, that.componentName);
      equalsBuilder.append(currentVersion, that.currentVersion);
      equalsBuilder.append(targetVersion, that.targetVersion);
      ;
      return equalsBuilder.isEquals();
    }

    /**
     * {@inheritDoc}
     */
    @Override
    public String toString() {
      return com.google.common.base.Objects.toStringHelper(this)
          .add("host", hostName)
          .add("component", componentName)
          .add("current", currentVersion)
          .add("target", targetVersion).toString();
    }
  }
}<|MERGE_RESOLUTION|>--- conflicted
+++ resolved
@@ -63,29 +63,9 @@
  */
 public class FinalizeUpgradeAction extends AbstractUpgradeServerAction {
 
-<<<<<<< HEAD
   public static final String PREVIOUS_UPGRADE_NOT_COMPLETED_MSG = "It is possible that a previous upgrade was not finalized. " +
       "For this reason, Ambari will not remove any configs. Please ensure that all database records are correct.";
 
-=======
-  public static final String CLUSTER_NAME_KEY = "cluster_name";
-  public static final String UPGRADE_DIRECTION_KEY = "upgrade_direction";
-  public static final String VERSION_KEY = KeyNames.VERSION;
-  public static final String TARGET_STACK_KEY = KeyNames.TARGET_STACK;
-  public static final String REQUEST_ID = "request_id";
-  public static final String PREVIOUS_UPGRADE_NOT_COMPLETED_MSG = "It is possible that a previous upgrade was not finalized. " +
-      "For this reason, Ambari will not remove any configs. Please ensure that all database records are correct.";
-
-  /**
-   * The Cluster that this ServerAction implementation is executing on
-   */
-  @Inject
-  protected Clusters clusters;
-
-  @Inject
-  private ClusterVersionDAO clusterVersionDAO;
-
->>>>>>> d8a5bad1
   @Inject
   private HostVersionDAO hostVersionDAO;
 
