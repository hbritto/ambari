--- conflicted
+++ resolved
@@ -151,15 +151,8 @@
       List<HostVersionEntity> hostVersions = hostVersionDAO.findHostVersionByClusterAndRepository(
           cluster.getClusterId(), repositoryVersion);
 
-<<<<<<< HEAD
-      // Will include hosts whose state is INSTALLED
       Set<HostVersionEntity> hostVersionsAllowed = new HashSet<>();
       Set<String> hostsWithoutCorrectVersionState = new HashSet<>();
-      Set<String> hostsToUpdate = new HashSet<>();
-=======
-      Set<HostVersionEntity> hostVersionsAllowed = new HashSet<>();
-      Set<String> hostsWithoutCorrectVersionState = new HashSet<>();
->>>>>>> 9d802b7c
 
       // for every host version for this repository, determine if any didn't
       // transition correctly
@@ -209,11 +202,6 @@
       // longer used
       finalizeHostRepositoryVersions(cluster);
 
-      if (upgradeContext.getOrchestrationType() == RepositoryType.STANDARD) {
-        outSB.append(String.format("Finalizing the version for cluster %s.\n", cluster.getClusterName()));
-        cluster.setCurrentStackVersion(cluster.getDesiredStackVersion());
-      }
-
       // mark revertable
       if (repositoryType.isRevertable() && direction == Direction.UPGRADE) {
         UpgradeEntity upgrade = cluster.getUpgradeInProgress();
@@ -287,23 +275,6 @@
         throw new AmbariException(messageBuff.toString());
       }
 
-<<<<<<< HEAD
-      Set<String> badVersions = new HashSet<>();
-
-      // update the cluster version
-      for (ClusterVersionEntity cve : clusterVersionDAO.findByCluster(clusterName)) {
-        switch (cve.getState()) {
-          case INSTALL_FAILED:
-          case INSTALLED:
-          case INSTALLING: {
-              badVersions.add(cve.getRepositoryVersion().getVersion());
-              cve.setState(RepositoryVersionState.INSTALLED);
-              clusterVersionDAO.merge(cve);
-              break;
-            }
-          default:
-            break;
-=======
 
       if (upgradeContext.isPatchRevert()) {
         finalizeHostRepositoryVersions(cluster);
@@ -313,7 +284,6 @@
         Set<RepositoryVersionEntity> targetRepositoryVersions = new HashSet<>();
         for (String service : targetVersionsByService.keySet()) {
           targetRepositoryVersions.add(targetVersionsByService.get(service));
->>>>>>> 9d802b7c
         }
 
         for (RepositoryVersionEntity targetRepositoryVersion : targetRepositoryVersions) {
@@ -321,15 +291,8 @@
           List<HostVersionEntity> hostVersions = hostVersionDAO.findHostVersionByClusterAndRepository(
               cluster.getClusterId(), targetRepositoryVersion);
 
-<<<<<<< HEAD
-      Set<String> badHosts = new HashSet<>();
-      for (String badVersion : badVersions) {
-        List<HostVersionEntity> hostVersions = hostVersionDAO.findByClusterStackAndVersion(
-            clusterName, targetStackId, badVersion);
-=======
           outSB.append(String.format("Finalizing %d host(s) back to %s", hostVersions.size(),
               targetRepositoryVersion.getVersion())).append(System.lineSeparator());
->>>>>>> 9d802b7c
 
           for (HostVersionEntity hostVersion : hostVersions) {
             if (hostVersion.getState() != RepositoryVersionState.CURRENT) {
@@ -398,9 +361,6 @@
 
     Set<InfoTuple> errors = new TreeSet<>();
 
-<<<<<<< HEAD
-    ArrayList<InfoTuple> errors = new ArrayList<>();
-=======
     Cluster cluster = upgradeContext.getCluster();
     RepositoryVersionEntity repositoryVersionEntity = upgradeContext.getRepositoryVersion();
     StackId targetStackId = repositoryVersionEntity.getStackId();
@@ -409,7 +369,6 @@
     for (String serviceName : servicesParticipating) {
       Service service = cluster.getService(serviceName);
       String targetVersion = upgradeContext.getTargetVersion(serviceName);
->>>>>>> 9d802b7c
 
       for (ServiceComponent serviceComponent : service.getServiceComponents().values()) {
         for (ServiceComponentHost serviceComponentHost : serviceComponent.getServiceComponentHosts().values()) {
