/*
 * Licensed to the Apache Software Foundation (ASF) under one
 * or more contributor license agreements.  See the NOTICE file
 * distributed with this work for additional information
 * regarding copyright ownership.  The ASF licenses this file
 * to you under the Apache License, Version 2.0 (the
 * "License"); you may not use this file except in compliance
 * with the License.  You may obtain a copy of the License at
 *
 *     http://www.apache.org/licenses/LICENSE-2.0
 *
 * Unless required by applicable law or agreed to in writing, software
 * distributed under the License is distributed on an "AS IS" BASIS,
 * WITHOUT WARRANTIES OR CONDITIONS OF ANY KIND, either express or implied.
 * See the License for the specific language governing permissions and
 * limitations under the License.
 */
package org.apache.ambari.server.serveraction.upgrades;

import java.io.PrintWriter;
import java.io.StringWriter;
import java.text.MessageFormat;
import java.util.Collection;
import java.util.HashSet;
import java.util.List;
import java.util.Map;
import java.util.Objects;
import java.util.Set;
import java.util.TreeSet;
import java.util.concurrent.ConcurrentMap;

import org.apache.ambari.server.AmbariException;
import org.apache.ambari.server.actionmanager.HostRoleStatus;
import org.apache.ambari.server.agent.CommandReport;
import org.apache.ambari.server.api.services.AmbariMetaInfo;
import org.apache.ambari.server.events.StackUpgradeFinishEvent;
import org.apache.ambari.server.events.publishers.VersionEventPublisher;
import org.apache.ambari.server.metadata.RoleCommandOrderProvider;
import org.apache.ambari.server.orm.dao.HostComponentStateDAO;
import org.apache.ambari.server.orm.dao.HostVersionDAO;
import org.apache.ambari.server.orm.entities.HostComponentStateEntity;
import org.apache.ambari.server.orm.entities.HostVersionEntity;
import org.apache.ambari.server.orm.entities.RepositoryVersionEntity;
import org.apache.ambari.server.orm.entities.UpgradeEntity;
import org.apache.ambari.server.state.Cluster;
import org.apache.ambari.server.state.ComponentInfo;
import org.apache.ambari.server.state.RepositoryType;
import org.apache.ambari.server.state.RepositoryVersionState;
import org.apache.ambari.server.state.Service;
import org.apache.ambari.server.state.ServiceComponent;
import org.apache.ambari.server.state.ServiceComponentHost;
import org.apache.ambari.server.state.StackId;
import org.apache.ambari.server.state.UpgradeContext;
import org.apache.ambari.server.state.UpgradeState;
import org.apache.ambari.server.state.stack.upgrade.Direction;
import org.apache.commons.lang.StringUtils;
import org.apache.commons.lang.builder.EqualsBuilder;
import org.apache.commons.lang.text.StrBuilder;

import com.google.inject.Inject;

/**
 * Action that represents finalizing the Upgrade by completing any database changes.
 */
public class FinalizeUpgradeAction extends AbstractUpgradeServerAction {

  public static final String PREVIOUS_UPGRADE_NOT_COMPLETED_MSG = "It is possible that a previous upgrade was not finalized. " +
      "For this reason, Ambari will not remove any configs. Please ensure that all database records are correct.";

  @Inject
  private HostVersionDAO hostVersionDAO;

  @Inject
  private HostComponentStateDAO hostComponentStateDAO;

  @Inject
  private AmbariMetaInfo ambariMetaInfo;

  @Inject
  private VersionEventPublisher versionEventPublisher;

  @Override
  public CommandReport execute(ConcurrentMap<String, Object> requestSharedDataContext)
      throws AmbariException, InterruptedException {

    String clusterName = getExecutionCommand().getClusterName();
    Cluster cluster = getClusters().getCluster(clusterName);

    UpgradeContext upgradeContext = getUpgradeContext(cluster);

    if (upgradeContext.getDirection() == Direction.UPGRADE) {
      return finalizeUpgrade(upgradeContext);
    } else {
      return finalizeDowngrade(upgradeContext);
    }
  }

  @Inject
  private RoleCommandOrderProvider roleCommandOrderProvider;

  /**
   * Execution path for upgrade.
   * @return the command report
   */
  private CommandReport finalizeUpgrade(UpgradeContext upgradeContext)
    throws AmbariException, InterruptedException {

    Direction direction = upgradeContext.getDirection();
    RepositoryType repositoryType = upgradeContext.getOrchestrationType();

    StringBuilder outSB = new StringBuilder();
    StringBuilder errSB = new StringBuilder();

    try {
      Cluster cluster = upgradeContext.getCluster();
      RepositoryVersionEntity repositoryVersion = upgradeContext.getRepositoryVersion();
      String version = repositoryVersion.getVersion();

      String message;
      if (upgradeContext.getOrchestrationType() == RepositoryType.STANDARD) {
        message = MessageFormat.format("Finalizing the upgrade to {0} for all cluster services.", version);
      } else {
        Set<String> servicesInUpgrade = upgradeContext.getSupportedServices();

        message = MessageFormat.format(
            "Finalizing the upgrade to {0} for the following services: {1}",
            version, StringUtils.join(servicesInUpgrade, ','));
      }

      outSB.append(message).append(System.lineSeparator());

      // iterate through all host components and make sure that they are on the
      // correct version; if they are not, then this will throw an exception
      Set<InfoTuple> errors = validateComponentVersions(upgradeContext);
      if (!errors.isEmpty()) {
        StrBuilder messageBuff = new StrBuilder(String.format(
            "The following %d host component(s) "
                + "have not been upgraded to version %s. Please install and upgrade "
                + "the Stack Version on those hosts and try again.\nHost components:",
            errors.size(), version)).append(System.lineSeparator());

        for (InfoTuple error : errors) {
          messageBuff.append(String.format("%s on host %s\n", error.componentName, error.hostName));
        }

        throw new AmbariException(messageBuff.toString());
      }

      // find every host version for this upgrade and ensure it has transitioned
      // to CURRENT if required
      List<HostVersionEntity> hostVersions = hostVersionDAO.findHostVersionByClusterAndRepository(
          cluster.getClusterId(), repositoryVersion);

      Set<HostVersionEntity> hostVersionsAllowed = new HashSet<>();
      Set<String> hostsWithoutCorrectVersionState = new HashSet<>();

      // for every host version for this repository, determine if any didn't
      // transition correctly
      for (HostVersionEntity hostVersion : hostVersions) {
        RepositoryVersionState hostVersionState = hostVersion.getState();
        switch (hostVersionState) {
          case CURRENT:
          case NOT_REQUIRED: {
            hostVersionsAllowed.add(hostVersion);
            break;
          }
          default: {
            hostsWithoutCorrectVersionState.add(hostVersion.getHostName());
            break;
          }
        }
      }

      // throw an exception if there are hosts which did not transition the
      // repository to CURRENT
      if (hostsWithoutCorrectVersionState.size() > 0) {
        message = String.format(
            "The following %d host(s) have not been upgraded to version %s. "
                + "Please install and upgrade the Stack Version on those hosts and try again.\nHosts: %s",
            hostsWithoutCorrectVersionState.size(), version,
            StringUtils.join(hostsWithoutCorrectVersionState, ", "));
        outSB.append(message);
        outSB.append(System.lineSeparator());
        throw new AmbariException(message);
      }

      outSB.append(
          String.format("Finalizing the upgrade state and repository version for %d host(s).",
              hostVersionsAllowed.size())).append(System.lineSeparator());

      // at this point, all host versions are correct - do some cleanup like
      // resetting the upgrade state
      for (HostVersionEntity hostVersion : hostVersionsAllowed) {
        Collection<HostComponentStateEntity> hostComponentStates = hostComponentStateDAO.findByHost(hostVersion.getHostName());
        for (HostComponentStateEntity hostComponentStateEntity: hostComponentStates) {
          hostComponentStateEntity.setUpgradeState(UpgradeState.NONE);
          hostComponentStateDAO.merge(hostComponentStateEntity);
        }
      }

      // move host versions from CURRENT to INSTALLED if their repos are no
      // longer used
      finalizeHostVersionsNotDesired(cluster);

      if (upgradeContext.getOrchestrationType() == RepositoryType.STANDARD) {
        outSB.append(String.format("Finalizing the version for cluster %s.\n", cluster.getClusterName()));
        cluster.setCurrentStackVersion(cluster.getDesiredStackVersion());
      }

      // mark revertable
      if (repositoryType.isRevertable() && direction == Direction.UPGRADE) {
        UpgradeEntity upgrade = cluster.getUpgradeInProgress();
        upgrade.setRevertAllowed(true);
        upgrade = m_upgradeDAO.merge(upgrade);
      }

      // Reset upgrade state
      cluster.setUpgradeEntity(null);

      // the upgrade is done!
      versionEventPublisher.publish(new StackUpgradeFinishEvent(cluster));

      message = String.format("The upgrade to %s has completed.", version);
      outSB.append(message).append(System.lineSeparator());
      return createCommandReport(0, HostRoleStatus.COMPLETED, "{}", outSB.toString(), errSB.toString());
    } catch (Exception e) {
      errSB.append(e.getMessage());
      return createCommandReport(-1, HostRoleStatus.FAILED, "{}", outSB.toString(), errSB.toString());
    }
  }

  /**
   * Execution path for downgrade.
   *
   * @param upgradeContext
   *          the upgrade context (not {@code null}).
   * @return the command report
   */
  private CommandReport finalizeDowngrade(UpgradeContext upgradeContext)
      throws AmbariException, InterruptedException {

    StringBuilder outSB = new StringBuilder();
    StringBuilder errSB = new StringBuilder();

    try {
      Cluster cluster = upgradeContext.getCluster();
      RepositoryVersionEntity downgradeFromRepositoryVersion = upgradeContext.getRepositoryVersion();
      String downgradeFromVersion = downgradeFromRepositoryVersion.getVersion();
      Set<String> servicesInUpgrade = upgradeContext.getSupportedServices();

      String message;

      if (upgradeContext.getOrchestrationType() == RepositoryType.STANDARD) {
        message = MessageFormat.format(
            "Finalizing the downgrade from {0} for all cluster services.",
            downgradeFromVersion);
      } else {
        message = MessageFormat.format(
            "Finalizing the downgrade from {0} for the following services: {1}",
            downgradeFromVersion, StringUtils.join(servicesInUpgrade, ','));
      }

      outSB.append(message).append(System.lineSeparator());

      // iterate through all host components and make sure that they are on the
      // correct version; if they are not, then this will throw an exception
      Set<InfoTuple> errors = validateComponentVersions(upgradeContext);
      if (!errors.isEmpty()) {
        StrBuilder messageBuff = new StrBuilder(String.format(
            "The following %d host component(s) have not been downgraded to their desired versions:",
            errors.size())).append(System.lineSeparator());

        for (InfoTuple error : errors) {
          messageBuff.append(String.format("%s: %s (current = %s, desired = %s)", error.hostName,
              error.componentName, error.currentVersion, error.targetVersion));

          messageBuff.append(System.lineSeparator());
        }

        throw new AmbariException(messageBuff.toString());
      }

      finalizeHostVersionsNotDesired(cluster);

      // for every repository being downgraded to, ensure the host versions are correct
      Map<String, RepositoryVersionEntity> targetVersionsByService = upgradeContext.getTargetVersions();
      Set<RepositoryVersionEntity> targetRepositoryVersions = new HashSet<>();
      for (String service : targetVersionsByService.keySet()) {
        targetRepositoryVersions.add(targetVersionsByService.get(service));
      }

      // move host versions in the downgrade back to CURRENT if they are not
      for (RepositoryVersionEntity targetRepositoryVersion : targetRepositoryVersions) {
        // find host versions
        List<HostVersionEntity> hostVersions = hostVersionDAO.findHostVersionByClusterAndRepository(
            cluster.getClusterId(), targetRepositoryVersion);

        outSB.append(String.format("Finalizing %d host(s) back to %s", hostVersions.size(),
            targetRepositoryVersion.getVersion())).append(System.lineSeparator());

        for (HostVersionEntity hostVersion : hostVersions) {
          if (hostVersion.getState() != RepositoryVersionState.CURRENT) {
            hostVersion.setState(RepositoryVersionState.CURRENT);
            hostVersionDAO.merge(hostVersion);
          }

          List<HostComponentStateEntity> hostComponentStates = hostComponentStateDAO.findByHost(
              hostVersion.getHostName());

          for (HostComponentStateEntity hostComponentState : hostComponentStates) {
            hostComponentState.setUpgradeState(UpgradeState.NONE);
            hostComponentStateDAO.merge(hostComponentState);
          }
        }
      }

      // remove any configurations for services which crossed a stack boundary
      for (String serviceName : servicesInUpgrade) {
        RepositoryVersionEntity sourceRepositoryVersion = upgradeContext.getSourceRepositoryVersion(serviceName);
        RepositoryVersionEntity targetRepositoryVersion = upgradeContext.getTargetRepositoryVersion(serviceName);
        StackId sourceStackId = sourceRepositoryVersion.getStackId();
        StackId targetStackId = targetRepositoryVersion.getStackId();
        // only work with configurations when crossing stacks
        if (!sourceStackId.equals(targetStackId)) {
          outSB.append(
              String.format("Removing %s configurations for %s", sourceStackId,
                  serviceName)).append(System.lineSeparator());

          cluster.removeConfigurations(sourceStackId, serviceName);
        }
      }

      // ensure that when downgrading, we set the desired back to the
      // original value
      versionEventPublisher.publish(new StackUpgradeFinishEvent(cluster));

      // Reset upgrade state
      cluster.setUpgradeEntity(null);

      message = String.format("The downgrade from %s has completed.", downgradeFromVersion);
      outSB.append(message).append(System.lineSeparator());

      return createCommandReport(0, HostRoleStatus.COMPLETED, "{}", outSB.toString(), errSB.toString());
    } catch (Exception e) {
      StringWriter sw = new StringWriter();
      e.printStackTrace(new PrintWriter(sw));
      errSB.append(sw);

      return createCommandReport(-1, HostRoleStatus.FAILED, "{}", outSB.toString(), errSB.toString());
    }
  }

  /**
   * Gets any host components which have not been propertly upgraded or
   * downgraded.
   *
   * @param upgradeContext
   *          the upgrade context (not {@code null}).
   * @return a list of {@link InfoTuple} representing components which should
   *         have been upgraded but did not.
   */
  protected Set<InfoTuple> validateComponentVersions(UpgradeContext upgradeContext)
      throws AmbariException {

    Set<InfoTuple> errors = new TreeSet<>();

    Cluster cluster = upgradeContext.getCluster();
    Set<String> servicesParticipating = upgradeContext.getSupportedServices();
    for (String serviceName : servicesParticipating) {
      Service service = cluster.getService(serviceName);
      RepositoryVersionEntity repositoryVersionEntity = upgradeContext.getTargetRepositoryVersion(serviceName);
      StackId targetStackId = repositoryVersionEntity.getStackId();
      String targetVersion = repositoryVersionEntity.getVersion();

      for (ServiceComponent serviceComponent : service.getServiceComponents().values()) {
<<<<<<< HEAD
        for (ServiceComponentHost serviceComponentHost : serviceComponent.getServiceComponentHosts().values()) {
          ComponentInfo componentInfo = ambariMetaInfo.getComponent(targetStackId.getStackName(),
                  targetStackId.getStackVersion(), service.getServiceType(), serviceComponent.getName());
=======
        ComponentInfo componentInfo = ambariMetaInfo.getComponent(targetStackId.getStackName(),
            targetStackId.getStackVersion(), service.getName(), serviceComponent.getName());
>>>>>>> 6d676a93

        if (!componentInfo.isVersionAdvertised()) {
          continue;
        }

        for (ServiceComponentHost serviceComponentHost : serviceComponent.getServiceComponentHosts().values()) {
          if (!StringUtils.equals(targetVersion, serviceComponentHost.getVersion())) {
            errors.add(new InfoTuple(service.getName(), serviceComponent.getName(),
                serviceComponentHost.getHostName(), serviceComponentHost.getVersion(),
                targetVersion));
          }
        }
      }
    }


    return errors;
  }

  /**
   * Moves any {@link HostVersionEntity}s which are
   * {@link RepositoryVersionState#CURRENT} to either
   * {@link RepositoryVersionState#INSTALLED} or
   * {@link RepositoryVersionState#NOT_REQUIRED} if their assocaited
   * repositories are no longer in use.
   *
   * @param cluster
   * @throws AmbariException
   */
  private void finalizeHostVersionsNotDesired(Cluster cluster) throws AmbariException {
    // create a set of all of the repos that the services are on
    Set<RepositoryVersionEntity> desiredRepoVersions = new HashSet<>();
    Set<String> serviceNames = cluster.getServices().keySet();
    for (String serviceName : serviceNames) {
      Service service = cluster.getService(serviceName);
      desiredRepoVersions.add(service.getDesiredRepositoryVersion());
    }

    // if any CURRENT host version is for a repo which is no longer desired by
    // ANY service, move it to INSTALLED
    List<HostVersionEntity> currentHostVersions = hostVersionDAO.findByClusterAndState(
        cluster.getClusterName(), RepositoryVersionState.CURRENT);

    for (HostVersionEntity hostVersion : currentHostVersions) {
      RepositoryVersionEntity hostRepoVersion = hostVersion.getRepositoryVersion();
      if (!desiredRepoVersions.contains(hostRepoVersion)) {
        hostVersion.setState(RepositoryVersionState.INSTALLED);
        hostVersion = hostVersionDAO.merge(hostVersion);
      }
    }
  }

  protected static class InfoTuple implements Comparable<InfoTuple> {
    protected final String serviceName;
    protected final String componentName;
    protected final String hostName;
    protected final String currentVersion;
    protected final String targetVersion;

    protected InfoTuple(String service, String component, String host, String version,
        String desiredVersion) {
      serviceName = service;
      componentName = component;
      hostName = host;
      currentVersion = version;
      targetVersion = desiredVersion;
    }

    /**
     * {@inheritDoc}
     */
    @Override
    public int compareTo(InfoTuple that) {
      int compare = hostName.compareTo(that.hostName);
      if (compare != 0) {
        return compare;
      }

      compare = serviceName.compareTo(that.serviceName);
      if (compare != 0) {
        return compare;
      }

      compare = componentName.compareTo(that.componentName);
      if (compare != 0) {
        return compare;
      }

      return compare;
    }

    /**
     * {@inheritDoc}
     */
    @Override
    public int hashCode() {
      return Objects.hash(hostName, serviceName, componentName, currentVersion, targetVersion);
    }

    /**
     * {@inheritDoc}
     */
    @Override
    public boolean equals(Object object) {
      if (this == object) {
        return true;
      }

      if (object == null || getClass() != object.getClass()) {
        return false;
      }

      InfoTuple that = (InfoTuple) object;

      EqualsBuilder equalsBuilder = new EqualsBuilder();
      equalsBuilder.append(hostName, that.hostName);
      equalsBuilder.append(serviceName, that.serviceName);
      equalsBuilder.append(componentName, that.componentName);
      equalsBuilder.append(currentVersion, that.currentVersion);
      equalsBuilder.append(targetVersion, that.targetVersion);
      ;
      return equalsBuilder.isEquals();
    }

    /**
     * {@inheritDoc}
     */
    @Override
    public String toString() {
      return com.google.common.base.Objects.toStringHelper(this)
          .add("host", hostName)
          .add("component", componentName)
          .add("current", currentVersion)
          .add("target", targetVersion).toString();
    }
  }
}<|MERGE_RESOLUTION|>--- conflicted
+++ resolved
@@ -373,29 +373,24 @@
       String targetVersion = repositoryVersionEntity.getVersion();
 
       for (ServiceComponent serviceComponent : service.getServiceComponents().values()) {
-<<<<<<< HEAD
         for (ServiceComponentHost serviceComponentHost : serviceComponent.getServiceComponentHosts().values()) {
           ComponentInfo componentInfo = ambariMetaInfo.getComponent(targetStackId.getStackName(),
                   targetStackId.getStackVersion(), service.getServiceType(), serviceComponent.getName());
-=======
-        ComponentInfo componentInfo = ambariMetaInfo.getComponent(targetStackId.getStackName(),
-            targetStackId.getStackVersion(), service.getName(), serviceComponent.getName());
->>>>>>> 6d676a93
-
-        if (!componentInfo.isVersionAdvertised()) {
-          continue;
-        }
-
-        for (ServiceComponentHost serviceComponentHost : serviceComponent.getServiceComponentHosts().values()) {
+
+          if (!componentInfo.isVersionAdvertised()) {
+            continue;
+          }
+
+
           if (!StringUtils.equals(targetVersion, serviceComponentHost.getVersion())) {
             errors.add(new InfoTuple(service.getName(), serviceComponent.getName(),
-                serviceComponentHost.getHostName(), serviceComponentHost.getVersion(),
-                targetVersion));
+                    serviceComponentHost.getHostName(), serviceComponentHost.getVersion(),
+                    targetVersion));
+
           }
         }
       }
     }
-
 
     return errors;
   }
