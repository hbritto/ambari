/*
 * Licensed to the Apache Software Foundation (ASF) under one
 * or more contributor license agreements.  See the NOTICE file
 * distributed with this work for additional information
 * regarding copyright ownership.  The ASF licenses this file
 * to you under the Apache License, Version 2.0 (the
 * "License"); you may not use this file except in compliance
 * with the License.  You may obtain a copy of the License at
 *
 *     http://www.apache.org/licenses/LICENSE-2.0
 *
 * Unless required by applicable law or agreed to in writing, software
 * distributed under the License is distributed on an "AS IS" BASIS,
 * WITHOUT WARRANTIES OR CONDITIONS OF ANY KIND, either express or implied.
 * See the License for the specific language governing permissions and
 * limitations under the License.
 */

package org.apache.ambari.server.state;

import java.util.HashSet;
import java.util.LinkedList;
import java.util.List;
import java.util.Set;

<<<<<<< HEAD
import org.apache.ambari.server.state.stack.RepoTag;
import org.codehaus.jackson.annotate.JsonIgnore;
import org.codehaus.jackson.annotate.JsonProperty;
=======
import org.apache.ambari.annotations.Experimental;
import org.apache.ambari.annotations.ExperimentalFeature;
import org.apache.ambari.server.controller.RepositoryResponse;
import org.apache.ambari.server.state.stack.RepoTag;
import org.apache.commons.lang.StringUtils;
>>>>>>> 60e54750

import com.google.common.base.Function;
import com.google.common.base.Objects;
import com.google.common.base.Strings;
import com.google.gson.annotations.SerializedName;

public class RepositoryInfo {
  @JsonProperty("base_url")
  @SerializedName("base_url")
  private String baseUrl;

  @JsonProperty("os_type")
  @SerializedName("os_type")
  private String osType;

  @JsonProperty("repo_id")
  @SerializedName("repo_id")
  private String repoId;

  @JsonProperty("repo_name")
  @SerializedName("repo_name")
  private String repoName;

  @JsonProperty("distribution")
  @SerializedName("distribution")
  private String distribution;

  @JsonProperty("components")
  @SerializedName("components")
  private String components;

  @JsonProperty("mirrors_list")
  @SerializedName("mirrors_list")
  private String mirrorsList;

  @JsonProperty("default_base_url")
  @SerializedName("default_base_url")
  private String defaultBaseUrl;

  @JsonIgnore
  private boolean repoSaved = false;

  @JsonProperty("unique")
  @SerializedName("unique")
  private boolean unique = false;

  @JsonProperty("ambari_managed")
  @SerializedName("ambari_managed")
  private boolean ambariManagedRepositories = true;
<<<<<<< HEAD

  @JsonProperty("tags")
  @SerializedName("tags")
=======
  @Experimental(feature = ExperimentalFeature.CUSTOM_SERVICE_REPOS,
    comment = "Remove logic for handling custom service repos after enabling multi-mpack cluster deployment")
  private List<String> applicableServices = new LinkedList<>();

>>>>>>> 60e54750
  private Set<RepoTag> tags = new HashSet<>();

  /**
   * @return the baseUrl
   */
  public String getBaseUrl() {
    return baseUrl;
  }

  /**
   * @param baseUrl the baseUrl to set
   */
  public void setBaseUrl(String baseUrl) {
    this.baseUrl = baseUrl;
  }

  /**
   * @return the osType
   */
  public String getOsType() {
    return osType;
  }

  /**
   * @param osType the osType to set
   */
  public void setOsType(String osType) {
    this.osType = osType;
  }

  /**
   * @return the repoId
   */
  public String getRepoId() {
    return repoId;
  }

  /**
   * @param repoId the repoId to set
   */
  public void setRepoId(String repoId) {
    this.repoId = repoId;
  }

  /**
   * @return the repoName
   */
  public String getRepoName() {
    return repoName;
  }

  /**
   * @param repoName the repoName to set
   */
  public void setRepoName(String repoName) {
    this.repoName = repoName;
  }

  public String getDistribution() {
    return distribution;
  }

  public void setDistribution(String distribution) {
    this.distribution = distribution;
  }

  public String getComponents() {
    return components;
  }

  public void setComponents(String components) {
    this.components = components;
  }

  /**
   * @return the mirrorsList
   */
  public String getMirrorsList() {
    return mirrorsList;
  }

  /**
   * @param mirrorsList the mirrorsList to set
   */
  public void setMirrorsList(String mirrorsList) {
    this.mirrorsList = mirrorsList;
  }

  /**
   * @return the default base url
   */
  public String getDefaultBaseUrl() {
    return defaultBaseUrl;
  }

  /**
   * @param url the default base url to set
   */
  public void setDefaultBaseUrl(String url) {
    defaultBaseUrl = url;
  }

  /**
   * @return if the base url or mirrors list was from a saved value
   */
  public boolean isRepoSaved() {
    return repoSaved;
  }

  /**
   * Sets if the base url or mirrors list was from a saved value
   */
  public void setRepoSaved(boolean saved) {
    repoSaved = saved;
  }

  /**
   * @return true if version of HDP that change with each release
   */
  public boolean isUnique() {
    return unique;
  }

  /**
   * @param unique set is version of HDP that change with each release
   */
  public void setUnique(boolean unique) {
    this.unique = unique;
  }

  @Experimental(feature = ExperimentalFeature.CUSTOM_SERVICE_REPOS,
    comment = "Remove logic for handling custom service repos after enabling multi-mpack cluster deployment")
  public List<String> getApplicableServices() {
    return applicableServices;
  }

  @Experimental(feature = ExperimentalFeature.CUSTOM_SERVICE_REPOS,
    comment = "Remove logic for handling custom service repos after enabling multi-mpack cluster deployment")
  public void setApplicableServices(List<String> applicableServices) {
    this.applicableServices = applicableServices;
  }

  @Override
  public String toString() {
    return "[ repoInfo: "
        + ", osType=" + osType
        + ", repoId=" + repoId
        + ", baseUrl=" + baseUrl
        + ", repoName=" + repoName
        + ", distribution=" + distribution
        + ", components=" + components
        + ", mirrorsList=" + mirrorsList
        + ", unique=" + unique
        + ", ambariManagedRepositories=" + ambariManagedRepositories
        + ", applicableServices=" +  StringUtils.join(applicableServices, ",")
        + " ]";
  }

  @Override
  public boolean equals(Object o) {
    if (this == o) {
      return true;
    }
    if (o == null || getClass() != o.getClass()) {
      return false;
    }
    RepositoryInfo that = (RepositoryInfo) o;
    return repoSaved == that.repoSaved &&
        unique == that.unique &&
        Objects.equal(baseUrl, that.baseUrl) &&
        Objects.equal(osType, that.osType) &&
        Objects.equal(repoId, that.repoId) &&
        Objects.equal(repoName, that.repoName) &&
        Objects.equal(distribution, that.distribution) &&
        Objects.equal(components, that.components) &&
        Objects.equal(mirrorsList, that.mirrorsList) &&
        Objects.equal(defaultBaseUrl, that.defaultBaseUrl) &&
        Objects.equal(ambariManagedRepositories, that.ambariManagedRepositories);
  }

  @Override
  public int hashCode() {
    return Objects.hashCode(baseUrl, osType, repoId, repoName, distribution, components, mirrorsList, defaultBaseUrl,
           ambariManagedRepositories);
  }

<<<<<<< HEAD
=======
  public RepositoryResponse convertToResponse()
  {
    return new RepositoryResponse(getBaseUrl(), getOsType(), getRepoId(),
            getRepoName(), getDistribution(), getComponents(), getMirrorsList(), getDefaultBaseUrl(),
            getTags(), getApplicableServices());
  }

>>>>>>> 60e54750
  /**
   * A function that returns the repo name of any RepositoryInfo
   */
  public static final Function<RepositoryInfo, String> GET_REPO_NAME_FUNCTION = new Function<RepositoryInfo, String>() {
    @Override  public String apply(RepositoryInfo input) {
      return input.repoName;
    }
  };

  /**
   * A function that returns the repoId of any RepositoryInfo
   */
  public static final Function<RepositoryInfo, String> GET_REPO_ID_FUNCTION = new Function<RepositoryInfo, String>() {
    @Override  public String apply(RepositoryInfo input) {
      return input.repoId;
    }
  };

  /**
   * A function that returns the baseUrl of any RepositoryInfo
   */
  public static final Function<RepositoryInfo, String> SAFE_GET_BASE_URL_FUNCTION = new Function<RepositoryInfo, String>() {
    @Override  public String apply(RepositoryInfo input) {
      return Strings.nullToEmpty(input.baseUrl);
    }
  };

  /**
   * A function that returns the osType of any RepositoryInfo
   */
  public static final Function<RepositoryInfo, String> GET_OSTYPE_FUNCTION = new Function<RepositoryInfo, String>() {
    @Override  public String apply(RepositoryInfo input) {
      return input.osType;
    }
  };

  /**
   * @return true if repositories managed by ambari
   */
  public boolean isAmbariManagedRepositories() {
    return ambariManagedRepositories;
  }

  /**
   * @param ambariManagedRepositories set is repositories managed by ambari
   */
  public void setAmbariManagedRepositories(boolean ambariManagedRepositories) {
    this.ambariManagedRepositories = ambariManagedRepositories;
  }

  /**
   * @return the tags for this repository
   */
  public Set<RepoTag> getTags() {
    return tags;
  }

  /**
   * @param repoTags the tags for this repository
   */
  public void setTags(Set<RepoTag> repoTags) {
    tags = repoTags;
  }

}<|MERGE_RESOLUTION|>--- conflicted
+++ resolved
@@ -23,17 +23,12 @@
 import java.util.List;
 import java.util.Set;
 
-<<<<<<< HEAD
+import org.apache.ambari.annotations.Experimental;
+import org.apache.ambari.annotations.ExperimentalFeature;
 import org.apache.ambari.server.state.stack.RepoTag;
+import org.apache.commons.lang.StringUtils;
 import org.codehaus.jackson.annotate.JsonIgnore;
 import org.codehaus.jackson.annotate.JsonProperty;
-=======
-import org.apache.ambari.annotations.Experimental;
-import org.apache.ambari.annotations.ExperimentalFeature;
-import org.apache.ambari.server.controller.RepositoryResponse;
-import org.apache.ambari.server.state.stack.RepoTag;
-import org.apache.commons.lang.StringUtils;
->>>>>>> 60e54750
 
 import com.google.common.base.Function;
 import com.google.common.base.Objects;
@@ -83,17 +78,15 @@
   @JsonProperty("ambari_managed")
   @SerializedName("ambari_managed")
   private boolean ambariManagedRepositories = true;
-<<<<<<< HEAD
 
   @JsonProperty("tags")
   @SerializedName("tags")
-=======
+  private Set<RepoTag> tags = new HashSet<>();
+
   @Experimental(feature = ExperimentalFeature.CUSTOM_SERVICE_REPOS,
     comment = "Remove logic for handling custom service repos after enabling multi-mpack cluster deployment")
   private List<String> applicableServices = new LinkedList<>();
 
->>>>>>> 60e54750
-  private Set<RepoTag> tags = new HashSet<>();
 
   /**
    * @return the baseUrl
@@ -279,16 +272,6 @@
            ambariManagedRepositories);
   }
 
-<<<<<<< HEAD
-=======
-  public RepositoryResponse convertToResponse()
-  {
-    return new RepositoryResponse(getBaseUrl(), getOsType(), getRepoId(),
-            getRepoName(), getDistribution(), getComponents(), getMirrorsList(), getDefaultBaseUrl(),
-            getTags(), getApplicableServices());
-  }
-
->>>>>>> 60e54750
   /**
    * A function that returns the repo name of any RepositoryInfo
    */
