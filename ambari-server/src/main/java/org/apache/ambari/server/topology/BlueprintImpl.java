--- conflicted
+++ resolved
@@ -29,12 +29,10 @@
 import java.util.Map;
 import java.util.Optional;
 import java.util.Set;
-<<<<<<< HEAD
 import java.util.function.Supplier;
-=======
 import java.util.stream.Collectors;
->>>>>>> 0907d611
-
+
+import org.apache.ambari.server.controller.internal.Stack;
 import org.apache.ambari.server.orm.entities.BlueprintConfigEntity;
 import org.apache.ambari.server.orm.entities.BlueprintConfiguration;
 import org.apache.ambari.server.orm.entities.BlueprintEntity;
@@ -45,15 +43,11 @@
 import org.apache.ambari.server.orm.entities.HostGroupConfigEntity;
 import org.apache.ambari.server.orm.entities.HostGroupEntity;
 import org.apache.ambari.server.stack.NoSuchStackException;
-<<<<<<< HEAD
 import org.apache.ambari.server.state.StackId;
 import org.apache.ambari.server.utils.JsonUtils;
-=======
 import org.apache.ambari.server.state.ConfigHelper;
 import org.apache.ambari.server.state.ServiceInfo;
 import org.apache.commons.lang.StringUtils;
->>>>>>> 0907d611
-
 import com.fasterxml.jackson.core.type.TypeReference;
 import com.google.common.base.Preconditions;
 import com.google.common.base.Splitter;
@@ -73,6 +67,7 @@
   private final SecurityConfiguration security;
   private final Setting setting;
   private final List<RepositorySetting> repoSettings;
+  private Stack stack;
 
   public BlueprintImpl(BlueprintEntity entity, Set<StackId> stackIds) throws NoSuchStackException {
     name = entity.getBlueprintName();
@@ -144,30 +139,25 @@
     return setting;
   }
 
+  @Override
+  public Collection<String> getServices() {
+    return null;
+  }
+
+  @Override
+  public Collection<ServiceInfo> getServiceInfos() {
+    return null;
+  }
+
+  @Override
+  public Collection<String> getComponents(String service) {
+    return null;
+  }
+
   public Collection<MpackInstance> getMpacks() {
     return mpacks;
   }
 
-  @Override
-<<<<<<< HEAD
-=======
-  public Collection<ServiceInfo> getServiceInfos() {
-    return getServices().stream()
-      .map(stack::getServiceInfo)
-      .filter(Optional::isPresent)
-      .map(Optional::get)
-      .collect(Collectors.toList());
-  }
-
-  @Override
-  public Collection<String> getComponents(String service) {
-    Collection<String> components = new HashSet<>();
-    for (HostGroup group : getHostGroupsForService(service)) {
-      components.addAll(group.getComponents(service));
-    }
-
-    return components;
-  }
 
   /**
    * Get whether the specified component in the service is enabled
@@ -180,7 +170,7 @@
    */
   @Override
   public String getRecoveryEnabled(String serviceName, String componentName) {
-    Set<HashMap<String, String>> settingValue;
+    Set<Map<String, String>> settingValue;
 
     if (setting == null)
       return null;
@@ -252,7 +242,7 @@
       return null;
 
     // Look up the service and return the credential_store_enabled value.
-    Set<HashMap<String, String>> settingValue = setting.getSettingValue(Setting.SETTING_NAME_SERVICE_SETTINGS);
+    Set<Map<String, String>> settingValue = setting.getSettingValue(Setting.SETTING_NAME_SERVICE_SETTINGS);
     for (Map<String, String> setting : settingValue) {
       String name = setting.get(Setting.SETTING_NAME_NAME);
       if (StringUtils.equals(name, serviceName)) {
@@ -271,7 +261,7 @@
     if (setting == null) {
       return false;
     }
-    Set<HashMap<String, String>> settingValue = setting.getSettingValue(Setting.SETTING_NAME_DEPLOYMENT_SETTINGS);
+    Set<Map<String, String>> settingValue = setting.getSettingValue(Setting.SETTING_NAME_DEPLOYMENT_SETTINGS);
     for (Map<String, String> setting : settingValue) {
       if (setting.containsKey(Setting.SETTING_NAME_SKIP_FAILURE)) {
         return setting.get(Setting.SETTING_NAME_SKIP_FAILURE).equalsIgnoreCase("true");
@@ -293,7 +283,6 @@
    * @return collection of host groups which contain the specified component
    */
   @Override
->>>>>>> 0907d611
   public Collection<HostGroup> getHostGroupsForComponent(String component) {
     Collection<HostGroup> resultGroups = new HashSet<>();
     for (HostGroup group : hostGroups.values() ) {
@@ -588,16 +577,9 @@
   /**
    * Parse stack repo info stored in the blueprint_settings table
    */
-<<<<<<< HEAD
+
   private List<RepositorySetting> processRepoSettings() {
     return setting != null ? setting.processRepoSettings() : Collections.emptyList();
-=======
-  public boolean isValidConfigType(String configType) {
-    if (ConfigHelper.CLUSTER_ENV.equals(configType) || "global".equals(configType)) {
-      return true;
-    }
-    return getStack().getServicesForConfigType(configType).stream().anyMatch(getServices()::contains);
->>>>>>> 0907d611
   }
 
   /**
