/*
 * Licensed to the Apache Software Foundation (ASF) under one
 * or more contributor license agreements.  See the NOTICE file
 * distributed with this work for additional information
 * regarding copyright ownership.  The ASF licenses this file
 * to you under the Apache License, Version 2.0 (the
 * "License"); you may not use this file except in compliance
 * with the License.  You may obtain a copy of the License at
 *
 *     http://www.apache.org/licenses/LICENSE-2.0
 *
 * Unless required by applicable law or agreed to in writing, software
 * distributed under the License is distributed on an "AS IS" BASIS,
 * WITHOUT WARRANTIES OR CONDITIONS OF ANY KIND, either express or implied.
 * See the License for the specific language governing permissions and
 * limitations under the License.
 */

package org.apache.ambari.server.api.resources;

import java.util.HashSet;
import java.util.Set;

import org.apache.ambari.server.controller.spi.Resource;


/**
 * View instance resource definition.
 */
public class ViewInstanceResourceDefinition extends BaseResourceDefinition {

  /**
   * The parent view name.
   */
  private final Set<SubResourceDefinition> subResourceDefinitions;

  // ----- Constructors ------------------------------------------------------

  /**
   * Construct a view instance resource definition.
   */
  public ViewInstanceResourceDefinition(Set<SubResourceDefinition> subResourceDefinitions) {
    super(Resource.Type.ViewInstance);

<<<<<<< HEAD
    this.subResourceDefinitions = subResourceDefinitions == null ? new HashSet<SubResourceDefinition>() :
=======
    this.subResourceDefinitions = subResourceDefinitions == null ? new HashSet<>() :
>>>>>>> 9d802b7c
      new HashSet<>(subResourceDefinitions);

    this.subResourceDefinitions.add(new SubResourceDefinition(Resource.Type.ViewPrivilege));
  }


  // ----- ResourceDefinition ------------------------------------------------

  @Override
  public String getPluralName() {
    return "instances";
  }

  @Override
  public String getSingularName() {
    return "instance";
  }

  @Override
  public Set<SubResourceDefinition> getSubResourceDefinitions() {
    return subResourceDefinitions;
  }
}<|MERGE_RESOLUTION|>--- conflicted
+++ resolved
@@ -42,11 +42,7 @@
   public ViewInstanceResourceDefinition(Set<SubResourceDefinition> subResourceDefinitions) {
     super(Resource.Type.ViewInstance);
 
-<<<<<<< HEAD
-    this.subResourceDefinitions = subResourceDefinitions == null ? new HashSet<SubResourceDefinition>() :
-=======
     this.subResourceDefinitions = subResourceDefinitions == null ? new HashSet<>() :
->>>>>>> 9d802b7c
       new HashSet<>(subResourceDefinitions);
 
     this.subResourceDefinitions.add(new SubResourceDefinition(Resource.Type.ViewPrivilege));
