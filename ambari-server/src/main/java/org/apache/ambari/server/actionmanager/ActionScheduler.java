--- conflicted
+++ resolved
@@ -49,12 +49,8 @@
 import org.apache.ambari.server.events.CommandReportReceivedEvent;
 import org.apache.ambari.server.events.jpa.EntityManagerCacheInvalidationEvent;
 import org.apache.ambari.server.events.listeners.tasks.TaskStatusListener;
-<<<<<<< HEAD
+import org.apache.ambari.server.events.publishers.AgentCommandsPublisher;
 import org.apache.ambari.server.events.publishers.CommandReportEventPublisher;
-=======
-import org.apache.ambari.server.events.publishers.AgentCommandsPublisher;
-import org.apache.ambari.server.events.publishers.AmbariEventPublisher;
->>>>>>> 0907d611
 import org.apache.ambari.server.events.publishers.JPAEventPublisher;
 import org.apache.ambari.server.metadata.RoleCommandOrder;
 import org.apache.ambari.server.metadata.RoleCommandOrderProvider;
@@ -229,7 +225,6 @@
    * @param maxAttempts
    * @param hostsMap
    * @param unitOfWork
-   * @param ambariEventPublisher
    * @param configuration
    * @param entityManagerProvider
    * @param hostRoleCommandDAO
@@ -237,13 +232,8 @@
    * @param roleCommandOrderProvider
    */
   protected ActionScheduler(long sleepTimeMilliSec, long actionTimeoutMilliSec, ActionDBAccessor db,
-<<<<<<< HEAD
-                            ActionQueue actionQueue, Clusters fsmObject, int maxAttempts, HostsMap hostsMap,
+                             Clusters fsmObject, int maxAttempts, HostsMap hostsMap,
                             UnitOfWork unitOfWork, CommandReportEventPublisher commandReportEventPublisher,
-=======
-                            Clusters fsmObject, int maxAttempts, HostsMap hostsMap,
-                            UnitOfWork unitOfWork, AmbariEventPublisher ambariEventPublisher,
->>>>>>> 0907d611
                             Configuration configuration, Provider<EntityManager> entityManagerProvider,
                             HostRoleCommandDAO hostRoleCommandDAO, HostRoleCommandFactory hostRoleCommandFactory,
                             RoleCommandOrderProvider roleCommandOrderProvider, AgentCommandsPublisher agentCommandsPublisher) {
@@ -278,33 +268,21 @@
    * @param maxAttempts
    * @param hostsMap
    * @param unitOfWork
-   * @param ambariEventPublisher
    * @param configuration
    * @param hostRoleCommandDAO
    * @param hostRoleCommandFactory
    */
   protected ActionScheduler(long sleepTimeMilliSec, long actionTimeoutMilliSec, ActionDBAccessor db,
-<<<<<<< HEAD
-                            ActionQueue actionQueue, Clusters fsmObject, int maxAttempts, HostsMap hostsMap,
+                            Clusters fsmObject, int maxAttempts, HostsMap hostsMap,
                             UnitOfWork unitOfWork, CommandReportEventPublisher commandReportEventPublisher,
-=======
-                            Clusters fsmObject, int maxAttempts, HostsMap hostsMap,
-                            UnitOfWork unitOfWork, AmbariEventPublisher ambariEventPublisher,
->>>>>>> 0907d611
                             Configuration configuration, Provider<EntityManager> entityManagerProvider,
                             HostRoleCommandDAO hostRoleCommandDAO, HostRoleCommandFactory hostRoleCommandFactory,
                             AgentCommandsPublisher agentCommandsPublisher) {
 
-<<<<<<< HEAD
-    this(sleepTimeMilliSec, actionTimeoutMilliSec, db, actionQueue, fsmObject, maxAttempts, hostsMap, unitOfWork,
+    this(sleepTimeMilliSec, actionTimeoutMilliSec, db, fsmObject, maxAttempts, hostsMap, unitOfWork,
         commandReportEventPublisher, configuration, entityManagerProvider, hostRoleCommandDAO,
-        hostRoleCommandFactory,
+        hostRoleCommandFactory,null,
             null);
-=======
-    this(sleepTimeMilliSec, actionTimeoutMilliSec, db, fsmObject, maxAttempts, hostsMap, unitOfWork,
-            ambariEventPublisher, configuration, entityManagerProvider, hostRoleCommandDAO, hostRoleCommandFactory,
-            null, agentCommandsPublisher);
->>>>>>> 0907d611
   }
 
   /**
