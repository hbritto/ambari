/*
 * Licensed to the Apache Software Foundation (ASF) under one
 * or more contributor license agreements.  See the NOTICE file
 * distributed with this work for additional information
 * regarding copyright ownership.  The ASF licenses this file
 * to you under the Apache License, Version 2.0 (the
 * "License"); you may not use this file except in compliance
 * with the License.  You may obtain a copy of the License at
 *
 *     http://www.apache.org/licenses/LICENSE-2.0
 *
 * Unless required by applicable law or agreed to in writing, software
 * distributed under the License is distributed on an "AS IS" BASIS,
 * WITHOUT WARRANTIES OR CONDITIONS OF ANY KIND, either express or implied.
 * See the License for the specific language governing permissions and
 * limitations under the License.
 */
package org.apache.ambari.server.actionmanager;

import java.lang.reflect.Type;
import java.util.ArrayList;
import java.util.Collection;
import java.util.Collections;
import java.util.HashMap;
import java.util.HashSet;
import java.util.Iterator;
import java.util.List;
import java.util.Map;
import java.util.Set;
import java.util.TreeMap;
import java.util.concurrent.ConcurrentHashMap;
import java.util.concurrent.TimeUnit;
import java.util.concurrent.atomic.AtomicBoolean;

import javax.persistence.EntityManager;

import org.apache.ambari.server.AmbariException;
import org.apache.ambari.server.ClusterNotFoundException;
import org.apache.ambari.server.Role;
import org.apache.ambari.server.RoleCommand;
import org.apache.ambari.server.ServiceComponentHostNotFoundException;
import org.apache.ambari.server.ServiceComponentNotFoundException;
import org.apache.ambari.server.agent.ActionQueue;
import org.apache.ambari.server.agent.AgentCommand;
import org.apache.ambari.server.agent.CancelCommand;
import org.apache.ambari.server.agent.CommandReport;
import org.apache.ambari.server.agent.ExecutionCommand;
import org.apache.ambari.server.configuration.Configuration;
import org.apache.ambari.server.controller.HostsMap;
import org.apache.ambari.server.events.ActionFinalReportReceivedEvent;
import org.apache.ambari.server.events.jpa.EntityManagerCacheInvalidationEvent;
import org.apache.ambari.server.events.listeners.tasks.TaskStatusListener;
import org.apache.ambari.server.events.publishers.AgentCommandsPublisher;
import org.apache.ambari.server.events.publishers.AmbariEventPublisher;
import org.apache.ambari.server.events.publishers.JPAEventPublisher;
import org.apache.ambari.server.metadata.RoleCommandOrder;
import org.apache.ambari.server.metadata.RoleCommandOrderProvider;
import org.apache.ambari.server.metadata.RoleCommandPair;
import org.apache.ambari.server.orm.dao.HostRoleCommandDAO;
import org.apache.ambari.server.orm.entities.HostRoleCommandEntity;
import org.apache.ambari.server.orm.entities.RequestEntity;
import org.apache.ambari.server.serveraction.ServerActionExecutor;
import org.apache.ambari.server.state.Cluster;
import org.apache.ambari.server.state.Clusters;
import org.apache.ambari.server.state.ConfigHelper;
import org.apache.ambari.server.state.Host;
import org.apache.ambari.server.state.HostState;
import org.apache.ambari.server.state.Service;
import org.apache.ambari.server.state.ServiceComponent;
import org.apache.ambari.server.state.ServiceComponentHost;
import org.apache.ambari.server.state.ServiceComponentHostEvent;
import org.apache.ambari.server.state.fsm.InvalidStateTransitionException;
import org.apache.ambari.server.state.svccomphost.ServiceComponentHostOpFailedEvent;
import org.apache.ambari.server.utils.StageUtils;
import org.apache.commons.collections.CollectionUtils;
import org.apache.commons.lang.StringUtils;
import org.slf4j.Logger;
import org.slf4j.LoggerFactory;

import com.google.common.base.Function;
import com.google.common.cache.Cache;
import com.google.common.cache.CacheBuilder;
import com.google.common.collect.ArrayListMultimap;
import com.google.common.collect.ImmutableSet;
import com.google.common.collect.ListMultimap;
import com.google.common.collect.Lists;
import com.google.common.collect.Multimap;
import com.google.common.eventbus.Subscribe;
import com.google.common.reflect.TypeToken;
import com.google.inject.Inject;
import com.google.inject.Provider;
import com.google.inject.Singleton;
import com.google.inject.name.Named;
import com.google.inject.persist.UnitOfWork;


/**
 * This class encapsulates the action scheduler thread.
 * Action schedule frequently looks at action database and determines if
 * there is an action that can be scheduled.
 */
@Singleton
class ActionScheduler implements Runnable {

  private static final Logger LOG = LoggerFactory.getLogger(ActionScheduler.class);

  public static final String FAILED_TASK_ABORT_REASONING =
    "Server considered task failed and automatically aborted it";

  @Inject
  private RoleCommandOrderProvider roleCommandOrderProvider;

  @Inject
  private UnitOfWork unitOfWork;

  @Inject
  private ActionQueue actionQueue;

  @Inject
  private Clusters clusters;

  @Inject
  private AmbariEventPublisher ambariEventPublisher;

  @Inject
  private HostsMap hostsMap;

  @Inject
  private Configuration configuration;

  @Inject
  Provider<EntityManager> entityManagerProvider;

  /**
   * Used for turning instances of {@link HostRoleCommandEntity} into
   * {@link HostRoleCommand}.
   */
  @Inject
  private HostRoleCommandFactory hostRoleCommandFactory;

  /**
   * Used for retrieving {@link HostRoleCommandEntity} instances which need to
   * be cancelled.
   */
  @Inject
  private HostRoleCommandDAO hostRoleCommandDAO;

  @Inject
  private AgentCommandsPublisher agentCommandsPublisher;

  /**
   * The current thread's reference to the {@link EntityManager}.
   */
  volatile EntityManager threadEntityManager;

  private final long actionTimeout;
  private final long sleepTime;
  private volatile boolean shouldRun = true;
  private Thread schedulerThread = null;
  private final ActionDBAccessor db;
  private short maxAttempts = 2;
  private final JPAEventPublisher jpaPublisher;
  private boolean taskTimeoutAdjustment = true;
  private final Object wakeupSyncObject = new Object();
  private final ServerActionExecutor serverActionExecutor;

  private final Set<Long> requestsInProgress = new HashSet<>();

  /**
   * Contains request ids that have been scheduled to be cancelled,
   * but are not cancelled yet
   */
  private final Set<Long> requestsToBeCancelled =
    Collections.newSetFromMap(new ConcurrentHashMap<Long, Boolean>());

  /**
   * Maps request IDs to reasoning for cancelling request.
   * Map is NOT synchronized, so any access to it should synchronize on
   * requestsToBeCancelled object
   */
  private final Map<Long, String> requestCancelReasons =
    new HashMap<>();

  /**
   * true if scheduler should run ASAP.
   * We need this flag to avoid sleep in situations, when
   * we receive awake() request during running a scheduler iteration.
   */
  private boolean activeAwakeRequest = false;

  private AtomicBoolean taskStatusLoaded = new AtomicBoolean();

  //Cache for clusterHostinfo, key - stageId-requestId
  private Cache<String, Map<String, Set<String>>> clusterHostInfoCache;
  private Cache<String, Map<String, String>> commandParamsStageCache;
  private Cache<String, Map<String, String>> hostParamsStageCache;

  /**
   * Guice-injected Constructor.
   *
   * @param sleepTime
   * @param actionTimeout
   * @param db
   * @param jpaPublisher
   */
  @Inject
  public ActionScheduler(@Named("schedulerSleeptime") long sleepTime,
                         @Named("actionTimeout") long actionTimeout, ActionDBAccessor db,
                         JPAEventPublisher jpaPublisher) {

    this.sleepTime = sleepTime;
    this.actionTimeout = actionTimeout;
    this.db = db;

    this.jpaPublisher = jpaPublisher;
    this.jpaPublisher.register(this);

    serverActionExecutor = new ServerActionExecutor(db, sleepTime);

    initializeCaches();
  }

  /**
   * Unit Test Constructor.
   * @param sleepTimeMilliSec
   * @param actionTimeoutMilliSec
   * @param db
   * @param actionQueue
   * @param fsmObject
   * @param maxAttempts
   * @param hostsMap
   * @param unitOfWork
   * @param ambariEventPublisher
   * @param configuration
   * @param entityManagerProvider
   * @param hostRoleCommandDAO
   * @param hostRoleCommandFactory
   * @param roleCommandOrderProvider
   */
  protected ActionScheduler(long sleepTimeMilliSec, long actionTimeoutMilliSec, ActionDBAccessor db,
                            ActionQueue actionQueue, Clusters fsmObject, int maxAttempts, HostsMap hostsMap,
                            UnitOfWork unitOfWork, AmbariEventPublisher ambariEventPublisher,
                            Configuration configuration, Provider<EntityManager> entityManagerProvider,
                            HostRoleCommandDAO hostRoleCommandDAO, HostRoleCommandFactory hostRoleCommandFactory,
                            RoleCommandOrderProvider roleCommandOrderProvider) {

    sleepTime = sleepTimeMilliSec;
    actionTimeout = actionTimeoutMilliSec;
    this.db = db;
    this.actionQueue = actionQueue;
    clusters = fsmObject;
    this.maxAttempts = (short) maxAttempts;
    this.hostsMap = hostsMap;
    this.unitOfWork = unitOfWork;
    this.ambariEventPublisher = ambariEventPublisher;
    this.configuration = configuration;
    this.entityManagerProvider = entityManagerProvider;
    this.hostRoleCommandDAO = hostRoleCommandDAO;
    this.hostRoleCommandFactory = hostRoleCommandFactory;
    jpaPublisher = null;
    this.roleCommandOrderProvider = roleCommandOrderProvider;

    serverActionExecutor = new ServerActionExecutor(db, sleepTime);
    initializeCaches();
  }

  /**
   * Unit Test Constructor.
   *
   * @param sleepTimeMilliSec
   * @param actionTimeoutMilliSec
   * @param db
   * @param actionQueue
   * @param fsmObject
   * @param maxAttempts
   * @param hostsMap
   * @param unitOfWork
   * @param ambariEventPublisher
   * @param configuration
   * @param hostRoleCommandDAO
   * @param hostRoleCommandFactory
   */
  protected ActionScheduler(long sleepTimeMilliSec, long actionTimeoutMilliSec, ActionDBAccessor db,
                            ActionQueue actionQueue, Clusters fsmObject, int maxAttempts, HostsMap hostsMap,
                            UnitOfWork unitOfWork, AmbariEventPublisher ambariEventPublisher,
                            Configuration configuration, Provider<EntityManager> entityManagerProvider,
                            HostRoleCommandDAO hostRoleCommandDAO, HostRoleCommandFactory hostRoleCommandFactory) {

    this(sleepTimeMilliSec, actionTimeoutMilliSec, db, actionQueue, fsmObject, maxAttempts, hostsMap, unitOfWork,
            ambariEventPublisher, configuration, entityManagerProvider, hostRoleCommandDAO, hostRoleCommandFactory,
            null);
  }

  /**
   * Initializes the caches.
   */
  private void initializeCaches() {
    clusterHostInfoCache = CacheBuilder.newBuilder().
      expireAfterAccess(5, TimeUnit.MINUTES).
      build();

    commandParamsStageCache = CacheBuilder.newBuilder().
      expireAfterAccess(5, TimeUnit.MINUTES).
      build();

    hostParamsStageCache = CacheBuilder.newBuilder().
      expireAfterAccess(5, TimeUnit.MINUTES).
      build();
  }

  public void start() {
    schedulerThread = new Thread(this, "ambari-action-scheduler");
    schedulerThread.start();

    // Start up the ServerActionExecutor. Since it is directly related to the ActionScheduler it
    // should be started and stopped along with it.
    serverActionExecutor.start();
  }

  public void stop() {
    shouldRun = false;
    schedulerThread.interrupt();

    // Stop the ServerActionExecutor. Since it is directly related to the ActionScheduler it should
    // be started and stopped along with it.
    serverActionExecutor.stop();
  }

  /**
   * Should be called from another thread when we want scheduler to
   * make a run ASAP (for example, to process desired configs of SCHs).
   * The method is guaranteed to return quickly.
   */
  public void awake() {
    synchronized (wakeupSyncObject) {
      activeAwakeRequest = true;
      wakeupSyncObject.notify();
    }
  }

  @Override
  public void run() {
    while (shouldRun) {
      try {
        synchronized (wakeupSyncObject) {
          if (!activeAwakeRequest) {
            wakeupSyncObject.wait(sleepTime);
          }
          activeAwakeRequest = false;
        }

        doWork();

      } catch (InterruptedException ex) {
        LOG.warn("Scheduler thread is interrupted going to stop", ex);
        shouldRun = false;
      } catch (Exception ex) {
        LOG.warn("Exception received", ex);
        requestsInProgress.clear();
      } catch (Throwable t) {
        LOG.warn("ERROR", t);
        requestsInProgress.clear();
      }
    }
  }

  public void doWork() throws AmbariException {
    try {
      unitOfWork.begin();

      // grab a reference to this UnitOfWork's EM
      threadEntityManager = entityManagerProvider.get();

      // The first thing to do is to abort requests that are cancelled
      processCancelledRequestsList();

      // !!! getting the stages in progress could be a very expensive call due
      // to the join being used; there's no need to make it if there are
      // no commands in progress
      if (db.getCommandsInProgressCount() == 0) {
        // Nothing to do
        if (LOG.isDebugEnabled()) {
          LOG.debug("There are no stages currently in progress.");
        }

        actionQueue.updateListOfHostsWithPendingTask(null);
        return;
      }

      Set<Long> runningRequestIds = new HashSet<>();
      List<Stage> firstStageInProgressPerRequest = db.getFirstStageInProgressPerRequest();
      if (LOG.isDebugEnabled()) {
        LOG.debug("Scheduler wakes up");
        LOG.debug("Processing {} in progress stages", firstStageInProgressPerRequest.size());
      }

      publishInProgressTasks(firstStageInProgressPerRequest);

      if (firstStageInProgressPerRequest.isEmpty()) {
        // Nothing to do
        if (LOG.isDebugEnabled()) {
          LOG.debug("There are no stages currently in progress.");
        }

        actionQueue.updateListOfHostsWithPendingTask(null);
        return;
      }

      int i_stage = 0;

      // get the range of requests in progress
      long iLowestRequestIdInProgress = firstStageInProgressPerRequest.get(0).getRequestId();
      long iHighestRequestIdInProgress = firstStageInProgressPerRequest.get(
          firstStageInProgressPerRequest.size() - 1).getRequestId();

      List<String> hostsWithPendingTasks = hostRoleCommandDAO.getHostsWithPendingTasks(
          iLowestRequestIdInProgress, iHighestRequestIdInProgress);
<<<<<<< HEAD

      actionQueue.updateListOfHostsWithPendingTask(new HashSet<>(hostsWithPendingTasks));

=======

      actionQueue.updateListOfHostsWithPendingTask(new HashSet<>(hostsWithPendingTasks));

>>>>>>> 9d802b7c
      // filter the stages in progress down to those which can be scheduled in
      // parallel
      List<Stage> stages = filterParallelPerHostStages(firstStageInProgressPerRequest);

      boolean exclusiveRequestIsGoing = false;
      // This loop greatly depends on the fact that order of stages in
      // a list does not change between invocations
      for (Stage stage : stages) {
        // Check if we can process this stage in parallel with another stages
        i_stage++;
        long requestId = stage.getRequestId();
        LOG.debug("==> STAGE_i = {}(requestId={},StageId={})", i_stage, requestId, stage.getStageId());

        RequestEntity request = db.getRequestEntity(requestId);

        if (request.isExclusive()) {
          if (runningRequestIds.size() > 0) {
            // As a result, we will wait until any previous stages are finished
            LOG.debug("Stage requires exclusive execution, but other requests are already executing. Stopping for now");
            break;
          }
          exclusiveRequestIsGoing = true;
        }

        if (runningRequestIds.contains(requestId)) {
          // We don't want to process different stages from the same request in parallel
          LOG.debug("==> We don't want to process different stages from the same request in parallel");
          continue;
        } else {
          runningRequestIds.add(requestId);
          if (!requestsInProgress.contains(requestId)) {
            requestsInProgress.add(requestId);
            db.startRequest(requestId);
          }
        }

        // Commands that will be scheduled in current scheduler wakeup
        List<ExecutionCommand> commandsToSchedule = new ArrayList<>();
        Multimap<String, AgentCommand> commandsToEnqueue = ArrayListMultimap.create();

        Map<String, RoleStats> roleStats =
          processInProgressStage(stage, commandsToSchedule, commandsToEnqueue);

        // Check if stage is failed
        boolean failed = false;
        for (Map.Entry<String, RoleStats> entry : roleStats.entrySet()) {

          String role = entry.getKey();
          RoleStats stats = entry.getValue();

          if (LOG.isDebugEnabled()) {
            LOG.debug("Stats for role: {}, stats={}", role, stats);
          }

          // only fail the request if the role failed and the stage is not
          // skippable
          if (stats.isRoleFailed() && !stage.isSkippable()) {
            LOG.warn("{} failed, request {} will be aborted", role, request.getRequestId());

            failed = true;
            break;
          }
        }

        if (!failed) {
          // Prior stage may have failed and it may need to fail the whole request
          failed = hasPreviousStageFailed(stage);
        }

        if (failed) {
          LOG.error("Operation completely failed, aborting request id: {}", stage.getRequestId());
          cancelHostRoleCommands(stage.getOrderedHostRoleCommands(), FAILED_TASK_ABORT_REASONING);
          abortOperationsForStage(stage);
          return;
        }

        List<ExecutionCommand> commandsToStart = new ArrayList<>();
        List<ExecutionCommand> commandsToUpdate = new ArrayList<>();

        //Schedule what we have so far


        for (ExecutionCommand cmd : commandsToSchedule) {
          ConfigHelper.processHiddenAttribute(cmd.getConfigurations(), cmd.getConfigurationAttributes(), cmd.getRole(), false);
          processHostRole(request, stage, cmd, commandsToStart, commandsToUpdate);
        }

        LOG.debug("==> Commands to start: {}", commandsToStart.size());
        LOG.debug("==> Commands to update: {}", commandsToUpdate.size());

        //Multimap is analog of Map<Object, List<Object>> but allows to avoid nested loop
        ListMultimap<String, ServiceComponentHostEvent> eventMap = formEventMap(stage, commandsToStart);
        Map<ExecutionCommand, String> commandsToAbort = new HashMap<>();
        if (!eventMap.isEmpty()) {
          LOG.debug("==> processing {} serviceComponentHostEvents...", eventMap.size());
          Cluster cluster = clusters.getCluster(stage.getClusterName());
          if (cluster != null) {
            Map<ServiceComponentHostEvent, String> failedEvents = cluster.processServiceComponentHostEvents(eventMap);

            if (failedEvents.size() > 0) {
              LOG.error("==> {} events failed.", failedEvents.size());
            }

            for (Iterator<ExecutionCommand> iterator = commandsToUpdate.iterator(); iterator.hasNext(); ) {
              ExecutionCommand cmd = iterator.next();
              for (ServiceComponentHostEvent event : failedEvents.keySet()) {
                if (StringUtils.equals(event.getHostName(), cmd.getHostname()) &&
                  StringUtils.equals(event.getServiceComponentName(), cmd.getRole())) {
                  iterator.remove();
                  commandsToAbort.put(cmd, failedEvents.get(event));
                  break;
                }
              }
            }
          } else {
            LOG.warn("There was events to process but cluster {} not found", stage.getClusterName());
          }
        }

        LOG.debug("==> Scheduling {} tasks...", commandsToUpdate.size());
        db.bulkHostRoleScheduled(stage, commandsToUpdate);

        if (commandsToAbort.size() > 0) { // Code branch may be a bit slow, but is extremely rarely used
          LOG.debug("==> Aborting {} tasks...", commandsToAbort.size());
          // Build a list of HostRoleCommands
          List<Long> taskIds = new ArrayList<>();
          for (ExecutionCommand command : commandsToAbort.keySet()) {
            taskIds.add(command.getTaskId());
          }
          Collection<HostRoleCommand> hostRoleCommands = db.getTasks(taskIds);

          cancelHostRoleCommands(hostRoleCommands, FAILED_TASK_ABORT_REASONING);
          db.bulkAbortHostRole(stage, commandsToAbort);
        }

        LOG.debug("==> Adding {} tasks to queue...", commandsToUpdate.size());
        for (ExecutionCommand cmd : commandsToUpdate) {
          // Do not queue up server actions; however if we encounter one, wake up the ServerActionExecutor
          if (Role.AMBARI_SERVER_ACTION.name().equals(cmd.getRole())) {
            serverActionExecutor.awake();
          } else {
            commandsToEnqueue.put(cmd.getHostname(), cmd);
          }
        }
        agentCommandsPublisher.sendAgentCommand(commandsToEnqueue);
        LOG.debug("==> Finished.");

        if (!configuration.getParallelStageExecution()) { // If disabled
          return;
        }

        if (exclusiveRequestIsGoing) {
          // As a result, we will prevent any further stages from being executed
          LOG.debug("Stage requires exclusive execution, skipping all executing any further stages");
          break;
        }
      }

      requestsInProgress.retainAll(runningRequestIds);

    } finally {
      LOG.debug("Scheduler finished work.");
      unitOfWork.end();
    }
  }

  /**
   * publish event to load {@link TaskStatusListener#activeTasksMap} {@link TaskStatusListener#activeStageMap}
   * and {@link TaskStatusListener#activeRequestMap} for all running request once during server startup.
   * This is required as some tasks may have been in progress when server was last stopped
   * @param stages list of stages
   */
  private void publishInProgressTasks(List<Stage> stages) {
    if (taskStatusLoaded.compareAndSet(false, true)) {
      if (!stages.isEmpty()) {
        Function<Stage, Long> transform = new Function<Stage, Long>() {
          @Override
          public Long apply(Stage stage) {
            return stage.getRequestId();
          }
        };
        Set<Long> runningRequestID = ImmutableSet.copyOf(Lists.transform(stages, transform));
        List<HostRoleCommand> hostRoleCommands = db.getAllTasksByRequestIds(runningRequestID);
        hostRoleCommandDAO.publishTaskCreateEvent(hostRoleCommands);
      }
    }
  }

  /**
   * Returns filtered list of stages such that the returned list is an ordered
   * list of stages that may be executed in parallel or in the order in which
   * they are presented.
   * <p/>
   * The specified stages must be ordered by request ID and may only contain the
   * next stage in progress per request (as returned by
   * {@link ActionDBAccessor#getFirstStageInProgressPerRequest()}. This is
   * because there is a requirement that within a request, no two stages may
   * ever run in parallel.
   * <p/>
   * The following rules will be applied to the list:
   * <ul>
   * <li>Stages are filtered such that the first stage in the list (assumed to
   * be the first pending stage from the earliest active request) has priority.
   * </li>
   * <li>No stage in any request may be executed before an earlier stage in the
   * same request. This requirement is automatically covered by virtue of the
   * supplied stages only being for the next stage in progress per request.</li>
   * <li>A stage in different request may be performed in parallel
   * if-and-only-if the relevant hosts for the stage in the later requests do
   * not intersect with the union of hosts from (pending) stages in earlier
   * requests. In order to accomplish this</li>
   * </ul>
   *
   * @param firstStageInProgressPerRequest
   *          the stages to process, one stage per request
   * @return a list of stages that may be executed in parallel
   */
  private List<Stage> filterParallelPerHostStages(List<Stage> firstStageInProgressPerRequest) {
    // if there's only 1 stage in progress in 1 request, simply return that stage
    if (firstStageInProgressPerRequest.size() == 1) {
      return firstStageInProgressPerRequest;
    }
<<<<<<< HEAD

    List<Stage> retVal = new ArrayList<>();

=======

    List<Stage> retVal = new ArrayList<>();

>>>>>>> 9d802b7c
    // set the lower range (inclusive) of requests to limit the query a bit
    // since there can be a LOT of commands
    long lowerRequestIdInclusive = firstStageInProgressPerRequest.get(0).getRequestId();

    // determine if this stage can be scheduled in parallel with the other
    // stages from other requests
    for (Stage stage : firstStageInProgressPerRequest) {
      long requestId = stage.getRequestId();

      if (LOG.isTraceEnabled()) {
        LOG.trace("==> Processing stage: {}/{} ({}) for {}", requestId, stage.getStageId(), stage.getRequestContext());
      }

      boolean addStage = true;

      // there are at least 2 request in progress concurrently; determine which
      // hosts are affected
      HashSet<String> hostsInProgressForEarlierRequests = new HashSet<>(
          hostRoleCommandDAO.getBlockingHostsForRequest(lowerRequestIdInclusive, requestId));

      // Iterate over the relevant hosts for this stage to see if any intersect with the set of
      // hosts needed for previous stages.  If any intersection occurs, this stage may not be
      // executed in parallel.
      for (String host : stage.getHosts()) {
        LOG.trace("===> Processing Host {}", host);

        if (hostsInProgressForEarlierRequests.contains(host)) {
          if (LOG.isTraceEnabled()) {
            LOG.trace("===>  Skipping stage since it utilizes at least one host that a previous stage requires: {}/{} ({})", stage.getRequestId(), stage.getStageId(), stage.getRequestContext());
          }

          addStage = false;
          break;
        }
      }

      // add the stage is no other prior stages for prior requests intersect the
      // hosts in this stage
      if (addStage) {
        if (LOG.isTraceEnabled()) {
          LOG.trace("===>  Adding stage to return value: {}/{} ({})", stage.getRequestId(), stage.getStageId(), stage.getRequestContext());
        }

        retVal.add(stage);
      }
    }

    return retVal;
  }

  private boolean hasPreviousStageFailed(Stage stage) {
    boolean failed = false;

    long prevStageId = stage.getStageId() - 1;

    if (prevStageId >= 0) {
      // Find previous stage instance
      String actionId = StageUtils.getActionId(stage.getRequestId(), prevStageId);
      Stage prevStage = db.getStage(actionId);

      // If the previous stage is skippable then we shouldn't automatically fail the given stage
      if (prevStage == null || prevStage.isSkippable()) {
        return false;
      }

      Map<Role, Integer> hostCountsForRoles = new HashMap<>();
      Map<Role, Integer> failedHostCountsForRoles = new HashMap<>();

      for (String host : prevStage.getHostRoleCommands().keySet()) {
        Map<String, HostRoleCommand> roleCommandMap = prevStage.getHostRoleCommands().get(host);
        for (String role : roleCommandMap.keySet()) {
          HostRoleCommand c = roleCommandMap.get(role);
          if (hostCountsForRoles.get(c.getRole()) == null) {
            hostCountsForRoles.put(c.getRole(), 0);
            failedHostCountsForRoles.put(c.getRole(), 0);
          }
          int hostCount = hostCountsForRoles.get(c.getRole());
          hostCountsForRoles.put(c.getRole(), hostCount + 1);
          if (c.getStatus().isFailedAndNotSkippableState()) {
            int failedHostCount = failedHostCountsForRoles.get(c.getRole());
            failedHostCountsForRoles.put(c.getRole(), failedHostCount + 1);
          }
        }
      }

      for (Role role : hostCountsForRoles.keySet()) {
        float failedHosts = failedHostCountsForRoles.get(role);
        float totalHosts = hostCountsForRoles.get(role);
        if (((totalHosts - failedHosts) / totalHosts) < prevStage.getSuccessFactor(role)) {
          failed = true;
        }
      }
    }
    return failed;
  }

  /**
   * This method processes command timeouts and retry attempts, and
   * adds new (pending) execution commands to commandsToSchedule list.
   * @return the stats for the roles in the stage which are used to determine
   * whether stage has succeeded or failed
   */
  protected Map<String, RoleStats> processInProgressStage(Stage s, List<ExecutionCommand> commandsToSchedule,
                                                          Multimap<String, AgentCommand> commandsToEnqueue) throws AmbariException {
    LOG.debug("==> Collecting commands to schedule...");
    // Map to track role status
    Map<String, RoleStats> roleStats = initRoleStats(s);
    long now = System.currentTimeMillis();
    Set<RoleCommandPair> rolesCommandsInProgress = s.getHostRolesInProgress();

    Cluster cluster = null;
    if (null != s.getClusterName()) {
      cluster = clusters.getCluster(s.getClusterName());
    }

    for (String host : s.getHosts()) {

      List<ExecutionCommandWrapper> commandWrappers = s.getExecutionCommands(host);
      Host hostObj = null;
      try {
        hostObj = clusters.getHost(host);
      } catch (AmbariException e) {
        LOG.debug("Host {} not found, stage is likely a server side action", host);
      }

      int i_my = 0;
      LOG.trace("===>host={}", host);

      for (ExecutionCommandWrapper wrapper : commandWrappers) {
        ExecutionCommand c = wrapper.getExecutionCommand();
        String roleStr = c.getRole();
        HostRoleStatus status = s.getHostRoleStatus(host, roleStr);
        i_my++;
        if (LOG.isTraceEnabled()) {
          LOG.trace("Host task {}) id = {} status = {} (role={}), roleCommand = {}", i_my, c.getTaskId(), status, roleStr, c.getRoleCommand());
        }
        boolean hostDeleted = false;
        if (null != cluster) {
          Service svc = null;
          if (c.getServiceName() != null && !c.getServiceName().isEmpty()) {
            svc = cluster.getService(c.getServiceName());
          }

          ServiceComponent svcComp = null;
          Map<String, ServiceComponentHost> scHosts = null;
          try {
            if (svc != null) {
              svcComp = svc.getServiceComponent(roleStr);
              scHosts = svcComp.getServiceComponentHosts();
            }
          } catch (ServiceComponentNotFoundException scnex) {
            String msg = String.format(
              "%s is not not a service component, assuming its an action",
              roleStr);
            LOG.debug(msg);
          }

          hostDeleted = (scHosts != null && !scHosts.containsKey(host));
          if (hostDeleted) {
            String message = String.format(
              "Host component information has not been found.  Details:" +
                "cluster=%s; host=%s; service=%s; component=%s; ",
              c.getClusterName(), host,
              svcComp == null ? "null" : svcComp.getServiceName(),
              svcComp == null ? "null" : svcComp.getName());
            LOG.warn(message);
          }
        }

        //basic timeout for stage
        long commandTimeout = actionTimeout;
        if (taskTimeoutAdjustment) {
          Map<String, String> commandParams = c.getCommandParams();
          String timeoutKey = ExecutionCommand.KeyNames.COMMAND_TIMEOUT;
          if (commandParams != null && commandParams.containsKey(timeoutKey)) {
            String timeoutStr = commandParams.get(timeoutKey);
            commandTimeout += Long.parseLong(timeoutStr) * 1000; // Converting to milliseconds
          } else {
            LOG.error("Execution command has no timeout parameter" +
              c);
          }
        }

        // Check that service host component is not deleted
        boolean isHostStateUnknown = false;
        if (hostDeleted) {

          String message = String.format(
            "Host not found when trying to schedule an execution command. " +
              "The most probable reason for that is that host or host component " +
              "has been deleted recently. The command has been aborted and dequeued." +
              "Execution command details: " +
              "cmdId: %s; taskId: %s; roleCommand: %s",
            c.getCommandId(), c.getTaskId(), c.getRoleCommand());
          LOG.warn("Host {} has been detected as non-available. {}", host, message);
          // Abort the command itself
          // We don't need to send CANCEL_COMMANDs in this case
          db.abortHostRole(host, s.getRequestId(), s.getStageId(), c.getRole(), message);
          if (c.getRoleCommand().equals(RoleCommand.ACTIONEXECUTE)) {
            processActionDeath(cluster.getClusterName(), c.getHostname(), roleStr);
          }
          status = HostRoleStatus.ABORTED;
        } else if (timeOutActionNeeded(status, s, hostObj, roleStr, now, commandTimeout)
          || (isHostStateUnknown = isHostStateUnknown(s, hostObj, roleStr))) {
          // Process command timeouts
          if (s.getAttemptCount(host, roleStr) >= maxAttempts || isHostStateUnknown) {
            LOG.warn("Host: {}, role: {}, actionId: {} expired and will be failed", host, roleStr,
              s.getActionId());

            // determine if the task should be auto skipped
            boolean isSkipSupported = s.isAutoSkipOnFailureSupported();
            HostRoleCommand hostRoleCommand = s.getHostRoleCommand(c.getTaskId());
            if (isSkipSupported && null != hostRoleCommand) {
              isSkipSupported = hostRoleCommand.isFailureAutoSkipped();
            }

            db.timeoutHostRole(host, s.getRequestId(), s.getStageId(), c.getRole(), isSkipSupported, isHostStateUnknown);
            //Reinitialize status
            status = s.getHostRoleStatus(host, roleStr);

            if (null != cluster) {
              if (!RoleCommand.CUSTOM_COMMAND.equals(c.getRoleCommand())
                && !RoleCommand.SERVICE_CHECK.equals(c.getRoleCommand())
                && !RoleCommand.ACTIONEXECUTE.equals(c.getRoleCommand())) {
                //commands above don't affect host component state (e.g. no in_progress state in process), transition will fail
                transitionToFailedState(cluster.getClusterName(), c.getServiceName(), roleStr, host, now, false);
              }
              if (c.getRoleCommand().equals(RoleCommand.ACTIONEXECUTE)) {
                processActionDeath(cluster.getClusterName(), c.getHostname(), roleStr);
              }
            }

            // Dequeue command
            LOG.info("Removing command from queue, host={}, commandId={} ", host, c.getCommandId());
            actionQueue.dequeue(host, c.getCommandId());
          } else {
            cancelCommandOnTimeout(Collections.singletonList(s.getHostRoleCommand(host, roleStr)), commandsToEnqueue);

            LOG.info("Host: {}, role: {}, actionId: {} timed out and will be rescheduled", host,
              roleStr, s.getActionId());

            // reschedule command
            commandsToSchedule.add(c);
            LOG.trace("===> commandsToSchedule(reschedule)={}", commandsToSchedule.size());
          }
        } else if (status.equals(HostRoleStatus.PENDING)) {
          // in case of DEPENDENCY_ORDERED stage command can be scheduled only if all of it's dependencies are
          // already finished
          if (CommandExecutionType.STAGE == s.getCommandExecutionType() ||
                (CommandExecutionType.DEPENDENCY_ORDERED == s.getCommandExecutionType() &&
                  CommandExecutionType.DEPENDENCY_ORDERED == configuration.getStageExecutionType() &&
                  areCommandDependenciesFinished(c, s, rolesCommandsInProgress))) {

            //Need to schedule first time
            commandsToSchedule.add(c);
            LOG.trace("===>commandsToSchedule(first_time)={}", commandsToSchedule.size());
          }
        }

        updateRoleStats(status, roleStats.get(roleStr));

      }
    }
    LOG.debug("Collected {} commands to schedule in this wakeup.", commandsToSchedule.size());
    return roleStats;
  }

  /**
   * Returns true if all command dependencies are already finished (not IN_PROGRESS states).
   * @param command
   * @param stage
   * @param rolesCommandsInProgress
   * @return
   */
  private boolean areCommandDependenciesFinished(ExecutionCommand command, Stage stage, Set<RoleCommandPair>
    rolesCommandsInProgress) {
    boolean areCommandDependenciesFinished = true;
    RoleCommandOrder rco = roleCommandOrderProvider.getRoleCommandOrder(stage.getClusterId());
    if (rco != null) {
      RoleCommandPair roleCommand = new
              RoleCommandPair(Role.valueOf(command.getRole()), command.getRoleCommand());
      Set<RoleCommandPair> roleCommandDependencies = rco.getDependencies().get(roleCommand);

      // check if there are any dependencies IN_PROGRESS
      if (roleCommandDependencies != null) {
        // remove eventual references to the same RoleCommand
        roleCommandDependencies.remove(roleCommand);
        if (CollectionUtils.containsAny(rolesCommandsInProgress, roleCommandDependencies)) {
          areCommandDependenciesFinished = false;
        }
      }
    }

    return areCommandDependenciesFinished;

  }

  /**
   * Generate a OPFailed event before aborting all operations in the stage
   * @param stage
   */
  private void abortOperationsForStage(Stage stage) {
    long now = System.currentTimeMillis();

    for (String hostName : stage.getHosts()) {
      List<ExecutionCommandWrapper> commandWrappers =
        stage.getExecutionCommands(hostName);

      for(ExecutionCommandWrapper wrapper : commandWrappers) {
        ExecutionCommand c = wrapper.getExecutionCommand();
        transitionToFailedState(stage.getClusterName(), c.getServiceName(),
                c.getRole(), hostName, now, true);
      }
    }
    Collection<HostRoleCommandEntity> abortedOperations = db.abortOperation(stage.getRequestId());

    for (HostRoleCommandEntity command: abortedOperations) {
      if (command.getRoleCommand().equals(RoleCommand.ACTIONEXECUTE)) {
        String clusterName = stage.getClusterName();
        processActionDeath(clusterName, command.getHostName(), command.getRole().name());
      }
    }
  }

  /**
   * Raise a OPFailed event for a SCH
   * @param clusterName
   * @param serviceName
   * @param componentName
   * @param hostname
   * @param timestamp
   */
  private void transitionToFailedState(String clusterName, String serviceName,
                                       String componentName, String hostname,
                                       long timestamp,
                                       boolean ignoreTransitionException) {

    try {
      Cluster cluster = clusters.getCluster(clusterName);

      ServiceComponentHostOpFailedEvent failedEvent =
        new ServiceComponentHostOpFailedEvent(componentName,
          hostname, timestamp);

      if (serviceName != null && ! serviceName.isEmpty() &&
              componentName != null && ! componentName.isEmpty()) {
        Service svc = cluster.getService(serviceName);
        ServiceComponent svcComp = svc.getServiceComponent(componentName);
        ServiceComponentHost svcCompHost =
                svcComp.getServiceComponentHost(hostname);
        svcCompHost.handleEvent(failedEvent);
      } else {
        LOG.info("Service name is " + serviceName + ", component name is " + componentName +
                "skipping sending ServiceComponentHostOpFailedEvent for " + componentName);
      }

    } catch (ServiceComponentNotFoundException scnex) {
      LOG.debug("{} associated with service {} is not a service component, assuming it's an action.", componentName, serviceName);
    } catch (ServiceComponentHostNotFoundException e) {
      String msg = String.format("Service component host %s not found, " +
              "unable to transition to failed state.", componentName);
      LOG.warn(msg, e);
    } catch (InvalidStateTransitionException e) {
      if (ignoreTransitionException) {
        LOG.debug("Unable to transition to failed state.", e);
      } else {
        LOG.warn("Unable to transition to failed state.", e);
      }
    } catch (AmbariException e) {
      LOG.warn("Unable to transition to failed state.", e);
    }
  }


  /**
   * Populates a map < role_name, role_stats>.
   */
  private Map<String, RoleStats> initRoleStats(Stage s) {
    // Meaning: how many hosts are affected by commands for each role
    Map<Role, Integer> hostCountsForRoles = new HashMap<>();
    // < role_name, rolestats >
    Map<String, RoleStats> roleStats = new TreeMap<>();

    for (String host : s.getHostRoleCommands().keySet()) {
      Map<String, HostRoleCommand> roleCommandMap = s.getHostRoleCommands().get(host);
      for (String role : roleCommandMap.keySet()) {
        HostRoleCommand c = roleCommandMap.get(role);
        if (hostCountsForRoles.get(c.getRole()) == null) {
          hostCountsForRoles.put(c.getRole(), 0);
        }
        int val = hostCountsForRoles.get(c.getRole());
        hostCountsForRoles.put(c.getRole(), val + 1);
      }
    }

    for (Role r : hostCountsForRoles.keySet()) {
      RoleStats stats = new RoleStats(hostCountsForRoles.get(r),
          s.getSuccessFactor(r));
      roleStats.put(r.name(), stats);
    }
    return roleStats;
  }

  /**
   * Checks if ambari-agent was restarted during role command execution
   * @param host the host with ambari-agent to check
   * @param stage the stage
   * @param role the role to check
   * @return {@code true} if ambari-agent was restarted
   */
  protected boolean wasAgentRestartedDuringOperation(Host host, Stage stage, String role) {
    String hostName = host.getHostName();
    long taskStartTime = stage.getHostRoleCommand(hostName, role).getStartTime();
    return taskStartTime > 0 && taskStartTime <= host.getLastRegistrationTime();
  }

  /**
   * Checks if timeout is required.
   * @param status      the status of the current role
   * @param stage       the stage
   * @param host        the host object; can be {@code null} for server-side tasks
   * @param role        the role
   * @param currentTime the current
   * @param taskTimeout the amount of time to determine timeout
   * @return {@code true} if timeout is needed
   * @throws AmbariException
   */
  protected boolean timeOutActionNeeded(HostRoleStatus status, Stage stage,
      Host host, String role, long currentTime, long taskTimeout) throws
    AmbariException {
    if (( !status.equals(HostRoleStatus.QUEUED) ) &&
        ( ! status.equals(HostRoleStatus.IN_PROGRESS) )) {
      return false;
    }

    // tasks are held in a variety of in-memory maps that require a hostname key
    // host being null is ok - that means it's a server-side task
    String hostName = (null == host) ? null : host.getHostName();

    // If we have other command in progress for this stage do not timeout this one
    if (hasCommandInProgress(stage, hostName)
            && !status.equals(HostRoleStatus.IN_PROGRESS)) {
      return false;
    }
    if (currentTime >= stage.getLastAttemptTime(hostName, role)
        + taskTimeout) {
      return true;
    }
    return false;
  }

  private boolean isHostStateUnknown(Stage stage, Host host, String role) {
    if (null != host &&
      (host.getState().equals(HostState.HEARTBEAT_LOST) || wasAgentRestartedDuringOperation(host, stage, role))) {
      LOG.debug("Abort action since agent is not heartbeating or agent was restarted.");
      return true;
    }
    return false;
  }

  private boolean hasCommandInProgress(Stage stage, String host) {
    List<ExecutionCommandWrapper> commandWrappers = stage.getExecutionCommands(host);
    for (ExecutionCommandWrapper wrapper : commandWrappers) {
      ExecutionCommand c = wrapper.getExecutionCommand();
      String roleStr = c.getRole();
      HostRoleStatus status = stage.getHostRoleStatus(host, roleStr);
      if (status == HostRoleStatus.IN_PROGRESS) {
        return true;
      }
    }
    return false;
  }

  private ListMultimap<String, ServiceComponentHostEvent> formEventMap(Stage s, List<ExecutionCommand> commands) {
    ListMultimap<String, ServiceComponentHostEvent> serviceEventMap = ArrayListMultimap.create();
    for (ExecutionCommand cmd : commands) {
      String hostname = cmd.getHostname();
      String roleStr = cmd.getRole();
      if (RoleCommand.ACTIONEXECUTE != cmd.getRoleCommand()) {
          serviceEventMap.put(cmd.getServiceName(), s.getFsmEvent(hostname, roleStr).getEvent());
      }
    }
    return serviceEventMap;
  }

  private void processHostRole(RequestEntity r, Stage s, ExecutionCommand cmd, List<ExecutionCommand> commandsToStart,
                               List<ExecutionCommand> commandsToUpdate)
    throws AmbariException {
    long now = System.currentTimeMillis();
    String roleStr = cmd.getRole();
    String hostname = cmd.getHostname();

    // start time is -1 if host role command is not started yet
    if (s.getStartTime(hostname, roleStr) < 0) {

      commandsToStart.add(cmd);
      s.setStartTime(hostname,roleStr, now);
      s.setHostRoleStatus(hostname, roleStr, HostRoleStatus.QUEUED);
    }
    s.setLastAttemptTime(hostname, roleStr, now);
    s.incrementAttemptCount(hostname, roleStr);


    String requestPK = r.getRequestId().toString();
    String stagePk = s.getStageId() + "-" + s.getRequestId();

    // Try to get clusterHostInfo from cache
    Map<String, Set<String>> clusterHostInfo = clusterHostInfoCache.getIfPresent(requestPK);

    if (clusterHostInfo == null) {
      Type type = new TypeToken<Map<String, Set<String>>>() {}.getType();
      clusterHostInfo = StageUtils.getGson().fromJson(r.getClusterHostInfo(), type);
      clusterHostInfoCache.put(requestPK, clusterHostInfo);
    }

    cmd.setClusterHostInfo(clusterHostInfo);

    // Try to get commandParams from cache and merge them with command-level parameters
    Map<String, String> commandParams = commandParamsStageCache.getIfPresent(stagePk);

    if (commandParams == null){
      Type type = new TypeToken<Map<String, String>>() {}.getType();
      commandParams = StageUtils.getGson().fromJson(s.getCommandParamsStage(), type);
      commandParamsStageCache.put(stagePk, commandParams);
    }
    Map<String, String> commandParamsCmd = cmd.getCommandParams();
    commandParamsCmd.putAll(commandParams);
    cmd.setCommandParams(commandParamsCmd);

    try {
      Cluster cluster = clusters.getCluster(s.getClusterName());
      if (null != cluster) {
        // Generate localComponents
        for (ServiceComponentHost sch : cluster.getServiceComponentHosts(hostname)) {
          cmd.getLocalComponents().add(sch.getServiceComponentName());
        }
      }
    } catch (ClusterNotFoundException cnfe) {
      // NOP
    }

    // Try to get hostParams from cache and merge them with command-level parameters
    Map<String, String> hostParams = hostParamsStageCache.getIfPresent(stagePk);
    if (hostParams == null) {
      Type type = new TypeToken<Map<String, String>>() {}.getType();
      hostParams = StageUtils.getGson().fromJson(s.getHostParamsStage(), type);
      hostParamsStageCache.put(stagePk, hostParams);
    }
    Map<String, String> hostParamsCmd = cmd.getHostLevelParams();
    hostParamsCmd.putAll(hostParams);
    cmd.setHostLevelParams(hostParamsCmd);

    // change the hostname in the command for the host itself
    cmd.setHostname(hostsMap.getHostMap(hostname));

    commandsToUpdate.add(cmd);
  }

  /**
   * @param requestId request will be cancelled on next scheduler wake up
   * (if it is in state that allows cancellation, e.g. QUEUED, PENDING, IN_PROGRESS)
   * @param reason why request is being cancelled
   */
  public void scheduleCancellingRequest(long requestId, String reason) {
    synchronized (requestsToBeCancelled) {
      requestsToBeCancelled.add(requestId);
      requestCancelReasons.put(requestId, reason);
    }
  }


  /**
   * Aborts all stages that belong to requests that are being cancelled
   */
  private void processCancelledRequestsList() throws AmbariException {
    synchronized (requestsToBeCancelled) {
      // Now, cancel stages completely
      for (Long requestId : requestsToBeCancelled) {
        // only pull back entities that have not completed; pulling back all
        // entities for the request can cause OOM problems on large requests,
        // like those for upgrades
        List<HostRoleCommandEntity> entitiesToDequeue = hostRoleCommandDAO.findByRequestIdAndStatuses(
            requestId, HostRoleStatus.NOT_COMPLETED_STATUSES);

        if (!entitiesToDequeue.isEmpty()) {
          List<HostRoleCommand> tasksToDequeue = new ArrayList<>(entitiesToDequeue.size());
          for (HostRoleCommandEntity hrcEntity : entitiesToDequeue) {
            HostRoleCommand task = hostRoleCommandFactory.createExisting(hrcEntity);
            tasksToDequeue.add(task);
          }

          String reason = requestCancelReasons.get(requestId);
          cancelHostRoleCommands(tasksToDequeue, reason);
        }

        // abort any stages in progress that belong to this request; don't execute this for all stages since
        // that could lead to OOM errors on large requests, like those for
        // upgrades
        List<Stage> stagesInProgress = db.getStagesInProgressForRequest(requestId);
        for (Stage stageInProgress : stagesInProgress) {
          abortOperationsForStage(stageInProgress);
        }
      }

      requestsToBeCancelled.clear();
      requestCancelReasons.clear();
    }
  }

  /**
   * Cancels host role commands (those that are not finished yet).
   * Dequeues host role commands that have been added to ActionQueue,
   * and automatically generates and adds to ActionQueue CANCEL_COMMANDs
   * for all hostRoleCommands that have already been sent to an agent for
   * execution.
   * @param hostRoleCommands a list of hostRoleCommands
   * @param reason why the request is being cancelled
   */
  void cancelHostRoleCommands(Collection<HostRoleCommand> hostRoleCommands, String reason) throws AmbariException {
    for (HostRoleCommand hostRoleCommand : hostRoleCommands) {
      // There are no server actions in actionQueue
      if (!Role.AMBARI_SERVER_ACTION.equals(hostRoleCommand.getRole())) {
        if (hostRoleCommand.getStatus() == HostRoleStatus.QUEUED) {
          // Dequeue all tasks that have been already scheduled for sending to agent
          actionQueue.dequeue(hostRoleCommand.getHostName(),
              hostRoleCommand.getExecutionCommandWrapper().
              getExecutionCommand().getCommandId());
        }
        if (hostRoleCommand.getStatus() == HostRoleStatus.QUEUED ||
              hostRoleCommand.getStatus() == HostRoleStatus.IN_PROGRESS) {
          CancelCommand cancelCommand = new CancelCommand();
          cancelCommand.setTargetTaskId(hostRoleCommand.getTaskId());
          cancelCommand.setReason(reason);
          agentCommandsPublisher.sendAgentCommand(hostRoleCommand.getHostName(), cancelCommand);
        }
      }

      if (hostRoleCommand.getStatus().isHoldingState()) {
        db.abortHostRole(hostRoleCommand.getHostName(),
            hostRoleCommand.getRequestId(),
            hostRoleCommand.getStageId(), hostRoleCommand.getRole().name());
      }

      // If host role is an Action, we have to send an event
      if (hostRoleCommand.getRoleCommand().equals(RoleCommand.ACTIONEXECUTE)) {
        String clusterName = hostRoleCommand.getExecutionCommandWrapper().getExecutionCommand().getClusterName();
        processActionDeath(clusterName,
                hostRoleCommand.getHostName(),
                hostRoleCommand.getRole().name());
      }
    }
  }

  void cancelCommandOnTimeout(Collection<HostRoleCommand> hostRoleCommands, Multimap<String, AgentCommand> commandsToEnqueue) {
    for (HostRoleCommand hostRoleCommand : hostRoleCommands) {
      // There are no server actions in actionQueue
      if (!Role.AMBARI_SERVER_ACTION.equals(hostRoleCommand.getRole())) {
        if (hostRoleCommand.getStatus() == HostRoleStatus.QUEUED ||
              hostRoleCommand.getStatus() == HostRoleStatus.IN_PROGRESS) {
          CancelCommand cancelCommand = new CancelCommand();
          cancelCommand.setTargetTaskId(hostRoleCommand.getTaskId());
          cancelCommand.setReason("Stage timeout");
          commandsToEnqueue.put(hostRoleCommand.getHostName(), cancelCommand);
        }
      }
    }
  }


  /**
   * Attempts to process kill/timeout/abort of action and send
   * appropriate event to all listeners
   */
  private void processActionDeath(String clusterName,
                                  String hostname,
                                  String role) {
    try {
      // Usually clusterId is defined (except the awkward case when
      // "Distribute repositories/install packages" action has been issued
      // against a concrete host without binding to a cluster)
      Long clusterId = clusterName != null ?
              clusters.getCluster(clusterName).getClusterId() : null;
      CommandReport report = new CommandReport();
      report.setRole(role);
      report.setStdOut("Action is dead");
      report.setStdErr("Action is dead");
      report.setStructuredOut("{}");
      report.setExitCode(1);
      report.setStatus(HostRoleStatus.ABORTED.toString());
      ActionFinalReportReceivedEvent event = new ActionFinalReportReceivedEvent(
              clusterId, hostname, report, true);
      ambariEventPublisher.publish(event);
    } catch (AmbariException e) {
      LOG.error(String.format("Can not get cluster %s", clusterName), e);
    }
  }

  private void updateRoleStats(HostRoleStatus status, RoleStats rs) {
    switch (status) {
      case COMPLETED:
        rs.numSucceeded++;
        break;
      case FAILED:
        rs.numFailed++;
        break;
      case QUEUED:
        rs.numQueued++;
        break;
      case PENDING:
        rs.numPending++;
        break;
      case TIMEDOUT:
        rs.numTimedOut++;
        break;
      case ABORTED:
        rs.numAborted++;
        break;
      case IN_PROGRESS:
        rs.numInProgress++;
        break;
      case HOLDING:
      case HOLDING_FAILED:
      case HOLDING_TIMEDOUT:
        rs.numHolding++;
        break;
      case SKIPPED_FAILED:
        rs.numSkipped++;
        break;
      default:
        LOG.error("Unknown status " + status.name());
    }
  }


  public void setTaskTimeoutAdjustment(boolean val) {
    taskTimeoutAdjustment = val;
  }

  ServerActionExecutor getServerActionExecutor() {
    return serverActionExecutor;
  }

  /**
   * Handles {@link EntityManagerCacheInvalidationEvent} instances and instructs
   * the thread running this scheduler to evict instances from the
   * {@link EntityManager}.
   *
   * @param event
   *          the event to handle (not {@code null}).
   */
  @Subscribe
  public void onEvent(EntityManagerCacheInvalidationEvent event) {
    try {
      if (null != threadEntityManager && threadEntityManager.isOpen()) {
        threadEntityManager.clear();
      }
    } catch (Throwable throwable) {
      LOG.error("Unable to clear the EntityManager for the scheduler thread", throwable);
    }
  }

  static class RoleStats {
    int numInProgress;
    int numQueued = 0;
    int numSucceeded = 0;
    int numFailed = 0;
    int numTimedOut = 0;
    int numPending = 0;
    int numAborted = 0;
    int numHolding = 0;
    int numSkipped = 0;

    final int totalHosts;
    final float successFactor;

    RoleStats(int total, float successFactor) {
      totalHosts = total;
      this.successFactor = successFactor;
    }

    /**
     * Role successful means the role is successful enough to
     */
    boolean isSuccessFactorMet() {
      int minSuccessNeeded = (int) Math.ceil(successFactor * totalHosts);
      return minSuccessNeeded <= numSucceeded;
    }

    private boolean isRoleInProgress() {
      return numPending + numQueued + numInProgress + numHolding > 0;
    }

    /**
     * Role failure means role is no longer in progress and success factor is
     * not met.
     */
    boolean isRoleFailed() {
      return !(isRoleInProgress() || isSuccessFactorMet());
    }

    @Override
    public String toString() {
      StringBuilder builder = new StringBuilder();
      builder.append("numQueued=").append(numQueued);
      builder.append(", numInProgress=").append(numInProgress);
      builder.append(", numSucceeded=").append(numSucceeded);
      builder.append(", numFailed=").append(numFailed);
      builder.append(", numTimedOut=").append(numTimedOut);
      builder.append(", numPending=").append(numPending);
      builder.append(", numAborted=").append(numAborted);
      builder.append(", numSkipped=").append(numSkipped);
      builder.append(", totalHosts=").append(totalHosts);
      builder.append(", successFactor=").append(successFactor);
      return builder.toString();
    }
  }
}<|MERGE_RESOLUTION|>--- conflicted
+++ resolved
@@ -415,15 +415,9 @@
 
       List<String> hostsWithPendingTasks = hostRoleCommandDAO.getHostsWithPendingTasks(
           iLowestRequestIdInProgress, iHighestRequestIdInProgress);
-<<<<<<< HEAD
 
       actionQueue.updateListOfHostsWithPendingTask(new HashSet<>(hostsWithPendingTasks));
 
-=======
-
-      actionQueue.updateListOfHostsWithPendingTask(new HashSet<>(hostsWithPendingTasks));
-
->>>>>>> 9d802b7c
       // filter the stages in progress down to those which can be scheduled in
       // parallel
       List<Stage> stages = filterParallelPerHostStages(firstStageInProgressPerRequest);
@@ -646,15 +640,9 @@
     if (firstStageInProgressPerRequest.size() == 1) {
       return firstStageInProgressPerRequest;
     }
-<<<<<<< HEAD
 
     List<Stage> retVal = new ArrayList<>();
 
-=======
-
-    List<Stage> retVal = new ArrayList<>();
-
->>>>>>> 9d802b7c
     // set the lower range (inclusive) of requests to limit the query a bit
     // since there can be a LOT of commands
     long lowerRequestIdInclusive = firstStageInProgressPerRequest.get(0).getRequestId();
@@ -937,14 +925,12 @@
       RoleCommandPair roleCommand = new
               RoleCommandPair(Role.valueOf(command.getRole()), command.getRoleCommand());
       Set<RoleCommandPair> roleCommandDependencies = rco.getDependencies().get(roleCommand);
+      // remove eventual references to the same RoleCommand
+      roleCommandDependencies.remove(roleCommand);
 
       // check if there are any dependencies IN_PROGRESS
-      if (roleCommandDependencies != null) {
-        // remove eventual references to the same RoleCommand
-        roleCommandDependencies.remove(roleCommand);
-        if (CollectionUtils.containsAny(rolesCommandsInProgress, roleCommandDependencies)) {
-          areCommandDependenciesFinished = false;
-        }
+      if (roleCommandDependencies != null && CollectionUtils.containsAny(rolesCommandsInProgress, roleCommandDependencies)) {
+        areCommandDependenciesFinished = false;
       }
     }
 
