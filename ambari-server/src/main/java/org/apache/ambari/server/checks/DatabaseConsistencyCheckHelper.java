--- conflicted
+++ resolved
@@ -40,7 +40,6 @@
 import javax.annotation.Nullable;
 import javax.inject.Provider;
 import javax.persistence.EntityManager;
-import javax.persistence.Query;
 import javax.persistence.TypedQuery;
 
 import org.apache.ambari.server.AmbariException;
@@ -60,8 +59,6 @@
 import org.apache.ambari.server.orm.entities.MetainfoEntity;
 import org.apache.ambari.server.orm.entities.ServiceComponentDesiredStateEntity;
 import org.apache.ambari.server.state.ClientConfigFileDefinition;
-import org.apache.ambari.server.state.Cluster;
-import org.apache.ambari.server.state.Clusters;
 import org.apache.ambari.server.state.ComponentInfo;
 import org.apache.ambari.server.state.ServiceInfo;
 import org.apache.ambari.server.state.State;
@@ -95,10 +92,6 @@
   private static StageDAO stageDAO;
 
   private static DatabaseConsistencyCheckResult checkResult = DatabaseConsistencyCheckResult.DB_CHECK_SUCCESS;
-  public static final String GET_CONFIGS_SELECTED_MORE_THAN_ONCE_QUERY = "select c.cluster_name, cc.type_name from clusterconfig cc " +
-      "join clusters c on cc.cluster_id=c.cluster_id " +
-      "group by c.cluster_name, cc.type_name " +
-      "having sum(cc.selected) > 1";
 
   /**
    * @return The result of the DB cheks run so far.
@@ -181,7 +174,6 @@
       if (fixIssues) {
         fixHostComponentStatesCountEqualsHostComponentsDesiredStates();
         fixClusterConfigsNotMappedToAnyService();
-        fixConfigsSelectedMoreThanOnce();
       }
       checkSchemaName();
       checkMySQLEngine();
@@ -190,10 +182,6 @@
       checkForHostsWithoutState();
       checkHostComponentStates();
       checkServiceConfigs();
-<<<<<<< HEAD
-      checkTopologyTables();
-=======
->>>>>>> 9d802b7c
       checkForLargeTables();
       LOG.info("******************************* Check database completed *******************************");
       return checkResult;
@@ -301,11 +289,7 @@
 
         if (tableSizeInMB != null && tableSizeInMB > TABLE_SIZE_LIMIT_MB) {
           warning("The database table {} is currently {} MB (limit is {}) and may impact performance. It is recommended " +
-<<<<<<< HEAD
-                  "that you reduce its size by executing \"ambari-server db-cleanup\".",
-=======
                   "that you reduce its size by executing \"ambari-server db-purge-history\".",
->>>>>>> 9d802b7c
                   tableName, tableSizeInMB, TABLE_SIZE_LIMIT_MB);
         } else if (tableSizeInMB != null && tableSizeInMB < TABLE_SIZE_LIMIT_MB) {
           LOG.info(String.format("The database table %s is currently %.3f MB and is within normal limits (%.3f)",
@@ -325,26 +309,15 @@
 
           if (tableRowCount > TABLE_ROW_COUNT_LIMIT) {
             warning("The database table {} currently has {} rows (limit is {}) and may impact performance. It is " +
-<<<<<<< HEAD
-                    "recommended that you reduce its size by executing \"ambari-server db-cleanup\".",
-=======
                     "recommended that you reduce its size by executing \"ambari-server db-purge-history\".",
->>>>>>> 9d802b7c
                     tableName, tableRowCount, TABLE_ROW_COUNT_LIMIT);
           } else if (tableRowCount != -1 && tableRowCount < TABLE_ROW_COUNT_LIMIT) {
             LOG.info(String.format("The database table %s currently has %d rows and is within normal limits (%d)", tableName, tableRowCount, TABLE_ROW_COUNT_LIMIT));
           } else {
-<<<<<<< HEAD
-            throw new SQLException();
-          }
-        } catch (SQLException ex) {
-          LOG.error(String.format("Failed to get %s row count: ", tableName), e);
-=======
             warning("Unable to get size for table {}!", tableName);
           }
         } catch (SQLException ex) {
-          warning(String.format("Failed to get %s row count: ", tableName), e);
->>>>>>> 9d802b7c
+          error(String.format("Failed to get %s row count: ", tableName), e);
         }
       } finally {
         if (rs != null) {
@@ -403,7 +376,7 @@
       }
 
     } catch (SQLException e) {
-      warning("Exception occurred during check for config selected more than once procedure: ", e);
+      error("Exception occurred during check for config selected more than once procedure: ", e);
     } finally {
       if (rs != null) {
         try {
@@ -447,12 +420,12 @@
         }
 
         if (!hostsWithoutStatus.isEmpty()) {
-          warning("You have host(s) without state (in hoststate table): " + StringUtils.join(hostsWithoutStatus, ","));
+          error("You have host(s) without state (in hoststate table): " + StringUtils.join(hostsWithoutStatus, ","));
         }
       }
 
     } catch (SQLException e) {
-      warning("Exception occurred during check for host without state procedure: ", e);
+      error("Exception occurred during check for host without state procedure: ", e);
     } finally {
       if (rs != null) {
         try {
@@ -485,7 +458,7 @@
       }
 
     } catch (SQLException e) {
-      warning("Exception occurred during topology request tables check: ", e);
+      error("Exception occurred during topology request tables check: ", e);
     } finally {
       if (rs != null) {
         try {
@@ -550,7 +523,7 @@
       }
 
       if (hostComponentStateCount != hostComponentDesiredStateCount || hostComponentStateCount != mergedCount) {
-        warning("Your host component states (hostcomponentstate table) count not equals host component desired states (hostcomponentdesiredstate table) count!");
+        error("Your host component states (hostcomponentstate table) count not equals host component desired states (hostcomponentdesiredstate table) count!");
       }
 
 
@@ -562,11 +535,11 @@
       }
 
       for (Map.Entry<String, String> component : hostComponentStateDuplicates.entrySet()) {
-        warning("Component {} on host with id {}, has more than one host component state (hostcomponentstate table)!", component.getKey(), component.getValue());
+        error("Component {} on host with id {}, has more than one host component state (hostcomponentstate table)!", component.getKey(), component.getValue());
       }
 
     } catch (SQLException e) {
-      warning("Exception occurred during check for same count of host component states and host component desired states: ", e);
+      error("Exception occurred during check for same count of host component states and host component desired states: ", e);
     } finally {
       if (rs != null) {
         try {
@@ -801,11 +774,11 @@
           tablesInfo.add(rs.getString("TABLE_NAME"));
         }
         if (!tablesInfo.isEmpty()){
-          warning("Found tables with engine type that is not InnoDB : {}", tablesInfo);
+          error("Found tables with engine type that is not InnoDB : {}", tablesInfo);
         }
       }
     } catch (SQLException e) {
-      warning("Exception occurred during checking MySQL engine to be innodb: ", e);
+      error("Exception occurred during checking MySQL engine to be innodb: ", e);
     } finally {
       if (rs != null) {
         try {
@@ -815,96 +788,6 @@
         }
       }
     }
-  }
-
-  /**
-   * Fix inconsistencies found by {@code checkForConfigsSelectedMoreThanOnce}
-   * selecting latest one by selectedTimestamp
-   */
-  @Transactional
-  static void fixConfigsSelectedMoreThanOnce() {
-    LOG.info("Fix configs selected more than once");
-    ClusterDAO clusterDAO = injector.getInstance(ClusterDAO.class);
-
-    Clusters clusters = injector.getInstance(Clusters.class);
-    Map<String, Cluster> clusterMap = clusters.getClusters();
-
-
-    Multimap<String, String> clusterConfigTypeMap = HashMultimap.create();
-    ResultSet rs = null;
-    Statement statement = null;
-
-    ensureConnection();
-
-    try {
-      statement = connection.createStatement(ResultSet.TYPE_SCROLL_SENSITIVE, ResultSet.CONCUR_UPDATABLE);
-      rs = statement.executeQuery(GET_CONFIGS_SELECTED_MORE_THAN_ONCE_QUERY);
-      if (rs != null) {
-        while (rs.next()) {
-          clusterConfigTypeMap.put(rs.getString("cluster_name"), rs.getString("type_name"));
-        }
-      }
-
-    } catch (SQLException e) {
-      warning("Exception occurred during check for config selected more than once procedure: ", e);
-    } finally {
-      if (rs != null) {
-        try {
-          rs.close();
-        } catch (SQLException e) {
-          LOG.error("Exception occurred during result set closing procedure: ", e);
-        }
-      }
-
-      if (statement != null) {
-        try {
-          statement.close();
-        } catch (SQLException e) {
-          LOG.error("Exception occurred during statement closing procedure: ", e);
-        }
-      }
-    }
-
-    for (String clusterName : clusterConfigTypeMap.keySet()) {
-      Cluster cluster = null;
-      try {
-        cluster = clusters.getCluster(clusterName);
-
-        Collection<String> typesWithMultipleSelectedConfigs = clusterConfigTypeMap.get(clusterName);
-
-        for (String type: typesWithMultipleSelectedConfigs) {
-          List<ClusterConfigEntity> enabledConfigsByType = getEnabledConfigsByType(cluster.getClusterId(), type);
-          ClusterConfigEntity latestConfig = enabledConfigsByType.get(0);
-          for (ClusterConfigEntity entity : enabledConfigsByType){
-            entity.setSelected(false);
-            if (latestConfig.getSelectedTimestamp() < entity.getSelectedTimestamp()){
-              latestConfig = entity;
-            }
-            clusterDAO.merge(entity, true);
-          }
-          latestConfig.setSelected(true);
-          clusterDAO.merge(latestConfig, true);
-        }
-      } catch (AmbariException e) {
-        warning("Exception occurred during fix for config selected more than once procedure: ", e);
-      }
-    }
-  }
-
-  /**
-   * Find ClusterConfigs with selected = 1
-   * @return ClusterConfigs that are not mapped to Service by type
-   */
-  private static List<ClusterConfigEntity> getEnabledConfigsByType(long clusterId, String type) {
-
-    Provider<EntityManager> entityManagerProvider = injector.getProvider(EntityManager.class);
-    EntityManager entityManager = entityManagerProvider.get();
-
-    Query query = entityManager.createNamedQuery("ClusterConfigEntity.findEnabledConfigByType",ClusterConfigEntity.class);
-    query.setParameter("clusterId", clusterId);
-    query.setParameter("type", type);
-
-    return (List<ClusterConfigEntity>) query.getResultList();
   }
 
   /**
@@ -913,7 +796,7 @@
   * 2) Check if service has no mapped configs to it's service config id.
   * 3) Check if service has all required configs mapped to it.
   * 4) Check if service has config which is not selected(has no actual config version)
-  * If any issue was discovered, we are showing warning message for user.
+  * If any issue was discovered, we are showing error message for user.
   * */
   static void checkServiceConfigs()  {
     LOG.info("Checking services and their configs");
@@ -992,7 +875,7 @@
         for (String clName : clusterServiceVersionMap.keySet()) {
           Multimap<String, String> serviceVersion = clusterServiceVersionMap.get(clName);
           for (String servName : serviceVersion.keySet()) {
-            warning("In cluster {}, service config mapping is unavailable (in table serviceconfigmapping) for service {} with version(s) {}! ", clName, servName, StringUtils.join(serviceVersion.get(servName), ","));
+            error("In cluster {}, service config mapping is unavailable (in table serviceconfigmapping) for service {} with version(s) {}! ", clName, servName, StringUtils.join(serviceVersion.get(servName), ","));
           }
         }
 
@@ -1103,7 +986,7 @@
                   }
 
                   if (!serviceConfigsFromStack.isEmpty()) {
-                    warning("Required config(s): {} is(are) not available for service {} with service config version {} in cluster {}",
+                    error("Required config(s): {} is(are) not available for service {} with service config version {} in cluster {}",
                             StringUtils.join(serviceConfigsFromStack, ","), serviceName, Integer.toString(serviceVersion), clusterName);
                   }
                 }
@@ -1141,11 +1024,11 @@
       for (String clusterName : clusterServiceConfigType.keySet()) {
         Multimap<String, String> serviceConfig = clusterServiceConfigType.get(clusterName);
         for (String serviceName : serviceConfig.keySet()) {
-          warning("You have non selected configs: {} for service {} from cluster {}!", StringUtils.join(serviceConfig.get(serviceName), ","), serviceName, clusterName);
+          error("You have non selected configs: {} for service {} from cluster {}!", StringUtils.join(serviceConfig.get(serviceName), ","), serviceName, clusterName);
         }
       }
     } catch (SQLException | AmbariException e) {
-      warning("Exception occurred during complex service check procedure: ", e);
+      error("Exception occurred during complex service check procedure: ", e);
     } finally {
       if (rs != null) {
         try {
