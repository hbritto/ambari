--- conflicted
+++ resolved
@@ -28,16 +28,8 @@
 public class Component {
 
   private final String name;
-<<<<<<< HEAD
-  @Nullable
-  private final String mpackInstance;
-  @Nullable
-  private final String serviceInstance;
-
-=======
   private final String mpackInstance;
   private final String serviceInstance;
->>>>>>> 5be3604f
   private final ProvisionAction provisionAction;
 
   @Deprecated
@@ -45,11 +37,7 @@
     this(name, null, null, null);
   }
 
-<<<<<<< HEAD
-  public Component(String name, String mpackInstance, String serviceInstance, ProvisionAction provisionAction) {
-=======
   public Component(String name, @Nullable String mpackInstance, @Nullable String serviceInstance, ProvisionAction provisionAction) {
->>>>>>> 5be3604f
     this.name = name;
     this.mpackInstance = mpackInstance;
     this.serviceInstance = serviceInstance;
@@ -66,22 +54,14 @@
   }
 
   /**
-<<<<<<< HEAD
-   * @return the mpack associated with this component (can be {@code null} if component -> mpack mapping is unambigous)
-=======
    * @return the mpack associated with this component (can be {@code null} if component -> mpack mapping is unambiguous)
->>>>>>> 5be3604f
    */
   public String getMpackInstance() {
     return mpackInstance;
   }
 
   /**
-<<<<<<< HEAD
-   * @return the service instance this component belongs to. Can be {@null} if component does not belong to a service
-=======
    * @return the service instance this component belongs to. Can be {@code null} if component does not belong to a service
->>>>>>> 5be3604f
    * instance (there is a single service of the component's service type)
    */
   public String getServiceInstance() {
