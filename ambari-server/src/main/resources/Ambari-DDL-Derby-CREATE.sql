--- conflicted
+++ resolved
@@ -136,12 +136,8 @@
   stack_id BIGINT NOT NULL,
   CONSTRAINT PK_servicegroups PRIMARY KEY (id, cluster_id),
   CONSTRAINT FK_servicegroups_cluster_id FOREIGN KEY (cluster_id) REFERENCES clusters (cluster_id),
-<<<<<<< HEAD
-  CONSTRAINT FK_servicegroups_stack_id FOREIGN KEY (stack_id) REFERENCES stack (stack_id));
-=======
   CONSTRAINT FK_servicegroups_stack_id FOREIGN KEY (stack_id) REFERENCES stack (stack_id),
   CONSTRAINT UQ_TEMP_UNTIL_REAL_PK UNIQUE(id));
->>>>>>> 5be3604f
 
 CREATE TABLE servicegroupdependencies (
   id BIGINT NOT NULL,
@@ -258,13 +254,6 @@
 
 CREATE TABLE repo_os (
   id BIGINT NOT NULL,
-<<<<<<< HEAD
-  repo_version_id BIGINT NOT NULL,
-  family VARCHAR(255) NOT NULL DEFAULT '',
-  ambari_managed SMALLINT DEFAULT 1,
-  CONSTRAINT PK_repo_os_id PRIMARY KEY (id),
-  CONSTRAINT FK_repo_os_id_repo_version_id FOREIGN KEY (repo_version_id) REFERENCES repo_version (repo_version_id));
-=======
   repo_version_id BIGINT,
   mpack_id BIGINT NOT NULL,
   family VARCHAR(255) NOT NULL DEFAULT '',
@@ -272,7 +261,6 @@
   CONSTRAINT PK_repo_os_id PRIMARY KEY (id),
   CONSTRAINT FK_repo_os_id_repo_version_id FOREIGN KEY (repo_version_id) REFERENCES repo_version (repo_version_id),
   CONSTRAINT FK_repo_os_mpack_id FOREIGN KEY (mpack_id) REFERENCES mpacks (id));
->>>>>>> 5be3604f
 
 CREATE TABLE repo_definition (
   id BIGINT NOT NULL,
@@ -1387,13 +1375,6 @@
   union all
   select 'blueprint_service_id_seq', 0 FROM SYSIBM.SYSDUMMY1
   union all
-<<<<<<< HEAD
-  select 'hostcomponentdesiredstate_id_seq', 0 FROM SYSIBM.SYSDUMMY1
-  union all
-  select 'blueprint_service_id_seq', 0 FROM SYSIBM.SYSDUMMY1
-  union all
-=======
->>>>>>> 5be3604f
   select 'blueprint_mpack_instance_id_seq', 0 FROM SYSIBM.SYSDUMMY1
   union all
   select 'hostgroup_component_id_seq', 0 FROM SYSIBM.SYSDUMMY1;
