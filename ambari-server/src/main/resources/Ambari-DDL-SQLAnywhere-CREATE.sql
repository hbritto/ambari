--- conflicted
+++ resolved
@@ -75,10 +75,7 @@
   config_data TEXT NOT NULL,
   config_attributes TEXT,
   create_timestamp NUMERIC(19) NOT NULL,
-<<<<<<< HEAD
-=======
   unmapped SMALLINT NOT NULL DEFAULT 0,
->>>>>>> 9d802b7c
   selected_timestamp NUMERIC(19) NOT NULL DEFAULT 0,
   CONSTRAINT PK_clusterconfig PRIMARY KEY (config_id),
   CONSTRAINT FK_clusterconfig_cluster_id FOREIGN KEY (cluster_id) REFERENCES clusters (cluster_id),
@@ -157,7 +154,6 @@
   repositories TEXT NOT NULL,
   repo_type VARCHAR(255) DEFAULT 'STANDARD' NOT NULL,
   hidden SMALLINT NOT NULL DEFAULT 0,
-  resolved BIT NOT NULL DEFAULT 0,
   version_url VARCHAR(1024),
   version_xml TEXT,
   version_xsd VARCHAR(512),
@@ -370,10 +366,7 @@
   command_detail VARCHAR(255),
   custom_command_name VARCHAR(255),
   is_background SMALLINT DEFAULT 0 NOT NULL,
-<<<<<<< HEAD
-=======
   ops_display_name VARCHAR(255),
->>>>>>> 9d802b7c
   CONSTRAINT PK_host_role_command PRIMARY KEY (task_id),
   CONSTRAINT FK_host_role_command_host_id FOREIGN KEY (host_id) REFERENCES hosts (host_id),
   CONSTRAINT FK_host_role_command_stage_id FOREIGN KEY (stage_id, request_id) REFERENCES stage (stage_id, request_id));
@@ -844,7 +837,7 @@
   state VARCHAR(255) DEFAULT 'NONE' NOT NULL,
   hosts TEXT,
   tasks TEXT,
-  item_text TEXT,
+  item_text VARCHAR(1024),
   CONSTRAINT PK_upgrade_item PRIMARY KEY (upgrade_item_id),
   FOREIGN KEY (upgrade_group_id) REFERENCES upgrade_group(upgrade_group_id)
 );
