--- conflicted
+++ resolved
@@ -234,16 +234,9 @@
   maintenance_state VARCHAR(32) NOT NULL,
   restart_required BIT NOT NULL DEFAULT 0,
   CONSTRAINT PK_hostcomponentdesiredstate PRIMARY KEY CLUSTERED (id),
-<<<<<<< HEAD
-  CONSTRAINT UQ_hcdesiredstate_name UNIQUE NONCLUSTERED (component_name, service_id, host_id, service_group_id, cluster_id),
-  CONSTRAINT hstcmpnntdesiredstatecmpnntnme FOREIGN KEY (component_name, service_id, service_group_id, cluster_id) REFERENCES servicecomponentdesiredstate (component_name, service_id, service_group_id, cluster_id),
-  CONSTRAINT hstcmponentdesiredstatehstid FOREIGN KEY (host_id) REFERENCES hosts (host_id));
-
-=======
   CONSTRAINT UQ_hcdesiredstate_name UNIQUE (component_name, service_name, host_id, cluster_id),
   CONSTRAINT FK_hcdesiredstate_host_id FOREIGN KEY (host_id) REFERENCES hosts (host_id),
   CONSTRAINT hstcmpnntdesiredstatecmpnntnme FOREIGN KEY (component_name, service_name, cluster_id) REFERENCES servicecomponentdesiredstate (component_name, service_name, cluster_id));
->>>>>>> 285cbafe
 
 CREATE TABLE hostcomponentstate (
   id BIGINT NOT NULL,
