--- conflicted
+++ resolved
@@ -60,19 +60,8 @@
       <xs:enumeration value="DOWNGRADE" />
     </xs:restriction>
   </xs:simpleType>
-  
-<<<<<<< HEAD
-=======
-  <xs:simpleType name="scope-type">
-    <xs:restriction base="xs:string">
-      <xs:enumeration value="COMPLETE" />
-      <xs:enumeration value="PARTIAL" />
-      <xs:enumeration value="ANY" />
-    </xs:restriction>
-  </xs:simpleType>
-  
+
   <!-- Corresponds to the SecurityType enumeration -->
->>>>>>> 60e54750
   <xs:simpleType name="security-type">
     <xs:restriction base="xs:string">
       <xs:enumeration value="none" />
