--- conflicted
+++ resolved
@@ -126,12 +126,6 @@
             <package>
               <name>zip</name>
             </package>
-<<<<<<< HEAD
-            <package>
-              <name>extjs</name>
-            </package>
-=======
->>>>>>> b2655aa6
           </packages>
         </osSpecific>
         <osSpecific>
