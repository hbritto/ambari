<?xml version="1.0"?>
<?xml-stylesheet type="text/xsl" href="configuration.xsl"?>
<!--
/**
 *
 * Licensed to the Apache Software Foundation (ASF) under one
 * or more contributor license agreements.  See the NOTICE file
 * distributed with this work for additional information
 * regarding copyright ownership.  The ASF licenses this file
 * to you under the Apache License, Version 2.0 (the
 * "License"); you may not use this file except in compliance
 * with the License.  You may obtain a copy of the License at
 *
 *     http://www.apache.org/licenses/LICENSE-2.0
 *
 * Unless required by applicable law or agreed to in writing, software
 * distributed under the License is distributed on an "AS IS" BASIS,
 * WITHOUT WARRANTIES OR CONDITIONS OF ANY KIND, either express or implied.
 * See the License for the specific language governing permissions and
 * limitations under the License.
 */
-->
<configuration>
  <property>
    <name>timeline.metrics.service.operation.mode</name>
    <value>embedded</value>
    <display-name>Metrics Service operation mode</display-name>
    <description>
      Service Operation modes:
      1) embedded: Metrics stored on local FS, HBase in Standalone mode
      2) distributed: HBase daemons writing to HDFS
    </description>
    <on-ambari-upgrade add="true"/>
    <value-attributes>
      <overridable>false</overridable>
      <type>value-list</type>
      <entries>
        <entry>
          <value>embedded</value>
          <label>Embedded</label>
        </entry>
        <entry>
          <value>distributed</value>
          <label>Distributed</label>
        </entry>
      </entries>
      <selection-cardinality>1</selection-cardinality>
    </value-attributes>
  </property>
  <property>
    <name>timeline.metrics.service.webapp.address</name>
    <value>0.0.0.0:6188</value>
    <description>
      The address of the metrics service web application.
    </description>
    <on-ambari-upgrade add="true"/>
  </property>
  <property>
    <name>timeline.metrics.service.rpc.address</name>
    <value>0.0.0.0:60200</value>
    <description>
      The address of the metrics service rpc listeners.
    </description>
    <on-ambari-upgrade add="true"/>
  </property>
  <property>
    <name>timeline.metrics.aggregator.checkpoint.dir</name>
    <value>/var/lib/ambari-metrics-collector/checkpoint</value>
    <display-name>Aggregator checkpoint directory</display-name>
    <description>
      Directory to store aggregator checkpoints. Change to a permanent
      location so that checkpoint ar not lost.
    </description>
    <value-attributes>
      <type>directory</type>
    </value-attributes>
    <on-ambari-upgrade add="true"/>
  </property>
  <property>
    <name>timeline.metrics.host.aggregator.minute.interval</name>
    <value>300</value>
    <display-name>Minute host aggregator interval</display-name>
    <description>
      Time in seconds to sleep for the minute resolution host based
      aggregator. Default resolution is 5 minutes.
    </description>
    <value-attributes>
      <type>int</type>
      <unit>s</unit>
    </value-attributes>
    <on-ambari-upgrade add="true"/>
  </property>
  <property>
    <name>timeline.metrics.host.aggregator.hourly.interval</name>
    <value>3600</value>
    <display-name>Hourly host aggregator interval</display-name>
    <description>
      Time in seconds to sleep for the hourly resolution host based
      aggregator. Default resolution is 1 hour.
    </description>
    <value-attributes>
      <type>int</type>
      <unit>s</unit>
    </value-attributes>
    <on-ambari-upgrade add="true"/>
  </property>
  <property>
    <name>timeline.metrics.daily.aggregator.minute.interval</name>
    <value>86400</value>
    <description>
      Time in seconds to sleep for the day resolution host based
      aggregator. Default resolution is 24 hours.
    </description>
    <value-attributes>
      <type>int</type>
      <unit>s</unit>
    </value-attributes>
    <on-ambari-upgrade add="true"/>
  </property>
  <property>
    <name>timeline.metrics.cluster.aggregator.hourly.interval</name>
    <value>3600</value>
    <display-name>Hourly cluster aggregator Interval</display-name>
    <description>
      Time in seconds to sleep for the hourly resolution cluster wide
      aggregator. Default is 1 hour.
    </description>
    <value-attributes>
      <type>int</type>
      <unit>s</unit>
    </value-attributes>
    <on-ambari-upgrade add="true"/>
  </property>
  <property>
    <name>timeline.metrics.cluster.aggregator.daily.interval</name>
    <value>86400</value>
    <description>
      Time in seconds to sleep for the day resolution cluster wide
      aggregator. Default is 24 hours.
    </description>
    <value-attributes>
      <type>int</type>
      <unit>s</unit>
    </value-attributes>
    <on-ambari-upgrade add="true"/>
  </property>
  <property>
    <name>timeline.metrics.cluster.aggregator.minute.interval</name>
    <value>300</value>
    <display-name>Minute cluster aggregator interval</display-name>
    <description>
      Time in seconds to sleep for the minute resolution cluster wide
      aggregator. Default resolution is 5 minutes.
    </description>
    <value-attributes>
      <type>int</type>
      <unit>s</unit>
    </value-attributes>
    <on-ambari-upgrade add="true"/>
  </property>
  <property>
    <name>timeline.metrics.cluster.aggregator.second.interval</name>
    <value>120</value>
    <display-name>Second cluster aggregator interval</display-name>
    <description>
      Time in seconds to sleep for the second resolution cluster wide
      aggregator. Default resolution is 2 minutes.
    </description>
    <value-attributes>
      <type>int</type>
      <unit>s</unit>
    </value-attributes>
    <on-ambari-upgrade add="true"/>
  </property>
  <property>
    <name>timeline.metrics.host.aggregator.daily.checkpointCutOffMultiplier</name>
    <value>2</value>
    <description>
      Multiplier value * interval = Max allowed checkpoint lag. Effectively
      if aggregator checkpoint is greater than max allowed checkpoint delay,
      the checkpoint will be discarded by the aggregator.
    </description>
    <on-ambari-upgrade add="true"/>
  </property>
  <property>
    <name>timeline.metrics.host.aggregator.hourly.checkpointCutOffMultiplier</name>
    <value>2</value>
    <display-name>Hourly host aggregator checkpoint cutOff multiplier</display-name>
    <description>
      Multiplier value * interval = Max allowed checkpoint lag. Effectively
      if aggregator checkpoint is greater than max allowed checkpoint delay,
      the checkpoint will be discarded by the aggregator.
    </description>
    <value-attributes>
      <type>int</type>
    </value-attributes>
    <on-ambari-upgrade add="true"/>
  </property>
  <property>
    <name>timeline.metrics.host.aggregator.minute.checkpointCutOffMultiplier</name>
    <value>2</value>
    <display-name>Minute host aggregator checkpoint cutOff multiplier</display-name>
    <description>
      Multiplier value * interval = Max allowed checkpoint lag. Effectively
      if aggregator checkpoint is greater than max allowed checkpoint delay,
      the checkpoint will be discarded by the aggregator.
    </description>
    <value-attributes>
      <type>int</type>
    </value-attributes>
    <on-ambari-upgrade add="true"/>
  </property>
  <property>
    <name>timeline.metrics.cluster.aggregator.hourly.checkpointCutOffMultiplier</name>
    <value>2</value>
    <display-name>Hourly cluster aggregator checkpoint cutOff multiplier</display-name>
    <description>
      Multiplier value * interval = Max allowed checkpoint lag. Effectively
      if aggregator checkpoint is greater than max allowed checkpoint delay,
      the checkpoint will be discarded by the aggregator.
    </description>
    <value-attributes>
      <type>int</type>
    </value-attributes>
    <on-ambari-upgrade add="true"/>
  </property>
  <property>
    <name>timeline.metrics.cluster.aggregator.second.checkpointCutOffMultiplier</name>
    <value>2</value>
    <display-name>Second cluster aggregator checkpoint cutOff multiplier</display-name>
    <description>
      Multiplier value * interval = Max allowed checkpoint lag. Effectively
      if aggregator checkpoint is greater than max allowed checkpoint delay,
      the checkpoint will be discarded by the aggregator.
    </description>
    <value-attributes>
      <type>int</type>
    </value-attributes>
    <on-ambari-upgrade add="true"/>
  </property>
  <property>
    <name>timeline.metrics.cluster.aggregator.minute.checkpointCutOffMultiplier</name>
    <value>2</value>
    <display-name>Minute cluster aggregator checkpoint cutOff multiplier</display-name>
    <description>
      Multiplier value * interval = Max allowed checkpoint lag. Effectively
      if aggregator checkpoint is greater than max allowed checkpoint delay,
      the checkpoint will be discarded by the aggregator.
    </description>
    <value-attributes>
      <type>int</type>
    </value-attributes>
    <on-ambari-upgrade add="true"/>
  </property>
  <property>
    <name>timeline.metrics.cluster.aggregator.daily.checkpointCutOffMultiplier</name>
    <value>2</value>
    <description>
      Multiplier value * interval = Max allowed checkpoint lag. Effectively
      if aggregator checkpoint is greater than max allowed checkpoint delay,
      the checkpoint will be discarded by the aggregator.
    </description>
    <on-ambari-upgrade add="true"/>
  </property>
  <property>
    <name>timeline.metrics.host.aggregator.daily.disabled</name>
    <value>false</value>
    <description>
      Disable host based daily aggregations.
    </description>
    <on-ambari-upgrade add="true"/>
  </property>
  <property>
    <name>timeline.metrics.host.aggregator.hourly.disabled</name>
    <value>false</value>
    <display-name>Disable Hourly host aggregator</display-name>
    <description>
      Disable host based hourly aggregations.
    </description>
    <on-ambari-upgrade add="true"/>
  </property>
  <property>
    <name>timeline.metrics.host.aggregator.minute.disabled</name>
    <value>false</value>
    <display-name>Disable Minute host aggregator</display-name>
    <description>
      Disable host based minute aggregations.
    </description>
    <on-ambari-upgrade add="true"/>
  </property>
  <property>
    <name>timeline.metrics.cluster.aggregator.daily.disabled</name>
    <value>false</value>
    <description>
      Disable cluster based daily aggregations.
    </description>
    <on-ambari-upgrade add="true"/>
  </property>
  <property>
    <name>timeline.metrics.cluster.aggregator.hourly.disabled</name>
    <display-name>Disable Hourly cluster aggregator</display-name>
    <value>false</value>
    <description>
      Disable cluster based hourly aggregations.
    </description>
    <on-ambari-upgrade add="true"/>
  </property>
  <property>
    <name>timeline.metrics.cluster.aggregator.minute.disabled</name>
    <value>false</value>
    <display-name>Disable minute cluster aggregator</display-name>
    <description>
      Disable cluster based minute aggregations.
    </description>
    <on-ambari-upgrade add="true"/>
  </property>
  <property>
    <name>timeline.metrics.cluster.aggregator.second.disabled</name>
    <value>false</value>
    <display-name>Disable second cluster aggregator</display-name>
    <description>
      Disable cluster based second aggregations.
    </description>
    <on-ambari-upgrade add="true"/>
  </property>
  <property>
    <name>timeline.metrics.cluster.aggregator.second.timeslice.interval</name>
    <value>30</value>
    <display-name>Second cluster aggregator timeslice interval</display-name>
    <description>
      Lowest resolution of desired data for cluster level second aggregates.
    </description>
    <value-attributes>
      <type>int</type>
      <unit>s</unit>
    </value-attributes>
    <on-ambari-upgrade add="true"/>
  </property>
  <property>
    <name>timeline.metrics.host.aggregator.daily.ttl</name>
    <value>31536000</value>
    <description>
      Host based daily resolution data purge interval in seconds. Default is 1 year.
    </description>
    <value-attributes>
      <type>int</type>
      <unit>s</unit>
    </value-attributes>
    <on-ambari-upgrade add="true"/>
  </property>
  <property>
    <name>timeline.metrics.host.aggregator.hourly.ttl</name>
    <value>2592000</value>
    <description>
      Host based hourly resolution data purge interval in seconds. Default is 30 days.
    </description>
    <value-attributes>
      <type>int</type>
      <unit>s</unit>
    </value-attributes>
    <on-ambari-upgrade add="true"/>
  </property>
  <property>
    <name>timeline.metrics.host.aggregator.minute.ttl</name>
    <value>604800</value>
    <description>
      Host based minute resolution data purge interval in seconds. Default is 7 days.
    </description>
    <value-attributes>
      <type>int</type>
      <unit>s</unit>
    </value-attributes>
    <on-ambari-upgrade add="true"/>
  </property>
  <property>
    <name>timeline.metrics.cluster.aggregator.second.ttl</name>
    <value>259200</value>
    <description>
      Cluster wide second resolution data purge interval in seconds. Default is 3 days.
    </description>
    <value-attributes>
      <type>int</type>
      <unit>s</unit>
    </value-attributes>
    <on-ambari-upgrade add="true"/>
  </property>
  <property>
    <name>timeline.metrics.cluster.aggregator.minute.ttl</name>
    <value>2592000</value>
    <description>
      Cluster wide minute resolution data purge interval in seconds. Default is 30 days.
    </description>
    <value-attributes>
      <type>int</type>
      <unit>s</unit>
    </value-attributes>
    <on-ambari-upgrade add="true"/>
  </property>
  <property>
    <name>timeline.metrics.cluster.aggregator.hourly.ttl</name>
    <value>31536000</value>
    <description>
      Cluster wide hourly resolution data purge interval in seconds. Default is 1 year.
    </description>
    <value-attributes>
      <type>int</type>
      <unit>s</unit>
    </value-attributes>
    <on-ambari-upgrade add="true"/>
  </property>
  <property>
    <name>timeline.metrics.cluster.aggregator.daily.ttl</name>
    <value>63072000</value>
    <description>
      Cluster wide daily resolution data purge interval in seconds. Default is 2 years.
    </description>
    <on-ambari-upgrade add="true"/>
  </property>
  <property>
    <name>timeline.metrics.host.aggregator.ttl</name>
    <value>86400</value>
    <description>
      1 minute resolution data purge interval in seconds. Default is 1 day.
    </description>
    <value-attributes>
      <type>int</type>
      <unit>s</unit>
    </value-attributes>
    <depends-on>
      <property>
        <type>ams-site</type>
        <name>timeline.metrics.service.operation.mode</name>
      </property>
    </depends-on>
    <on-ambari-upgrade add="true"/>
  </property>
  <property>
    <name>timeline.metrics.hbase.data.block.encoding</name>
    <value>FAST_DIFF</value>
    <description>
      Codecs are enabled on a table by setting the DATA_BLOCK_ENCODING property.
      Default encoding is FAST_DIFF. This can be changed only before creating
      tables.
    </description>
    <on-ambari-upgrade add="true"/>
  </property>
  <property>
    <name>timeline.metrics.hbase.compression.scheme</name>
    <value>SNAPPY</value>
    <description>
      Compression codes need to be installed and available before setting the
      scheme. Default compression is SNAPPY. Disable by setting to None.
      This can be changed only before creating tables.
    </description>
    <on-ambari-upgrade add="true"/>
  </property>
  <property>
    <name>timeline.metrics.service.default.result.limit</name>
    <value>15840</value>
    <description>
      Max result limit on number of rows returned. Calculated as follows:
      22 aggregate metrics/min * 2 * 60 * 6 : Retrieve 10 SECOND data for 2 hours.
    </description>
    <display-name>Metrics service default result limit</display-name>
    <value-attributes>
      <type>int</type>
    </value-attributes>
    <on-ambari-upgrade add="true"/>
  </property>
  <property>
    <name>timeline.metrics.service.checkpointDelay</name>
    <value>60</value>
    <display-name>Metrics service checkpoint delay</display-name>
    <description>
      Time in seconds to sleep on the first run or when the checkpoint is
      too old.
    </description>
    <value-attributes>
      <type>int</type>
      <unit>s</unit>
    </value-attributes>
    <on-ambari-upgrade add="true"/>
  </property>
  <property>
    <name>timeline.metrics.service.resultset.fetchSize</name>
    <display-name>Metrics service resultset fetchSize</display-name>
    <value>2000</value>
    <description>
      JDBC resultset prefect size for aggregator queries.
    </description>
    <value-attributes>
      <type>int</type>
    </value-attributes>
    <on-ambari-upgrade add="true"/>
  </property>
  <!-- Phoenix properties that would manifest in the hbase-site.xml on the client side -->
  <property>
    <name>phoenix.query.maxGlobalMemoryPercentage</name>
    <value>25</value>
    <description>
      Percentage of total heap memory (i.e. Runtime.getRuntime().maxMemory())
      that all threads may use.
    </description>
    <value-attributes>
      <type>int</type>
    </value-attributes>
    <on-ambari-upgrade add="true"/>
  </property>
  <property>
    <name>phoenix.spool.directory</name>
    <value>/tmp</value>
    <description>
      Set directory for Phoenix spill files. If possible set this to a
      different mount point from the one for hbase.rootdir in embedded mode.
    </description>
    <value-attributes>
      <type>directory</type>
    </value-attributes>
    <on-ambari-upgrade add="true"/>
  </property>
  <property>
    <name>timeline.metrics.service.cluster.aggregator.appIds</name>
    <value>datanode,nodemanager,hbase</value>
    <description>
      List of application ids to use for aggregating host level metrics for
      an application. Example: bytes_read across Yarn Nodemanagers.
    </description>
    <display-name>AppIds for aggregating System metrics</display-name>
    <value-attributes>
      <empty-value-valid>true</empty-value-valid>
      <overridable>false</overridable>
    </value-attributes>
    <on-ambari-upgrade add="true"/>
  </property>
  <property>
    <name>timeline.metrics.service.use.groupBy.aggregators</name>
    <value>true</value>
    <description>
      Use a groupBy aggregated query to perform host level aggregations vs
      in-memory aggregations.
    </description>
    <on-ambari-upgrade add="true"/>
  </property>
  <property>
    <name>timeline.metrics.host.aggregate.splitpoints</name>
    <value> </value>
    <description>
      Pre-split regions using the split points corresponding to this property
      for the precision table that stores seconds aggregate data.
    </description>
    <depends-on>
      <property>
        <type>ams-hbase-site</type>
        <name>hbase.regionserver.global.memstore.upperLimit</name>
      </property>
      <property>
        <type>ams-hbase-site</type>
        <name>hbase.hregion.memstore.flush.size</name>
      </property>
      <property>
        <type>ams-hbase-env</type>
        <name>hbase_master_heapsize</name>
      </property>
      <property>
        <type>ams-hbase-env</type>
        <name>hbase_regionserver_heapsize</name>
      </property>
    </depends-on>
    <on-ambari-upgrade add="true"/>
  </property>
  <property>
    <name>timeline.metrics.cluster.aggregate.splitpoints</name>
    <value> </value>
    <description>
      Pre-split regions using the split points corresponding to this property
      for the aggregate table that stores seconds aggregate data across hosts.
    </description>
    <depends-on>
      <property>
        <type>ams-hbase-site</type>
        <name>hbase.regionserver.global.memstore.upperLimit</name>
      </property>
      <property>
        <type>ams-hbase-site</type>
        <name>hbase.hregion.memstore.flush.size</name>
      </property>
      <property>
        <type>ams-hbase-env</type>
        <name>hbase_master_heapsize</name>
      </property>
      <property>
        <type>ams-hbase-env</type>
        <name>hbase_regionserver_heapsize</name>
      </property>
    </depends-on>
    <on-ambari-upgrade add="true"/>
  </property>
  <property>
    <name>timeline.metrics.sink.report.interval</name>
    <value>60</value>
    <description>
      Time in seconds to sleep before report metrics to collector.
      Default resolution is 1 minute.
    </description>
    <value-attributes>
      <type>int</type>
      <unit>s</unit>
    </value-attributes>
    <on-ambari-upgrade add="true"/>
  </property>
  <property>
    <name>timeline.metrics.service.watcher.disabled</name>
    <value>false</value>
    <description>
      Disable Timeline Metric Store watcher thread. Disabled by default in AMS distributed mode.
    </description>
    <depends-on>
      <property>
        <type>ams-site</type>
        <name>timeline.metrics.service.operation.mode</name>
      </property>
    </depends-on>
    <on-ambari-upgrade add="true"/>
  </property>
  <property>
    <name>timeline.metrics.service.watcher.initial.delay</name>
    <value>600</value>
    <description>
      The time to delay first watcher check execution
      Default resolution is 10 minutes.
    </description>
    <value-attributes>
      <type>int</type>
      <unit>s</unit>
    </value-attributes>
    <on-ambari-upgrade add="true"/>
  </property>
  <property>
    <name>timeline.metrics.service.watcher.delay</name>
    <value>30</value>
    <description>
      The delay between the termination of one
      watcher check execution and the commencement of the next
      Default resolution is 30 seconds.
    </description>
    <value-attributes>
      <type>int</type>
      <unit>s</unit>
    </value-attributes>
    <on-ambari-upgrade add="true"/>
  </property>
  <property>
    <name>timeline.metrics.service.watcher.timeout</name>
    <value>30</value>
    <description>
      The maximum time to wait for a single watcher check execution
      Default resolution is 30 seconds.
    </description>
    <value-attributes>
      <type>int</type>
      <unit>s</unit>
    </value-attributes>
    <on-ambari-upgrade add="true"/>
  </property>
  <property>
    <name>timeline.metrics.aggregators.skip.blockcache.enabled</name>
    <value>false</value>
    <description>
      Skip block cache on aggregator queries to allow, HBase block
      utilization only for user queries.
    </description>
    <on-ambari-upgrade add="true"/>
  </property>
  <property>
    <name>timeline.metrics.cache.commit.interval</name>
    <value>3</value>
    <description>
      Time in seconds between committing metrics from cache
    </description>
    <value-attributes>
      <type>int</type>
      <unit>s</unit>
    </value-attributes>
    <on-ambari-upgrade add="true"/>
  </property>
  <property>
    <name>timeline.metrics.cache.size</name>
    <value>150</value>
    <description>
      Size of array blocking queue used to cache metrics before flush to DB
    </description>
    <value-attributes>
      <type>int</type>
      <unit>Bytes</unit>
    </value-attributes>
    <on-ambari-upgrade add="true"/>
  </property>
  <property>
    <name>timeline.metrics.cache.enabled</name>
    <value>true</value>
    <description>
      If set to true PhoenixHBaseAccessor will use cache to store metrics before committing them
    </description>
    <on-ambari-upgrade add="true"/>
  </property>
  <property>
    <name>timeline.metrics.service.http.policy</name>
    <value>HTTP_ONLY</value>
    <description>
      This configures the HTTP endpoint for Yarn Application History Server for
      Ambari Metrics System.
      The following values are supported:
      - HTTP_ONLY : Service is provided only on http
      - HTTPS_ONLY : Service is provided only on https
    </description>
    <on-ambari-upgrade add="true"/>
  </property>
  <property>
    <name>failover.strategy</name>
    <value>round-robin</value>
    <description>
      Failover strategy for metric monitors
    </description>
    <on-ambari-upgrade add="true"/>
  </property>
  <property>
    <name>timeline.metrics.hbase.init.check.enabled</name>
    <value>true</value>
    <description>
      Enable Initialization check for HBase tables during Metrics service startup.
    </description>
    <on-ambari-upgrade add="true"/>
  </property>
  <property>
    <name>timeline.metrics.cluster.aggregator.interpolation.enabled</name>
    <value>true</value>
    <description>
      Enable Linear interpolation for missing slices of data, while aggregating.
    </description>
    <on-ambari-upgrade add="true"/>
  </property>
  <property>
    <name>timeline.metrics.service.metadata.filters</name>
    <value>ContainerResource</value>
    <description>
      Commas separated list of regular expressions that match metric names
      which prevents certain metrics from ending up in metadata cache.
    </description>
    <on-ambari-upgrade add="true"/>
  </property>
  <property>
    <name>timeline.metrics.cluster.aggregation.sql.filters</name>
    <value>sdisk\_%,boottime</value>
    <description>
      Commas separated list of Metric names or Phoenix 'LIKE' class expressions that match metric names
      which prevents certain metrics from being aggregated across hosts.
    </description>
    <on-ambari-upgrade add="true"/>
    <value-attributes>
      <empty-value-valid>true</empty-value-valid>
    </value-attributes>
  </property>
  <property>
    <name>timeline.metrics.downsampler.topn.metric.patterns</name>
    <value>dfs.NNTopUserOpCounts.windowMs=60000.op=__%.user=%,dfs.NNTopUserOpCounts.windowMs=300000.op=__%.user=%,dfs.NNTopUserOpCounts.windowMs=1500000.op=__%.user=%</value>
    <description>
      Commas separated list of metric name regular expressions that are candidates for Top N downsampling.
    </description>
    <value-attributes>
      <empty-value-valid>true</empty-value-valid>
    </value-attributes>
    <on-ambari-upgrade add="true"/>
  </property>
  <property>
    <name>timeline.metrics.downsampler.topn.value</name>
    <value>10</value>
    <description>
      Top N value for to be used for top N downsampling. Default is 10.
    </description>
    <on-ambari-upgrade add="true"/>
  </property>
  <property>
    <name>timeline.metrics.downsampler.topn.function</name>
    <value>max</value>
    <description>
      Top N function for to be used for top N downsampling (avg/max/sum)
    </description>
    <on-ambari-upgrade add="true"/>
  </property>
  <property>
    <name>cluster.zookeeper.quorum</name>
    <value>{{cluster_zookeeper_quorum_hosts}}</value>
    <description>Comma separated list of servers in the cluster ZooKeeper Quorum.
    </description>
    <on-ambari-upgrade add="true"/>
  </property>
  <property>
    <name>cluster.zookeeper.property.clientPort</name>
    <value>{{cluster_zookeeper_clientPort}}</value>
    <on-ambari-upgrade add="true"/>
  </property>
  <property>
    <name>timeline.metrics.host.inmemory.aggregation</name>
    <value>false</value>
    <description>if set to "true" host metrics will be aggregated in memory on each host</description>
    <display-name>Enable in-memory aggreation on monitors</display-name>
    <value-attributes>
      <overridable>false</overridable>
      <type>value-list</type>
      <entries>
        <entry>
          <value>true</value>
          <label>True</label>
        </entry>
        <entry>
          <value>false</value>
          <label>False</label>
        </entry>
      </entries>
      <selection-cardinality>1</selection-cardinality>
    </value-attributes>
    <on-ambari-upgrade add="true"/>
  </property>
  <property>
    <name>timeline.metrics.host.inmemory.aggregation.port</name>
    <value>61888</value>
    <on-ambari-upgrade add="true"/>
  </property>
  <property>
<<<<<<< HEAD
    <name>timeline.metrics.host.inmemory.aggregation.http.policy</name>
    <value>HTTP_ONLY</value>
    <on-ambari-upgrade add="true"/>
=======
    <name>timeline.metrics.whitelisting.enabled</name>
    <value>false</value>
    <description>Enable/Disable metric whitelisting</description>
    <display-name>Enable only whitelisted metrics</display-name>
    <on-ambari-upgrade add="true"/>
    <value-attributes>
      <overridable>false</overridable>
      <type>value-list</type>
      <entries>
        <entry>
          <value>true</value>
          <label>True</label>
        </entry>
        <entry>
          <value>false</value>
          <label>False</label>
        </entry>
      </entries>
      <selection-cardinality>1</selection-cardinality>
    </value-attributes>
>>>>>>> dc419b4a
  </property>
</configuration><|MERGE_RESOLUTION|>--- conflicted
+++ resolved
@@ -827,11 +827,11 @@
     <on-ambari-upgrade add="true"/>
   </property>
   <property>
-<<<<<<< HEAD
     <name>timeline.metrics.host.inmemory.aggregation.http.policy</name>
     <value>HTTP_ONLY</value>
     <on-ambari-upgrade add="true"/>
-=======
+  </property>
+  <property>
     <name>timeline.metrics.whitelisting.enabled</name>
     <value>false</value>
     <description>Enable/Disable metric whitelisting</description>
@@ -852,6 +852,5 @@
       </entries>
       <selection-cardinality>1</selection-cardinality>
     </value-attributes>
->>>>>>> dc419b4a
   </property>
 </configuration>