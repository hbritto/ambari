#!/usr/bin/env python
"""
Licensed to the Apache Software Foundation (ASF) under one
or more contributor license agreements.  See the NOTICE file
distributed with this work for additional information
regarding copyright ownership.  The ASF licenses this file
to you under the Apache License, Version 2.0 (the
"License"); you may not use this file except in compliance
with the License.  You may obtain a copy of the License at

    http://www.apache.org/licenses/LICENSE-2.0

Unless required by applicable law or agreed to in writing, software
distributed under the License is distributed on an "AS IS" BASIS,
WITHOUT WARRANTIES OR CONDITIONS OF ANY KIND, either express or implied.
See the License for the specific language governing permissions and
limitations under the License.

"""
# Python Imports
import subprocess
import os
import re
import time
import shutil
from datetime import datetime
import json

# Ambari Commons & Resource Management imports
from resource_management.libraries.script.script import Script
from resource_management.libraries.functions import format
from resource_management.libraries.functions.check_process_status import check_process_status
from resource_management.core.source import InlineTemplate
from resource_management.core.resources.system import Execute

# Imports needed for Rolling/Express Upgrade
from resource_management.libraries.functions import StackFeature
from resource_management.libraries.functions.stack_features import check_stack_feature
from resource_management.libraries.functions import conf_select
from resource_management.libraries.functions import stack_select
from resource_management.libraries.functions.copy_tarball import copy_to_hdfs

from resource_management.core import shell
from resource_management.core.exceptions import Fail
from resource_management.core.logger import Logger
from ambari_commons import OSCheck, OSConst
from ambari_commons.os_family_impl import OsFamilyImpl

from resource_management.core.exceptions import ComponentIsNotRunning
from resource_management.libraries.functions.decorator import retry
from resource_management.libraries.functions.security_commons import build_expectations, \
  cached_kinit_executor, get_params_from_filesystem, validate_security_config_properties, \
  FILE_TYPE_XML

# Local Imports
from setup_ranger_hive import setup_ranger_hive
from hive_service_interactive import hive_service_interactive
from hive_interactive import hive_interactive
from hive_server import HiveServerDefault
from setup_ranger_hive_interactive import setup_ranger_hive_interactive

import traceback

class HiveServerInteractive(Script):
  pass


@OsFamilyImpl(os_family=OsFamilyImpl.DEFAULT)
class HiveServerInteractiveDefault(HiveServerInteractive):

    def get_component_name(self):
      return "hive-server2-hive2"

    def install(self, env):
      import params
      self.install_packages(env)

    def configure(self, env):
      import params
      env.set_params(params)
      hive_interactive(name='hiveserver2')

    def pre_upgrade_restart(self, env, upgrade_type=None):
      Logger.info("Executing Hive Server Interactive Stack Upgrade pre-restart")
      import params
      env.set_params(params)

      if params.version and check_stack_feature(StackFeature.ROLLING_UPGRADE, params.version):
        stack_select.select("hive-server2-hive2", params.version)
        conf_select.select(params.stack_name, "hive2", params.version)

        # Copy hive.tar.gz and tez.tar.gz used by Hive Interactive to HDFS
        resource_created = copy_to_hdfs(
          "hive2",
          params.user_group,
          params.hdfs_user,
          skip=params.sysprep_skip_copy_tarballs_hdfs)

        resource_created = copy_to_hdfs(
          "tez_hive2",
          params.user_group,
          params.hdfs_user,
          skip=params.sysprep_skip_copy_tarballs_hdfs) or resource_created

        if resource_created:
          params.HdfsResource(None, action="execute")

    def start(self, env, upgrade_type=None):
      import params
      env.set_params(params)
      self.configure(env)

      if params.security_enabled:
        # Do the security setup, internally calls do_kinit()
        self.setup_security()

      # TODO : We need have conditional [re]start of LLAP once "status check command" for LLAP is ready.
      # Check status and based on that decide on [re]starting.

      # Start LLAP before Hive Server Interactive start.
      status = self._llap_start(env)
      if not status:
        raise Fail("Skipping START of Hive Server Interactive since LLAP app couldn't be STARTED.")

      # TODO : test the workability of Ranger and Hive2 during upgrade
      setup_ranger_hive_interactive(upgrade_type=upgrade_type)
      hive_service_interactive('hiveserver2', action='start', upgrade_type=upgrade_type)


    def stop(self, env, upgrade_type=None):
      import params
      env.set_params(params)

      if params.security_enabled:
        self.do_kinit()

      # Stop Hive Interactive Server first
      hive_service_interactive('hiveserver2', action='stop')

      self._llap_stop(env)

    def status(self, env):
      import status_params
      env.set_params(status_params)

      # We are not doing 'llap' status check done here as part of status check for 'HSI', as 'llap' status
      # check is a heavy weight operation.

      pid_file = format("{hive_pid_dir}/{hive_interactive_pid}")
      # Recursively check all existing gmetad pid files
      check_process_status(pid_file)

    def security_status(self, env):
      import status_params
      env.set_params(status_params)

      if status_params.security_enabled:
        props_value_check = {"hive.server2.authentication": "KERBEROS",
                             "hive.metastore.sasl.enabled": "true",
                             "hive.security.authorization.enabled": "true"}
        props_empty_check = ["hive.server2.authentication.kerberos.keytab",
                             "hive.server2.authentication.kerberos.principal",
                             "hive.server2.authentication.spnego.principal",
                             "hive.server2.authentication.spnego.keytab"]

        props_read_check = ["hive.server2.authentication.kerberos.keytab",
                            "hive.server2.authentication.spnego.keytab"]
        hive_site_props = build_expectations('hive-site', props_value_check, props_empty_check,
                                             props_read_check)

        hive_expectations ={}
        hive_expectations.update(hive_site_props)

        security_params = get_params_from_filesystem(status_params.hive_server_interactive_conf_dir,
                                                     {'hive-site.xml': FILE_TYPE_XML})
        result_issues = validate_security_config_properties(security_params, hive_expectations)
        if not result_issues: # If all validations passed successfully
          try:
            # Double check the dict before calling execute
            if 'hive-site' not in security_params \
              or 'hive.server2.authentication.kerberos.keytab' not in security_params['hive-site'] \
              or 'hive.server2.authentication.kerberos.principal' not in security_params['hive-site'] \
              or 'hive.server2.authentication.spnego.keytab' not in security_params['hive-site'] \
              or 'hive.server2.authentication.spnego.principal' not in security_params['hive-site']:
              self.put_structured_out({"securityState": "UNSECURED"})
              self.put_structured_out({"securityIssuesFound": "Keytab file or principal are not set property."})
              return

            cached_kinit_executor(status_params.kinit_path_local,
                                  status_params.hive_user,
                                  security_params['hive-site']['hive.server2.authentication.kerberos.keytab'],
                                  security_params['hive-site']['hive.server2.authentication.kerberos.principal'],
                                  status_params.hostname,
                                  status_params.tmp_dir)
            cached_kinit_executor(status_params.kinit_path_local,
                                  status_params.hive_user,
                                  security_params['hive-site']['hive.server2.authentication.spnego.keytab'],
                                  security_params['hive-site']['hive.server2.authentication.spnego.principal'],
                                  status_params.hostname,
                                  status_params.tmp_dir)
            self.put_structured_out({"securityState": "SECURED_KERBEROS"})
          except Exception as e:
            self.put_structured_out({"securityState": "ERROR"})
            self.put_structured_out({"securityStateErrorInfo": str(e)})
        else:
          issues = []
          for cf in result_issues:
            issues.append("Configuration file %s did not pass the validation. Reason: %s" % (cf, result_issues[cf]))
          self.put_structured_out({"securityIssuesFound": ". ".join(issues)})
          self.put_structured_out({"securityState": "UNSECURED"})
      else:
        self.put_structured_out({"securityState": "UNSECURED"})

    def restart_llap(self, env):
      """
      Custom command to Restart LLAP
      """
      Logger.info("Custom Command to retart LLAP")
      import params
      env.set_params(params)

      if params.security_enabled:
        self.do_kinit()

      self._llap_stop(env)
      self._llap_start(env)

    def _llap_stop(self, env):
      import params
      Logger.info("Stopping LLAP")
      SLIDER_APP_NAME = "llap0"

      stop_cmd = ["slider", "stop", SLIDER_APP_NAME]

      code, output, error = shell.call(stop_cmd, user=params.hive_user, stderr=subprocess.PIPE, logoutput=True)
      if code == 0:
        Logger.info(format("Stopped {SLIDER_APP_NAME} application on Slider successfully"))
      elif code == 69 and output is not None and "Unknown application instance" in output:
        Logger.info(format("Application {SLIDER_APP_NAME} was already stopped on Slider"))
      else:
        raise Fail(format("Could not stop application {SLIDER_APP_NAME} on Slider. {error}\n{output}"))

      # Will exit with code 4 if need to run with "--force" to delete directories and registries.
      Execute(('slider', 'destroy', SLIDER_APP_NAME, "--force"),
              user=params.hive_user,
              timeout=30,
              ignore_failures=True,
      )

    """
    Controls the start of LLAP.
    """
    def _llap_start(self, env, cleanup=False):
      import params
      env.set_params(params)

      LLAP_APP_NAME = 'llap0'

      if params.hive_server_interactive_ha:
        """
        Check llap app state
        """
        Logger.info("HSI HA is enabled. Checking if LLAP is already running ...")
        status = self.check_llap_app_status(LLAP_APP_NAME, 2, params.hive_server_interactive_ha)
        if status:
          Logger.info("LLAP app '{0}' is already running.".format(LLAP_APP_NAME))
          return True
        else:
          Logger.info("LLAP app '{0}' is not running. llap will be started.".format(LLAP_APP_NAME))
        pass

      # Call for cleaning up the earlier run(s) LLAP package folders.
      self._cleanup_past_llap_package_dirs()

      Logger.info("Starting LLAP")
      LLAP_PACKAGE_CREATION_PATH = Script.get_tmp_dir()

      unique_name = "llap-slider%s" % datetime.utcnow().strftime('%Y-%m-%d_%H-%M-%S')

      # Figure out the Slider Anti-affinity to be used.
      # YARN does not support anti-affinity, and therefore Slider implements AA by the means of exclusion lists, i.e, it
      # starts containers one by one and excludes the nodes it gets (adding a delay of ~2sec./machine). When the LLAP
      # container memory size configuration is more than half of YARN node memory, AA is implicit and should be avoided.
      slider_placement = 4
      if long(params.llap_daemon_container_size) > (0.5 * long(params.yarn_nm_mem)):
        slider_placement = 0
        Logger.info("Setting slider_placement : 0, as llap_daemon_container_size : {0} > 0.5 * "
                    "YARN NodeManager Memory({1})".format(params.llap_daemon_container_size, params.yarn_nm_mem))

      cmd = format("{stack_root}/current/hive-server2-hive2/bin/hive --service llap --instances {params.num_llap_nodes}"
                   " --slider-am-container-mb {params.slider_am_container_mb} --size {params.llap_daemon_container_size}m"
                   " --cache {params.hive_llap_io_mem_size}m --xmx {params.llap_heap_size}m --loglevel {params.llap_log_level}"
<<<<<<< HEAD
                   " --slider-placement {slider_placement} --output {LLAP_PACKAGE_CREATION_PATH}/{unique_name}")
=======
                   " {params.llap_extra_slider_opts} --output {LLAP_PACKAGE_CREATION_PATH}/{unique_name}")
>>>>>>> 7f60b1f1
      if params.security_enabled:
        llap_keytab_splits = params.hive_llap_keytab_file.split("/")
        Logger.debug("llap_keytab_splits : {0}".format(llap_keytab_splits))
        cmd += format(" --slider-keytab-dir .slider/keytabs/{params.hive_user}/ --slider-keytab "
                      "{llap_keytab_splits[4]} --slider-principal {params.hive_llap_principal}")

      # Add the aux jars if they are specified. If empty, dont need to add this param.
      if params.hive_aux_jars:
        cmd+= format(" --auxjars {params.hive_aux_jars}")

      # Append args.
      llap_java_args = InlineTemplate(params.llap_app_java_opts).get_content()
      cmd += format(" --args \" {llap_java_args}\"")

      run_file_path = None
      try:
        Logger.info(format("Command: {cmd}"))
        code, output, error = shell.checked_call(cmd, user=params.hive_user, stderr=subprocess.PIPE, logoutput=True)

        if code != 0 or output is None:
          raise Fail("Command failed with either non-zero return code or no output.")

        # E.g., output:
        # Prepared llap-slider-05Apr2016/run.sh for running LLAP on Slider
        exp = r"Prepared (.*?run.sh) for running LLAP"
        run_file_path = None
        out_splits = output.split("\n")
        for line in out_splits:
          line = line.strip()
          m = re.match(exp, line, re.I)
          if m and len(m.groups()) == 1:
            run_file_name = m.group(1)
            run_file_path = os.path.join(params.hive_user_home_dir, run_file_name)
            break
        if not run_file_path:
          raise Fail("Did not find run.sh file in output: " + str(output))

        Logger.info(format("Run file path: {run_file_path}"))
        Execute(run_file_path, user=params.hive_user, logoutput=True)
        Logger.info("Submitted LLAP app name : {0}".format(LLAP_APP_NAME))

        # We need to check the status of LLAP app to figure out it got
        # launched properly and is in running state. Then go ahead with Hive Interactive Server start.
        status = self.check_llap_app_status(LLAP_APP_NAME, params.num_retries_for_checking_llap_status)
        if status:
          Logger.info("LLAP app '{0}' deployed successfully.".format(LLAP_APP_NAME))
          return True
        else:
          Logger.error("LLAP app '{0}' deployment unsuccessful.".format(LLAP_APP_NAME))
          return False
      except:
        # Attempt to clean up the packaged application, or potentially rename it with a .bak
        if run_file_path is not None and cleanup:
          try:
            parent_dir = os.path.dirname(run_file_path)
            if os.path.isdir(parent_dir):
              shutil.rmtree(parent_dir)
          except Exception, e:
            Logger.error("Could not cleanup LLAP app package. Error: " + str(e))

        # throw the original exception
        raise

    """
    Checks and deletes previous run 'LLAP package' folders, ignoring three latest packages.
    Last three are are ignore for debugging/reference purposes.
    Helps in keeping check on disk space used.
    """
    def _cleanup_past_llap_package_dirs(self):
      try:
        import params
        Logger.info("Determining previous run 'LLAP package' folder(s) to be deleted ....")
        llap_package_folder_name_prefix = "llap-slider" # Package name is like : llap-sliderYYYY-MM-DD-HH:MM:SS
        num_folders_to_retain = 3  # Hardcoding it as of now, as no considerable use was found to provide an env param.
        file_names = [dir_name for dir_name in os.listdir(Script.get_tmp_dir())
                      if dir_name.startswith(llap_package_folder_name_prefix)]

        file_names.sort()
        del file_names[-num_folders_to_retain:] # Ignore 'num_folders_to_retain' latest package folders.
        Logger.info("Previous run 'LLAP package' folder(s) to be deleted = {0}".format(file_names))

        if file_names:
          for path in file_names:
            abs_path = Script.get_tmp_dir()+"/"+path
            if os.path.isdir(abs_path):
              shutil.rmtree(abs_path)
              Logger.info("Deleted previous run 'LLAP package' folder : {0}".format(abs_path))
        else:
          Logger.info("No '{0}*' folder deleted.".format(llap_package_folder_name_prefix))
      except Exception as e:
        Logger.info("Exception while doing cleanup for past 'LLAP package(s)'.")
        traceback.print_exc()



    """
    Does kinit and copies keytab for Hive/LLAP to HDFS.
    """
    def setup_security(self):
      import params

      self.do_kinit()

      # Copy params.hive_llap_keytab_file to hdfs://<host>:<port>/user/<hive_user>/.slider/keytabs/<hive_user> , required by LLAP
      slider_keytab_install_cmd = format("slider install-keytab --keytab {params.hive_llap_keytab_file} --folder {params.hive_user} --overwrite")
      Execute(slider_keytab_install_cmd, user=params.hive_user)

    def do_kinit(self):
      import params

      hive_interactive_kinit_cmd = format("{kinit_path_local} -kt {params.hive_server2_keytab} {params.hive_principal}; ")
      Execute(hive_interactive_kinit_cmd, user=params.hive_user)

      llap_kinit_cmd = format("{kinit_path_local} -kt {params.hive_llap_keytab_file} {params.hive_llap_principal}; ")
      Execute(llap_kinit_cmd, user=params.hive_user)

    """
    Get llap app status data.
    """
    def _get_llap_app_status_info(self, app_name):
      import status_params
      LLAP_APP_STATUS_CMD_TIMEOUT = 0

      llap_status_cmd = format("{stack_root}/current/hive-server2-hive2/bin/hive --service llapstatus --name {app_name} --findAppTimeout {LLAP_APP_STATUS_CMD_TIMEOUT}")
      code, output, error = shell.checked_call(llap_status_cmd, user=status_params.hive_user, stderr=subprocess.PIPE,
                                               logoutput=False)
      Logger.info("Received 'llapstatus' command 'output' : {0}".format(output))
      return self._make_valid_json(output)


    """
    Remove extra lines from 'llapstatus' status output (eg: because of MOTD logging) so as to have a valid JSON data to be passed in
    to JSON converter.
    """
    def _make_valid_json(self, output):
      '''

      Note: It is assumed right now that extra lines will be only at the start and not at the end.

      Sample expected JSON to be passed for 'loads' is either of the form :

      Case 'A':
      {
          "amInfo" : {
          "appName" : "llap0",
          "appType" : "org-apache-slider",
          "appId" : "APP1",
          "containerId" : "container_1466036628595_0010_01_000001",
          "hostname" : "hostName",
          "amWebUrl" : "http://hostName:port/"
        },
        "state" : "LAUNCHING",
        ....
        "desiredInstances" : 1,
        "liveInstances" : 0,
        ....
        ....
      }

      or

      Case 'B':
      {
        "state" : "APP_NOT_FOUND"
      }

      '''
      splits = output.split("\n")

      len_splits = len(splits)
      if (len_splits < 3):
        raise Fail ("Malformed JSON data received from 'llapstatus' command. Exiting ....")

      marker_idx = None # To detect where from to start reading for JSON data
      for idx, split in enumerate(splits):
        curr_elem = split.strip()
        if idx+2 > len_splits:
          raise Fail("Iterated over the received 'llapstatus' comamnd. Couldn't validate the received output for JSON parsing.")
        next_elem = (splits[(idx + 1)]).strip()
        if curr_elem == "{":
          if next_elem == "\"amInfo\" : {" and (splits[len_splits-1]).strip() == '}':
            # For Case 'A'
            marker_idx = idx
            break;
          elif idx+3 == len_splits and next_elem.startswith('"state" : ') and (splits[idx + 2]).strip() == '}':
              # For Case 'B'
              marker_idx = idx
              break;

      Logger.info("Marker index for start of JSON data for 'llapsrtatus' comamnd : {0}".format(marker_idx))

      # Remove extra logging from possible JSON output
      if marker_idx is None:
        raise Fail("Couldn't validate the received output for JSON parsing.")
      else:
        if marker_idx != 0:
          del splits[0:marker_idx]
          Logger.info("Removed lines: '1-{0}' from the received 'llapstatus' output to make it valid for JSON parsing.".format(marker_idx))

      scanned_output = '\n'.join(splits)
      llap_app_info = json.loads(scanned_output)
      return llap_app_info


    """
    Checks llap app status. The states can be : 'COMPLETE', 'APP_NOT_FOUND', 'RUNNING_PARTIAL', 'RUNNING_ALL' & 'LAUNCHING'.

    if app is in 'APP_NOT_FOUND', 'RUNNING_PARTIAL' and 'LAUNCHING' state:
       we wait for 'num_times_to_wait' to have app in (1). 'RUNNING_ALL' or (2). 'RUNNING_PARTIAL'
       state with 80% or more 'desiredInstances' running and Return True
    else :
       Return False

    Parameters: llap_app_name : deployed llap app name.
                num_retries :   Number of retries to check the LLAP app status.
    """
    def check_llap_app_status(self, llap_app_name, num_retries, return_immediately_if_stopped=False):
      # counters based on various states.
      curr_time = time.time()

      if num_retries <= 0:
        num_retries = 2
      if num_retries > 20:
        num_retries = 20
      @retry(times=num_retries, sleep_time=2, err_class=Fail)
      def do_retries():
        live_instances = 0
        desired_instances = 0

        percent_desired_instances_to_be_up = 80 # Used in 'RUNNING_PARTIAL' state.
        llap_app_info = self._get_llap_app_status_info(llap_app_name)
        if llap_app_info is None or 'state' not in llap_app_info:
          Logger.error("Malformed JSON data received for LLAP app. Exiting ....")
          return False

        if return_immediately_if_stopped and (llap_app_info['state'].upper() in ('APP_NOT_FOUND', 'COMPLETE')):
          return False

        if llap_app_info['state'].upper() == 'RUNNING_ALL':
          Logger.info(
            "LLAP app '{0}' in '{1}' state.".format(llap_app_name, llap_app_info['state']))
          return True
        elif llap_app_info['state'].upper() == 'RUNNING_PARTIAL':
          # Check how many instances were up.
          if 'liveInstances' in llap_app_info and 'desiredInstances' in llap_app_info:
            live_instances = llap_app_info['liveInstances']
            desired_instances = llap_app_info['desiredInstances']
          else:
            Logger.info(
              "LLAP app '{0}' is in '{1}' state, but 'instances' information not available in JSON received. " \
              "Exiting ....".format(llap_app_name, llap_app_info['state']))
            Logger.info(llap_app_info)
            return False
          if desired_instances == 0:
            Logger.info("LLAP app '{0}' desired instance are set to 0. Exiting ....".format(llap_app_name))
            return False

          percentInstancesUp = 0
          if live_instances > 0:
            percentInstancesUp = float(live_instances) / desired_instances * 100
          if percentInstancesUp >= percent_desired_instances_to_be_up:
            Logger.info("LLAP app '{0}' in '{1}' state. Live Instances : '{2}'  >= {3}% of Desired Instances : " \
                        "'{4}'.".format(llap_app_name, llap_app_info['state'],
                                       llap_app_info['liveInstances'],
                                       percent_desired_instances_to_be_up,
                                       llap_app_info['desiredInstances']))
            return True
          else:
            Logger.info("LLAP app '{0}' in '{1}' state. Live Instances : '{2}'. Desired Instances : " \
                        "'{3}' after {4} secs.".format(llap_app_name, llap_app_info['state'],
                                                       llap_app_info['liveInstances'],
                                                       llap_app_info['desiredInstances'],
                                                       time.time() - curr_time))
            raise Fail("App state is RUNNING_PARTIAL. Live Instances : '{0}', Desired Instance : '{1}'".format(llap_app_info['liveInstances'],
                                                                                                           llap_app_info['desiredInstances']))
        elif llap_app_info['state'].upper() in ['APP_NOT_FOUND', 'LAUNCHING', 'COMPLETE']:
          status_str = format("LLAP app '{0}' current state is {1}.".format(llap_app_name, llap_app_info['state']))
          Logger.info(status_str)
          raise Fail(status_str)
        else:  # Covers any unknown that we get.
          Logger.info(
            "LLAP app '{0}' current state is '{1}'. Expected : 'RUNNING'.".format(llap_app_name, llap_app_info['state']))
          return False

      try:
        status = do_retries()
        return status
      except Exception, e:
        Logger.info("LLAP app '{0}' did not come up after a wait of {1} seconds.".format(llap_app_name,
                                                                                          time.time() - curr_time))
        traceback.print_exc()
        return False

    def get_log_folder(self):
      import params
      return params.hive_log_dir

    def get_user(self):
      import params
      return params.hive_user

@OsFamilyImpl(os_family=OSConst.WINSRV_FAMILY)
class HiveServerInteractiveWindows(HiveServerInteractive):

  def status(self, env):
    pass

if __name__ == "__main__":
  HiveServerInteractive().execute()<|MERGE_RESOLUTION|>--- conflicted
+++ resolved
@@ -290,11 +290,8 @@
       cmd = format("{stack_root}/current/hive-server2-hive2/bin/hive --service llap --instances {params.num_llap_nodes}"
                    " --slider-am-container-mb {params.slider_am_container_mb} --size {params.llap_daemon_container_size}m"
                    " --cache {params.hive_llap_io_mem_size}m --xmx {params.llap_heap_size}m --loglevel {params.llap_log_level}"
-<<<<<<< HEAD
-                   " --slider-placement {slider_placement} --output {LLAP_PACKAGE_CREATION_PATH}/{unique_name}")
-=======
+                   " --slider-placement {slider_placement} --output {LLAP_PACKAGE_CREATION_PATH}/{unique_name}"
                    " {params.llap_extra_slider_opts} --output {LLAP_PACKAGE_CREATION_PATH}/{unique_name}")
->>>>>>> 7f60b1f1
       if params.security_enabled:
         llap_keytab_splits = params.hive_llap_keytab_file.split("/")
         Logger.debug("llap_keytab_splits : {0}".format(llap_keytab_splits))
