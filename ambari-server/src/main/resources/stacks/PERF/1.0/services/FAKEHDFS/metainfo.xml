<?xml version="1.0"?>
<!--
   Licensed to the Apache Software Foundation (ASF) under one or more
   contributor license agreements.  See the NOTICE file distributed with
   this work for additional information regarding copyright ownership.
   The ASF licenses this file to You under the Apache License, Version 2.0
   (the "License"); you may not use this file except in compliance with
   the License.  You may obtain a copy of the License at

       http://www.apache.org/licenses/LICENSE-2.0

   Unless required by applicable law or agreed to in writing, software
   distributed under the License is distributed on an "AS IS" BASIS,
   WITHOUT WARRANTIES OR CONDITIONS OF ANY KIND, either express or implied.
   See the License for the specific language governing permissions and
   limitations under the License.
-->
<metainfo>
  <schemaVersion>2.0</schemaVersion>
  <services>
    <service>
      <name>FAKEHDFS</name>
      <displayName>FAKEHDFS</displayName>
      <comment>Apache Hadoop Distributed File System</comment>
      <version>2.7.1.2.3</version>

      <components>
        <component>
          <name>FAKENAMENODE</name>
          <displayName>FAKEHNameNode</displayName>
          <category>MASTER</category>
          <cardinality>1-2</cardinality>
          <versionAdvertised>true</versionAdvertised>
          <reassignAllowed>true</reassignAllowed>
          <commandScript>
            <script>scripts/namenode.py</script>
            <scriptType>PYTHON</scriptType>
            <timeout>1800</timeout>
          </commandScript>
          <logs>
            <log>
              <logId>hdfs_namenode</logId>
              <primary>true</primary>
            </log>
            <log>
              <logId>hdfs_audit</logId>
            </log>
          </logs>
          <customCommands>
            <customCommand>
              <name>DECOMMISSION</name>
              <commandScript>
                <script>scripts/namenode.py</script>
                <scriptType>PYTHON</scriptType>
                <timeout>600</timeout>
              </commandScript>
            </customCommand>
            <customCommand>
              <name>REBALANCEFAKEHDFS</name>
              <background>true</background>
              <commandScript>
                <script>scripts/namenode.py</script>
                <scriptType>PYTHON</scriptType>
              </commandScript>
            </customCommand>
          </customCommands>
        </component>

        <component>
          <name>FAKEDATANODE</name>
          <displayName>FAKEDataNode</displayName>
          <category>SLAVE</category>
          <cardinality>1+</cardinality>
          <versionAdvertised>true</versionAdvertised>
          <decommissionAllowed>true</decommissionAllowed>
          <commandScript>
            <script>scripts/datanode.py</script>
            <scriptType>PYTHON</scriptType>
            <timeout>1200</timeout>
          </commandScript>
          <bulkCommands>
            <displayName>FAKEDataNodes</displayName>
            <!-- Used by decommission and recommission -->
            <masterComponent>FAKENAMENODE</masterComponent>
          </bulkCommands>
          <logs>
            <log>
              <logId>hdfs_datanode</logId>
              <primary>true</primary>
            </log>
          </logs>
        </component>

        <component>
          <name>SECONDARY_FAKENAMENODE</name>
          <displayName>SFAKEHNameNode</displayName>
          <cardinality>1</cardinality>
          <versionAdvertised>true</versionAdvertised>
          <reassignAllowed>true</reassignAllowed>
          <category>MASTER</category>
          <commandScript>
            <script>scripts/snamenode.py</script>
            <scriptType>PYTHON</scriptType>
            <timeout>1200</timeout>
          </commandScript>
          <logs>
            <log>
              <logId>hdfs_secondarynamenode</logId>
              <primary>true</primary>
            </log>
          </logs>
        </component>

        <component>
          <name>FAKEHDFS_CLIENT</name>
          <displayName>FAKEHDFS Client</displayName>
          <category>CLIENT</category>
          <cardinality>1+</cardinality>
          <versionAdvertised>true</versionAdvertised>
          <commandScript>
            <script>scripts/hdfs_client.py</script>
            <scriptType>PYTHON</scriptType>
            <timeout>1200</timeout>
          </commandScript>
          <configFiles>
            <configFile>
              <type>xml</type>
              <fileName>hdfs-site.xml</fileName>
              <dictionaryName>hdfs-site</dictionaryName>
            </configFile>
            <configFile>
              <type>xml</type>
              <fileName>core-site.xml</fileName>
              <dictionaryName>core-site</dictionaryName>
            </configFile>
            <configFile>
              <type>env</type>
              <fileName>log4j.properties</fileName>
              <dictionaryName>hdfs-log4j,yarn-log4j</dictionaryName>
            </configFile>
            <configFile>
              <type>env</type>
              <fileName>hadoop-env.sh</fileName>
              <dictionaryName>hadoop-env</dictionaryName>
            </configFile>
          </configFiles>
        </component>

        <component>
          <name>FAKEJOURNALNODE</name>
          <displayName>FAKEJournalNode</displayName>
          <category>SLAVE</category>
          <cardinality>0+</cardinality>
          <versionAdvertised>true</versionAdvertised>
          <commandScript>
            <script>scripts/journalnode.py</script>
            <scriptType>PYTHON</scriptType>
            <timeout>1200</timeout>
          </commandScript>
          <logs>
            <log>
              <logId>hdfs_journalnode</logId>
              <primary>true</primary>
            </log>
          </logs>
          <dependencies>
            <dependency>
              <name>FAKEHDFS/FAKEHDFS_CLIENT</name>
              <scope>host</scope>
              <auto-deploy>
                <enabled>true</enabled>
              </auto-deploy>
            </dependency>
          </dependencies>
        </component>

        <component>
          <name>FAKEZKFC</name>
          <displayName>FAKEZKFailoverController</displayName>
          <category>SLAVE</category>
          <cardinality>0+</cardinality>
          <versionAdvertised>false</versionAdvertised>
          <commandScript>
            <script>scripts/zkfc_slave.py</script>
            <scriptType>PYTHON</scriptType>
            <timeout>1200</timeout>
          </commandScript>
          <logs>
            <log>
              <logId>hdfs_zkfc</logId>
              <primary>true</primary>
            </log>
          </logs>
        </component>

        <component>
          <name>FAKENFS_GATEWAY</name>
          <displayName>FAKENFSGateway</displayName>
          <cardinality>0+</cardinality>
          <versionAdvertised>true</versionAdvertised>
          <category>SLAVE</category>
          <commandScript>
            <script>scripts/nfsgateway.py</script>
            <scriptType>PYTHON</scriptType>
            <timeout>1200</timeout>
          </commandScript>
          <dependencies>
            <dependency>
              <name>FAKEHDFS/FAKEHDFS_CLIENT</name>
              <scope>host</scope>
              <auto-deploy>
                <enabled>true</enabled>
              </auto-deploy>
            </dependency>
          </dependencies>
        </component>
      </components>

      <commandScript>
        <script>scripts/service_check.py</script>
        <scriptType>PYTHON</scriptType>
        <timeout>300</timeout>
      </commandScript>

      <requiredServices>
<<<<<<< HEAD
        <service>
          <name>FAKEZOOKEEPER</name>
          <dependencyType>INSTALL</dependencyType>
        </service>
=======
        <service>ZOOKEEPER</service>
>>>>>>> 0907d611
      </requiredServices>

      <configuration-dependencies>
        <config-type>hdfs-alert-config</config-type>
        <config-type>core-site</config-type>
        <config-type>hdfs-site</config-type>
        <config-type>hadoop-env</config-type>
        <config-type>hadoop-policy</config-type>
        <config-type>hdfs-log4j</config-type>
        <config-type>ranger-hdfs-plugin-properties</config-type>
        <config-type>ssl-client</config-type>
        <config-type>ssl-server</config-type>
        <config-type>ranger-hdfs-audit</config-type>
        <config-type>ranger-hdfs-policymgr-ssl</config-type>
        <config-type>ranger-hdfs-security</config-type>
      </configuration-dependencies>
      <restartRequiredAfterRackChange>true</restartRequiredAfterRackChange>

      <!-- No packages to install. -->
      <osSpecifics></osSpecifics>

      <quickLinksConfigurations>
        <quickLinksConfiguration>
          <fileName>quicklinks.json</fileName>
          <default>true</default>
        </quickLinksConfiguration>
      </quickLinksConfigurations>

      <themes>
        <theme>
          <fileName>theme.json</fileName>
          <default>true</default>
        </theme>
      </themes>

    </service>
  </services>
</metainfo><|MERGE_RESOLUTION|>--- conflicted
+++ resolved
@@ -223,14 +223,7 @@
       </commandScript>
 
       <requiredServices>
-<<<<<<< HEAD
-        <service>
-          <name>FAKEZOOKEEPER</name>
-          <dependencyType>INSTALL</dependencyType>
-        </service>
-=======
         <service>ZOOKEEPER</service>
->>>>>>> 0907d611
       </requiredServices>
 
       <configuration-dependencies>
