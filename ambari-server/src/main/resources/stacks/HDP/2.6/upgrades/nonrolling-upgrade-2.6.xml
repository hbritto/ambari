--- conflicted
+++ resolved
@@ -284,11 +284,7 @@
       </execute-stage>
     </group>
 
-<<<<<<< HEAD
-    
-=======
-
->>>>>>> 9d802b7c
+
     <group xsi:type="cluster" name="Upgrade service configs" title="Upgrade service configs">
       <direction>UPGRADE</direction> <!--  prevent config changes on downgrade -->
       <skippable>true</skippable> <!-- May fix configuration problems manually -->
@@ -307,8 +303,6 @@
         <task xsi:type="configure" id="hdp_2_6_maint_ranger_hive_plugin_cluster_name"/>
       </execute-stage>
 
-<<<<<<< HEAD
-=======
       <execute-stage service="HIVE" component="HIVE_SERVER" title="Apply config changes for Ranger Hive plugin">
         <task xsi:type="configure" id="hdp_2_6_maint_ranger_hive_plugin_urlauth_filesystem_schemes"/>
       </execute-stage>
@@ -325,7 +319,6 @@
         </task>
       </execute-stage>
 
->>>>>>> 9d802b7c
       <!-- HBASE -->
       <execute-stage service="HBASE" component="HBASE_MASTER" title="Apply config changes for Ranger Hbase plugin">
         <task xsi:type="configure" id="hdp_2_6_maint_ranger_hbase_plugin_cluster_name"/>
@@ -345,17 +338,11 @@
       <execute-stage service="YARN" component="RESOURCEMANAGER" title="Apply config changes for Ranger Yarn plugin">
         <task xsi:type="configure" id="hdp_2_6_maint_ranger_yarn_plugin_cluster_name"/>
       </execute-stage>
-<<<<<<< HEAD
-      
-=======
-
->>>>>>> 9d802b7c
+
       <execute-stage service="YARN" component="RESOURCEMANAGER" title="Apply config changes for YARN Preemption">
         <task xsi:type="configure" id="hdp_2_6_yarn_preemption"/>
       </execute-stage>
 
-<<<<<<< HEAD
-=======
       <!-- YARN -->
       <execute-stage service="YARN" component="NODEMANAGER" title="Apply config changes for YARN NM">
         <task xsi:type="configure" id="hdp_2_6_0_0_yarn_nodemanager_llap_mem">
@@ -363,7 +350,6 @@
         </task>
       </execute-stage>
 
->>>>>>> 9d802b7c
       <!-- KAFKA -->
       <execute-stage service="KAFKA" component="KAFKA_BROKER" title="Apply config changes for Ranger Kafka plugin">
         <task xsi:type="configure" id="hdp_2_6_maint_ranger_kafka_plugin_cluster_name"/>
@@ -374,8 +360,6 @@
         <task xsi:type="configure" id="hdp_2_6_maint_ranger_atlas_plugin_cluster_name"/>
       </execute-stage>
 
-<<<<<<< HEAD
-=======
       <execute-stage service="ATLAS" component="ATLAS_SERVER" title="Updating Atlas Env gc-worker configuration">
         <task xsi:type="configure" id="atlas_env_gc_worker"/>
       </execute-stage>
@@ -392,16 +376,10 @@
         <task xsi:type="configure" id="atlas_hbase_conf_dir"/>
       </execute-stage>
 
->>>>>>> 9d802b7c
       <!-- KMS -->
       <execute-stage service="RANGER_KMS" component="RANGER_KMS_SERVER" title="Apply config changes for Ranger Kms plugin">
         <task xsi:type="configure" id="hdp_2_6_maint_ranger_kms_plugin_cluster_name"/>
       </execute-stage>
-<<<<<<< HEAD
-
-    </group>
-    
-=======
 
       <!--SPARK-->
       <execute-stage service="SPARK" component="SPARK_THRIFTSERVER" title="Apply config changes for Spark ThriftServer">
@@ -422,7 +400,6 @@
 
     </group>
 
->>>>>>> 9d802b7c
 
     <!--
     After processing this group, the user-specified Kerberos descriptor will be updated to work with
