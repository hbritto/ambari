--- conflicted
+++ resolved
@@ -2414,7 +2414,6 @@
     verify(injector, clusters, ambariMetaInfo, stackInfo, cluster, repoVersionDAO, repoVersion);
   }
 
-<<<<<<< HEAD
   @Test
   public void testRegisterMpacks() throws Exception{
     MpackRequest mpackRequest = createNiceMock(MpackRequest.class);
@@ -2460,7 +2459,4 @@
     Assert.assertEquals(packletArrayList,controller.getPacklets(mpackId));
 
   }
-
-=======
->>>>>>> 95e7719b
 }