/*
* Licensed to the Apache Software Foundation (ASF) under one
* or more contributor license agreements.  See the NOTICE file
* distributed with this work for additional information
* regarding copyright ownership.  The ASF licenses this file
* to you under the Apache License, Version 2.0 (the
* "License"); you may not use this file except in compliance
* with the License.  You may obtain a copy of the License at
*
*     http://www.apache.org/licenses/LICENSE-2.0
*
* Unless required by applicable law or agreed to in writing, software
* distributed under the License is distributed on an "AS IS" BASIS,
* WITHOUT WARRANTIES OR CONDITIONS OF ANY KIND, either express or implied.
* See the License for the specific language governing permissions and
* limitations under the License.
*/

package org.apache.ambari.server.state.cluster;

import java.sql.SQLException;
import java.util.ArrayList;
import java.util.Arrays;
import java.util.Collections;
import java.util.HashMap;
import java.util.HashSet;
import java.util.List;
import java.util.Map;
import java.util.concurrent.atomic.AtomicInteger;

import org.apache.ambari.server.AmbariException;
import org.apache.ambari.server.H2DatabaseCleaner;
import org.apache.ambari.server.ServiceComponentNotFoundException;
import org.apache.ambari.server.ServiceNotFoundException;
import org.apache.ambari.server.events.listeners.upgrade.HostVersionOutOfSyncListener;
import org.apache.ambari.server.orm.GuiceJpaInitializer;
import org.apache.ambari.server.orm.InMemoryDefaultTestModule;
import org.apache.ambari.server.orm.OrmTestHelper;
import org.apache.ambari.server.orm.entities.RepositoryVersionEntity;
import org.apache.ambari.server.state.Cluster;
import org.apache.ambari.server.state.Clusters;
import org.apache.ambari.server.state.Config;
import org.apache.ambari.server.state.ConfigFactory;
import org.apache.ambari.server.state.Host;
import org.apache.ambari.server.state.MaintenanceState;
import org.apache.ambari.server.state.Service;
import org.apache.ambari.server.state.ServiceComponent;
import org.apache.ambari.server.state.ServiceComponentFactory;
import org.apache.ambari.server.state.ServiceComponentHost;
import org.apache.ambari.server.state.ServiceComponentHostFactory;
import org.apache.ambari.server.state.ServiceFactory;
import org.apache.ambari.server.state.ServiceGroup;
import org.apache.ambari.server.state.StackId;
import org.apache.ambari.server.state.State;
import org.apache.ambari.server.testing.DeadlockWarningThread;
import org.easymock.EasyMock;
import org.junit.After;
import org.junit.Assert;
import org.junit.Before;
import org.junit.Test;

import com.google.inject.Binder;
import com.google.inject.Guice;
import com.google.inject.Inject;
import com.google.inject.Injector;
import com.google.inject.Module;
import com.google.inject.util.Modules;

/**
 * Tests AMBARI-9368 and AMBARI-9761 which produced a deadlock during read and
 * writes of some of the impl classes.
 */
public class ClusterDeadlockTest {
  private static final int NUMBER_OF_HOSTS = 40;
  private static final int NUMBER_OF_THREADS = 5;

  private final AtomicInteger hostNameCounter = new AtomicInteger(0);

  @Inject
  private Injector injector;

  @Inject
  private Clusters clusters;

  @Inject
  private ServiceFactory serviceFactory;

  @Inject
  private ServiceComponentFactory serviceComponentFactory;

  @Inject
  private ServiceComponentHostFactory serviceComponentHostFactory;

  @Inject
  private ConfigFactory configFactory;

  @Inject
  private OrmTestHelper helper;

  private StackId stackId = new StackId("HDP-0.1");
  private static final String REPO_VERSION = "0.1-1234";

  /**
   * The cluster.
   */
  private Cluster cluster;

  /**
   *
   */
  private List<String> hostNames = new ArrayList<>(NUMBER_OF_HOSTS);
  private ServiceGroup serviceGroup;

  /**
   * Creates 100 hosts and adds them to the cluster.
   */
  @Before
  public void setup() throws Exception {
    injector = Guice.createInjector(Modules.override(
        new InMemoryDefaultTestModule()).with(new MockModule()));

    injector.getInstance(GuiceJpaInitializer.class);
    injector.injectMembers(this);

    helper.createStack(stackId);

    clusters.addCluster("c1", stackId);
    cluster = clusters.getCluster("c1");
    helper.getOrCreateRepositoryVersion(stackId, stackId.getStackVersion());

    Config config1 = configFactory.createNew(cluster, "test-type1", "version1", new HashMap<>(), new HashMap<>());
    Config config2 = configFactory.createNew(cluster, "test-type2", "version1", new HashMap<>(), new HashMap<>());

    cluster.addDesiredConfig("test user", new HashSet<>(Arrays.asList(config1, config2)));

    // 100 hosts
    for (int i = 0; i < NUMBER_OF_HOSTS; i++) {
      String hostName = "c64-" + i;
      hostNames.add(hostName);

      clusters.addHost(hostName);
      setOsFamily(clusters.getHost(hostName), "redhat", "6.4");
      clusters.mapHostToCluster(hostName, "c1");
    }

<<<<<<< HEAD
    serviceGroup = cluster.addServiceGroup("CORE", "HDP-1.0");
=======
    serviceGroup = cluster.addServiceGroup("CORE", stackId.getStackId());
>>>>>>> 5be3604f
    Service service = installService("HDFS", serviceGroup);
    addServiceComponent(service, "NAMENODE");
    addServiceComponent(service, "DATANODE");
  }

  @After
  public void teardown() throws AmbariException, SQLException {
    H2DatabaseCleaner.clearDatabaseAndStopPersistenceService(injector);
  }

  /**
   * Tests that concurrent impl serialization and impl writing doesn't cause a
   * deadlock.
   */
  @Test()
  public void testDeadlockBetweenImplementations() throws Exception {
    Service service = cluster.getService("HDFS");
    ServiceComponent nameNodeComponent = service.getServiceComponent("NAMENODE");
    ServiceComponent dataNodeComponent = service.getServiceComponent("DATANODE");

    ServiceComponentHost nameNodeSCH = createNewServiceComponentHost("HDFS",
        "NAMENODE", "c64-0");

    ServiceComponentHost dataNodeSCH = createNewServiceComponentHost("HDFS",
        "DATANODE", "c64-0");

    List<Thread> threads = new ArrayList<>();
    for (int i = 0; i < NUMBER_OF_THREADS; i++) {
      DeadlockExerciserThread thread = new DeadlockExerciserThread();
      thread.setCluster(cluster);
      thread.setService(service);
      thread.setDataNodeComponent(dataNodeComponent);
      thread.setNameNodeComponent(nameNodeComponent);
      thread.setNameNodeSCH(nameNodeSCH);
      thread.setDataNodeSCH(dataNodeSCH);
      thread.start();
      threads.add(thread);
    }

    DeadlockWarningThread wt = new DeadlockWarningThread(threads);

    while (true) {
      if(!wt.isAlive()) {
          break;
      }
    }
    if (wt.isDeadlocked()){
      Assert.assertFalse(wt.getErrorMessages().toString(), wt.isDeadlocked());
    } else {
      Assert.assertFalse(wt.isDeadlocked());
    }
  }

  /**
   * Tests that while serializing a service component, writes to that service
   * component do not cause a deadlock with the global cluster lock.
   */
  @Test()
  public void testAddingHostComponentsWhileReading() throws Exception {
    Service service = cluster.getService("HDFS");
    ServiceComponent nameNodeComponent = service.getServiceComponent("NAMENODE");
    ServiceComponent dataNodeComponent = service.getServiceComponent("DATANODE");

    List<Thread> threads = new ArrayList<>();
    for (int i = 0; i < 5; i++) {
      ServiceComponentReaderWriterThread thread = new ServiceComponentReaderWriterThread();
      thread.setDataNodeComponent(dataNodeComponent);
      thread.setNameNodeComponent(nameNodeComponent);
      thread.start();
      threads.add(thread);
    }

    DeadlockWarningThread wt = new DeadlockWarningThread(threads);

    while (true) {
      if(!wt.isAlive()) {
          break;
      }
    }
    if (wt.isDeadlocked()){
      Assert.assertFalse(wt.getErrorMessages().toString(), wt.isDeadlocked());
    } else {
      Assert.assertFalse(wt.isDeadlocked());
    }
  }

  /**
   * Tests that no deadlock exists while restarting components and reading from
   * the cluster.
   */
  @Test()
  public void testDeadlockWhileRestartingComponents() throws Exception {
    // for each host, install both components
    List<ServiceComponentHost> serviceComponentHosts = new ArrayList<>();
    for (String hostName : hostNames) {
      serviceComponentHosts.add(createNewServiceComponentHost("HDFS",
          "NAMENODE", hostName));

      serviceComponentHosts.add(createNewServiceComponentHost("HDFS",
          "DATANODE", hostName));
    }

    List<Thread> threads = new ArrayList<>();
    for (int i = 0; i < NUMBER_OF_THREADS; i++) {
      ClusterReaderThread clusterReaderThread = new ClusterReaderThread();
      ClusterWriterThread clusterWriterThread = new ClusterWriterThread();
      ServiceComponentRestartThread schWriterThread = new ServiceComponentRestartThread(
          serviceComponentHosts);

      threads.add(clusterReaderThread);
      threads.add(clusterWriterThread);
      threads.add(schWriterThread);

      clusterReaderThread.start();
      clusterWriterThread.start();
      schWriterThread.start();
    }

    DeadlockWarningThread wt = new DeadlockWarningThread(threads, 20, 1000);
    while (true) {
      if(!wt.isAlive()) {
          break;
      }
    }
    if (wt.isDeadlocked()){
      Assert.assertFalse(wt.getErrorMessages().toString(), wt.isDeadlocked());
    } else {
      Assert.assertFalse(wt.isDeadlocked());
    }
  }

  @Test
  public void testDeadlockWithConfigsUpdate() throws Exception {
    List<Thread> threads = new ArrayList<>();
    for (int i = 0; i < NUMBER_OF_THREADS; i++) {
      ClusterDesiredConfigsReaderThread readerThread;
      for (int j = 0; j < NUMBER_OF_THREADS; j++) {
        readerThread = new ClusterDesiredConfigsReaderThread();
        threads.add(readerThread);
      }
      for (Config config : cluster.getAllConfigs()) {
        ConfigUpdaterThread configUpdaterThread = new ConfigUpdaterThread(config);
        threads.add(configUpdaterThread);
      }

    }

    for (Thread thread : threads) {
      thread.start();
    }

    DeadlockWarningThread wt = new DeadlockWarningThread(threads);

    while (true) {
      if(!wt.isAlive()) {
        break;
      }
    }
    if (wt.isDeadlocked()){
      Assert.assertFalse(wt.getErrorMessages().toString(), wt.isDeadlocked());
    } else {
      Assert.assertFalse(wt.isDeadlocked());
    }


  }


  private final class ClusterDesiredConfigsReaderThread extends Thread {
    @Override
    public void run() {
      for (int i =0; i<1000; i++) {
        cluster.getDesiredConfigs();
      }
    }
  }

  private final class ConfigUpdaterThread extends Thread {
    private Config config;

    public ConfigUpdaterThread(Config config) {
      this.config = config;
    }

    @Override
    public void run() {
      for (int i =0; i<300; i++) {
        config.save();
      }
    }
  }

  /**
   * The {@link ClusterReaderThread} reads from a cluster over and over again
   * with a slight pause.
   */
  private final class ClusterReaderThread extends Thread {

    /**
     * {@inheritDoc}
     */
    @Override
    public void run() {
      try {
        for (int i = 0; i < 1000; i++) {
          cluster.convertToResponse();
          Thread.sleep(10);
        }
      } catch (Exception exception) {
        throw new RuntimeException(exception);
      }
    }
  }

  /**
   * The {@link ClusterWriterThread} writes some information to the cluster
   * instance over and over again with a slight pause.
   */
  private final class ClusterWriterThread extends Thread {

    /**
     * {@inheritDoc}
     */
    @Override
    public void run() {
      try {
        for (int i = 0; i < 1500; i++) {
          cluster.setDesiredStackVersion(stackId);
          Thread.sleep(10);
        }
      } catch (Exception exception) {
        throw new RuntimeException(exception);
      }
    }
  }

  /**
   * The {@link ServiceComponentRestartThread} is used to constantly set SCH
   * restart values.
   */
  private final class ServiceComponentRestartThread extends Thread {
    private List<ServiceComponentHost> serviceComponentHosts;

    /**
     * Constructor.
     */
    private ServiceComponentRestartThread(
        List<ServiceComponentHost> serviceComponentHosts) {
      this.serviceComponentHosts = serviceComponentHosts;
    }

    @Override
    public void run() {
      try {
        for (int i = 0; i < 1000; i++) {
          // about 30ms to go through all SCHs, no sleep needed
          for (ServiceComponentHost serviceComponentHost : serviceComponentHosts) {
            serviceComponentHost.setRestartRequired(true);
          }
        }
      } catch (Exception exception) {
        throw new RuntimeException(exception);
      }
    }
  }

  /**
   * The {@link ServiceComponentRestartThread} is used to continuously add
   * components to hosts while reading from those components.
   */
  private final class ServiceComponentReaderWriterThread extends Thread {
    private ServiceComponent nameNodeComponent;
    private ServiceComponent dataNodeComponent;

    /**
     * @param nameNodeComponent
     *          the nameNodeComponent to set
     */
    public void setNameNodeComponent(ServiceComponent nameNodeComponent) {
      this.nameNodeComponent = nameNodeComponent;
    }

    /**
     * @param dataNodeComponent
     *          the dataNodeComponent to set
     */
    public void setDataNodeComponent(ServiceComponent dataNodeComponent) {
      this.dataNodeComponent = dataNodeComponent;
    }

    /**
     * {@inheritDoc}
     */
    @Override
    public void run() {
      try {
        for (int i = 0; i < 15; i++) {
          int hostNumeric = hostNameCounter.getAndIncrement();

          nameNodeComponent.convertToResponse();
          createNewServiceComponentHost("HDFS", "NAMENODE", "c64-"
              + hostNumeric);

          dataNodeComponent.convertToResponse();
          createNewServiceComponentHost("HDFS", "DATANODE", "c64-"
              + hostNumeric);

          Thread.sleep(10);
        }
      } catch (Exception exception) {
        throw new RuntimeException(exception);
      }
    }
  }

  /**
   * Tests AMBARI-9368 which produced a deadlock during read and writes of some
   * of the impl classes.
   */
  private static final class DeadlockExerciserThread extends Thread {
    private Cluster cluster;
    private Service service;
    private ServiceComponent nameNodeComponent;
    private ServiceComponent dataNodeComponent;
    private ServiceComponentHost nameNodeSCH;
    private ServiceComponentHost dataNodeSCH;

    /**
     * @param cluster
     *          the cluster to set
     */
    public void setCluster(Cluster cluster) {
      this.cluster = cluster;
    }

    /**
     * @param service
     *          the service to set
     */
    public void setService(Service service) {
      this.service = service;
    }

    /**
     * @param nameNodeComponent
     *          the nameNodeComponent to set
     */
    public void setNameNodeComponent(ServiceComponent nameNodeComponent) {
      this.nameNodeComponent = nameNodeComponent;
    }

    /**
     * @param dataNodeComponent
     *          the dataNodeComponent to set
     */
    public void setDataNodeComponent(ServiceComponent dataNodeComponent) {
      this.dataNodeComponent = dataNodeComponent;
    }

    /**
     * @param nameNodeSCH
     *          the nameNodeSCH to set
     */
    public void setNameNodeSCH(ServiceComponentHost nameNodeSCH) {
      this.nameNodeSCH = nameNodeSCH;
    }

    /**
     * @param dataNodeSCH
     *          the dataNodeSCH to set
     */
    public void setDataNodeSCH(ServiceComponentHost dataNodeSCH) {
      this.dataNodeSCH = dataNodeSCH;
    }

    /**
     * {@inheritDoc}
     */
    @Override
    public void run() {
      try {
        for (int i = 0; i < 10; i++) {
          cluster.convertToResponse();
          service.convertToResponse();
          nameNodeComponent.convertToResponse();
          dataNodeComponent.convertToResponse();
          nameNodeSCH.convertToResponse(null);
          dataNodeSCH.convertToResponse(null);

          cluster.setProvisioningState(org.apache.ambari.server.state.State.INIT);
          service.setMaintenanceState(MaintenanceState.OFF);
          nameNodeComponent.setDesiredState(org.apache.ambari.server.state.State.STARTED);
          dataNodeComponent.setDesiredState(org.apache.ambari.server.state.State.INSTALLED);

          nameNodeSCH.setState(org.apache.ambari.server.state.State.STARTED);
          dataNodeSCH.setState(org.apache.ambari.server.state.State.INSTALLED);

          Thread.sleep(100);
        }
      } catch (Exception exception) {
        throw new RuntimeException(exception);
      }
    }
  }

  private void setOsFamily(Host host, String osFamily, String osVersion) {
    Map<String, String> hostAttributes = new HashMap<>(2);
    hostAttributes.put("os_family", osFamily);
    hostAttributes.put("os_release_version", osVersion);
    host.setHostAttributes(hostAttributes);
  }

  private ServiceComponentHost createNewServiceComponentHost(String svc,
      String svcComponent, String hostName) throws AmbariException {
    Assert.assertNotNull(cluster.getConfigGroups());
    Service s = installService(svc, serviceGroup);
    ServiceComponent sc = addServiceComponent(s, svcComponent);

    ServiceComponentHost sch = serviceComponentHostFactory.createNew(sc,
        hostName);

    sc.addServiceComponentHost(sch);
    sch.setDesiredState(State.INSTALLED);
    sch.setState(State.INSTALLED);

    return sch;
  }

  private Service installService(String serviceName, ServiceGroup serviceGroup) throws AmbariException {
    Service service;

    RepositoryVersionEntity repositoryVersion = helper.getOrCreateRepositoryVersion(
        stackId, REPO_VERSION);

    try {
      service = cluster.getService(serviceName);
    } catch (ServiceNotFoundException e) {
      service = serviceFactory.createNew(cluster, serviceGroup, Collections.emptyList(), serviceName, serviceName, repositoryVersion);
      cluster.addService(service);
    }

    return service;
  }

  private ServiceComponent addServiceComponent(Service service,
      String componentName) throws AmbariException {
    ServiceComponent serviceComponent;
    try {
      serviceComponent = service.getServiceComponent(componentName);
    } catch (ServiceComponentNotFoundException e) {
      serviceComponent = serviceComponentFactory.createNew(service,
          componentName, componentName);
      service.addServiceComponent(serviceComponent);
      serviceComponent.setDesiredState(State.INSTALLED);
    }

    return serviceComponent;
  }

  /**
  *
  */
  private class MockModule implements Module {
    /**
    *
    */
    @Override
    public void configure(Binder binder) {
      // this listener gets in the way of actually testing the concurrency
      // between the threads; it slows them down too much, so mock it out
      binder.bind(HostVersionOutOfSyncListener.class).toInstance(
          EasyMock.createNiceMock(HostVersionOutOfSyncListener.class));
    }
  }
}<|MERGE_RESOLUTION|>--- conflicted
+++ resolved
@@ -143,11 +143,7 @@
       clusters.mapHostToCluster(hostName, "c1");
     }
 
-<<<<<<< HEAD
-    serviceGroup = cluster.addServiceGroup("CORE", "HDP-1.0");
-=======
     serviceGroup = cluster.addServiceGroup("CORE", stackId.getStackId());
->>>>>>> 5be3604f
     Service service = installService("HDFS", serviceGroup);
     addServiceComponent(service, "NAMENODE");
     addServiceComponent(service, "DATANODE");
