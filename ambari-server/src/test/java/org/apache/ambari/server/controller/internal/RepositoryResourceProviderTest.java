--- conflicted
+++ resolved
@@ -48,15 +48,13 @@
   private static final String VAL_REPO_ID = "HDP-0.2";
   private static final String VAL_REPO_NAME = "HDP1";
   private static final String VAL_BASE_URL = "http://foo.com";
-  private static final String VAL_DISTRIBUTION = "mydist";
-  private static final String VAL_COMPONENT_NAME = "mycomponentname";
 
   @Test
   public void testGetResources() throws Exception{
     AmbariManagementController managementController = EasyMock.createMock(AmbariManagementController.class);
 
     RepositoryResponse rr = new RepositoryResponse(VAL_BASE_URL, VAL_OS,
-        VAL_REPO_ID, VAL_REPO_NAME, VAL_DISTRIBUTION, VAL_COMPONENT_NAME, null, null);
+        VAL_REPO_ID, VAL_REPO_NAME, null, null);
     rr.setStackName(VAL_STACK_NAME);
     rr.setStackVersion(VAL_STACK_VERSION);
     Set<RepositoryResponse> allResponse = new HashSet<>();
@@ -78,8 +76,6 @@
     propertyIds.add(RepositoryResourceProvider.REPOSITORY_OS_TYPE_PROPERTY_ID);
     propertyIds.add(RepositoryResourceProvider.REPOSITORY_REPO_ID_PROPERTY_ID);
     propertyIds.add(RepositoryResourceProvider.REPOSITORY_CLUSTER_STACK_VERSION_PROPERTY_ID);
-    propertyIds.add(RepositoryResourceProvider.REPOSITORY_DISTRIBUTION_PROPERTY_ID);
-    propertyIds.add(RepositoryResourceProvider.REPOSITORY_COMPONENTS_PROPERTY_ID);
 
     Predicate predicate =
         new PredicateBuilder().property(RepositoryResourceProvider.REPOSITORY_STACK_NAME_PROPERTY_ID).equals(VAL_STACK_NAME)
@@ -115,12 +111,6 @@
 
       o = resource.getPropertyValue(RepositoryResourceProvider.REPOSITORY_CLUSTER_STACK_VERSION_PROPERTY_ID);
       Assert.assertNull(o);
-
-      o = resource.getPropertyValue(RepositoryResourceProvider.REPOSITORY_DISTRIBUTION_PROPERTY_ID);
-      Assert.assertEquals(o, VAL_DISTRIBUTION);
-
-      o = resource.getPropertyValue(RepositoryResourceProvider.REPOSITORY_COMPONENTS_PROPERTY_ID);
-      Assert.assertEquals(o, VAL_COMPONENT_NAME);
     }
 
     // !!! check that the stack version id is returned
@@ -149,12 +139,6 @@
 
       o = resource.getPropertyValue(RepositoryResourceProvider.REPOSITORY_CLUSTER_STACK_VERSION_PROPERTY_ID);
       Assert.assertEquals(525L, o);
-
-      o = resource.getPropertyValue(RepositoryResourceProvider.REPOSITORY_DISTRIBUTION_PROPERTY_ID);
-      Assert.assertEquals(o, VAL_DISTRIBUTION);
-
-      o = resource.getPropertyValue(RepositoryResourceProvider.REPOSITORY_COMPONENTS_PROPERTY_ID);
-      Assert.assertEquals(o, VAL_COMPONENT_NAME);
     }
 
     // verify
@@ -168,11 +152,7 @@
     AmbariManagementController managementController = EasyMock.createMock(AmbariManagementController.class);
 
     RepositoryResponse rr = new RepositoryResponse(VAL_BASE_URL, VAL_OS,
-<<<<<<< HEAD
-        VAL_REPO_ID, VAL_REPO_NAME, null, null ,null);
-=======
-        VAL_REPO_ID, VAL_REPO_NAME, null, null, null, null);
->>>>>>> 9d802b7c
+        VAL_REPO_ID, VAL_REPO_NAME, null, null);
     Set<RepositoryResponse> allResponse = new HashSet<>();
     allResponse.add(rr);
 
