/*
 * Licensed to the Apache Software Foundation (ASF) under one
 * or more contributor license agreements.  See the NOTICE file
 * distributed with this work for additional information
 * regarding copyright ownership.  The ASF licenses this file
 * to you under the Apache License, Version 2.0 (the
 * "License"); you may not use this file except in compliance
 * with the License.  You may obtain a copy of the License at
 *
 *     http://www.apache.org/licenses/LICENSE-2.0
 *
 * Unless required by applicable law or agreed to in writing, software
 * distributed under the License is distributed on an "AS IS" BASIS,
 * WITHOUT WARRANTIES OR CONDITIONS OF ANY KIND, either express or implied.
 * See the License for the specific language governing permissions and
 * limitations under the License.
 */

package org.apache.ambari.server.view;

import static org.easymock.EasyMock.anyObject;
import static org.easymock.EasyMock.capture;
import static org.easymock.EasyMock.createMock;
import static org.easymock.EasyMock.createNiceMock;
import static org.easymock.EasyMock.eq;
import static org.easymock.EasyMock.expect;
import static org.easymock.EasyMock.expectLastCall;
import static org.easymock.EasyMock.replay;
import static org.easymock.EasyMock.reset;
import static org.easymock.EasyMock.verify;

import java.io.File;
import java.io.FileNotFoundException;
import java.io.FileOutputStream;
import java.io.IOException;
import java.io.InputStream;
import java.net.MalformedURLException;
import java.net.URI;
import java.util.ArrayList;
import java.util.Collection;
import java.util.Collections;
import java.util.HashMap;
import java.util.HashSet;
import java.util.List;
import java.util.Map;
import java.util.Properties;
import java.util.Set;
import java.util.jar.JarEntry;
import java.util.jar.JarInputStream;

import javax.xml.bind.JAXBException;

import org.apache.ambari.server.api.resources.SubResourceDefinition;
import org.apache.ambari.server.api.services.AmbariMetaInfo;
import org.apache.ambari.server.configuration.Configuration;
import org.apache.ambari.server.controller.spi.Resource;
import org.apache.ambari.server.controller.spi.ResourceProvider;
import org.apache.ambari.server.events.ServiceInstalledEvent;
import org.apache.ambari.server.events.publishers.AmbariEventPublisher;
import org.apache.ambari.server.orm.dao.MemberDAO;
import org.apache.ambari.server.orm.dao.PermissionDAO;
import org.apache.ambari.server.orm.dao.PrivilegeDAO;
import org.apache.ambari.server.orm.dao.ResourceDAO;
import org.apache.ambari.server.orm.dao.ResourceTypeDAO;
import org.apache.ambari.server.orm.dao.UserDAO;
import org.apache.ambari.server.orm.dao.ViewDAO;
import org.apache.ambari.server.orm.dao.ViewInstanceDAO;
import org.apache.ambari.server.orm.entities.PermissionEntity;
import org.apache.ambari.server.orm.entities.PrincipalEntity;
import org.apache.ambari.server.orm.entities.PrivilegeEntity;
import org.apache.ambari.server.orm.entities.ResourceEntity;
import org.apache.ambari.server.orm.entities.ResourceTypeEntity;
import org.apache.ambari.server.orm.entities.ViewEntity;
import org.apache.ambari.server.orm.entities.ViewEntityEntity;
import org.apache.ambari.server.orm.entities.ViewEntityTest;
import org.apache.ambari.server.orm.entities.ViewInstanceDataEntity;
import org.apache.ambari.server.orm.entities.ViewInstanceEntity;
import org.apache.ambari.server.orm.entities.ViewInstanceEntityTest;
import org.apache.ambari.server.security.SecurityHelper;
import org.apache.ambari.server.security.TestAuthenticationFactory;
import org.apache.ambari.server.security.authorization.ResourceType;
import org.apache.ambari.server.state.Cluster;
import org.apache.ambari.server.state.Clusters;
import org.apache.ambari.server.state.Service;
import org.apache.ambari.server.state.StackId;
import org.apache.ambari.server.state.stack.OsFamily;
import org.apache.ambari.server.view.configuration.InstanceConfig;
import org.apache.ambari.server.view.configuration.InstanceConfigTest;
import org.apache.ambari.server.view.configuration.PropertyConfig;
import org.apache.ambari.server.view.configuration.ViewConfig;
import org.apache.ambari.server.view.configuration.ViewConfigTest;
import org.apache.ambari.server.view.events.EventImpl;
import org.apache.ambari.server.view.events.EventImplTest;
import org.apache.ambari.server.view.validation.ValidationException;
import org.apache.ambari.view.ViewDefinition;
import org.apache.ambari.view.events.Event;
import org.apache.ambari.view.events.Listener;
import org.apache.ambari.view.validation.ValidationResult;
import org.apache.ambari.view.validation.Validator;
import org.easymock.Capture;
import org.easymock.CaptureType;
import org.easymock.EasyMock;
import org.easymock.IAnswer;
import org.junit.After;
import org.junit.Assert;
import org.junit.Before;
import org.junit.Ignore;
import org.junit.Test;
import org.springframework.security.core.context.SecurityContextHolder;

import com.google.inject.Provider;

/**
 * ViewRegistry tests.
 */
public class ViewRegistryTest {

  private static final String VIEW_XML_1 = "<view>\n" +
      "    <name>MY_VIEW</name>\n" +
      "    <label>My View!</label>\n" +
      "    <version>1.0.0</version>\n" +
      "</view>";

  private static final String VIEW_XML_2 = "<view>\n" +
      "    <name>MY_VIEW</name>\n" +
      "    <label>My View!</label>\n" +
      "    <version>2.0.0</version>\n" +
      "</view>";

  private static final String XML_VALID_INSTANCE = "<view>\n" +
      "    <name>MY_VIEW</name>\n" +
      "    <label>My View!</label>\n" +
      "    <version>1.0.0</version>\n" +
      "    <parameter>\n" +
      "        <name>p1</name>\n" +
      "        <description>Parameter 1.</description>\n" +
      "        <required>true</required>\n" +
      "    </parameter>\n" +
      "    <parameter>\n" +
      "        <name>p2</name>\n" +
      "        <description>Parameter 2.</description>\n" +
      "        <masked>true</masked>" +
      "        <required>false</required>\n" +
      "    </parameter>\n" +
      "    <instance>\n" +
      "        <name>INSTANCE1</name>\n" +
      "        <label>My Instance 1!</label>\n" +
      "        <property>\n" +
      "            <key>p1</key>\n" +
      "            <value>v1-1</value>\n" +
      "        </property>\n" +
      "        <property>\n" +
      "            <key>p2</key>\n" +
      "            <value>v2-1</value>\n" +
      "        </property>\n" +
      "    </instance>\n" +
      "</view>";

  private static final String XML_INVALID_INSTANCE = "<view>\n" +
      "    <name>MY_VIEW</name>\n" +
      "    <label>My View!</label>\n" +
      "    <version>1.0.0</version>\n" +
      "    <parameter>\n" +
      "        <name>p1</name>\n" +
      "        <description>Parameter 1.</description>\n" +
      "        <required>true</required>\n" +
      "    </parameter>\n" +
      "    <parameter>\n" +
      "        <name>p2</name>\n" +
      "        <description>Parameter 2.</description>\n" +
      "        <required>false</required>\n" +
      "    </parameter>\n" +
      "    <instance>\n" +
      "        <name>INSTANCE1</name>\n" +
      "        <label>My Instance 1!</label>\n" +
      "    </instance>\n" +
      "</view>";

  private static final String AUTO_VIEW_XML = "<view>\n" +
      "    <name>MY_VIEW</name>\n" +
      "    <label>My View!</label>\n" +
      "    <version>1.0.0</version>\n" +
      "    <auto-instance>\n" +
      "        <name>AUTO-INSTANCE</name>\n" +
      "        <stack-id>HDP-2.0</stack-id>\n" +
      "        <services><service>HIVE</service><service>HDFS</service></services>\n" +
      "    </auto-instance>\n" +
      "</view>";

  private static final String AUTO_VIEW_WILD_STACK_XML = "<view>\n" +
      "    <name>MY_VIEW</name>\n" +
      "    <label>My View!</label>\n" +
      "    <version>1.0.0</version>\n" +
      "    <auto-instance>\n" +
      "        <name>AUTO-INSTANCE</name>\n" +
      "        <stack-id>HDP-2.*</stack-id>\n" +
      "        <services><service>HIVE</service><service>HDFS</service></services>\n" +
      "    </auto-instance>\n" +
      "</view>";

  private static final String AUTO_VIEW_BAD_STACK_XML = "<view>\n" +
      "    <name>MY_VIEW</name>\n" +
      "    <label>My View!</label>\n" +
      "    <version>1.0.0</version>\n" +
      "    <auto-instance>\n" +
      "        <name>AUTO-INSTANCE</name>\n" +
      "        <stack-id>HDP-2.5</stack-id>\n" +
      "        <services><service>HIVE</service><service>HDFS</service></services>\n" +
      "    </auto-instance>\n" +
      "</view>";

  // registry mocks
  private static final ViewDAO viewDAO = createMock(ViewDAO.class);
  private static final ViewInstanceDAO viewInstanceDAO = createNiceMock(ViewInstanceDAO.class);
  private static final ViewInstanceOperationHandler viewInstanceOperationHandler = createNiceMock(ViewInstanceOperationHandler.class);
  private static final UserDAO userDAO = createNiceMock(UserDAO.class);
  private static final MemberDAO memberDAO = createNiceMock(MemberDAO.class);
  private static final PrivilegeDAO privilegeDAO = createNiceMock(PrivilegeDAO.class);
  private static final PermissionDAO permissionDAO = createNiceMock(PermissionDAO.class);
  private static final ResourceDAO resourceDAO = createNiceMock(ResourceDAO.class);
  private static final ResourceTypeDAO resourceTypeDAO = createNiceMock(ResourceTypeDAO.class);
  private static final SecurityHelper securityHelper = createNiceMock(SecurityHelper.class);
  private static final Configuration configuration = createNiceMock(Configuration.class);
  private static final ViewInstanceHandlerList handlerList = createNiceMock(ViewInstanceHandlerList.class);
  private static final AmbariMetaInfo ambariMetaInfo = createNiceMock(AmbariMetaInfo.class);
  private static final Clusters clusters = createNiceMock(Clusters.class);


  @Before
  public void resetGlobalMocks() {
    ViewRegistry.initInstance(getRegistry(viewInstanceOperationHandler, viewDAO, viewInstanceDAO, userDAO, memberDAO, privilegeDAO,
        permissionDAO, resourceDAO, resourceTypeDAO, securityHelper, handlerList, null, null, ambariMetaInfo, clusters));

    reset(viewInstanceOperationHandler, viewDAO, resourceDAO, viewInstanceDAO, userDAO, memberDAO,
        privilegeDAO, resourceTypeDAO, securityHelper, configuration, handlerList, ambariMetaInfo,
        clusters);
  }

  @After
  public void clearAuthentication() {
    SecurityContextHolder.getContext().setAuthentication(null);
  }

  @Test
  public void testReadViewArchives() throws Exception {
    testReadViewArchives(false, false, false);
  }

  @Test
  public void testReadViewArchives_removeUndeployed() throws Exception {
    testReadViewArchives(false, true, false);
  }

  @Test
  public void testReadViewArchives_badArchive() throws Exception {
    testReadViewArchives(true, false, false);
  }


  @Ignore("this will get refactored when divorced from the stack")
  public void testReadViewArchives_viewAutoInstanceCreation() throws Exception {
    testReadViewArchives(false, false, true);
  }

  private void testReadViewArchives(boolean badArchive, boolean removeUndeployed, boolean checkAutoInstanceCreation) throws Exception {

    File viewDir = createNiceMock(File.class);
    File extractedArchiveDir = createNiceMock(File.class);
    File viewArchive = createNiceMock(File.class);
    File archiveDir = createNiceMock(File.class);
    File entryFile  = createNiceMock(File.class);
    File classesDir = createNiceMock(File.class);
    File libDir = createNiceMock(File.class);
    File metaInfDir = createNiceMock(File.class);
    File fileEntry = createNiceMock(File.class);

    JarInputStream viewJarFile = createNiceMock(JarInputStream.class);
    JarEntry jarEntry = createNiceMock(JarEntry.class);
    FileOutputStream fos = createMock(FileOutputStream.class);

    ResourceTypeEntity resourceTypeEntity = new ResourceTypeEntity();
    resourceTypeEntity.setId(10);
    resourceTypeEntity.setName("MY_VIEW{1.0.0}");

    ViewEntity viewDefinition = ViewEntityTest.getViewEntity();
    viewDefinition.setResourceType(resourceTypeEntity);

    Set<ViewInstanceEntity> viewInstanceEntities = ViewInstanceEntityTest.getViewInstanceEntities(viewDefinition);

    for (ViewInstanceEntity viewInstanceEntity : viewInstanceEntities) {
      viewInstanceEntity.putInstanceData("p1", "v1");

      Collection<ViewEntityEntity> entities = new HashSet<>();
      ViewEntityEntity viewEntityEntity = new ViewEntityEntity();
      viewEntityEntity.setId(99L);
      viewEntityEntity.setIdProperty("id");
      viewEntityEntity.setViewName("MY_VIEW{1.0.0}");
      viewEntityEntity.setClassName("class");
      viewEntityEntity.setViewInstanceName(viewInstanceEntity.getName());
      viewEntityEntity.setViewInstance(viewInstanceEntity);
      entities.add(viewEntityEntity);

      viewInstanceEntity.setEntities(entities);
    }
    viewDefinition.setInstances(viewInstanceEntities);

    Map<File, ViewConfig> viewConfigs =
        Collections.singletonMap(viewArchive, viewDefinition.getConfiguration());

    long resourceId = 99L;
    for (ViewInstanceEntity viewInstanceEntity : viewInstanceEntities) {
      ResourceEntity resourceEntity = new ResourceEntity();
      resourceEntity.setId(resourceId);
      resourceEntity.setResourceType(resourceTypeEntity);
      viewInstanceEntity.setResource(resourceEntity);
    }

    Map<String, File> files = new HashMap<>();
    if (System.getProperty("os.name").contains("Windows")) {
      files.put("\\var\\lib\\ambari-server\\resources\\views\\work", extractedArchiveDir);
      files.put("\\var\\lib\\ambari-server\\resources\\views\\work\\MY_VIEW{1.0.0}", archiveDir);
      files.put("\\var\\lib\\ambari-server\\resources\\views\\work\\MY_VIEW{1.0.0}\\view.xml", entryFile);
      files.put("\\var\\lib\\ambari-server\\resources\\views\\work\\MY_VIEW{1.0.0}\\WEB-INF/classes", classesDir);
      files.put("\\var\\lib\\ambari-server\\resources\\views\\work\\MY_VIEW{1.0.0}\\WEB-INF/lib", libDir);
      files.put("\\var\\lib\\ambari-server\\resources\\views\\work\\MY_VIEW{1.0.0}\\META-INF", metaInfDir);
    }
    else {
      files.put("/var/lib/ambari-server/resources/views/work", extractedArchiveDir);
      files.put("/var/lib/ambari-server/resources/views/work/MY_VIEW{1.0.0}", archiveDir);
      files.put("/var/lib/ambari-server/resources/views/work/MY_VIEW{1.0.0}/view.xml", entryFile);
      files.put("/var/lib/ambari-server/resources/views/work/MY_VIEW{1.0.0}/WEB-INF/classes", classesDir);
      files.put("/var/lib/ambari-server/resources/views/work/MY_VIEW{1.0.0}/WEB-INF/lib", libDir);
      files.put("/var/lib/ambari-server/resources/views/work/MY_VIEW{1.0.0}/META-INF", metaInfDir);
    }

    Map<File, FileOutputStream> outputStreams = new HashMap<>();
    outputStreams.put(entryFile, fos);

    Map<File, JarInputStream> jarFiles = new HashMap<>();
    jarFiles.put(viewArchive, viewJarFile);

    // set expectations
    expect(configuration.getViewsDir()).andReturn(viewDir).anyTimes();
    if (System.getProperty("os.name").contains("Windows")) {
      expect(viewDir.getAbsolutePath()).andReturn("\\var\\lib\\ambari-server\\resources\\views").anyTimes();
    }
    else {
      expect(viewDir.getAbsolutePath()).andReturn("/var/lib/ambari-server/resources/views").anyTimes();
    }

    expect(configuration.getViewExtractionThreadPoolCoreSize()).andReturn(2).anyTimes();
    expect(configuration.getViewExtractionThreadPoolMaxSize()).andReturn(3).anyTimes();
    expect(configuration.getViewExtractionThreadPoolTimeout()).andReturn(10000L).anyTimes();
    expect(configuration.extractViewsAfterClusterConfig()).andReturn(Boolean.FALSE).anyTimes();

    expect(viewDir.listFiles()).andReturn(new File[]{viewArchive});

    expect(viewArchive.isDirectory()).andReturn(false);
    if (System.getProperty("os.name").contains("Windows")) {
      expect(viewArchive.getAbsolutePath()).andReturn("\\var\\lib\\ambari-server\\resources\\views\\work\\MY_VIEW{1.0.0}").anyTimes();
    }
    else {
      expect(viewArchive.getAbsolutePath()).andReturn("/var/lib/ambari-server/resources/views/work/MY_VIEW{1.0.0}").anyTimes();
    }

    expect(archiveDir.exists()).andReturn(false).anyTimes();
    if (System.getProperty("os.name").contains("Windows")) {
      expect(archiveDir.getAbsolutePath()).andReturn("\\var\\lib\\ambari-server\\resources\\views\\work\\MY_VIEW{1.0.0}").anyTimes();
    }
    else {
      expect(archiveDir.getAbsolutePath()).andReturn("/var/lib/ambari-server/resources/views/work/MY_VIEW{1.0.0}").anyTimes();
    }
    expect(archiveDir.mkdir()).andReturn(true).anyTimes();
    expect(archiveDir.toURI()).andReturn(new URI("file:./")).anyTimes();

    expect(metaInfDir.mkdir()).andReturn(true).anyTimes();

    if (!badArchive) {
      expect(viewJarFile.getNextJarEntry()).andReturn(jarEntry);
      expect(viewJarFile.getNextJarEntry()).andReturn(null);

      expect(jarEntry.getName()).andReturn("view.xml");
      expect(jarEntry.isDirectory()).andReturn(false);

      expect(viewJarFile.read(anyObject(byte[].class))).andReturn(10);
      expect(viewJarFile.read(anyObject(byte[].class))).andReturn(-1);
      fos.write(anyObject(byte[].class), eq(0), eq(10));

      fos.flush();
      fos.close();
      viewJarFile.closeEntry();
      viewJarFile.close();

      expect(viewDAO.findByName("MY_VIEW{1.0.0}")).andReturn(viewDefinition);
    }

    expect(extractedArchiveDir.exists()).andReturn(false).anyTimes();
    expect(extractedArchiveDir.mkdir()).andReturn(true).anyTimes();

    expect(classesDir.exists()).andReturn(true).anyTimes();
    expect(classesDir.toURI()).andReturn(new URI("file:./")).anyTimes();

    expect(libDir.exists()).andReturn(true).anyTimes();

    expect(libDir.listFiles()).andReturn(new File[]{fileEntry}).anyTimes();
    expect(fileEntry.toURI()).andReturn(new URI("file:./")).anyTimes();

    expect(configuration.isViewRemoveUndeployedEnabled()).andReturn(removeUndeployed).anyTimes();

    Cluster cluster = createNiceMock(Cluster.class);
    Service service = createNiceMock(Service.class);
    ViewInstanceEntity viewAutoInstanceEntity = createNiceMock(ViewInstanceEntity.class);
    Capture<ViewInstanceEntity> viewAutoInstanceCapture = EasyMock.newCapture();

    ViewInstanceDataEntity autoInstanceDataEntity = createNiceMock(ViewInstanceDataEntity.class);
    expect(autoInstanceDataEntity.getName()).andReturn("p1").anyTimes();
    expect(autoInstanceDataEntity.getUser()).andReturn(" ").anyTimes();

    Map<String, Service> serviceMap = new HashMap<>();
    serviceMap.put("HDFS", service);
    serviceMap.put("HIVE", service);


    StackId stackId = new StackId("HDP-2.0");

    if(checkAutoInstanceCreation) {
      Map<String, Cluster> allClusters = new HashMap<>();
      expect(cluster.getClusterName()).andReturn("c1").anyTimes();
      expect(cluster.getCurrentStackVersion()).andReturn(stackId).anyTimes();
      expect(cluster.getServices()).andReturn(serviceMap).anyTimes();
      allClusters.put("c1", cluster);
      expect(clusters.getClusters()).andReturn(allClusters);

      expect(viewInstanceDAO.merge(capture(viewAutoInstanceCapture))).andReturn(viewAutoInstanceEntity).anyTimes();
      expect(viewInstanceDAO.findByName("MY_VIEW{1.0.0}", "AUTO-INSTANCE")).andReturn(viewAutoInstanceEntity).anyTimes();
      expect(viewAutoInstanceEntity.getInstanceData("p1")).andReturn(autoInstanceDataEntity).anyTimes();
    } else {
      expect(clusters.getClusters()).andReturn(new HashMap<>());
    }

    if (removeUndeployed) {
      expect(viewDAO.findAll()).andReturn(Collections.emptyList());
    }

    // replay mocks
    replay(configuration, viewDir, extractedArchiveDir, viewArchive, archiveDir, entryFile, classesDir,
        libDir, metaInfDir, fileEntry, viewJarFile, jarEntry, fos, resourceDAO, viewDAO, viewInstanceDAO, clusters,
      cluster, viewAutoInstanceEntity);

    TestViewArchiveUtility archiveUtility =
        new TestViewArchiveUtility(viewConfigs, files, outputStreams, jarFiles, badArchive);

    ViewRegistry registry = getRegistry(viewInstanceOperationHandler, viewDAO, viewInstanceDAO, userDAO, memberDAO, privilegeDAO, permissionDAO,
        resourceDAO, resourceTypeDAO, securityHelper, handlerList, null, archiveUtility, ambariMetaInfo, clusters);

    registry.readViewArchives();

    ViewEntity view = null;

    // Wait for the view load to complete.
    long timeout = System.currentTimeMillis() + 10000L;
    while (!archiveUtility.isDeploymentFailed() && (view == null || !view.getStatus().equals(ViewDefinition.ViewStatus.DEPLOYED))&&
        System.currentTimeMillis() < timeout) {
      view = registry.getDefinition("MY_VIEW", "1.0.0");
    }

    int instanceDefinitionSize = checkAutoInstanceCreation ? 3: 2;

    if (badArchive) {
      Assert.assertNull(view);
      Assert.assertTrue(archiveUtility.isDeploymentFailed());
    } else {
      Assert.assertNotNull(view);
      Assert.assertEquals(ViewDefinition.ViewStatus.DEPLOYED, view.getStatus());

      Collection<ViewInstanceEntity> instanceDefinitions = registry.getInstanceDefinitions(view);
      ArrayList<ViewInstanceEntity> filteredInstanceDefinition = new ArrayList<>();
      Assert.assertEquals(instanceDefinitionSize, instanceDefinitions.size());

      if(checkAutoInstanceCreation) {
        Assert.assertEquals(viewAutoInstanceCapture.getValue(), registry.getInstanceDefinition("MY_VIEW", "1.0.0", "AUTO-INSTANCE"));
      }

      //Filter out AutoInstance view Entity
      for(ViewInstanceEntity entity : instanceDefinitions) {
        if(!entity.getName().equals("AUTO-INSTANCE")) {
          filteredInstanceDefinition.add(entity);
        }
      }

      for (ViewInstanceEntity viewInstanceEntity : filteredInstanceDefinition) {
        Assert.assertEquals("v1", viewInstanceEntity.getInstanceData("p1").getValue());

        Collection<ViewEntityEntity> entities = viewInstanceEntity.getEntities();
        Assert.assertEquals(1, entities.size());
        ViewEntityEntity viewEntityEntity = entities.iterator().next();
        Assert.assertEquals(99L, (long) viewEntityEntity.getId());
        Assert.assertEquals(viewInstanceEntity.getName(), viewEntityEntity.getViewInstanceName());
      }
    }



    // verify mocks
    verify(configuration, viewDir, extractedArchiveDir, viewArchive, archiveDir, entryFile, classesDir,
        libDir, metaInfDir, fileEntry, viewJarFile, jarEntry, fos, resourceDAO, viewDAO, viewInstanceDAO);
  }

  @Test
  public void testReadViewArchives_exception() throws Exception {

    File viewDir = createNiceMock(File.class);
    File extractedArchiveDir = createNiceMock(File.class);
    File viewArchive = createNiceMock(File.class);
    File archiveDir = createNiceMock(File.class);
    File entryFile  = createNiceMock(File.class);
    File classesDir = createNiceMock(File.class);
    File libDir = createNiceMock(File.class);
    File metaInfDir = createNiceMock(File.class);
    File fileEntry = createNiceMock(File.class);

    JarInputStream viewJarFile = createNiceMock(JarInputStream.class);
    JarEntry jarEntry = createNiceMock(JarEntry.class);
    FileOutputStream fos = createMock(FileOutputStream.class);

    ResourceTypeEntity resourceTypeEntity = new ResourceTypeEntity();
    resourceTypeEntity.setId(10);
    resourceTypeEntity.setName("MY_VIEW{1.0.0}");

    ViewEntity viewDefinition = ViewEntityTest.getViewEntity();
    viewDefinition.setResourceType(resourceTypeEntity);

    Set<ViewInstanceEntity> viewInstanceEntities = ViewInstanceEntityTest.getViewInstanceEntities(viewDefinition);
    viewDefinition.setInstances(viewInstanceEntities);

    Map<File, ViewConfig> viewConfigs =
        Collections.singletonMap(viewArchive, viewDefinition.getConfiguration());

    long resourceId = 99L;
    for (ViewInstanceEntity viewInstanceEntity : viewInstanceEntities) {
      ResourceEntity resourceEntity = new ResourceEntity();
      resourceEntity.setId(resourceId);
      resourceEntity.setResourceType(resourceTypeEntity);
      viewInstanceEntity.setResource(resourceEntity);
    }

    Map<String, File> files = new HashMap<>();

    if (System.getProperty("os.name").contains("Windows")) {
      files.put("\\var\\lib\\ambari-server\\resources\\views\\work", extractedArchiveDir);
      files.put("\\var\\lib\\ambari-server\\resources\\views\\work\\MY_VIEW{1.0.0}", archiveDir);
      files.put("\\var\\lib\\ambari-server\\resources\\views\\work\\MY_VIEW{1.0.0}\\view.xml", entryFile);
      files.put("\\var\\lib\\ambari-server\\resources\\views\\work\\MY_VIEW{1.0.0}\\WEB-INF/classes", classesDir);
      files.put("\\var\\lib\\ambari-server\\resources\\views\\work\\MY_VIEW{1.0.0}\\WEB-INF/lib", libDir);
      files.put("\\var\\lib\\ambari-server\\resources\\views\\work\\MY_VIEW{1.0.0}\\META-INF", metaInfDir);
    }
    else {
      files.put("/var/lib/ambari-server/resources/views/work", extractedArchiveDir);
      files.put("/var/lib/ambari-server/resources/views/work/MY_VIEW{1.0.0}", archiveDir);
      files.put("/var/lib/ambari-server/resources/views/work/MY_VIEW{1.0.0}/view.xml", entryFile);
      files.put("/var/lib/ambari-server/resources/views/work/MY_VIEW{1.0.0}/WEB-INF/classes", classesDir);
      files.put("/var/lib/ambari-server/resources/views/work/MY_VIEW{1.0.0}/WEB-INF/lib", libDir);
      files.put("/var/lib/ambari-server/resources/views/work/MY_VIEW{1.0.0}/META-INF", metaInfDir);
    }

    Map<File, FileOutputStream> outputStreams = new HashMap<>();
    outputStreams.put(entryFile, fos);

    Map<File, JarInputStream> jarFiles = new HashMap<>();
    jarFiles.put(viewArchive, viewJarFile);

    // set expectations
    expect(configuration.getViewsDir()).andReturn(viewDir).anyTimes();
    if (System.getProperty("os.name").contains("Windows")) {
      expect(viewDir.getAbsolutePath()).andReturn("\\var\\lib\\ambari-server\\resources\\views").anyTimes();
    }
    else {
      expect(viewDir.getAbsolutePath()).andReturn("/var/lib/ambari-server/resources/views").anyTimes();
    }

    expect(configuration.getViewExtractionThreadPoolCoreSize()).andReturn(2).anyTimes();
    expect(configuration.getViewExtractionThreadPoolMaxSize()).andReturn(3).anyTimes();
    expect(configuration.getViewExtractionThreadPoolTimeout()).andReturn(10000L).anyTimes();
    expect(configuration.extractViewsAfterClusterConfig()).andReturn(Boolean.FALSE).anyTimes();

    expect(viewDir.listFiles()).andReturn(new File[]{viewArchive}).anyTimes();

    expect(viewArchive.isDirectory()).andReturn(false);
    if (System.getProperty("os.name").contains("Windows")) {
      expect(viewArchive.getAbsolutePath()).andReturn("\\var\\lib\\ambari-server\\resources\\views\\work\\MY_VIEW{1.0.0}").anyTimes();
    }
    else {
      expect(viewArchive.getAbsolutePath()).andReturn("/var/lib/ambari-server/resources/views/work/MY_VIEW{1.0.0}").anyTimes();
    }

    expect(archiveDir.exists()).andReturn(false);
    if (System.getProperty("os.name").contains("Windows")) {
      expect(archiveDir.getAbsolutePath()).andReturn("\\var\\lib\\ambari-server\\resources\\views\\work\\MY_VIEW{1.0.0}").anyTimes();
    }
    else {
      expect(archiveDir.getAbsolutePath()).andReturn("/var/lib/ambari-server/resources/views/work/MY_VIEW{1.0.0}").anyTimes();
    }
    expect(archiveDir.mkdir()).andReturn(true);
    expect(archiveDir.toURI()).andReturn(new URI("file:./"));

    expect(metaInfDir.mkdir()).andReturn(true);

    expect(viewJarFile.getNextJarEntry()).andReturn(jarEntry);
    expect(viewJarFile.getNextJarEntry()).andReturn(null);

    expect(jarEntry.getName()).andReturn("view.xml");
    expect(jarEntry.isDirectory()).andReturn(false);

    expect(viewJarFile.read(anyObject(byte[].class))).andReturn(10);
    expect(viewJarFile.read(anyObject(byte[].class))).andReturn(-1);
    fos.write(anyObject(byte[].class), eq(0), eq(10));

    fos.flush();
    fos.close();
    viewJarFile.closeEntry();
    viewJarFile.close();

    expect(extractedArchiveDir.exists()).andReturn(false);
    expect(extractedArchiveDir.mkdir()).andReturn(true);

    expect(classesDir.exists()).andReturn(true);
    expect(classesDir.toURI()).andReturn(new URI("file:./"));

    expect(libDir.exists()).andReturn(true);

    expect(libDir.listFiles()).andReturn(new File[]{fileEntry});
    expect(fileEntry.toURI()).andReturn(new URI("file:./"));

    expect(viewDAO.findByName("MY_VIEW{1.0.0}")).andThrow(new IllegalArgumentException("Expected exception."));

    // replay mocks
    replay(configuration, viewDir, extractedArchiveDir, viewArchive, archiveDir, entryFile, classesDir,
        libDir, metaInfDir, fileEntry, viewJarFile, jarEntry, fos, viewDAO);

    TestViewArchiveUtility archiveUtility = new TestViewArchiveUtility(viewConfigs, files, outputStreams, jarFiles, false);

    ViewRegistry registry = getRegistry(viewDAO, viewInstanceDAO, userDAO, memberDAO, privilegeDAO, permissionDAO,
        resourceDAO, resourceTypeDAO, securityHelper, handlerList, null, archiveUtility, ambariMetaInfo);

    registry.readViewArchives();

    ViewEntity view = null;

    // Wait for the view load to complete.
    long timeout = System.currentTimeMillis() + 10000L;
    while ((view == null || !view.getStatus().equals(ViewDefinition.ViewStatus.ERROR))&&
        System.currentTimeMillis() < timeout) {
      view = registry.getDefinition("MY_VIEW", "1.0.0");
    }

    Assert.assertNotNull(view);
    Assert.assertEquals(ViewDefinition.ViewStatus.ERROR, view.getStatus());

    // verify mocks
    verify(configuration, viewDir, extractedArchiveDir, viewArchive, archiveDir, entryFile, classesDir,
        libDir, metaInfDir, fileEntry, viewJarFile, jarEntry, fos, viewDAO);
  }

  @Test
  public void testListener() throws Exception {
    ViewRegistry registry = ViewRegistry.getInstance();

    TestListener listener = new TestListener();
    registry.registerListener(listener, "MY_VIEW", "1.0.0");

    EventImpl event = EventImplTest.getEvent("MyEvent", Collections.emptyMap(), VIEW_XML_1);

    registry.fireEvent(event);

    Assert.assertEquals(event, listener.getLastEvent());

    listener.clear();

    // fire an event for a different view
    event = EventImplTest.getEvent("MyEvent", Collections.emptyMap(), VIEW_XML_2);

    registry.fireEvent(event);

    Assert.assertNull(listener.getLastEvent());

    // un-register the listener
    registry.unregisterListener(listener, "MY_VIEW", "1.0.0");

    event = EventImplTest.getEvent("MyEvent", Collections.emptyMap(), VIEW_XML_1);

    registry.fireEvent(event);

    Assert.assertNull(listener.getLastEvent());
  }

  @Test
  public void testListener_allVersions() throws Exception {
    ViewRegistry registry = ViewRegistry.getInstance();

    TestListener listener = new TestListener();
    registry.registerListener(listener, "MY_VIEW", null); // all versions of MY_VIEW

    EventImpl event = EventImplTest.getEvent("MyEvent", Collections.emptyMap(), VIEW_XML_1);

    registry.fireEvent(event);

    Assert.assertEquals(event, listener.getLastEvent());

    listener.clear();

    // fire an event for a different view
    event = EventImplTest.getEvent("MyEvent", Collections.emptyMap(), VIEW_XML_2);

    registry.fireEvent(event);

    Assert.assertEquals(event, listener.getLastEvent());

    listener.clear();

    // un-register the listener
    registry.unregisterListener(listener, "MY_VIEW", null); // all versions of MY_VIEW

    event = EventImplTest.getEvent("MyEvent", Collections.emptyMap(), VIEW_XML_1);

    registry.fireEvent(event);

    Assert.assertNull(listener.getLastEvent());

    event = EventImplTest.getEvent("MyEvent", Collections.emptyMap(), VIEW_XML_2);

    registry.fireEvent(event);

    Assert.assertNull(listener.getLastEvent());
  }

  @Test
  public void testGetResourceProviders() throws Exception {

    ViewConfig config = ViewConfigTest.getConfig();

    ViewEntity viewDefinition = ViewEntityTest.getViewEntity();

    ViewRegistry registry = ViewRegistry.getInstance();

    viewDefinition.setConfiguration(config);

    registry.setupViewDefinition(viewDefinition, getClass().getClassLoader());

    Map<Resource.Type, ResourceProvider> providerMap = registry.getResourceProviders();

    Assert.assertEquals(3, providerMap.size());

    Assert.assertTrue(providerMap.containsKey(Resource.Type.valueOf("MY_VIEW{1.0.0}/resource")));
    Assert.assertTrue(providerMap.containsKey(Resource.Type.valueOf("MY_VIEW{1.0.0}/subresource")));
    Assert.assertTrue(providerMap.containsKey(Resource.Type.valueOf("MY_VIEW{1.0.0}/resources")));
  }

  @Test
  public void testAddGetDefinitions() throws Exception {
    ViewEntity viewDefinition = ViewEntityTest.getViewEntity();

    ViewRegistry registry = ViewRegistry.getInstance();

    registry.addDefinition(viewDefinition);

    Assert.assertEquals(viewDefinition, registry.getDefinition("MY_VIEW", "1.0.0"));

    Collection<ViewEntity> viewDefinitions = registry.getDefinitions();

    Assert.assertEquals(1, viewDefinitions.size());

    Assert.assertEquals(viewDefinition, viewDefinitions.iterator().next());
  }

  @Test
  public void testGetDefinition() throws Exception {
    ViewEntity viewDefinition = ViewEntityTest.getViewEntity();

    ViewRegistry registry = ViewRegistry.getInstance();

    ResourceTypeEntity resourceTypeEntity = new ResourceTypeEntity();
    resourceTypeEntity.setId(10);
    resourceTypeEntity.setName(viewDefinition.getName());

    viewDefinition.setResourceType(resourceTypeEntity);

    registry.addDefinition(viewDefinition);

    viewDefinition.setStatus(ViewDefinition.ViewStatus.DEPLOYING);

    Assert.assertNull(registry.getDefinition(resourceTypeEntity));

    viewDefinition.setStatus(ViewDefinition.ViewStatus.DEPLOYED);

    Assert.assertEquals(viewDefinition, registry.getDefinition(resourceTypeEntity));
  }

  @Test
  public void testAddGetInstanceDefinitions() throws Exception {
    ViewEntity viewDefinition = ViewEntityTest.getViewEntity();
    ViewInstanceEntity viewInstanceDefinition = ViewInstanceEntityTest.getViewInstanceEntity();

    ViewRegistry registry = ViewRegistry.getInstance();

    registry.addDefinition(viewDefinition);

    registry.addInstanceDefinition(viewDefinition, viewInstanceDefinition);

    Assert.assertEquals(viewInstanceDefinition, registry.getInstanceDefinition("MY_VIEW", "1.0.0", "INSTANCE1"));

    Collection<ViewInstanceEntity> viewInstanceDefinitions = registry.getInstanceDefinitions(viewDefinition);

    Assert.assertEquals(1, viewInstanceDefinitions.size());

    Assert.assertEquals(viewInstanceDefinition, viewInstanceDefinitions.iterator().next());
  }

  @Test
  public void testGetSubResourceDefinitions() throws Exception {
    ViewConfig config = ViewConfigTest.getConfig();

    ViewEntity viewDefinition = ViewEntityTest.getViewEntity();

    ViewRegistry registry = ViewRegistry.getInstance();

    viewDefinition.setConfiguration(config);

    registry.setupViewDefinition(viewDefinition, getClass().getClassLoader());

    Set<SubResourceDefinition> subResourceDefinitions =
        registry.getSubResourceDefinitions(viewDefinition.getCommonName(), viewDefinition.getVersion());


    Assert.assertEquals(3, subResourceDefinitions.size());

    Set<String> names = new HashSet<>();
    for (SubResourceDefinition definition : subResourceDefinitions) {
      names.add(definition.getType().name());
    }

    Assert.assertTrue(names.contains("MY_VIEW{1.0.0}/resources"));
    Assert.assertTrue(names.contains("MY_VIEW{1.0.0}/resource"));
    Assert.assertTrue(names.contains("MY_VIEW{1.0.0}/subresource"));
  }

  @Test
  public void testAddInstanceDefinition() throws Exception {
    ViewRegistry registry = ViewRegistry.getInstance();

    ViewEntity viewEntity = ViewEntityTest.getViewEntity();
    InstanceConfig instanceConfig = InstanceConfigTest.getInstanceConfigs().get(0);

    ViewInstanceEntity viewInstanceEntity = new ViewInstanceEntity(viewEntity, instanceConfig);

    ResourceTypeEntity resourceTypeEntity = new ResourceTypeEntity();
    resourceTypeEntity.setId(10);
    resourceTypeEntity.setName(viewEntity.getName());

    viewEntity.setResourceType(resourceTypeEntity);

    ResourceEntity resourceEntity = new ResourceEntity();
    resourceEntity.setId(20L);
    resourceEntity.setResourceType(resourceTypeEntity);
    viewInstanceEntity.setResource(resourceEntity);

    registry.addDefinition(viewEntity);
    registry.addInstanceDefinition(viewEntity, viewInstanceEntity);

    Collection<ViewInstanceEntity> viewInstanceDefinitions = registry.getInstanceDefinitions(viewEntity);

    Assert.assertEquals(1, viewInstanceDefinitions.size());

    Assert.assertEquals(viewInstanceEntity, viewInstanceDefinitions.iterator().next());
  }

  @Test
  public void testInstallViewInstance() throws Exception {

    ViewRegistry registry = ViewRegistry.getInstance();

    Properties properties = new Properties();
    properties.put("p1", "v1");

    Configuration ambariConfig = new Configuration(properties);

    ViewConfig config = ViewConfigTest.getConfig(XML_VALID_INSTANCE);
    ViewEntity viewEntity = getViewEntity(config, ambariConfig, getClass().getClassLoader(), "");
    ViewInstanceEntity viewInstanceEntity = getViewInstanceEntity(viewEntity, config.getInstances().get(0));

    expect(viewInstanceDAO.merge(viewInstanceEntity)).andReturn(viewInstanceEntity);

    handlerList.addViewInstance(viewInstanceEntity);

    replay(viewDAO, viewInstanceDAO, resourceTypeDAO, securityHelper, handlerList);

    registry.addDefinition(viewEntity);
    registry.installViewInstance(viewInstanceEntity);

    Collection<ViewInstanceEntity> viewInstanceDefinitions = registry.getInstanceDefinitions(viewEntity);

    Assert.assertEquals(1, viewInstanceDefinitions.size());

    ViewInstanceEntity instanceEntity = viewInstanceDefinitions.iterator().next();
    Assert.assertEquals("v2-1", instanceEntity.getProperty("p2").getValue() );

    Assert.assertEquals(viewInstanceEntity, viewInstanceDefinitions.iterator().next());
    Assert.assertEquals("MY_VIEW{1.0.0}", viewInstanceEntity.getResource().getResourceType().getName());

    verify(viewDAO, viewInstanceDAO, resourceTypeDAO, securityHelper, handlerList);
  }

  @Test
  public void testInstallViewInstance_invalid() throws Exception {

    ViewRegistry registry = ViewRegistry.getInstance();

    Properties properties = new Properties();
    properties.put("p1", "v1");

    Configuration ambariConfig = new Configuration(properties);

    ViewConfig config = ViewConfigTest.getConfig(XML_INVALID_INSTANCE);
    ViewEntity viewEntity = getViewEntity(config, ambariConfig, getClass().getClassLoader(), "");
    ViewInstanceEntity viewInstanceEntity = getViewInstanceEntity(viewEntity, config.getInstances().get(0));

    replay(viewDAO, viewInstanceDAO, securityHelper, resourceTypeDAO);

    registry.addDefinition(viewEntity);
    try {
      registry.installViewInstance(viewInstanceEntity);
      Assert.fail("expected an IllegalStateException");
    } catch (ValidationException e) {
      // expected
    }
    verify(viewDAO, viewInstanceDAO, securityHelper, resourceTypeDAO);
  }

  @Test
  public void testInstallViewInstance_validatorPass() throws Exception {

    ViewRegistry registry = ViewRegistry.getInstance();

    Properties properties = new Properties();
    properties.put("p1", "v1");

    Configuration ambariConfig = new Configuration(properties);
    Validator validator = createNiceMock(Validator.class);
    ValidationResult result = createNiceMock(ValidationResult.class);

    ViewConfig config = ViewConfigTest.getConfig(XML_VALID_INSTANCE);
    ViewEntity viewEntity = getViewEntity(config, ambariConfig, getClass().getClassLoader(), "");
    viewEntity.setValidator(validator);

    ViewInstanceEntity viewInstanceEntity = getViewInstanceEntity(viewEntity, config.getInstances().get(0));

    expect(viewInstanceDAO.merge(viewInstanceEntity)).andReturn(viewInstanceEntity);

    handlerList.addViewInstance(viewInstanceEntity);

    expect(validator.validateInstance(viewInstanceEntity, Validator.ValidationContext.PRE_CREATE)).andReturn(result).anyTimes();
    expect(result.isValid()).andReturn(true).anyTimes();

    replay(viewDAO, viewInstanceDAO, securityHelper, handlerList, validator, result);

    registry.addDefinition(viewEntity);
    registry.installViewInstance(viewInstanceEntity);

    Collection<ViewInstanceEntity> viewInstanceDefinitions = registry.getInstanceDefinitions(viewEntity);

    Assert.assertEquals(1, viewInstanceDefinitions.size());

    ViewInstanceEntity instanceEntity = viewInstanceDefinitions.iterator().next();
    Assert.assertEquals("v2-1", instanceEntity.getProperty("p2").getValue() );

    Assert.assertEquals(viewInstanceEntity, viewInstanceDefinitions.iterator().next());

    verify(viewDAO, viewInstanceDAO, securityHelper, handlerList, validator, result);
  }

  @Test
  public void testInstallViewInstance_validatorFail() throws Exception {

    ViewRegistry registry = ViewRegistry.getInstance();

    Properties properties = new Properties();
    properties.put("p1", "v1");

    Configuration ambariConfig = new Configuration(properties);
    Validator validator = createNiceMock(Validator.class);
    ValidationResult result = createNiceMock(ValidationResult.class);

    ViewConfig config = ViewConfigTest.getConfig(XML_VALID_INSTANCE);
    ViewEntity viewEntity = getViewEntity(config, ambariConfig, getClass().getClassLoader(), "");
    viewEntity.setValidator(validator);

    ViewInstanceEntity viewInstanceEntity = getViewInstanceEntity(viewEntity, config.getInstances().get(0));

    expect(validator.validateInstance(viewInstanceEntity, Validator.ValidationContext.PRE_CREATE)).andReturn(result).anyTimes();
    expect(result.isValid()).andReturn(false).anyTimes();

    replay(viewDAO, viewInstanceDAO, securityHelper, handlerList, validator, result);

    registry.addDefinition(viewEntity);

    try {
      registry.installViewInstance(viewInstanceEntity);
      Assert.fail("expected a ValidationException");
    } catch (ValidationException e) {
      // expected
    }

    Collection<ViewInstanceEntity> viewInstanceDefinitions = registry.getInstanceDefinitions(viewEntity);

    Assert.assertTrue(viewInstanceDefinitions.isEmpty());

    verify(viewDAO, viewInstanceDAO, securityHelper, handlerList, validator, result);
  }

  @Test
  public void testInstallViewInstance_unknownView() throws Exception {

    ViewRegistry registry = ViewRegistry.getInstance();

    Properties properties = new Properties();
    properties.put("p1", "v1");

    Configuration ambariConfig = new Configuration(properties);

    ViewConfig config = ViewConfigTest.getConfig(XML_VALID_INSTANCE);
    ViewEntity viewEntity = getViewEntity(config, ambariConfig, getClass().getClassLoader(), "");
    ViewInstanceEntity viewInstanceEntity = getViewInstanceEntity(viewEntity, config.getInstances().get(0));
    viewInstanceEntity.setViewName("BOGUS_VIEW");

    replay(viewDAO, viewInstanceDAO, securityHelper, resourceTypeDAO);

    registry.addDefinition(viewEntity);
    try {
      registry.installViewInstance(viewInstanceEntity);
      Assert.fail("expected an IllegalArgumentException");
    } catch (IllegalArgumentException e) {
      // expected
    }
    verify(viewDAO, viewInstanceDAO, securityHelper, resourceTypeDAO);
  }

  @Test
  public void testUpdateViewInstance() throws Exception {

    ViewRegistry registry = ViewRegistry.getInstance();

    Properties properties = new Properties();
    properties.put("p1", "v1");

    Configuration ambariConfig = new Configuration(properties);

    ViewConfig config = ViewConfigTest.getConfig(XML_VALID_INSTANCE);
    ViewEntity viewEntity = getViewEntity(config, ambariConfig, getClass().getClassLoader(), "");
    ViewInstanceEntity viewInstanceEntity = getViewInstanceEntity(viewEntity, config.getInstances().get(0));
    ViewInstanceEntity updateInstance = getViewInstanceEntity(viewEntity, config.getInstances().get(0));

    expect(viewInstanceDAO.merge(viewInstanceEntity)).andReturn(viewInstanceEntity);
    expect(viewInstanceDAO.findByName("MY_VIEW{1.0.0}", viewInstanceEntity.getInstanceName())).andReturn(viewInstanceEntity).anyTimes();

    replay(viewDAO, viewInstanceDAO, securityHelper);

    registry.addDefinition(viewEntity);
    registry.installViewInstance(viewInstanceEntity);

    Assert.assertTrue(viewInstanceEntity.isVisible());

    updateInstance.setLabel("new label");
    updateInstance.setDescription("new description");
    updateInstance.setVisible(false);

    registry.updateViewInstance(updateInstance);

    Collection<ViewInstanceEntity> viewInstanceDefinitions = registry.getInstanceDefinitions(viewEntity);

    Assert.assertEquals(1, viewInstanceDefinitions.size());

    ViewInstanceEntity instanceEntity = viewInstanceDefinitions.iterator().next();
    Assert.assertEquals("v2-1", instanceEntity.getProperty("p2").getValue() );
    Assert.assertEquals("new label", instanceEntity.getLabel() );
    Assert.assertEquals("new description", instanceEntity.getDescription() );
    Assert.assertFalse(instanceEntity.isVisible());

    Assert.assertEquals(viewInstanceEntity, viewInstanceDefinitions.iterator().next());

    verify(viewDAO, viewInstanceDAO, securityHelper);
  }

  @Test
  public void testSetViewInstanceProperties() throws Exception {

    ViewRegistry registry = ViewRegistry.getInstance();

    Properties properties = new Properties();
    properties.put("p1", "v1");

    Configuration ambariConfig = new Configuration(properties);

    ViewConfig config = ViewConfigTest.getConfig(XML_VALID_INSTANCE);
    ViewEntity viewEntity = getViewEntity(config, ambariConfig, getClass().getClassLoader(), "");
    ViewInstanceEntity viewInstanceEntity = getViewInstanceEntity(viewEntity, config.getInstances().get(0));


    Map<String, String> instanceProperties = new HashMap<>();
    instanceProperties.put("p1", "newV1");
    instanceProperties.put("p2", "newV2");

    registry.setViewInstanceProperties(viewInstanceEntity, instanceProperties, viewEntity.getConfiguration(), viewEntity.getClassLoader());

    Assert.assertEquals("newV1", viewInstanceEntity.getProperty("p1").getValue());
    Assert.assertEquals("bmV3VjI=", viewInstanceEntity.getProperty("p2").getValue());
  }

  @Test
  public void testUninstallViewInstance() throws Exception {

    ViewRegistry registry = ViewRegistry.getInstance();

    Configuration ambariConfig = new Configuration(new Properties());

    ViewConfig config = ViewConfigTest.getConfig(XML_VALID_INSTANCE);
    ViewEntity viewEntity = getViewEntity(config, ambariConfig, getClass().getClassLoader(), "");
    ViewInstanceEntity viewInstanceEntity = getViewInstanceEntity(viewEntity, config.getInstances().get(0));

    viewInstanceOperationHandler.uninstallViewInstance(viewInstanceEntity);
    handlerList.removeViewInstance(viewInstanceEntity);
    replay(viewInstanceOperationHandler,/* viewInstanceDAO, privilegeDAO,*/ handlerList/*, privilege1, privilege2, principalEntity*/);

    registry.addDefinition(viewEntity);
    registry.addInstanceDefinition(viewEntity, viewInstanceEntity);
    registry.uninstallViewInstance(viewInstanceEntity);

    Collection<ViewInstanceEntity> viewInstanceDefinitions = registry.getInstanceDefinitions(viewEntity);

    Assert.assertEquals(0, viewInstanceDefinitions.size());

    verify(viewInstanceOperationHandler, /*viewInstanceDAO, privilegeDAO,*/ handlerList/*, privilege1, privilege2, principalEntity*/);
  }

  @Test
  public void testUpdateViewInstance_invalid() throws Exception {

    ViewRegistry registry = ViewRegistry.getInstance();

    Properties properties = new Properties();
    properties.put("p1", "v1");

    Configuration ambariConfig = new Configuration(properties);

    ViewConfig config = ViewConfigTest.getConfig(XML_VALID_INSTANCE);
    ViewConfig invalidConfig = ViewConfigTest.getConfig(XML_INVALID_INSTANCE);
    ViewEntity viewEntity = getViewEntity(config, ambariConfig, getClass().getClassLoader(), "");
    ViewInstanceEntity viewInstanceEntity = getViewInstanceEntity(viewEntity, config.getInstances().get(0));
    ViewInstanceEntity updateInstance = getViewInstanceEntity(viewEntity, invalidConfig.getInstances().get(0));

    expect(viewInstanceDAO.merge(viewInstanceEntity)).andReturn(viewInstanceEntity);

    replay(viewDAO, viewInstanceDAO, securityHelper);

    registry.addDefinition(viewEntity);
    registry.installViewInstance(viewInstanceEntity);

    try {
      registry.updateViewInstance(updateInstance);
      Assert.fail("expected an IllegalStateException");
    } catch (ValidationException e) {
      // expected
    }
    verify(viewDAO, viewInstanceDAO, securityHelper);
  }

  @Test
  public void testUpdateViewInstance_validatorPass() throws Exception {

    ViewRegistry registry = ViewRegistry.getInstance();

    Properties properties = new Properties();
    properties.put("p1", "v1");

    Configuration ambariConfig = new Configuration(properties);
    Validator validator = createNiceMock(Validator.class);
    ValidationResult result = createNiceMock(ValidationResult.class);

    ViewConfig config = ViewConfigTest.getConfig(XML_VALID_INSTANCE);
    ViewEntity viewEntity = getViewEntity(config, ambariConfig, getClass().getClassLoader(), "");
    viewEntity.setValidator(validator);
    ViewInstanceEntity viewInstanceEntity = getViewInstanceEntity(viewEntity, config.getInstances().get(0));
    ViewInstanceEntity updateInstance = getViewInstanceEntity(viewEntity, config.getInstances().get(0));

    expect(viewInstanceDAO.merge(viewInstanceEntity)).andReturn(viewInstanceEntity);
    expect(viewInstanceDAO.findByName("MY_VIEW{1.0.0}", viewInstanceEntity.getInstanceName())).andReturn(viewInstanceEntity).anyTimes();

    expect(validator.validateInstance(viewInstanceEntity, Validator.ValidationContext.PRE_UPDATE)).andReturn(result).anyTimes();
    expect(result.isValid()).andReturn(true).anyTimes();

    replay(viewDAO, viewInstanceDAO, securityHelper, validator, result);

    registry.addDefinition(viewEntity);
    registry.installViewInstance(viewInstanceEntity);

    registry.updateViewInstance(updateInstance);

    Collection<ViewInstanceEntity> viewInstanceDefinitions = registry.getInstanceDefinitions(viewEntity);

    Assert.assertEquals(1, viewInstanceDefinitions.size());

    ViewInstanceEntity instanceEntity = viewInstanceDefinitions.iterator().next();
    Assert.assertEquals("v2-1", instanceEntity.getProperty("p2").getValue() );

    Assert.assertEquals(viewInstanceEntity, viewInstanceDefinitions.iterator().next());

    verify(viewDAO, viewInstanceDAO, securityHelper, validator, result);
  }

  @Test
  public void testUpdateViewInstance_validatorFail() throws Exception {

    ViewRegistry registry = ViewRegistry.getInstance();

    Properties properties = new Properties();
    properties.put("p1", "v1");

    Configuration ambariConfig = new Configuration(properties);
    Validator validator = createNiceMock(Validator.class);
    ValidationResult result = createNiceMock(ValidationResult.class);

    ViewConfig config = ViewConfigTest.getConfig(XML_VALID_INSTANCE);
    ViewEntity viewEntity = getViewEntity(config, ambariConfig, getClass().getClassLoader(), "");
    viewEntity.setValidator(validator);
    ViewInstanceEntity viewInstanceEntity = getViewInstanceEntity(viewEntity, config.getInstances().get(0));
    ViewInstanceEntity updateInstance = getViewInstanceEntity(viewEntity, config.getInstances().get(0));

    expect(viewInstanceDAO.merge(viewInstanceEntity)).andReturn(viewInstanceEntity);
    expect(viewInstanceDAO.findByName("MY_VIEW{1.0.0}", viewInstanceEntity.getInstanceName())).andReturn(viewInstanceEntity).anyTimes();

    expect(validator.validateInstance(viewInstanceEntity, Validator.ValidationContext.PRE_UPDATE)).andReturn(result).anyTimes();
    expect(result.isValid()).andReturn(false).anyTimes();

    replay(viewDAO, viewInstanceDAO, securityHelper, validator, result);

    registry.addDefinition(viewEntity);
    registry.installViewInstance(viewInstanceEntity);

    try {
      registry.updateViewInstance(updateInstance);
      Assert.fail("expected a ValidationException");
    } catch (ValidationException e) {
      // expected
    }

    Collection<ViewInstanceEntity> viewInstanceDefinitions = registry.getInstanceDefinitions(viewEntity);

    Assert.assertEquals(1, viewInstanceDefinitions.size());

    ViewInstanceEntity instanceEntity = viewInstanceDefinitions.iterator().next();
    Assert.assertEquals("v2-1", instanceEntity.getProperty("p2").getValue() );

    Assert.assertEquals(viewInstanceEntity, viewInstanceDefinitions.iterator().next());

    verify(viewDAO, viewInstanceDAO, securityHelper, validator, result);
  }

  @Test
  public void testRemoveInstanceData() throws Exception {

    ViewRegistry registry = ViewRegistry.getInstance();

    ViewInstanceEntity viewInstanceEntity = ViewInstanceEntityTest.getViewInstanceEntity();

    viewInstanceEntity.putInstanceData("foo", "value");

    ViewInstanceDataEntity dataEntity = viewInstanceEntity.getInstanceData("foo");

    viewInstanceDAO.removeData(dataEntity);
    expect(viewInstanceDAO.merge(viewInstanceEntity)).andReturn(viewInstanceEntity);
    replay(viewDAO, viewInstanceDAO, securityHelper);

    registry.removeInstanceData(viewInstanceEntity, "foo");

    Assert.assertNull(viewInstanceEntity.getInstanceData("foo"));
    verify(viewDAO, viewInstanceDAO, securityHelper);
  }

  @Test
  public void testIncludeDefinitionForAdmin() {
    ViewRegistry registry = ViewRegistry.getInstance();
    ViewEntity viewEntity = createNiceMock(ViewEntity.class);

    replay(configuration);

    SecurityContextHolder.getContext().setAuthentication(TestAuthenticationFactory.createAdministrator());

    Assert.assertTrue(registry.includeDefinition(viewEntity));

    verify(configuration);
  }

  @Test
  public void testIncludeDefinitionForUserNoInstances() {
    ViewRegistry registry = ViewRegistry.getInstance();
    ViewEntity viewEntity = createNiceMock(ViewEntity.class);

    expect(viewEntity.getInstances()).andReturn(Collections.emptyList()).anyTimes();

    replay(viewEntity, configuration);

    SecurityContextHolder.getContext().setAuthentication(TestAuthenticationFactory.createViewUser(1L));

    Assert.assertFalse(registry.includeDefinition(viewEntity));

    verify(viewEntity, configuration);
  }

  @Test
  public void testIncludeDefinitionForUserHasAccess() {
    ViewRegistry registry = ViewRegistry.getInstance();
    ViewEntity viewEntity = createNiceMock(ViewEntity.class);
    ViewInstanceEntity instanceEntity = createNiceMock(ViewInstanceEntity.class);
    ResourceEntity resourceEntity = createNiceMock(ResourceEntity.class);
    ResourceTypeEntity resourceTypeEntity = createNiceMock(ResourceTypeEntity.class);

    Collection<ViewInstanceEntity> instances = new ArrayList<>();
    instances.add(instanceEntity);

    expect(viewEntity.getInstances()).andReturn(instances);
    expect(instanceEntity.getResource()).andReturn(resourceEntity);
    expect(resourceEntity.getId()).andReturn(54L).anyTimes();
    expect(resourceEntity.getResourceType()).andReturn(resourceTypeEntity).anyTimes();
    expect(resourceTypeEntity.getId()).andReturn(ResourceType.VIEW.getId()).anyTimes();
    expect(resourceTypeEntity.getName()).andReturn(ResourceType.VIEW.name()).anyTimes();

    replay(viewEntity, instanceEntity, resourceEntity, resourceTypeEntity, configuration);

    SecurityContextHolder.getContext().setAuthentication(TestAuthenticationFactory.createViewUser(resourceEntity.getId()));

    Assert.assertTrue(registry.includeDefinition(viewEntity));

    verify(viewEntity, instanceEntity, resourceEntity, resourceTypeEntity, configuration);
  }

  @Test
  public void testOnAmbariEventServiceCreation() throws Exception {
    Set<String> serviceNames = new HashSet<>();
    serviceNames.add("HDFS");
    serviceNames.add("HIVE");

    testOnAmbariEventServiceCreation(AUTO_VIEW_XML, serviceNames, true);
  }

  @Test
  public void testOnAmbariEventServiceCreation_widcardStackVersion() throws Exception {
    Set<String> serviceNames = new HashSet<>();
    serviceNames.add("HDFS");
    serviceNames.add("HIVE");

    testOnAmbariEventServiceCreation(AUTO_VIEW_WILD_STACK_XML, serviceNames, true);
  }

  @Test
  public void testOnAmbariEventServiceCreation_mismatchStackVersion() throws Exception {
    Set<String> serviceNames = new HashSet<>();
    serviceNames.add("HDFS");
    serviceNames.add("HIVE");

    testOnAmbariEventServiceCreation(AUTO_VIEW_BAD_STACK_XML, serviceNames, false);
  }

  @Test
  public void testOnAmbariEventServiceCreation_missingClusterService() throws Exception {
    Set<String> serviceNames = new HashSet<>();
    serviceNames.add("STORM");
    serviceNames.add("HIVE");

    testOnAmbariEventServiceCreation(AUTO_VIEW_XML, serviceNames, false);
  }

  @Test
  public void testCheckViewVersions() {
    ViewRegistry registry = ViewRegistry.getInstance();
    ViewEntity viewEntity = createNiceMock(ViewEntity.class);

    ViewConfig config = createNiceMock(ViewConfig.class);

    expect(viewEntity.getConfiguration()).andReturn(config).anyTimes();

    // null, null
    expect(config.getMinAmbariVersion()).andReturn(null);
    expect(config.getMaxAmbariVersion()).andReturn(null);

    // 1.0.0, 3.0.0
    expect(config.getMinAmbariVersion()).andReturn("1.0.0");
    expect(config.getMaxAmbariVersion()).andReturn("3.0.0");

    // 1.0.0, 1.5
    expect(config.getMinAmbariVersion()).andReturn("1.0.0");
    expect(config.getMaxAmbariVersion()).andReturn("1.5");

    // 2.5
    expect(config.getMinAmbariVersion()).andReturn("2.5");

    // null, 3.0.0
    expect(config.getMinAmbariVersion()).andReturn(null);
    expect(config.getMaxAmbariVersion()).andReturn("3.0.0");

    // 1.0.0, null
    expect(config.getMinAmbariVersion()).andReturn("1.0.0");
    expect(config.getMaxAmbariVersion()).andReturn(null);

    // 1.0.0, *
    expect(config.getMinAmbariVersion()).andReturn("1.0.0");
    expect(config.getMaxAmbariVersion()).andReturn("*");

    // *, 3.0.0
    expect(config.getMinAmbariVersion()).andReturn("*");
    expect(config.getMaxAmbariVersion()).andReturn("3.0.0");

    // 1.0.0, 2.*
    expect(config.getMinAmbariVersion()).andReturn("1.0.0");
    expect(config.getMaxAmbariVersion()).andReturn("2.*");

    // 1.*, 3.0.0
    expect(config.getMinAmbariVersion()).andReturn("1.*");
    expect(config.getMaxAmbariVersion()).andReturn("3.0.0");

    // 1.0.0, 2.1.*
    expect(config.getMinAmbariVersion()).andReturn("1.0.0");
    expect(config.getMaxAmbariVersion()).andReturn("2.1.*");

    // 1.5.*, 3.0.0
    expect(config.getMinAmbariVersion()).andReturn("1.5.*");
    expect(config.getMaxAmbariVersion()).andReturn("3.0.0");

    // 1.0.0, 1.9.9.*
    expect(config.getMinAmbariVersion()).andReturn("1.0.0");
    expect(config.getMaxAmbariVersion()).andReturn("1.9.9.*");

    // 2.0.0.1.*, 3.0.0
    expect(config.getMinAmbariVersion()).andReturn("2.0.0.1.*");

    replay(viewEntity, config);

    // null, null
    Assert.assertTrue(registry.checkViewVersions(viewEntity, "2.0.0"));

    // 1.0.0, 3.0.0
    Assert.assertTrue(registry.checkViewVersions(viewEntity, "2.0.0"));

    // 1.0.0, 1.5
    Assert.assertFalse(registry.checkViewVersions(viewEntity, "2.0.0"));

    // 2.5, 3.0.0
    Assert.assertFalse(registry.checkViewVersions(viewEntity, "2.0.0"));

    // null, 3.0.0
    Assert.assertTrue(registry.checkViewVersions(viewEntity, "2.0.0"));

    // 1.0.0, null
    Assert.assertTrue(registry.checkViewVersions(viewEntity, "2.0.0"));

    // 1.0.0, *
    Assert.assertTrue(registry.checkViewVersions(viewEntity, "2.0.0"));

    // *, 3.0.0
    Assert.assertTrue(registry.checkViewVersions(viewEntity, "2.0.0"));

    // 1.0.0, 2.*
    Assert.assertTrue(registry.checkViewVersions(viewEntity, "2.0.0"));

    // 1.*, 3.0.0
    Assert.assertTrue(registry.checkViewVersions(viewEntity, "2.0.0"));

    // 1.0.0, 2.1.*
    Assert.assertTrue(registry.checkViewVersions(viewEntity, "2.0.0"));

    // 1.5.*, 3.0.0
    Assert.assertTrue(registry.checkViewVersions(viewEntity, "2.0.0"));

    // 1.0.0, 1.9.9.*
    Assert.assertFalse(registry.checkViewVersions(viewEntity, "2.0.0"));

    // 2.0.0.1.*, 3.0.0
    Assert.assertFalse(registry.checkViewVersions(viewEntity, "2.0.0"));

    verify(viewEntity, config);

  }

  @Test
  public void testExtractViewArchive() throws Exception {

    File viewDir = createNiceMock(File.class);
    File extractedArchiveDir = createNiceMock(File.class);
    File viewArchive = createNiceMock(File.class);
    File archiveDir = createNiceMock(File.class);
    File entryFile  = createNiceMock(File.class);
    File classesDir = createNiceMock(File.class);
    File libDir = createNiceMock(File.class);
    File metaInfDir = createNiceMock(File.class);
    File fileEntry = createNiceMock(File.class);

    JarInputStream viewJarFile = createNiceMock(JarInputStream.class);
    JarEntry jarEntry = createNiceMock(JarEntry.class);
    InputStream is = createMock(InputStream.class);
    FileOutputStream fos = createMock(FileOutputStream.class);
    ViewExtractor viewExtractor = createMock(ViewExtractor.class);

    ResourceTypeEntity resourceTypeEntity = new ResourceTypeEntity();
    resourceTypeEntity.setId(10);
    resourceTypeEntity.setName("MY_VIEW{1.0.0}");

    ViewEntity viewDefinition = ViewEntityTest.getViewEntity();
    viewDefinition.setResourceType(resourceTypeEntity);

    Set<ViewInstanceEntity> viewInstanceEntities = ViewInstanceEntityTest.getViewInstanceEntities(viewDefinition);
    viewDefinition.setInstances(viewInstanceEntities);

    Map<File, ViewConfig> viewConfigs =
        Collections.singletonMap(viewArchive, viewDefinition.getConfiguration());

    long resourceId = 99L;
    for (ViewInstanceEntity viewInstanceEntity : viewInstanceEntities) {
      ResourceEntity resourceEntity = new ResourceEntity();
      resourceEntity.setId(resourceId);
      resourceEntity.setResourceType(resourceTypeEntity);
      viewInstanceEntity.setResource(resourceEntity);
    }

    Map<String, File> files = new HashMap<>();

    if (System.getProperty("os.name").contains("Windows")) {
      files.put("\\var\\lib\\ambari-server\\resources\\views\\my_view-1.0.0.jar", viewArchive);
      files.put("\\var\\lib\\ambari-server\\resources\\views\\work", extractedArchiveDir);
      files.put("\\var\\lib\\ambari-server\\resources\\views\\work\\MY_VIEW{1.0.0}", archiveDir);
      files.put("\\var\\lib\\ambari-server\\resources\\views\\work\\MY_VIEW{1.0.0}\\view.xml", entryFile);
      files.put("\\var\\lib\\ambari-server\\resources\\views\\work\\MY_VIEW{1.0.0}\\WEB-INF\\classes", classesDir);
      files.put("\\var\\lib\\ambari-server\\resources\\views\\work\\MY_VIEW{1.0.0}\\WEB-INF\\lib", libDir);
      files.put("\\var\\lib\\ambari-server\\resources\\views\\work\\MY_VIEW{1.0.0}\\META-INF", metaInfDir);
    }
    else {
      files.put("/var/lib/ambari-server/resources/views/my_view-1.0.0.jar", viewArchive);
      files.put("/var/lib/ambari-server/resources/views/work", extractedArchiveDir);
      files.put("/var/lib/ambari-server/resources/views/work/MY_VIEW{1.0.0}", archiveDir);
      files.put("/var/lib/ambari-server/resources/views/work/MY_VIEW{1.0.0}/view.xml", entryFile);
      files.put("/var/lib/ambari-server/resources/views/work/MY_VIEW{1.0.0}/WEB-INF/classes", classesDir);
      files.put("/var/lib/ambari-server/resources/views/work/MY_VIEW{1.0.0}/WEB-INF/lib", libDir);
      files.put("/var/lib/ambari-server/resources/views/work/MY_VIEW{1.0.0}/META-INF", metaInfDir);
    }

    Map<File, FileOutputStream> outputStreams = new HashMap<>();
    outputStreams.put(entryFile, fos);

    Map<File, JarInputStream> jarFiles = new HashMap<>();
    jarFiles.put(viewArchive, viewJarFile);

    // set expectations
    expect(configuration.getViewsDir()).andReturn(viewDir);
    if (System.getProperty("os.name").contains("Windows")) {
      expect(viewDir.getAbsolutePath()).andReturn("\\var\\lib\\ambari-server\\resources\\views");
    }
    else {
      expect(viewDir.getAbsolutePath()).andReturn("/var/lib/ambari-server/resources/views");
    }

    expect(configuration.getViewExtractionThreadPoolCoreSize()).andReturn(2).anyTimes();
    expect(configuration.getViewExtractionThreadPoolMaxSize()).andReturn(3).anyTimes();
    expect(configuration.getViewExtractionThreadPoolTimeout()).andReturn(10000L).anyTimes();

    if (System.getProperty("os.name").contains("Windows")) {
      expect(viewArchive.getAbsolutePath()).andReturn("\\var\\lib\\ambari-server\\resources\\views\\work\\MY_VIEW{1.0.0}").anyTimes();
    }
    else {
      expect(viewArchive.getAbsolutePath()).andReturn("/var/lib/ambari-server/resources/views/work/MY_VIEW{1.0.0}").anyTimes();
    }

    expect(archiveDir.exists()).andReturn(false);
    if (System.getProperty("os.name").contains("Windows")) {
      expect(archiveDir.getAbsolutePath()).andReturn("\\var\\lib\\ambari-server\\resources\\views\\work\\MY_VIEW{1.0.0}").anyTimes();
    }
    else {
      expect(archiveDir.getAbsolutePath()).andReturn("/var/lib/ambari-server/resources/views/work/MY_VIEW{1.0.0}").anyTimes();
    }

    Capture<ViewEntity> viewEntityCapture = EasyMock.newCapture();
    if (System.getProperty("os.name").contains("Windows")) {
      expect(viewExtractor.ensureExtractedArchiveDirectory("\\var\\lib\\ambari-server\\resources\\views\\work")).andReturn(true);
    }
    else {
      expect(viewExtractor.ensureExtractedArchiveDirectory("/var/lib/ambari-server/resources/views/work")).andReturn(true);
    }
    expect(viewExtractor.extractViewArchive(capture(viewEntityCapture), eq(viewArchive), eq(archiveDir))).andReturn(null);

    // replay mocks
    replay(configuration, viewDir, extractedArchiveDir, viewArchive, archiveDir, entryFile, classesDir,
        libDir, metaInfDir, fileEntry, viewJarFile, jarEntry, is, fos, viewExtractor, resourceDAO, viewDAO, viewInstanceDAO);

    TestViewArchiveUtility archiveUtility = new TestViewArchiveUtility(viewConfigs, files, outputStreams, jarFiles, false);

    TestViewModule module = new TestViewModule(viewExtractor, archiveUtility, configuration);

    if (System.getProperty("os.name").contains("Windows")) {
      Assert.assertTrue(ViewRegistry.extractViewArchive("\\var\\lib\\ambari-server\\resources\\views\\my_view-1.0.0.jar",
          module, true));
    }
    else {
      Assert.assertTrue(ViewRegistry.extractViewArchive("/var/lib/ambari-server/resources/views/my_view-1.0.0.jar",
          module, true));
    }

    // verify mocks
    verify(configuration, viewDir, extractedArchiveDir, viewArchive, archiveDir, entryFile, classesDir,
        libDir, metaInfDir, fileEntry, viewJarFile, jarEntry, is, fos, viewExtractor, resourceDAO, viewDAO, viewInstanceDAO);
  }

  @Test
  public void testSetViewInstanceRoleAccess() throws Exception {

    final Map<String, PermissionEntity> permissions = new HashMap<>();
    permissions.put("CLUSTER.ADMINISTRATOR", TestAuthenticationFactory.createClusterAdministratorPermission());
    permissions.put("CLUSTER.OPERATOR", TestAuthenticationFactory.createClusterOperatorPermission());
    permissions.put("SERVICE.ADMINISTRATOR", TestAuthenticationFactory.createServiceAdministratorPermission());
    permissions.put("SERVICE.OPERATOR", TestAuthenticationFactory.createServiceOperatorPermission());
    permissions.put("CLUSTER.USER", TestAuthenticationFactory.createClusterUserPermission());

    PermissionEntity permissionViewUser = TestAuthenticationFactory.createViewUserPermission();

    ViewInstanceEntity viewInstanceEntity = ViewInstanceEntityTest.getViewInstanceEntity();
    ResourceEntity resourceEntity = viewInstanceEntity.getResource();

    // Expected PrivilegeEntity items to be created...
    Map<String, PrivilegeEntity> expectedPrivileges = new HashMap<>();
    for (Map.Entry<String, PermissionEntity> entry : permissions.entrySet()) {
      if(!entry.getKey().equals("CLUSTER.ADMINISTRATOR")) {
        expectedPrivileges.put(entry.getKey(), TestAuthenticationFactory.createPrivilegeEntity(resourceEntity, permissionViewUser, entry.getValue().getPrincipal()));
      }
    }

    Capture<PrivilegeEntity> captureCreatedPrivilegeEntity = Capture.newInstance(CaptureType.ALL);

    for (Map.Entry<String, PermissionEntity> entry : permissions.entrySet()) {
      expect(permissionDAO.findByName(entry.getKey())).andReturn(entry.getValue()).atLeastOnce();
    }
    expect(permissionDAO.findViewUsePermission()).andReturn(permissionViewUser).atLeastOnce();

    // The CLUSTER.ADMINISTRATOR privilege for this View instance already exists...
    expect(privilegeDAO.exists(EasyMock.anyObject(PrincipalEntity.class), eq(resourceEntity), eq(permissionViewUser)))
        .andAnswer(new IAnswer<Boolean>() {
          @Override
          public Boolean answer() throws Throwable {
            return EasyMock.getCurrentArguments()[0] == permissions.get("CLUSTER.ADMINISTRATOR").getPrincipal();
          }
        })
        .anyTimes();

    privilegeDAO.create(capture(captureCreatedPrivilegeEntity));
    expectLastCall().times(expectedPrivileges.size());

    replay(privilegeDAO, permissionDAO);

    ViewRegistry viewRegistry = ViewRegistry.getInstance();

    viewRegistry.setViewInstanceRoleAccess(viewInstanceEntity, permissions.keySet());

    verify(privilegeDAO, permissionDAO);

    Assert.assertTrue(expectedPrivileges.size() != permissions.size());

    Assert.assertTrue(captureCreatedPrivilegeEntity.hasCaptured());

    List<PrivilegeEntity> capturedValues = captureCreatedPrivilegeEntity.getValues();
    Assert.assertNotNull( capturedValues);

    Set<PrivilegeEntity> uniqueCapturedValues = new HashSet<>(capturedValues);
    Assert.assertEquals(expectedPrivileges.size(), uniqueCapturedValues.size());

    for(PrivilegeEntity capturedValue: uniqueCapturedValues) {
      Assert.assertTrue(expectedPrivileges.containsValue(capturedValue));
    }
  }

  public static class TestViewModule extends ViewRegistry.ViewModule {

    private final ViewExtractor extractor;
    private final ViewArchiveUtility archiveUtility;
    private final Configuration configuration;

    public TestViewModule(ViewExtractor extractor, ViewArchiveUtility archiveUtility, Configuration configuration) {
      this.extractor = extractor;
      this.archiveUtility = archiveUtility;
      this.configuration = configuration;
    }

    @Override
    protected void configure() {
      bind(ViewExtractor.class).toInstance(extractor);
      bind(ViewArchiveUtility.class).toInstance(archiveUtility);
      bind(Configuration.class).toInstance(configuration);

      OsFamily osFamily = createNiceMock(OsFamily.class);
      replay(osFamily);
      bind(OsFamily.class).toInstance(osFamily);
    }
  }

  public static class TestViewArchiveUtility extends ViewArchiveUtility {
    private final Map<File, ViewConfig> viewConfigs;
    private final Map<String, File> files;
    private final Map<File, FileOutputStream> outputStreams;
    private final Map<File, JarInputStream> jarFiles;
    private final boolean badArchive;
    private boolean deploymentFailed = false;

    public TestViewArchiveUtility(Map<File, ViewConfig> viewConfigs, Map<String, File> files, Map<File,
        FileOutputStream> outputStreams, Map<File, JarInputStream> jarFiles, boolean badArchive) {
      this.viewConfigs = viewConfigs;
      this.files = files;
      this.outputStreams = outputStreams;
      this.jarFiles = jarFiles;
      this.badArchive = badArchive;
    }

    @Override
    public ViewConfig getViewConfigFromArchive(File archiveFile) throws MalformedURLException, JAXBException {
      if (badArchive) {
        deploymentFailed = true;
        throw new IllegalStateException("Bad archive");
      }
      return viewConfigs.get(archiveFile);
    }

    @Override
    public ViewConfig getViewConfigFromExtractedArchive(String archivePath, boolean validate)
        throws JAXBException, FileNotFoundException {
      if (badArchive) {
        deploymentFailed = true;
        throw new IllegalStateException("Bad archive");
      }

      for (File viewConfigKey: viewConfigs.keySet()) {
        if (viewConfigKey.getAbsolutePath().equals(archivePath)) {
          return viewConfigs.get(viewConfigKey);
        }
      }
      return null;
    }

    @Override
    public File getFile(String path) {
      return files.get(path);
    }

    @Override
    public FileOutputStream getFileOutputStream(File file) throws FileNotFoundException {
      return outputStreams.get(file);
    }

    @Override
    public JarInputStream getJarFileStream(File file) throws IOException {
      return jarFiles.get(file);
    }

    public boolean isDeploymentFailed() {
      return deploymentFailed;
    }
  }

  private static class TestListener implements Listener {
    private Event lastEvent = null;

    @Override
    public void notify(Event event) {
      lastEvent = event;
    }

    public Event getLastEvent() {
      return lastEvent;
    }

    public void clear() {
      lastEvent = null;
    }
  }

  public static ViewRegistry getRegistry(ViewDAO viewDAO, ViewInstanceDAO viewInstanceDAO,
                                         UserDAO userDAO, MemberDAO memberDAO,
                                         PrivilegeDAO privilegeDAO, PermissionDAO permissionDAO,
                                         ResourceDAO resourceDAO,
                                         ResourceTypeDAO resourceTypeDAO, SecurityHelper securityHelper,
                                         ViewInstanceHandlerList handlerList,
                                         ViewExtractor viewExtractor,
                                         ViewArchiveUtility archiveUtility,
                                         AmbariMetaInfo ambariMetaInfo) {
    return getRegistry(null, viewDAO, viewInstanceDAO, userDAO, memberDAO, privilegeDAO, permissionDAO,
        resourceDAO, resourceTypeDAO, securityHelper, handlerList, viewExtractor, archiveUtility,
        ambariMetaInfo, null);
  }

  public static ViewRegistry getRegistry(ViewInstanceOperationHandler viewInstanceOperationHandler, ViewDAO viewDAO, ViewInstanceDAO viewInstanceDAO,
                                         UserDAO userDAO, MemberDAO memberDAO,
                                         PrivilegeDAO privilegeDAO, PermissionDAO permissionDAO,
                                         ResourceDAO resourceDAO, ResourceTypeDAO resourceTypeDAO,
                                         SecurityHelper securityHelper,
                                         ViewInstanceHandlerList handlerList,
                                         ViewExtractor viewExtractor,
                                         ViewArchiveUtility archiveUtility,
                                         AmbariMetaInfo ambariMetaInfo,
                                         Clusters clusters) {



    AmbariEventPublisher publisher = createNiceMock(AmbariEventPublisher.class);
    replay(publisher);


    ViewRegistry instance = new ViewRegistry(publisher);

    instance.viewInstanceOperationHandler = viewInstanceOperationHandler;
    instance.viewDAO = viewDAO;
    instance.resourceDAO = resourceDAO;
    instance.instanceDAO = viewInstanceDAO;
    instance.userDAO = userDAO;
    instance.memberDAO = memberDAO;
    instance.privilegeDAO = privilegeDAO;
    instance.resourceTypeDAO = resourceTypeDAO;
    instance.permissionDAO = permissionDAO;
    instance.securityHelper = securityHelper;
    instance.configuration = configuration;
    instance.handlerList = handlerList;
    instance.extractor = viewExtractor == null ? new ViewExtractor() : viewExtractor;
    instance.archiveUtility = archiveUtility == null ? new ViewArchiveUtility() : archiveUtility;
    instance.extractor.archiveUtility = instance.archiveUtility;

    final AmbariMetaInfo finalMetaInfo = ambariMetaInfo;
    instance.ambariMetaInfoProvider = new Provider<AmbariMetaInfo>() {
      @Override
      public AmbariMetaInfo get() {
        return finalMetaInfo;
      }
    };

    final Clusters finalClusters = clusters;
    instance.clustersProvider = new Provider<Clusters>() {
      @Override
      public Clusters get() {
        return finalClusters;
      }
    };
    return instance;
  }

  public static ViewEntity getViewEntity(ViewConfig viewConfig, Configuration ambariConfig,
                                     ClassLoader cl, String archivePath) throws Exception{

    ViewRegistry registry = getRegistry(viewDAO, viewInstanceDAO, userDAO, memberDAO, privilegeDAO,
        permissionDAO, resourceDAO, resourceTypeDAO, securityHelper, handlerList, null, null, null);

    ViewEntity viewDefinition = new ViewEntity(viewConfig, ambariConfig, archivePath);

    registry.setupViewDefinition(viewDefinition, cl);

    return viewDefinition;
  }

  public static ViewInstanceEntity getViewInstanceEntity(ViewEntity viewDefinition, InstanceConfig instanceConfig) throws Exception {

    ViewRegistry registry = getRegistry(viewDAO, viewInstanceDAO, userDAO, memberDAO, privilegeDAO,
        permissionDAO, resourceDAO, resourceTypeDAO, securityHelper, handlerList, null, null, null);

    ViewInstanceEntity viewInstanceDefinition =
        new ViewInstanceEntity(viewDefinition, instanceConfig);

    for (PropertyConfig propertyConfig : instanceConfig.getProperties()) {
      viewInstanceDefinition.putProperty(propertyConfig.getKey(), propertyConfig.getValue());
    }

    registry.bindViewInstance(viewDefinition, viewInstanceDefinition);
    return viewInstanceDefinition;
  }

  private void testOnAmbariEventServiceCreation(String xml, Set<String> serviceNames, boolean success) throws Exception {
    ViewConfig config = ViewConfigTest.getConfig(xml);

    ViewEntity viewDefinition = ViewEntityTest.getViewEntity(config);

    ViewRegistry registry = ViewRegistry.getInstance();
    registry.addDefinition(viewDefinition);

    ViewInstanceEntity viewInstanceEntity = createNiceMock(ViewInstanceEntity.class);
    Cluster cluster = createNiceMock(Cluster.class);
    Service service = createNiceMock(Service.class);
    StackId stackId = new StackId("HDP-2.0");

<<<<<<< HEAD
    Map<String, Service> serviceMap = new HashMap<>();
=======
>>>>>>> 9d802b7c

    Map<String, Service> serviceMap = new HashMap<>();
    for (String serviceName : serviceNames) {
      serviceMap.put(serviceName, service);
      expect(cluster.getService(serviceName)).andReturn(service);
    }

    expect(clusters.getClusterById(99L)).andReturn(cluster);
    expect(cluster.getClusterName()).andReturn("c1").anyTimes();
    expect(cluster.getCurrentStackVersion()).andReturn(stackId).anyTimes();
    expect(cluster.getServices()).andReturn(serviceMap).anyTimes();
    expect(service.getDesiredStackId()).andReturn(stackId).anyTimes();

    Capture<ViewInstanceEntity> viewInstanceCapture = EasyMock.newCapture();

    expect(viewInstanceDAO.merge(capture(viewInstanceCapture))).andReturn(viewInstanceEntity).anyTimes();
    expect(viewInstanceDAO.findByName("MY_VIEW{1.0.0}", "AUTO-INSTANCE")).andReturn(viewInstanceEntity).anyTimes();

    replay(securityHelper, configuration, viewInstanceDAO, clusters, cluster, service, viewInstanceEntity);


    ServiceInstalledEvent event = new ServiceInstalledEvent(99L, "HDP", "2.0", "HIVE");

    registry.onAmbariEvent(event);

    if (success) {
      Assert.assertEquals(viewInstanceCapture.getValue(), registry.getInstanceDefinition("MY_VIEW", "1.0.0", "AUTO-INSTANCE"));
    }

    verify(securityHelper, configuration, viewInstanceDAO, clusters, cluster, viewInstanceEntity);
  }
}<|MERGE_RESOLUTION|>--- conflicted
+++ resolved
@@ -1892,10 +1892,6 @@
     Service service = createNiceMock(Service.class);
     StackId stackId = new StackId("HDP-2.0");
 
-<<<<<<< HEAD
-    Map<String, Service> serviceMap = new HashMap<>();
-=======
->>>>>>> 9d802b7c
 
     Map<String, Service> serviceMap = new HashMap<>();
     for (String serviceName : serviceNames) {
