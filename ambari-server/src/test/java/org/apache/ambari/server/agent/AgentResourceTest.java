--- conflicted
+++ resolved
@@ -366,14 +366,11 @@
       bind(PersistedState.class).toInstance(createNiceMock(PersistedState.class));
       bind(RoleCommandOrderProvider.class).to(CachedRoleCommandOrderProvider.class);
       bind(AmbariManagementController.class).toInstance(createNiceMock(AmbariManagementController.class));
-<<<<<<< HEAD
       bind(ComponentResolver.class).to(StackComponentResolver.class);
       bind(BlueprintValidator.class).to(BasicBlueprintValidator.class);
       bind(StackFactory.class).to(DefaultStackFactory.class);
       bind(RegistryManager.class).toInstance(createNiceMock(RegistryManager.class));
-=======
       bind(KerberosHelper.class).toInstance(createNiceMock(KerberosHelper.class));
->>>>>>> 60e54750
     }
 
     private void installDependencies() {
