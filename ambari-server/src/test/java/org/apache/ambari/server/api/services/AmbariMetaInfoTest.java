/*
 * Licensed to the Apache Software Foundation (ASF) under one
 * or more contributor license agreements.  See the NOTICE file
 * distributed with this work for additional information
 * regarding copyright ownership.  The ASF licenses this file
 * to you under the Apache License, Version 2.0 (the
 * "License"); you may not use this file except in compliance
 * with the License.  You may obtain a copy of the License at
 *
 *     http://www.apache.org/licenses/LICENSE-2.0
 *
 * Unless required by applicable law or agreed to in writing, software
 * distributed under the License is distributed on an "AS IS" BASIS,
 * WITHOUT WARRANTIES OR CONDITIONS OF ANY KIND, either express or implied.
 * See the License for the specific language governing permissions and
 * limitations under the License.
 */

package org.apache.ambari.server.api.services;

import static org.easymock.EasyMock.createNiceMock;
import static org.easymock.EasyMock.expect;
import static org.easymock.EasyMock.replay;
import static org.junit.Assert.assertEquals;
import static org.junit.Assert.assertFalse;
import static org.junit.Assert.assertNotNull;
import static org.junit.Assert.assertNull;
import static org.junit.Assert.assertTrue;
import static org.junit.Assert.fail;

import java.io.File;
import java.io.FileReader;
import java.lang.reflect.Field;
import java.util.Collection;
import java.util.Collections;
import java.util.HashSet;
import java.util.Iterator;
import java.util.LinkedList;
import java.util.List;
import java.util.Map;
import java.util.Properties;
import java.util.Set;
import java.util.UUID;

import javax.persistence.EntityManager;

import org.apache.ambari.server.AmbariException;
import org.apache.ambari.server.H2DatabaseCleaner;
import org.apache.ambari.server.StackAccessException;
import org.apache.ambari.server.configuration.Configuration;
import org.apache.ambari.server.controller.spi.Resource;
import org.apache.ambari.server.events.publishers.AmbariEventPublisher;
import org.apache.ambari.server.metadata.ActionMetadata;
import org.apache.ambari.server.metadata.AmbariServiceAlertDefinitions;
import org.apache.ambari.server.orm.GuiceJpaInitializer;
import org.apache.ambari.server.orm.InMemoryDefaultTestModule;
import org.apache.ambari.server.orm.OrmTestHelper;
import org.apache.ambari.server.orm.dao.AlertDefinitionDAO;
import org.apache.ambari.server.orm.dao.MetainfoDAO;
import org.apache.ambari.server.orm.entities.AlertDefinitionEntity;
import org.apache.ambari.server.orm.entities.RepositoryVersionEntity;
import org.apache.ambari.server.stack.StackManager;
import org.apache.ambari.server.stack.StackManagerFactory;
import org.apache.ambari.server.state.AutoDeployInfo;
import org.apache.ambari.server.state.Cluster;
import org.apache.ambari.server.state.Clusters;
import org.apache.ambari.server.state.ComponentInfo;
import org.apache.ambari.server.state.CustomCommandDefinition;
import org.apache.ambari.server.state.DependencyInfo;
import org.apache.ambari.server.state.OperatingSystemInfo;
import org.apache.ambari.server.state.PropertyDependencyInfo;
import org.apache.ambari.server.state.PropertyInfo;
import org.apache.ambari.server.state.RepositoryInfo;
import org.apache.ambari.server.state.ServiceInfo;
import org.apache.ambari.server.state.StackId;
import org.apache.ambari.server.state.StackInfo;
import org.apache.ambari.server.state.alert.AlertDefinition;
import org.apache.ambari.server.state.alert.AlertDefinitionFactory;
import org.apache.ambari.server.state.alert.MetricSource;
import org.apache.ambari.server.state.alert.PortSource;
import org.apache.ambari.server.state.alert.Reporting;
import org.apache.ambari.server.state.alert.Source;
import org.apache.ambari.server.state.alert.SourceType;
import org.apache.ambari.server.state.kerberos.KerberosDescriptor;
import org.apache.ambari.server.state.kerberos.KerberosDescriptorFactory;
import org.apache.ambari.server.state.kerberos.KerberosServiceDescriptorFactory;
import org.apache.ambari.server.state.repository.VersionDefinitionXml;
import org.apache.ambari.server.state.stack.Metric;
import org.apache.ambari.server.state.stack.MetricDefinition;
import org.apache.ambari.server.state.stack.OsFamily;
import org.apache.ambari.server.utils.EventBusSynchronizer;
import org.apache.commons.io.FileUtils;
import org.apache.commons.lang.StringUtils;
import org.junit.AfterClass;
import org.junit.BeforeClass;
import org.junit.Ignore;
import org.junit.Rule;
import org.junit.Test;
import org.junit.rules.TemporaryFolder;
import org.slf4j.Logger;
import org.slf4j.LoggerFactory;

import com.google.gson.Gson;
import com.google.inject.AbstractModule;
import com.google.inject.Guice;
import com.google.inject.Injector;
import com.google.inject.util.Modules;

import junit.framework.Assert;

public class AmbariMetaInfoTest {

  private static final String STACK_NAME_HDP = "HDP";
  private static final String STACK_VERSION_HDP = "0.1";
  private static final String EXT_STACK_NAME = "2.0.6";
  private static final String STACK_VERSION_HDP_02 = "0.2";
  private static final String STACK_MINIMAL_VERSION_HDP = "0.0";
  private static final String SERVICE_NAME_HDFS = "HDFS";
  private static final String SERVICE_NAME_MAPRED2 = "MAPREDUCE2";
  private static final String SERVICE_COMPONENT_NAME = "NAMENODE";
  private static final String OS_TYPE = "centos5";
  private static final String HDP_REPO_NAME = "HDP";
  private static final String HDP_REPO_ID = "HDP-2.1.1";
  private static final String HDP_UTILS_REPO_NAME = "HDP-UTILS";
  private static final String REPO_ID = "HDP-UTILS-1.1.0.15";
  private static final String PROPERTY_NAME = "hbase.regionserver.msginterval";
  private static final String SHARED_PROPERTY_NAME = "content";

  private static final String NON_EXT_VALUE = "XXX";

  private static final int REPOS_CNT = 3;
  private static final int PROPERTIES_CNT = 64;
  private static final int OS_CNT = 4;

  private static TestAmbariMetaInfo metaInfo = null;
  private final static Logger LOG =
      LoggerFactory.getLogger(AmbariMetaInfoTest.class);
  private static final String FILE_NAME = "hbase-site.xml";
  private static final String HADOOP_ENV_FILE_NAME = "hadoop-env.xml";
  private static final String HDFS_LOG4J_FILE_NAME = "hdfs-log4j.xml";

  //private Injector injector;

  //todo: add fail() for cases where an exception is expected such as getService, getComponent ...


  @Rule
  public TemporaryFolder tmpFolder = new TemporaryFolder();

  @BeforeClass
  public static void beforeClass() throws Exception {
    File stacks = new File("src/test/resources/stacks");
    File version = new File("src/test/resources/version");
    if (System.getProperty("os.name").contains("Windows")) {
      stacks = new File(ClassLoader.getSystemClassLoader().getResource("stacks").getPath());
      version = new File(new File(ClassLoader.getSystemClassLoader().getResource("").getPath()).getParent(), "version");
    }
    metaInfo = createAmbariMetaInfo(stacks, version);
  }

  @AfterClass
  public static void tearDown() throws Exception {
    H2DatabaseCleaner.clearDatabase(metaInfo.injector.getProvider(EntityManager.class).get());
  }

  public class MockModule extends AbstractModule {
    @Override
    protected void configure() {
      bind(ActionMetadata.class);
    }
  }


  @Test
  public void getRestartRequiredServicesNames() throws AmbariException {
    Set<String> res = metaInfo.getRestartRequiredServicesNames(STACK_NAME_HDP, "2.0.7");
    assertEquals(1, res.size());
  }

  @Test
  public void testGetRackSensitiveServicesNames() throws AmbariException {
    Set<String> res = metaInfo.getRackSensitiveServicesNames(STACK_NAME_HDP, "2.0.7");
    assertEquals(1, res.size());
    assertEquals("HDFS", res.iterator().next());
  }

  @Test
  public void getComponentsByService() throws AmbariException {
    List<ComponentInfo> components = metaInfo.getComponentsByService(
        STACK_NAME_HDP, STACK_VERSION_HDP, SERVICE_NAME_HDFS);
    assertNotNull(components);
    assertTrue(components.size() > 0);
  }

  @Test
  public void getLogs() throws AmbariException {
    ComponentInfo component;

    component = metaInfo.getComponent(STACK_NAME_HDP, "2.1.1", SERVICE_NAME_HDFS, "NAMENODE");
    assertNotNull(component);
    assertNotNull(component.getLogs());
    assertTrue(component.getLogs().size() == 2);
    assertEquals(component.getLogs().get(0).getLogId(), "hdfs_namenode");
    assertEquals(component.getLogs().get(1).getLogId(), "hdfs_audit");
    assertTrue(component.getLogs().get(0).isPrimary());
    assertFalse(component.getLogs().get(1).isPrimary());

    component = metaInfo.getComponent(STACK_NAME_HDP, "2.1.1", SERVICE_NAME_HDFS, "DATANODE");
    assertNotNull(component);
    assertNotNull(component.getLogs());
    assertTrue(component.getLogs().size() == 1);
    assertEquals(component.getLogs().get(0).getLogId(), "hdfs_datanode");
    assertTrue(component.getLogs().get(0).isPrimary());

    component = metaInfo.getComponent(STACK_NAME_HDP, "2.1.1", SERVICE_NAME_HDFS, "HDFS_CLIENT");
    assertNotNull(component);
    assertNotNull(component.getLogs());
    assertTrue(component.getLogs().isEmpty());
  }

  @Test
  public void getRepository() throws AmbariException {
    Map<String, List<RepositoryInfo>> repository = metaInfo.getRepository(
        STACK_NAME_HDP, STACK_VERSION_HDP);
    assertNotNull(repository);
    assertFalse(repository.get("centos5").isEmpty());
    assertFalse(repository.get("centos6").isEmpty());
  }

  @Test
  @Ignore
  public void testGetRepositoryDefault() throws Exception {
    // Scenario: user has internet and does nothing to repos via api
    // use the latest
    String buildDir = tmpFolder.getRoot().getAbsolutePath();
    AmbariMetaInfo ambariMetaInfo = setupTempAmbariMetaInfo(buildDir);
    // The current stack already has (HDP, 2.1.1, redhat6) with valid latest
    // url
    ambariMetaInfo.init();

    waitForAllReposToBeResolved(ambariMetaInfo);

    List<RepositoryInfo> redhat6Repo = ambariMetaInfo.getRepositories(
        STACK_NAME_HDP, "2.1.1", "redhat6");
    assertNotNull(redhat6Repo);
    for (RepositoryInfo ri : redhat6Repo) {
      if (STACK_NAME_HDP.equals(ri.getRepoName())) {
        assertTrue(ri.getBaseUrl().equals(ri.getDefaultBaseUrl()));
      }
    }
  }

  @Test
  public void testGetRepositoryNoInternetDefault() throws Exception {
    // Scenario: user has no internet and does nothing to repos via api
    // use the default
    String buildDir = tmpFolder.getRoot().getAbsolutePath();
    setupTempAmbariMetaInfoDirs(buildDir);
    // The current stack already has (HDP, 2.1.1, redhat6).

    // Deleting the json file referenced by the latestBaseUrl to simulate No
    // Internet.
    File latestUrlFile = new File(buildDir, "ambari-metaInfo/HDP/2.1.1/repos/hdp.json");
    if (System.getProperty("os.name").contains("Windows")) {
      latestUrlFile.deleteOnExit();
    }
    else {
      FileUtils.deleteQuietly(latestUrlFile);
      assertTrue(!latestUrlFile.exists());
    }
    AmbariMetaInfo ambariMetaInfo = setupTempAmbariMetaInfoExistingDirs(buildDir);

    List<RepositoryInfo> redhat6Repo = ambariMetaInfo.getRepositories(
        STACK_NAME_HDP, "2.1.1", "redhat6");
    assertNotNull(redhat6Repo);
    for (RepositoryInfo ri : redhat6Repo) {
      if (STACK_NAME_HDP.equals(ri.getRepoName())) {
        // baseUrl should be same as defaultBaseUrl since No Internet to load the
        // latestBaseUrl from the json file.
        assertEquals(ri.getBaseUrl(), ri.getDefaultBaseUrl());
      }
    }
  }

  @Test
  public void isSupportedStack() throws AmbariException {
    boolean supportedStack = metaInfo.isSupportedStack(STACK_NAME_HDP,
        STACK_VERSION_HDP);
    assertTrue(supportedStack);

    boolean notSupportedStack = metaInfo.isSupportedStack(NON_EXT_VALUE,
        NON_EXT_VALUE);
    assertFalse(notSupportedStack);
  }

  @Test
  public void isValidService() throws AmbariException {
    boolean valid = metaInfo.isValidService(STACK_NAME_HDP, STACK_VERSION_HDP,
        SERVICE_NAME_HDFS);
    assertTrue(valid);

    boolean invalid = metaInfo.isValidService(STACK_NAME_HDP, STACK_VERSION_HDP, NON_EXT_VALUE);
    assertFalse(invalid);
  }

  @Test
  public void isServiceWithNoConfigs() throws AmbariException {
    assertTrue(metaInfo.isServiceWithNoConfigs(STACK_NAME_HDP, "2.0.8", "SYSTEMML"));
    assertTrue(metaInfo.isServiceWithNoConfigs(STACK_NAME_HDP, "2.0.7", "SYSTEMML"));
    assertFalse(metaInfo.isServiceWithNoConfigs(STACK_NAME_HDP, "2.0.8", "HIVE"));
  }

  @Test
  public void testServiceNameUsingComponentName() throws AmbariException {
    String serviceName = metaInfo.getComponentToService(STACK_NAME_HDP,
        STACK_VERSION_HDP, SERVICE_COMPONENT_NAME);
    assertEquals("HDFS", serviceName);
  }

  /**
   * Method: Map<String, ServiceInfo> getServices(String stackName, String
   * version, String serviceName)
   * @throws AmbariException
   */
  @Test
  public void getServices() throws AmbariException {
    Map<String, ServiceInfo> services = metaInfo.getServices(STACK_NAME_HDP,
        STACK_VERSION_HDP);
    LOG.info("Getting all the services ");
    for (Map.Entry<String, ServiceInfo> entry : services.entrySet()) {
      LOG.info("Service Name " + entry.getKey() + " values " + entry.getValue());
    }
    assertTrue(services.containsKey("HDFS"));
    assertTrue(services.containsKey("MAPREDUCE"));
    assertNotNull(services);
    assertFalse(services.keySet().size() == 0);
  }

  /**
   * Method: getServiceInfo(String stackName, String version, String
   * serviceName)
   */
  @Test
  public void getServiceInfo() throws Exception {
    ServiceInfo si = metaInfo.getService(STACK_NAME_HDP, STACK_VERSION_HDP,
        SERVICE_NAME_HDFS);
    assertNotNull(si);
  }

  @Test
  public void testConfigDependencies() throws Exception {
    ServiceInfo serviceInfo = metaInfo.getService(STACK_NAME_HDP, EXT_STACK_NAME,
        SERVICE_NAME_MAPRED2);
    assertNotNull(serviceInfo);
    assertTrue(!serviceInfo.getConfigDependencies().isEmpty());
  }

  @Test
  public void testGetRepos() throws Exception {
    Map<String, List<RepositoryInfo>> repos = metaInfo.getRepository(
        STACK_NAME_HDP, STACK_VERSION_HDP);
    Set<String> centos5Cnt = new HashSet<>();
    Set<String> centos6Cnt = new HashSet<>();
    Set<String> redhat6cnt = new HashSet<>();
    Set<String> redhat5cnt = new HashSet<>();

    for (List<RepositoryInfo> vals : repos.values()) {
      for (RepositoryInfo repo : vals) {
        LOG.debug("Dumping repo info : {}", repo);
        if (repo.getOsType().equals("centos5")) {
          centos5Cnt.add(repo.getRepoId());
        } else if (repo.getOsType().equals("centos6")) {
          centos6Cnt.add(repo.getRepoId());
        } else if (repo.getOsType().equals("redhat6")) {
          redhat6cnt.add(repo.getRepoId());
        } else if (repo.getOsType().equals("redhat5")) {
          redhat5cnt.add(repo.getRepoId());
        } else {
          fail("Found invalid os " + repo.getOsType());
        }

        if (repo.getRepoId().equals("epel")) {
          assertFalse(repo.getMirrorsList().isEmpty());
          assertNull(repo.getBaseUrl());
        } else {
          assertNull(repo.getMirrorsList());
          assertFalse(repo.getBaseUrl().isEmpty());
        }
      }
    }

    assertEquals(3, centos5Cnt.size());
    assertEquals(3, redhat6cnt.size());
    assertEquals(3, redhat5cnt.size());
    assertEquals(3, centos6Cnt.size());
  }


  /**
   * Make sure global mapping is avaliable when global.xml is
   * in the path.
   */
  @Test
  public void testGlobalMapping() throws Exception {
    ServiceInfo sinfo = metaInfo.getService("HDP",
        "0.2", "HDFS");
    List<PropertyInfo> pinfo = sinfo.getProperties();
    // check all the config knobs and make sure the global one is there
    boolean checkforglobal = false;

    for (PropertyInfo pinfol: pinfo) {
      if ("global.xml".equals(pinfol.getFilename())) {
        checkforglobal = true;
      }
    }
    Assert.assertTrue(checkforglobal);
    sinfo = metaInfo.getService("HDP",
        "0.2", "MAPREDUCE");
    boolean checkforhadoopheapsize = false;
    pinfo = sinfo.getProperties();
    for (PropertyInfo pinfol: pinfo) {
      if ("global.xml".equals(pinfol.getFilename())) {
        if ("hadoop_heapsize".equals(pinfol.getName())) {
          checkforhadoopheapsize = true;
        }
      }
    }
    Assert.assertTrue(checkforhadoopheapsize);
  }

  @Test
  public void testMetaInfoFileFilter() throws Exception {
    String buildDir = tmpFolder.getRoot().getAbsolutePath();
    File stackRoot = new File("src/test/resources/stacks");
    File version = new File("src/test/resources/version");
    if (System.getProperty("os.name").contains("Windows")) {
      stackRoot = new File(ClassLoader.getSystemClassLoader().getResource("stacks").getPath());
      version = new File(new File(ClassLoader.getSystemClassLoader().getResource("").getPath()).getParent(), "version");
    }
    File stackRootTmp = getStackRootTmp(buildDir);
    stackRootTmp.mkdir();
    FileUtils.copyDirectory(stackRoot, stackRootTmp);
    //todo
    //ambariMetaInfo.injector = injector;
    File f1, f2, f3;
    f1 = new File(stackRootTmp.getAbsolutePath() + "/001.svn"); f1.createNewFile();
    f2 = new File(stackRootTmp.getAbsolutePath() + "/abcd.svn/001.svn"); f2.mkdirs(); f2.createNewFile();
    f3 = new File(stackRootTmp.getAbsolutePath() + "/.svn");
    if (!f3.exists()) {
      f3.createNewFile();
    }

    AmbariMetaInfo ambariMetaInfo = createAmbariMetaInfo(stackRootTmp, version);

    // Tests the stack is loaded as expected
    getServices();
    getComponentsByService();
    // Check .svn is not part of the stack but abcd.svn is
    Assert.assertNotNull(ambariMetaInfo.getStack("abcd.svn", "001.svn"));

    Assert.assertFalse(ambariMetaInfo.isSupportedStack(".svn", ""));
    Assert.assertFalse(ambariMetaInfo.isSupportedStack(".svn", ""));
  }

  @Test
  public void testGetComponent() throws Exception {
    ComponentInfo component = metaInfo.getComponent(STACK_NAME_HDP,
        STACK_VERSION_HDP, SERVICE_NAME_HDFS, SERVICE_COMPONENT_NAME);
    Assert.assertEquals(component.getName(), SERVICE_COMPONENT_NAME);

    try {
      metaInfo.getComponent(STACK_NAME_HDP,
          STACK_VERSION_HDP, SERVICE_NAME_HDFS, NON_EXT_VALUE);
    } catch (StackAccessException e) {
    }

  }

  @Test
  public void testGetRepositories() throws Exception {
    List<RepositoryInfo> repositories = metaInfo.getRepositories(STACK_NAME_HDP, STACK_VERSION_HDP, OS_TYPE);
    Assert.assertEquals(repositories.size(), REPOS_CNT);
  }

  @Test
  public void testGetRepository() throws Exception {
    RepositoryInfo repository = metaInfo.getRepository(STACK_NAME_HDP, STACK_VERSION_HDP, OS_TYPE, REPO_ID);
    Assert.assertEquals(repository.getRepoId(), REPO_ID);

    try {
      metaInfo.getRepository(STACK_NAME_HDP, STACK_VERSION_HDP, OS_TYPE, NON_EXT_VALUE);
    } catch (StackAccessException e) {
    }
  }

  @Test
  public void testGetService() throws Exception {
    ServiceInfo service = metaInfo.getService(STACK_NAME_HDP, STACK_VERSION_HDP, SERVICE_NAME_HDFS);
    Assert.assertEquals(service.getName(), SERVICE_NAME_HDFS);
    try {
      metaInfo.getService(STACK_NAME_HDP, STACK_VERSION_HDP, NON_EXT_VALUE);
    } catch (StackAccessException e) {
    }

  }

  @Test
  public void testGetStacks() {
    //Collection<StackInfo> stacks = metaInfo.getStacks();
    //todo: complete test
  }

  @Test
  public void testGetStackInfo() throws Exception {
    StackInfo stackInfo = metaInfo.getStack(STACK_NAME_HDP, STACK_VERSION_HDP);
    Assert.assertEquals(stackInfo.getName(), STACK_NAME_HDP);
    Assert.assertEquals(stackInfo.getVersion(), STACK_VERSION_HDP);
    Assert.assertEquals(stackInfo.getMinUpgradeVersion(), STACK_MINIMAL_VERSION_HDP);
    try {
      metaInfo.getStack(STACK_NAME_HDP, NON_EXT_VALUE);
    } catch (StackAccessException e) {
    }
  }

  @Test
  public void testGetStackParentVersions() throws Exception {
    List<String> parents = metaInfo.getStackParentVersions(STACK_NAME_HDP, "2.0.8");
    Assert.assertEquals(3, parents.size());
    Assert.assertEquals("2.0.7", parents.get(0));
    Assert.assertEquals("2.0.6", parents.get(1));
    Assert.assertEquals("2.0.5", parents.get(2));
  }

  @Test
  public void testGetProperties() throws Exception {
    Set<PropertyInfo> properties = metaInfo.getServiceProperties(STACK_NAME_HDP, STACK_VERSION_HDP, SERVICE_NAME_HDFS);
    Assert.assertEquals(properties.size(), PROPERTIES_CNT);
  }

  @Test
  public void testGetPropertiesNoName() throws Exception {
    Set<PropertyInfo> properties = metaInfo.getPropertiesByName(STACK_NAME_HDP, STACK_VERSION_HDP, SERVICE_NAME_HDFS, PROPERTY_NAME);
    Assert.assertEquals(1, properties.size());
    for (PropertyInfo propertyInfo : properties) {
      Assert.assertEquals(PROPERTY_NAME, propertyInfo.getName());
      Assert.assertEquals(FILE_NAME, propertyInfo.getFilename());
    }

    try {
      metaInfo.getPropertiesByName(STACK_NAME_HDP, STACK_VERSION_HDP, SERVICE_NAME_HDFS, NON_EXT_VALUE);
    } catch (StackAccessException e) {
    }

  }

  @Test
  public void testGetPropertiesSharedName() throws Exception {
    Set<PropertyInfo> properties = metaInfo.getPropertiesByName(STACK_NAME_HDP, STACK_VERSION_HDP_02, SERVICE_NAME_HDFS, SHARED_PROPERTY_NAME);
    Assert.assertEquals(2, properties.size());
    for (PropertyInfo propertyInfo : properties) {
      Assert.assertEquals(SHARED_PROPERTY_NAME, propertyInfo.getName());
      Assert.assertTrue(propertyInfo.getFilename().equals(HADOOP_ENV_FILE_NAME)
        || propertyInfo.getFilename().equals(HDFS_LOG4J_FILE_NAME));
    }
  }

  @Test
  public void testGetOperatingSystems() throws Exception {
    Set<OperatingSystemInfo> operatingSystems = metaInfo.getOperatingSystems(STACK_NAME_HDP, STACK_VERSION_HDP);
    Assert.assertEquals(OS_CNT, operatingSystems.size());
  }

  @Test
  public void testGetOperatingSystem() throws Exception {
    OperatingSystemInfo operatingSystem = metaInfo.getOperatingSystem(STACK_NAME_HDP, STACK_VERSION_HDP, OS_TYPE);
    Assert.assertEquals(operatingSystem.getOsType(), OS_TYPE);


    try {
      metaInfo.getOperatingSystem(STACK_NAME_HDP, STACK_VERSION_HDP, NON_EXT_VALUE);
    } catch (StackAccessException e) {
    }
  }

  @Test
  public void isOsSupported() throws Exception {
    Assert.assertTrue(metaInfo.isOsSupported("redhat5"));
    Assert.assertTrue(metaInfo.isOsSupported("centos5"));
    Assert.assertTrue(metaInfo.isOsSupported("oraclelinux5"));
    Assert.assertTrue(metaInfo.isOsSupported("redhat6"));
    Assert.assertTrue(metaInfo.isOsSupported("centos6"));
    Assert.assertTrue(metaInfo.isOsSupported("oraclelinux6"));
    Assert.assertTrue(metaInfo.isOsSupported("suse11"));
    Assert.assertTrue(metaInfo.isOsSupported("sles11"));
    Assert.assertTrue(metaInfo.isOsSupported("ubuntu12"));
    Assert.assertTrue(metaInfo.isOsSupported("win2008server6"));
    Assert.assertTrue(metaInfo.isOsSupported("win2008serverr26"));
    Assert.assertTrue(metaInfo.isOsSupported("win2012server6"));
    Assert.assertTrue(metaInfo.isOsSupported("win2012serverr26"));
  }

  @Test
  public void testExtendedStackDefinition() throws Exception {
    StackInfo stackInfo = metaInfo.getStack(STACK_NAME_HDP, EXT_STACK_NAME);
    Assert.assertTrue(stackInfo != null);
    Collection<ServiceInfo> serviceInfos = stackInfo.getServices();
    Assert.assertFalse(serviceInfos.isEmpty());
    Assert.assertTrue(serviceInfos.size() > 1);
    ServiceInfo deletedService = null;
    ServiceInfo redefinedService = null;
    for (ServiceInfo serviceInfo : serviceInfos) {
      if (serviceInfo.getName().equals("SQOOP")) {
        deletedService = serviceInfo;
      }
      if (serviceInfo.getName().equals("YARN")) {
        redefinedService = serviceInfo;
      }
    }
    Assert.assertNull("SQOOP is a deleted service, should not be a part of " +
      "the extended stack.", deletedService);
    Assert.assertNotNull(redefinedService);
    // Components
    Assert.assertEquals("YARN service is expected to be defined with 3 active" +
      " components.", 3, redefinedService.getComponents().size());
    Assert.assertEquals("TEZ is expected to be a part of extended stack " +
      "definition", "TEZ", redefinedService.getClientComponent().getName());
    Assert.assertFalse("YARN CLIENT is a deleted component.",
      redefinedService.getClientComponent().getName().equals("YARN_CLIENT"));
    // Properties
    Assert.assertNotNull(redefinedService.getProperties());
    Assert.assertTrue(redefinedService.getProperties().size() > 4);
    PropertyInfo deleteProperty1 = null;
    PropertyInfo deleteProperty2 = null;
    PropertyInfo redefinedProperty1 = null;
    PropertyInfo redefinedProperty2 = null;
    PropertyInfo redefinedProperty3 = null;
    PropertyInfo inheritedProperty = null;
    PropertyInfo newProperty = null;
    PropertyInfo newEnhancedProperty = null;
    PropertyInfo propertyWithExtraValueAttributes = null;
    PropertyInfo originalProperty = null;

    PropertyDependencyInfo propertyDependencyInfo =
      new PropertyDependencyInfo("yarn-site", "new-enhanced-yarn-property");

    for (PropertyInfo propertyInfo : redefinedService.getProperties()) {
      if (propertyInfo.getName().equals("yarn.resourcemanager.resource-tracker.address")) {
        deleteProperty1 = propertyInfo;
      } else if (propertyInfo.getName().equals("yarn.resourcemanager.scheduler.address")) {
        deleteProperty2 = propertyInfo;
      } else if (propertyInfo.getName().equals("yarn.resourcemanager.address")) {
        redefinedProperty1 = propertyInfo;
      } else if (propertyInfo.getName().equals("yarn.resourcemanager.admin.address")) {
        redefinedProperty2 = propertyInfo;
      } else if (propertyInfo.getName().equals("yarn.nodemanager.health-checker.interval-ms")) {
        redefinedProperty3 = propertyInfo;
      } else if (propertyInfo.getName().equals("yarn.nodemanager.address")) {
        inheritedProperty = propertyInfo;
      } else if (propertyInfo.getName().equals("new-yarn-property")) {
        newProperty = propertyInfo;
      } else if (propertyInfo.getName().equals("new-enhanced-yarn-property")) {
        newEnhancedProperty = propertyInfo;
      } else if (propertyInfo.getName().equals("yarn.nodemanager.aux-services")) {
        originalProperty = propertyInfo;
      } else if (propertyInfo.getName().equals("property.with.extra.value.attributes")) {
        propertyWithExtraValueAttributes = propertyInfo;
      }
    }

    Assert.assertNull(deleteProperty1);
    Assert.assertNull(deleteProperty2);
    Assert.assertNotNull(redefinedProperty1);
    Assert.assertNotNull(redefinedProperty2);
    Assert.assertNotNull("yarn.nodemanager.address expected to be inherited " +
      "from parent", inheritedProperty);
    Assert.assertEquals("localhost:100009", redefinedProperty1.getValue());
    // Parent property value will result in property being present in the child stack
    Assert.assertNotNull(redefinedProperty3);
    Assert.assertEquals("135000", redefinedProperty3.getValue());
    // Child can override parent property to empty value
    Assert.assertEquals("", redefinedProperty2.getValue());
    // New property
    Assert.assertNotNull(newProperty);
    Assert.assertEquals("some-value", newProperty.getValue());
    Assert.assertEquals("some description.", newProperty.getDescription());
    Assert.assertEquals("yarn-site.xml", newProperty.getFilename());
    Assert.assertEquals(1, newProperty.getDependedByProperties().size());
    Assert.assertTrue(newProperty.getDependedByProperties().contains(propertyDependencyInfo));
    // New enhanced property
    Assert.assertNotNull(newEnhancedProperty);
    Assert.assertEquals("1024", newEnhancedProperty.getValue());
    Assert.assertEquals("some enhanced description.", newEnhancedProperty.getDescription());
    Assert.assertEquals("yarn-site.xml", newEnhancedProperty.getFilename());
    Assert.assertEquals(2, newEnhancedProperty.getDependsOnProperties().size());
    Assert.assertTrue(newEnhancedProperty.getDependsOnProperties().contains(new PropertyDependencyInfo("yarn-site", "new-yarn-property")));
    Assert.assertTrue(newEnhancedProperty.getDependsOnProperties().contains(new PropertyDependencyInfo("global", "yarn_heapsize")));
    Assert.assertEquals("MB", newEnhancedProperty.getPropertyValueAttributes().getUnit());
    Assert.assertEquals("int", newEnhancedProperty.getPropertyValueAttributes().getType());
    Assert.assertEquals("512", newEnhancedProperty.getPropertyValueAttributes().getMinimum());
    Assert.assertEquals("15360", newEnhancedProperty.getPropertyValueAttributes().getMaximum());
    Assert.assertEquals("256", newEnhancedProperty.getPropertyValueAttributes().getIncrementStep());
    Assert.assertNull(newEnhancedProperty.getPropertyValueAttributes().getEntries());
    Assert.assertNull(newEnhancedProperty.getPropertyValueAttributes().getEntriesEditable());

    // property with extra value attributes
    Assert.assertTrue(propertyWithExtraValueAttributes.getPropertyValueAttributes().getEmptyValueValid());
    Assert.assertTrue(propertyWithExtraValueAttributes.getPropertyValueAttributes().getVisible());
    Assert.assertTrue(propertyWithExtraValueAttributes.getPropertyValueAttributes().getReadOnly());
    Assert.assertEquals(Boolean.FALSE, propertyWithExtraValueAttributes.getPropertyValueAttributes().getEditableOnlyAtInstall());
    Assert.assertEquals(Boolean.FALSE, propertyWithExtraValueAttributes.getPropertyValueAttributes().getOverridable());
    Assert.assertEquals(Boolean.FALSE, propertyWithExtraValueAttributes.getPropertyValueAttributes().getShowPropertyName());

    // Original property
    Assert.assertNotNull(originalProperty);
    Assert.assertEquals("mapreduce.shuffle", originalProperty.getValue());
    Assert.assertEquals("Auxilliary services of NodeManager",
      originalProperty.getDescription());
    Assert.assertEquals(6, redefinedService.getConfigDependencies().size());
    Assert.assertEquals(7, redefinedService.getConfigDependenciesWithComponents().size());
  }

  @Test
  public void testPropertyCount() throws Exception {
    Set<PropertyInfo> properties = metaInfo.getServiceProperties(STACK_NAME_HDP, STACK_VERSION_HDP_02, SERVICE_NAME_HDFS);
    // 3 empty properties
    Assert.assertEquals(103, properties.size());
  }

  @Test
  public void testBadStack() throws Exception {
    File stackRoot = new File("src/test/resources/bad-stacks");
    File version = new File("src/test/resources/version");
    if (System.getProperty("os.name").contains("Windows")) {
      stackRoot = new File(ClassLoader.getSystemClassLoader().getResource("bad-stacks").getPath());
      version = new File(new File(ClassLoader.getSystemClassLoader().getResource("").getPath()).getParent(), "version");
    }
    LOG.info("Stacks file " + stackRoot.getAbsolutePath());


    TestAmbariMetaInfo ambariMetaInfo = createAmbariMetaInfo(stackRoot, version);
    Assert.assertEquals(1, ambariMetaInfo.getStackManager().getStacks().size());
    Assert.assertEquals(false, ambariMetaInfo.getStackManager().getStack("HDP", "0.1").isValid());
    Assert.assertEquals(2, ambariMetaInfo.getStackManager().getStack("HDP", "0.1").getErrors().size());

  }

  @Test
  public void testMetricsJson() throws Exception {
    ServiceInfo svc = metaInfo.getService(STACK_NAME_HDP, "2.0.5", "HDFS");
    Assert.assertNotNull(svc);
    Assert.assertNotNull(svc.getMetricsFile());

    svc = metaInfo.getService(STACK_NAME_HDP, "2.0.6", "HDFS");
    Assert.assertNotNull(svc);
    Assert.assertNotNull(svc.getMetricsFile());

    List<MetricDefinition> list = metaInfo.getMetrics(STACK_NAME_HDP, "2.0.5", "HDFS", SERVICE_COMPONENT_NAME, Resource.Type.Component.name());
    Assert.assertNotNull(list);
    checkNoAggregatedFunctionsForJmx(list);

    list = metaInfo.getMetrics(STACK_NAME_HDP, "2.0.5", "HDFS", "DATANODE", Resource.Type.Component.name());
    Assert.assertNull(list);

    List<MetricDefinition> list0 = metaInfo.getMetrics(STACK_NAME_HDP, "2.0.5", "HDFS", "DATANODE", Resource.Type.Component.name());
    Assert.assertNull(list0);
    Assert.assertTrue("Expecting subsequent calls to use a cached value for the definition", list == list0);

    // not explicitly defined, uses 2.0.5
    list = metaInfo.getMetrics(STACK_NAME_HDP, "2.0.6", "HDFS", "DATANODE", Resource.Type.Component.name());
    Assert.assertNull(list);
  }

  @Test
  public void testCrossCheckJmxToGangliaMetrics() throws Exception {

    File stacks = new File("src/main/resources/stacks");
    File version = new File("src/test/resources/version");
    File commonServicesRoot = new File("src/main/resources/common-services");
    if (System.getProperty("os.name").contains("Windows")) {
      stacks = new File(ClassLoader.getSystemClassLoader().getResource("stacks").getPath());
      version = new File(new File(ClassLoader.getSystemClassLoader().getResource("").getPath()).getParent(), "version");
      commonServicesRoot = new File(ClassLoader.getSystemClassLoader().getResource("common-services").getPath());
    }

    Properties properties = new Properties();
    properties.setProperty(Configuration.METADATA_DIR_PATH.getKey(), stacks.getPath());
    properties.setProperty(Configuration.COMMON_SERVICES_DIR_PATH.getKey(), commonServicesRoot.getPath());
    properties.setProperty(Configuration.SERVER_VERSION_FILE.getKey(), version.getPath());
    Configuration configuration = new Configuration(properties);

    TestAmbariMetaInfo ambariMetaInfo = new TestAmbariMetaInfo(configuration);
    ambariMetaInfo.replayAllMocks();

    try {
      ambariMetaInfo.init();
    } catch(Exception e) {
      LOG.info("Error in metainfo initializing ", e);
      throw e;
    }
    waitForAllReposToBeResolved(ambariMetaInfo);
    String[] metricsTypes = {
      Resource.Type.Component.name(),
      Resource.Type.HostComponent.name()
    };

    for (StackInfo stackInfo: ambariMetaInfo.getStacks(STACK_NAME_HDP)) {
      for (ServiceInfo serviceInfo: stackInfo.getServices()) {
        for (ComponentInfo componentInfo: serviceInfo.getComponents()) {
          for (String metricType: metricsTypes) {
            List<MetricDefinition> list =
              ambariMetaInfo.getMetrics(stackInfo.getName(), stackInfo.getVersion(),
                serviceInfo.getName(), componentInfo.getName(), metricType);
            String currentComponentInfo =  stackInfo.getName() + "-" +
              stackInfo.getVersion() + ", " + serviceInfo.getName() + ", " +
              componentInfo.getName()+ ", " + metricType;
            if (list == null) {
              LOG.info("No metrics found for " + currentComponentInfo);
              continue;
            } else {
              checkNoAggregatedFunctionsForJmx(list);
            }
            LOG.info("Cross-checking JMX-to-Ganglia metrics for " + currentComponentInfo);

            Map<String, Metric> jmxMetrics = Collections.emptyMap();
            for (MetricDefinition metricDefinition : list) {

              if ("jmx".equals(metricDefinition.getType())) {
                // all jmx should be point-in-time and not temporal
                jmxMetrics = metricDefinition.getMetrics();
                for (Metric metric : jmxMetrics.values()) {
                  Assert.assertTrue(metric.isPointInTime());
                  Assert.assertFalse(metric.isTemporal());
                }
              }
            }
            LinkedList<String> failedMetrics = new LinkedList<>();
            for (MetricDefinition metricDefinition : list) {
              if ("ganglia".equals(metricDefinition.getType())) {
                //all ams metrics should be temporal
                for (Map.Entry<String, Metric> metricEntry : metricDefinition.getMetrics().entrySet()) {
                  Assert.assertTrue(metricEntry.getValue().isTemporal());
                  // some ams metrics may be point-in-time
                  // if they aren't provided by JMX
                  if (metricEntry.getValue().isPointInTime() &&
                    jmxMetrics.containsKey(metricEntry.getKey())) {
                    failedMetrics.add(metricEntry.getKey());
                  }
                }

              }
            }
            Assert.assertEquals(failedMetrics +
                " metrics defined with pointInTime=true for both jmx and ganglia types.",
              0, failedMetrics.size());
          }
        }
      }
    }
  }

  @Test
  public void testKerberosJson() throws Exception {
    ServiceInfo svc;

    svc = metaInfo.getService(STACK_NAME_HDP, "2.0.8", "HDFS");
    Assert.assertNotNull(svc);

    File kerberosDescriptorFile1 = svc.getKerberosDescriptorFile();
    Assert.assertNotNull(kerberosDescriptorFile1);
    Assert.assertTrue(kerberosDescriptorFile1.exists());

    svc = metaInfo.getService(STACK_NAME_HDP, "2.1.1", "HDFS");
    Assert.assertNotNull(svc);

    File kerberosDescriptorFile2 = svc.getKerberosDescriptorFile();
    Assert.assertNotNull(kerberosDescriptorFile1);
    Assert.assertTrue(kerberosDescriptorFile1.exists());

    Assert.assertEquals(kerberosDescriptorFile1, kerberosDescriptorFile2);

    svc = metaInfo.getService(STACK_NAME_HDP, "2.0.7", "HDFS");
    Assert.assertNotNull(svc);

    File kerberosDescriptorFile3 = svc.getKerberosDescriptorFile();
    Assert.assertNull(kerberosDescriptorFile3);
  }

  @Test
  public void testGanglia134Dependencies() throws Exception {
    ServiceInfo service = metaInfo.getService(STACK_NAME_HDP, "1.3.4", "GANGLIA");
    List<ComponentInfo> componentList = service.getComponents();
    Assert.assertEquals(2, componentList.size());
    for (ComponentInfo component : componentList) {
      String name = component.getName();
      if (name.equals("GANGLIA_SERVER")) {
        // dependencies
        Assert.assertEquals(0, component.getDependencies().size());
        // component auto deploy
        Assert.assertNull(component.getAutoDeploy());
        // cardinality
        Assert.assertEquals("1", component.getCardinality());
      }
      if (name.equals("GANGLIA_MONITOR")) {
        // dependencies
        Assert.assertEquals(0, component.getDependencies().size());
        // component auto deploy
        Assert.assertTrue(component.getAutoDeploy().isEnabled());
        // cardinality
        Assert.assertEquals("ALL", component.getCardinality());
      }
    }
  }

  @Test
  public void testHBase134Dependencies() throws Exception {
    ServiceInfo service = metaInfo.getService(STACK_NAME_HDP, "1.3.4", "HBASE");
    List<ComponentInfo> componentList = service.getComponents();
    Assert.assertEquals(3, componentList.size());
    for (ComponentInfo component : componentList) {
      String name = component.getName();
      if (name.equals("HBASE_MASTER")) {
        // dependencies
        List<DependencyInfo> dependencyList = component.getDependencies();
        Assert.assertEquals(2, dependencyList.size());
        for (DependencyInfo dependency : dependencyList) {
          if (dependency.getName().equals("HDFS/HDFS_CLIENT")) {
            Assert.assertEquals("host", dependency.getScope());
            Assert.assertEquals(true, dependency.getAutoDeploy().isEnabled());
          } else if (dependency.getName().equals("ZOOKEEPER/ZOOKEEPER_SERVER")) {
            Assert.assertEquals("cluster", dependency.getScope());
            AutoDeployInfo autoDeploy = dependency.getAutoDeploy();
            Assert.assertEquals(true, autoDeploy.isEnabled());
            Assert.assertEquals("HBASE/HBASE_MASTER", autoDeploy.getCoLocate());
          } else {
            Assert.fail("Unexpected dependency");
          }
        }
        // component auto deploy
        Assert.assertNull(component.getAutoDeploy());
        // cardinality
        Assert.assertEquals("1", component.getCardinality());
      }
      if (name.equals("HBASE_REGIONSERVER")) {
        // dependencies
        Assert.assertEquals(0, component.getDependencies().size());
        // component auto deploy
        Assert.assertNull(component.getAutoDeploy());
        // cardinality
        Assert.assertEquals("1+", component.getCardinality());
      }
      if (name.equals("HBASE_CLIENT")) {
        // dependencies
        Assert.assertEquals(0, component.getDependencies().size());
        // component auto deploy
        Assert.assertNull(component.getAutoDeploy());
        // cardinality
        Assert.assertEquals("0+", component.getCardinality());
      }
    }
  }

  @Test
  public void testHDFS134Dependencies() throws Exception {
    ServiceInfo service = metaInfo.getService(STACK_NAME_HDP, "1.3.4", "HDFS");
    List<ComponentInfo> componentList = service.getComponents();
    Assert.assertEquals(4, componentList.size());
    for (ComponentInfo component : componentList) {
      String name = component.getName();
      if (name.equals("NAMENODE")) {
        // dependencies
        Assert.assertEquals(0, component.getDependencies().size());
        // component auto deploy
        Assert.assertNull(component.getAutoDeploy());
        // cardinality
        Assert.assertEquals("1", component.getCardinality());
      }
      if (name.equals("DATANODE")) {
        // dependencies
        Assert.assertEquals(0, component.getDependencies().size());
        // component auto deploy
        Assert.assertNull(component.getAutoDeploy());
        // cardinality
        Assert.assertEquals("1+", component.getCardinality());
      }
      if (name.equals("SECONDARY_NAMENODE")) {
        // dependencies
        Assert.assertEquals(0, component.getDependencies().size());
        // component auto deploy
        Assert.assertNull(component.getAutoDeploy());
        // cardinality
        Assert.assertEquals("1", component.getCardinality());
      }
      if (name.equals("HDFS_CLIENT")) {
        // dependencies
        Assert.assertEquals(0, component.getDependencies().size());
        // component auto deploy
        Assert.assertNull(component.getAutoDeploy());
        // cardinality
        Assert.assertEquals("0+", component.getCardinality());
      }
    }
  }

  @Test
  public void testHive134Dependencies() throws Exception {
    ServiceInfo service = metaInfo.getService(STACK_NAME_HDP, "1.3.4", "HIVE");
    List<ComponentInfo> componentList = service.getComponents();
    Assert.assertEquals(4, componentList.size());
    for (ComponentInfo component : componentList) {
      String name = component.getName();
      if (name.equals("HIVE_METASTORE")) {
        // dependencies
        Assert.assertEquals(0, component.getDependencies().size());
        // component auto deploy
        AutoDeployInfo autoDeploy = component.getAutoDeploy();
        Assert.assertTrue(autoDeploy.isEnabled());
        Assert.assertEquals("HIVE/HIVE_SERVER", autoDeploy.getCoLocate());
        // cardinality
        Assert.assertEquals("1", component.getCardinality());
      }
      if (name.equals("HIVE_SERVER")) {
        // dependencies
        List<DependencyInfo> dependencyList = component.getDependencies();
        Assert.assertEquals(1, dependencyList.size());
        DependencyInfo dependency = dependencyList.get(0);
        Assert.assertEquals("ZOOKEEPER/ZOOKEEPER_SERVER", dependency.getName());
        Assert.assertEquals("cluster", dependency.getScope());
        AutoDeployInfo autoDeploy = dependency.getAutoDeploy();
        Assert.assertTrue(autoDeploy.isEnabled());
        Assert.assertEquals("HIVE/HIVE_SERVER", autoDeploy.getCoLocate());
        // component auto deploy
        Assert.assertNull(component.getAutoDeploy());
        // cardinality
        Assert.assertEquals("1", component.getCardinality());
      }
      if (name.equals("MYSQL_SERVER")) {
        // dependencies
        Assert.assertEquals(0, component.getDependencies().size());
        // component auto deploy
        AutoDeployInfo autoDeploy = component.getAutoDeploy();
        Assert.assertTrue(autoDeploy.isEnabled());
        Assert.assertEquals("HIVE/HIVE_SERVER", autoDeploy.getCoLocate());
        // cardinality
        Assert.assertEquals("1", component.getCardinality());
      }
      if (name.equals("HIVE_CLIENT")) {
        Assert.assertEquals(0, component.getDependencies().size());
        // component auto deploy
        Assert.assertNull(component.getAutoDeploy());
        // cardinality
        Assert.assertEquals("0+", component.getCardinality());
      }
    }
  }

  @Test
  public void testHue134Dependencies() throws Exception {
    ServiceInfo service = metaInfo.getService(STACK_NAME_HDP, "1.3.4", "HUE");
    List<ComponentInfo> componentList = service.getComponents();
    Assert.assertEquals(1, componentList.size());
    ComponentInfo component = componentList.get(0);
    Assert.assertEquals("HUE_SERVER", component.getName());
    // dependencies
    Assert.assertEquals(0, component.getDependencies().size());
    // component auto deploy
    Assert.assertNull(component.getAutoDeploy());
    // cardinality
    Assert.assertEquals("1", component.getCardinality());
  }

  @Test
  public void testMapReduce134Dependencies() throws Exception {
    ServiceInfo service = metaInfo.getService(STACK_NAME_HDP, "1.3.4", "MAPREDUCE");
    List<ComponentInfo> componentList = service.getComponents();
    Assert.assertEquals(4, componentList.size());
    for (ComponentInfo component : componentList) {
      String name = component.getName();
      if (name.equals("JOBTRACKER")) {
        // dependencies
        Assert.assertEquals(0, component.getDependencies().size());
        // component auto deploy
        Assert.assertNull(component.getAutoDeploy());
        // cardinality
        Assert.assertEquals("1", component.getCardinality());
      }
      if (name.equals("TASKTRACKER")) {
        // dependencies
        Assert.assertEquals(0, component.getDependencies().size());
        // component auto deploy
        Assert.assertNull(component.getAutoDeploy());
        // cardinality
        Assert.assertEquals("1+", component.getCardinality());
      }
      if (name.equals("HISTORYSERVER")) {
        // dependencies
        Assert.assertEquals(0, component.getDependencies().size());
        // component auto deploy
        AutoDeployInfo autoDeploy = component.getAutoDeploy();
        Assert.assertTrue(autoDeploy.isEnabled());
        Assert.assertEquals("MAPREDUCE/JOBTRACKER", autoDeploy.getCoLocate());
        // cardinality
        Assert.assertEquals("1", component.getCardinality());
      }
      if (name.equals("MAPREDUCE_CLIENT")) {
        // dependencies
        Assert.assertEquals(0, component.getDependencies().size());
        // component auto deploy
        Assert.assertNull(component.getAutoDeploy());
        // cardinality
        Assert.assertEquals("0+", component.getCardinality());
      }
    }
  }

  @Test
  public void testOozie134Dependencies() throws Exception {
    ServiceInfo service = metaInfo.getService(STACK_NAME_HDP, "1.3.4", "OOZIE");
    List<ComponentInfo> componentList = service.getComponents();
    Assert.assertEquals(2, componentList.size());
    for (ComponentInfo component : componentList) {
      String name = component.getName();
      if (name.equals("OOZIE_SERVER")) {
        // dependencies
        List<DependencyInfo> dependencyList = component.getDependencies();
        Assert.assertEquals(2, dependencyList.size());
        for (DependencyInfo dependency : dependencyList) {
          if (dependency.getName().equals("HDFS/HDFS_CLIENT")) {
            Assert.assertEquals("host", dependency.getScope());
            Assert.assertEquals(true, dependency.getAutoDeploy().isEnabled());
          } else if (dependency.getName().equals("MAPREDUCE/MAPREDUCE_CLIENT")) {
            Assert.assertEquals("host", dependency.getScope());
            Assert.assertEquals(true, dependency.getAutoDeploy().isEnabled());
          } else {
            Assert.fail("Unexpected dependency");
          }
        }
        // component auto deploy
        Assert.assertNull(component.getAutoDeploy());
        // cardinality
        Assert.assertEquals("1", component.getCardinality());
      }
      if (name.equals("OOZIE_CLIENT")) {
        // dependencies
        List<DependencyInfo> dependencyList = component.getDependencies();
        Assert.assertEquals(2, dependencyList.size());
        for (DependencyInfo dependency : dependencyList) {
          if (dependency.getName().equals("HDFS/HDFS_CLIENT")) {
            Assert.assertEquals("host", dependency.getScope());
            Assert.assertEquals(true, dependency.getAutoDeploy().isEnabled());
          } else if (dependency.getName().equals("MAPREDUCE/MAPREDUCE_CLIENT")) {
            Assert.assertEquals("host", dependency.getScope());
            Assert.assertEquals(true, dependency.getAutoDeploy().isEnabled());
          } else {
            Assert.fail("Unexpected dependency");
          }
        }
        // component auto deploy
        Assert.assertNull(component.getAutoDeploy());
        // cardinality
        Assert.assertEquals("0+", component.getCardinality());
      }
    }
  }

  @Test
  public void testPig134Dependencies() throws Exception {
    ServiceInfo service = metaInfo.getService(STACK_NAME_HDP, "1.3.4", "PIG");
    List<ComponentInfo> componentList = service.getComponents();
    Assert.assertEquals(1, componentList.size());
    ComponentInfo component = componentList.get(0);
    Assert.assertEquals("PIG", component.getName());
    // dependencies
    Assert.assertEquals(0, component.getDependencies().size());
    // component auto deploy
    Assert.assertNull(component.getAutoDeploy());
    // cardinality
    Assert.assertEquals("0+", component.getCardinality());
  }

  @Test
  public void testSqoop134Dependencies() throws Exception {
    ServiceInfo service = metaInfo.getService(STACK_NAME_HDP, "1.3.4", "SQOOP");
    List<ComponentInfo> componentList = service.getComponents();
    Assert.assertEquals(1, componentList.size());
    ComponentInfo component = componentList.get(0);
    Assert.assertEquals("SQOOP", component.getName());
    // dependencies
    List<DependencyInfo> dependencyList = component.getDependencies();
    Assert.assertEquals(2, dependencyList.size());
    for (DependencyInfo dependency : dependencyList) {
      if (dependency.getName().equals("HDFS/HDFS_CLIENT")) {
        Assert.assertEquals("host", dependency.getScope());
        Assert.assertEquals(true, dependency.getAutoDeploy().isEnabled());
      } else if (dependency.getName().equals("MAPREDUCE/MAPREDUCE_CLIENT")) {
        Assert.assertEquals("host", dependency.getScope());
        Assert.assertEquals(true, dependency.getAutoDeploy().isEnabled());
      } else {
        Assert.fail("Unexpected dependency");
      }
    }
    // component auto deploy
    Assert.assertNull(component.getAutoDeploy());
    // cardinality
    Assert.assertEquals("0+", component.getCardinality());
  }

  @Test
  public void testWebHCat134Dependencies() throws Exception {
    ServiceInfo service = metaInfo.getService(STACK_NAME_HDP, "1.3.4", "WEBHCAT");
    List<ComponentInfo> componentList = service.getComponents();
    Assert.assertEquals(1, componentList.size());
    ComponentInfo component = componentList.get(0);
    Assert.assertEquals("WEBHCAT_SERVER", component.getName());
    // dependencies
    List<DependencyInfo> dependencyList = component.getDependencies();
    Assert.assertEquals(4, dependencyList.size());
    for (DependencyInfo dependency : dependencyList) {
      if (dependency.getName().equals("HDFS/HDFS_CLIENT")) {
        Assert.assertEquals("host", dependency.getScope());
        Assert.assertEquals(true, dependency.getAutoDeploy().isEnabled());
      } else if (dependency.getName().equals("MAPREDUCE/MAPREDUCE_CLIENT")) {
        Assert.assertEquals("host", dependency.getScope());
        Assert.assertEquals(true, dependency.getAutoDeploy().isEnabled());
      } else if (dependency.getName().equals("ZOOKEEPER/ZOOKEEPER_SERVER")) {
        Assert.assertEquals("cluster", dependency.getScope());
        AutoDeployInfo autoDeploy = dependency.getAutoDeploy();
        Assert.assertEquals(true, autoDeploy.isEnabled());
        Assert.assertEquals("WEBHCAT/WEBHCAT_SERVER", autoDeploy.getCoLocate());
      }else if (dependency.getName().equals("ZOOKEEPER/ZOOKEEPER_CLIENT")) {
        Assert.assertEquals("host", dependency.getScope());
        Assert.assertEquals(true, dependency.getAutoDeploy().isEnabled());
      }else {
        Assert.fail("Unexpected dependency");
      }
    }
    // component auto deploy
    Assert.assertNull(component.getAutoDeploy());
    // cardinality
    Assert.assertEquals("1", component.getCardinality());
  }

  @Test
  public void testZooKeeper134Dependencies() throws Exception {
    ServiceInfo service = metaInfo.getService(STACK_NAME_HDP, "1.3.4", "ZOOKEEPER");
    List<ComponentInfo> componentList = service.getComponents();
    Assert.assertEquals(2, componentList.size());
    for (ComponentInfo component : componentList) {
      String name = component.getName();
      if (name.equals("ZOOKEEPER_SERVER")) {
        // dependencies
        Assert.assertEquals(0, component.getDependencies().size());
        // component auto deploy
        Assert.assertNull(component.getAutoDeploy());
        // cardinality
        Assert.assertEquals("1", component.getCardinality());
      }
      if (name.equals("ZOOKEEPER_CLIENT")) {
        // dependencies
        Assert.assertEquals(0, component.getDependencies().size());
        // component auto deploy
        Assert.assertNull(component.getAutoDeploy());
        // cardinality
        Assert.assertEquals("0+", component.getCardinality());
      }
    }
  }


  @Test
  public void testHooksDirInheritance() throws Exception {
    String hookAssertionTemplate = "HDP/%s/hooks";
    if (System.getProperty("os.name").contains("Windows")) {
      hookAssertionTemplate = "HDP\\%s\\hooks";
    }
    // Test hook dir determination in parent
    StackInfo stackInfo = metaInfo.getStack(STACK_NAME_HDP, "2.0.6");
    Assert.assertEquals(String.format(hookAssertionTemplate, "2.0.6"), stackInfo.getStackHooksFolder());
    // Test hook dir inheritance
    stackInfo = metaInfo.getStack(STACK_NAME_HDP, "2.0.7");
    Assert.assertEquals(String.format(hookAssertionTemplate, "2.0.6"), stackInfo.getStackHooksFolder());
    // Test hook dir override
    stackInfo = metaInfo.getStack(STACK_NAME_HDP, "2.0.8");
    Assert.assertEquals(String.format(hookAssertionTemplate, "2.0.8"), stackInfo.getStackHooksFolder());
  }


  @Test
  public void testServicePackageDirInheritance() throws Exception {
    String assertionTemplate07 = StringUtils.join(
        new String[]{"stacks", "HDP", "2.0.7", "services", "%s", "package"}, File.separator);
    String assertionTemplate08 = StringUtils.join(
        new String[]{"stacks", "HDP", "2.0.8", "services", "%s", "package"}, File.separator);
    // Test service package dir determination in parent
    ServiceInfo service = metaInfo.getService(STACK_NAME_HDP, "2.0.7", "HBASE");
    Assert.assertEquals(String.format(assertionTemplate07, "HBASE"),
            service.getServicePackageFolder());

    service = metaInfo.getService(STACK_NAME_HDP, "2.0.7", "HDFS");
    Assert.assertEquals(String.format(assertionTemplate07, "HDFS"),
            service.getServicePackageFolder());
    // Test service package dir inheritance
    service = metaInfo.getService(STACK_NAME_HDP, "2.0.8", "HBASE");
    Assert.assertEquals(String.format(assertionTemplate07, "HBASE"),
            service.getServicePackageFolder());
    // Test service package dir override
    service = metaInfo.getService(STACK_NAME_HDP, "2.0.8", "HDFS");
    Assert.assertEquals(String.format(assertionTemplate08, "HDFS"),
            service.getServicePackageFolder());
  }


  @Test
  public void testServiceCommandScriptInheritance() throws Exception {
    // Test command script determination in parent
    ServiceInfo service = metaInfo.getService(STACK_NAME_HDP, "2.0.7", "HDFS");
    Assert.assertEquals("scripts/service_check_1.py",
            service.getCommandScript().getScript());
    service = metaInfo.getService(STACK_NAME_HDP, "2.0.7", "HBASE");
    Assert.assertEquals("scripts/service_check.py",
            service.getCommandScript().getScript());
    // Test command script inheritance
    service = metaInfo.getService(STACK_NAME_HDP, "2.0.8", "HBASE");
    Assert.assertEquals("scripts/service_check.py",
            service.getCommandScript().getScript());
    // Test command script override
    service = metaInfo.getService(STACK_NAME_HDP, "2.0.8", "HDFS");
    Assert.assertEquals("scripts/service_check_2.py",
            service.getCommandScript().getScript());
  }

    @Test
  public void testComponentCommandScriptInheritance() throws Exception {
    // Test command script determination in parent
    ComponentInfo component = metaInfo.getComponent(STACK_NAME_HDP,
        "2.0.7", "HDFS", "HDFS_CLIENT");
    Assert.assertEquals("scripts/hdfs_client.py",
            component.getCommandScript().getScript());
    component = metaInfo.getComponent(STACK_NAME_HDP,
        "2.0.7", "HBASE", "HBASE_MASTER");
    Assert.assertEquals("scripts/hbase_master.py",
            component.getCommandScript().getScript());
    // Test command script inheritance
    component = metaInfo.getComponent(STACK_NAME_HDP,
        "2.0.8", "HBASE", "HBASE_MASTER");
    Assert.assertEquals("scripts/hbase_master.py",
            component.getCommandScript().getScript());
    // Test command script override
    component = metaInfo.getComponent(STACK_NAME_HDP,
        "2.0.8", "HDFS", "HDFS_CLIENT");
    Assert.assertEquals("scripts/hdfs_client_overridden.py",
            component.getCommandScript().getScript());
  }


  @Test
  public void testServiceCustomCommandScriptInheritance() throws Exception {
    // Test custom command script determination in parent
    ServiceInfo service = metaInfo.getService(STACK_NAME_HDP, "2.0.7", "HDFS");

    CustomCommandDefinition ccd = findCustomCommand("RESTART", service);
    Assert.assertEquals("scripts/restart_parent.py",
            ccd.getCommandScript().getScript());

    ccd = findCustomCommand("YET_ANOTHER_PARENT_SRV_COMMAND", service);
    Assert.assertEquals("scripts/yet_another_parent_srv_command.py",
            ccd.getCommandScript().getScript());

    Assert.assertEquals(2, service.getCustomCommands().size());

    // Test custom command script inheritance
    service = metaInfo.getService(STACK_NAME_HDP, "2.0.8", "HDFS");
    Assert.assertEquals(3, service.getCustomCommands().size());

    ccd = findCustomCommand("YET_ANOTHER_PARENT_SRV_COMMAND", service);
    Assert.assertEquals("scripts/yet_another_parent_srv_command.py",
            ccd.getCommandScript().getScript());

    // Test custom command script override
    service = metaInfo.getService(STACK_NAME_HDP, "2.0.8", "HDFS");

    ccd = findCustomCommand("RESTART", service);
    Assert.assertEquals("scripts/restart_child.py",
            ccd.getCommandScript().getScript());

    ccd = findCustomCommand("YET_ANOTHER_CHILD_SRV_COMMAND", service);
    Assert.assertEquals("scripts/yet_another_child_srv_command.py",
            ccd.getCommandScript().getScript());
  }


  @Test
  public void testChildCustomCommandScriptInheritance() throws Exception {
    // Test custom command script determination in parent
    ComponentInfo component = metaInfo.getComponent(STACK_NAME_HDP, "2.0.7",
            "HDFS", "NAMENODE");

    CustomCommandDefinition ccd = findCustomCommand("DECOMMISSION", component);
    Assert.assertEquals("scripts/namenode_dec.py",
            ccd.getCommandScript().getScript());

    ccd = findCustomCommand("YET_ANOTHER_PARENT_COMMAND", component);
    Assert.assertEquals("scripts/yet_another_parent_command.py",
            ccd.getCommandScript().getScript());

    ccd = findCustomCommand("REBALANCEHDFS", component);
    Assert.assertEquals("scripts/namenode.py",
        ccd.getCommandScript().getScript());
    Assert.assertTrue(ccd.isBackground());

    Assert.assertEquals(3, component.getCustomCommands().size());

    // Test custom command script inheritance
    component = metaInfo.getComponent(STACK_NAME_HDP, "2.0.8",
            "HDFS", "NAMENODE");
    Assert.assertEquals(4, component.getCustomCommands().size());

    ccd = findCustomCommand("YET_ANOTHER_PARENT_COMMAND", component);
    Assert.assertEquals("scripts/yet_another_parent_command.py",
            ccd.getCommandScript().getScript());

    // Test custom command script override
    ccd = findCustomCommand("DECOMMISSION", component);
    Assert.assertEquals("scripts/namenode_dec_overr.py",
            ccd.getCommandScript().getScript());

    ccd = findCustomCommand("YET_ANOTHER_CHILD_COMMAND", component);
    Assert.assertEquals("scripts/yet_another_child_command.py",
            ccd.getCommandScript().getScript());
  }


  @Test
  public void testServiceOsSpecificsInheritance() throws Exception {
    // Test command script determination in parent
    ServiceInfo service = metaInfo.getService(STACK_NAME_HDP, "2.0.7", "HDFS");
    Assert.assertEquals("parent-package-def",
            service.getOsSpecifics().get("any").getPackages().get(0).getName());
    service = metaInfo.getService(STACK_NAME_HDP, "2.0.7", "HBASE");
    Assert.assertEquals(2, service.getOsSpecifics().keySet().size());
    // Test command script inheritance
    service = metaInfo.getService(STACK_NAME_HDP, "2.0.8", "HBASE");
    Assert.assertEquals(2, service.getOsSpecifics().keySet().size());
    // Test command script override
    service = metaInfo.getService(STACK_NAME_HDP, "2.0.8", "HDFS");
    Assert.assertEquals("child-package-def",
            service.getOsSpecifics().get("any").getPackages().get(0).getName());
  }

  @Test
  public void testServiceSchemaVersionInheritance() throws Exception {
    // Check parent
    ServiceInfo service = metaInfo.getService(STACK_NAME_HDP, "2.0.7", "SQOOP");
    Assert.assertEquals("2.0", service.getSchemaVersion());
    // Test child service metainfo after merge
    service = metaInfo.getService(STACK_NAME_HDP, "2.0.8", "SQOOP");
    Assert.assertEquals("2.0", service.getSchemaVersion());
  }


  private CustomCommandDefinition findCustomCommand(String ccName,
                                                    ServiceInfo service) {
    for (CustomCommandDefinition ccd: service.getCustomCommands()) {
      if (ccd.getName().equals(ccName)) {
        return ccd;
      }
    }
    return null;
  }

  private CustomCommandDefinition findCustomCommand(String ccName,
                                                    ComponentInfo component) {
    for (CustomCommandDefinition ccd: component.getCustomCommands()) {
      if (ccd.getName().equals(ccName)) {
        return ccd;
      }
    }
    return null;
  }

  @Test
  public void testCustomConfigDir() throws Exception {

    ServiceInfo service = metaInfo.getService(STACK_NAME_HDP, "2.0.7", "MAPREDUCE2");

    // assert that the property was found in a differently-named directory
    // cannot check the dirname itself since extended stacks won't carry over
    // the name

    boolean found = false;
    for (PropertyInfo pi : service.getProperties()) {
      if (pi.getName().equals("mr2-prop")) {
        Assert.assertEquals("some-mr2-value", pi.getValue());
        found = true;
      }
    }

    Assert.assertTrue(found);
  }

  @Test
  public void testLatestRepo() throws Exception {
    // ensure that all of the latest repo retrieval tasks have completed
    StackManager sm = metaInfo.getStackManager();
    int maxWait = 45000;
    int waitTime = 0;
    while (waitTime < maxWait && ! sm.haveAllRepoUrlsBeenResolved()) {
      Thread.sleep(5);
      waitTime += 5;
    }

    if (waitTime >= maxWait) {
      fail("Latest Repo tasks did not complete");
    }

    for (RepositoryInfo ri : metaInfo.getRepositories("HDP", "2.1.1", "centos6")) {
      Assert.assertEquals(
          "Expected the default URL to be the same as in the xml file",
          "http://public-repo-1.hortonworks.com/HDP/centos6/2.x/updates/2.0.6.0",
          ri.getDefaultBaseUrl());
    }
  }


  @Test
  public void testLatestVdf() throws Exception {
    // ensure that all of the latest repo retrieval tasks have completed
    StackManager sm = metaInfo.getStackManager();
    int maxWait = 45000;
    int waitTime = 0;
    while (waitTime < maxWait && ! sm.haveAllRepoUrlsBeenResolved()) {
      Thread.sleep(5);
      waitTime += 5;
    }

    if (waitTime >= maxWait) {
      fail("Latest Repo tasks did not complete");
    }

    // !!! default stack version is from latest-vdf.  2.2.0 only has one entry
    VersionDefinitionXml vdf = metaInfo.getVersionDefinition("HDP-2.2.0");
    assertNotNull(vdf);
    assertEquals(1, vdf.repositoryInfo.getOses().size());

    // !!! this stack has no "manifests" and no "latest-vdf".  So the default VDF should contain
    // information from repoinfo.xml and the "latest" structure
    vdf = metaInfo.getVersionDefinition("HDP-2.2.1");
    assertNotNull(vdf);

    assertEquals(2, vdf.repositoryInfo.getOses().size());
  }

  @Test
  public void testGetComponentDependency() throws AmbariException {
    DependencyInfo dependency = metaInfo.getComponentDependency("HDP", "1.3.4", "HIVE", "HIVE_SERVER", "ZOOKEEPER_SERVER");
    assertEquals("ZOOKEEPER/ZOOKEEPER_SERVER", dependency.getName());
    assertEquals("ZOOKEEPER_SERVER", dependency.getComponentName());
    assertEquals("ZOOKEEPER", dependency.getServiceName());
    assertEquals("cluster", dependency.getScope());
  }

  @Test
  public void testGetComponentDependencies() throws AmbariException {
    List<DependencyInfo> dependencies = metaInfo.getComponentDependencies("HDP", "1.3.4", "HBASE", "HBASE_MASTER");
    assertEquals(2, dependencies.size());

    DependencyInfo dependency = dependencies.get(0);
    assertEquals("HDFS/HDFS_CLIENT", dependency.getName());
    assertEquals("HDFS_CLIENT", dependency.getComponentName());
    assertEquals("HDFS", dependency.getServiceName());
    assertEquals("host", dependency.getScope());

    dependency = dependencies.get(1);
    assertEquals("ZOOKEEPER/ZOOKEEPER_SERVER", dependency.getName());
    assertEquals("ZOOKEEPER_SERVER", dependency.getComponentName());
    assertEquals("ZOOKEEPER", dependency.getServiceName());
    assertEquals("cluster", dependency.getScope());
  }

  @Test
  public void testPasswordPropertyAttribute() throws Exception {
    ServiceInfo service = metaInfo.getService(STACK_NAME_HDP, "2.0.1", "HIVE");
    List<PropertyInfo> propertyInfoList = service.getProperties();
    Assert.assertNotNull(propertyInfoList);
    PropertyInfo passwordProperty = null;
    for (PropertyInfo propertyInfo : propertyInfoList) {
      if (propertyInfo.isRequireInput()
          && propertyInfo.getPropertyTypes().contains(PropertyInfo.PropertyType.PASSWORD)) {
        passwordProperty = propertyInfo;
      } else {
        Assert.assertTrue(propertyInfo.getPropertyTypes().isEmpty());
      }
    }
    Assert.assertNotNull(passwordProperty);
    Assert.assertEquals("javax.jdo.option.ConnectionPassword", passwordProperty.getName());
  }

  @Test
  public void testAlertsJson() throws Exception {
    ServiceInfo svc = metaInfo.getService(STACK_NAME_HDP, "2.0.5", "HDFS");
    Assert.assertNotNull(svc);
    Assert.assertNotNull(svc.getAlertsFile());

    svc = metaInfo.getService(STACK_NAME_HDP, "2.0.6", "HDFS");
    Assert.assertNotNull(svc);
    Assert.assertNotNull(svc.getAlertsFile());

    svc = metaInfo.getService(STACK_NAME_HDP, "1.3.4", "HDFS");
    Assert.assertNotNull(svc);
    Assert.assertNull(svc.getAlertsFile());

    Set<AlertDefinition> set = metaInfo.getAlertDefinitions(STACK_NAME_HDP,
        "2.0.5", "HDFS");
    Assert.assertNotNull(set);
    Assert.assertTrue(set.size() > 0);

    // find two different definitions and test each one
    AlertDefinition nameNodeProcess = null;
    AlertDefinition nameNodeCpu = null;
    AlertDefinition datanodeStorage = null;
    AlertDefinition ignoreHost = null;

    Iterator<AlertDefinition> iterator = set.iterator();
    while (iterator.hasNext()) {
      AlertDefinition definition = iterator.next();
      if (definition.getName().equals("namenode_process")) {
        nameNodeProcess = definition;
      }

      if (definition.getName().equals("namenode_cpu")) {
        nameNodeCpu = definition;
      }

      if (definition.getName().equals("datanode_storage")) {
        datanodeStorage = definition;
      }

      if (definition.getName().equals("hdfs_ignore_host_test")) {
        ignoreHost = definition;
      }
    }

    assertNotNull(nameNodeProcess);
    assertNotNull(nameNodeCpu);
    assertNotNull(ignoreHost);

    assertEquals("NameNode Host CPU Utilization", nameNodeCpu.getLabel());

    // test namenode_process
    assertFalse(nameNodeProcess.isHostIgnored());
    assertEquals("A description of namenode_process", nameNodeProcess.getDescription());
    Source source = nameNodeProcess.getSource();
    assertNotNull(source);
    assertNotNull(((PortSource) source).getPort());
    Reporting reporting = source.getReporting();
    assertNotNull(reporting);
    assertNotNull(reporting.getOk());
    assertNotNull(reporting.getOk().getText());
    assertNull(reporting.getOk().getValue());
    assertNotNull(reporting.getCritical());
    assertNotNull(reporting.getCritical().getText());
    assertNull(reporting.getCritical().getValue());
    assertNull(reporting.getWarning());

    // test namenode_cpu
    assertFalse(nameNodeCpu.isHostIgnored());
    assertEquals("A description of namenode_cpu", nameNodeCpu.getDescription());
    source = nameNodeCpu.getSource();
    assertNotNull(source);
    reporting = source.getReporting();
    assertNotNull(reporting);
    assertNotNull(reporting.getOk());
    assertNotNull(reporting.getOk().getText());
    assertNull(reporting.getOk().getValue());
    assertNotNull(reporting.getCritical());
    assertNotNull(reporting.getCritical().getText());
    assertNotNull(reporting.getCritical().getValue());
    assertNotNull(reporting.getWarning());
    assertNotNull(reporting.getWarning().getText());
    assertNotNull(reporting.getWarning().getValue());

    // test a metric alert
    assertNotNull(datanodeStorage);
    assertEquals("A description of datanode_storage", datanodeStorage.getDescription());
    assertFalse(datanodeStorage.isHostIgnored());
    MetricSource metricSource = (MetricSource) datanodeStorage.getSource();
    assertNotNull( metricSource.getUri() );
    assertNotNull( metricSource.getUri().getHttpsProperty() );
    assertNotNull( metricSource.getUri().getHttpsPropertyValue() );
    assertNotNull( metricSource.getUri().getHttpsUri() );
    assertNotNull( metricSource.getUri().getHttpUri() );
    assertEquals(12345, metricSource.getUri().getDefaultPort().intValue());
//
    // ignore host
    assertTrue(ignoreHost.isHostIgnored());
  }


  //todo: refactor test to use mocks instead of injector
  /**
   * Tests merging stack-based with existing definitions works
   *
   * @throws Exception
   */
  @Test
  public void testAlertDefinitionMerging() throws Exception {
    final String stackVersion = "2.0.6";
    final String repoVersion = "2.0.6-1234";

    Injector injector = Guice.createInjector(Modules.override(
        new InMemoryDefaultTestModule()).with(new MockModule()));

    EventBusSynchronizer.synchronizeAmbariEventPublisher(injector);

    injector.getInstance(GuiceJpaInitializer.class);
    injector.getInstance(EntityManager.class);

    OrmTestHelper ormHelper = injector.getInstance(OrmTestHelper.class);
    long clusterId = ormHelper.createCluster("cluster" + System.currentTimeMillis());

    Class<?> c = metaInfo.getClass().getSuperclass();

    Field f = c.getDeclaredField("alertDefinitionDao");
    f.setAccessible(true);
    f.set(metaInfo, injector.getInstance(AlertDefinitionDAO.class));

    f = c.getDeclaredField("ambariServiceAlertDefinitions");
    f.setAccessible(true);
    f.set(metaInfo, injector.getInstance(AmbariServiceAlertDefinitions.class));

    Clusters clusters = injector.getInstance(Clusters.class);
    Cluster cluster = clusters.getClusterById(clusterId);
    cluster.setDesiredStackVersion(
        new StackId(STACK_NAME_HDP, stackVersion));

    RepositoryVersionEntity repositoryVersion = ormHelper.getOrCreateRepositoryVersion(
        cluster.getCurrentStackVersion(), repoVersion);

    cluster.addService("HDFS", repositoryVersion);

    metaInfo.reconcileAlertDefinitions(clusters);

    AlertDefinitionDAO dao = injector.getInstance(AlertDefinitionDAO.class);
    List<AlertDefinitionEntity> definitions = dao.findAll(clusterId);
<<<<<<< HEAD
    assertEquals(12, definitions.size());
=======
    assertEquals(13, definitions.size());
>>>>>>> 9d802b7c

    // figure out how many of these alerts were merged into from the
    // non-stack alerts.json
    int hostAlertCount = 0;
    for (AlertDefinitionEntity definition : definitions) {
      if (definition.getServiceName().equals("AMBARI")
          && definition.getComponentName().equals("AMBARI_AGENT")) {
        hostAlertCount++;
      }
    }

    assertEquals(3, hostAlertCount);
<<<<<<< HEAD
    assertEquals(9, definitions.size() - hostAlertCount);
=======
    assertEquals(10, definitions.size() - hostAlertCount);
>>>>>>> 9d802b7c

    for (AlertDefinitionEntity definition : definitions) {
      definition.setScheduleInterval(28);
      dao.merge(definition);
    }

    metaInfo.reconcileAlertDefinitions(clusters);

    definitions = dao.findAll();
<<<<<<< HEAD
    assertEquals(12, definitions.size());
=======
    assertEquals(13, definitions.size());
>>>>>>> 9d802b7c

    for (AlertDefinitionEntity definition : definitions) {
      assertEquals(28, definition.getScheduleInterval().intValue());
    }

    // find all enabled for the cluster should find 6 (the ones from HDFS;
    // it will not find the agent alert since it's not bound to the cluster)
    definitions = dao.findAllEnabled(cluster.getClusterId());
<<<<<<< HEAD
    assertEquals(11, definitions.size());
=======
    assertEquals(12, definitions.size());
>>>>>>> 9d802b7c

    // create new definition
    AlertDefinitionEntity entity = new AlertDefinitionEntity();
    entity.setClusterId(clusterId);
    entity.setDefinitionName("bad_hdfs_alert");
    entity.setLabel("Bad HDFS Alert");
    entity.setDescription("A way to fake a component being removed");
    entity.setEnabled(true);
    entity.setHash(UUID.randomUUID().toString());
    entity.setScheduleInterval(1);
    entity.setServiceName("HDFS");
    entity.setComponentName("BAD_COMPONENT");
    entity.setSourceType(SourceType.METRIC);
    entity.setSource("{\"type\" : \"METRIC\"}");
    dao.create(entity);

    // verify the new definition is found (6 HDFS + 1 new one)
    definitions = dao.findAllEnabled(cluster.getClusterId());
<<<<<<< HEAD
    assertEquals(12, definitions.size());
=======
    assertEquals(13, definitions.size());
>>>>>>> 9d802b7c

    // reconcile, which should disable our bad definition
    metaInfo.reconcileAlertDefinitions(clusters);

    // find all enabled for the cluster should find 6
    definitions = dao.findAllEnabled(cluster.getClusterId());
<<<<<<< HEAD
    assertEquals(11, definitions.size());
=======
    assertEquals(12, definitions.size());
>>>>>>> 9d802b7c

    // find all should find 6 HDFS + 1 disabled + 1 agent alert + 2 server
    // alerts
    definitions = dao.findAll();
<<<<<<< HEAD
    assertEquals(13, definitions.size());
=======
    assertEquals(14, definitions.size());
>>>>>>> 9d802b7c

    entity = dao.findById(entity.getDefinitionId());
    assertFalse(entity.getEnabled());
  }

  @Test
  public void testKerberosDescriptor() throws Exception {
    ServiceInfo service;

    // Test that kerberos descriptor file is not available when not supplied in service definition
    service = metaInfo.getService(STACK_NAME_HDP, "2.1.1", "PIG");
    Assert.assertNotNull(service);
    Assert.assertNull(service.getKerberosDescriptorFile());

    // Test that kerberos descriptor file is available when supplied in service definition
    service = metaInfo.getService(STACK_NAME_HDP, "2.0.8", "HDFS");
    Assert.assertNotNull(service);
    Assert.assertNotNull(service.getKerberosDescriptorFile());

    // Test that kerberos descriptor file is available from inherited stack version
    service = metaInfo.getService(STACK_NAME_HDP, "2.1.1", "HDFS");
    Assert.assertNotNull(service);
    Assert.assertNotNull(service.getKerberosDescriptorFile());

    // Test that kerberos.json file can be parsed into mapped data
    Map<?,?> kerberosDescriptorData = new Gson()
        .fromJson(new FileReader(service.getKerberosDescriptorFile()), Map.class);

    Assert.assertNotNull(kerberosDescriptorData);
    Assert.assertEquals(1, kerberosDescriptorData.size());
  }

  @Test
  public void testReadKerberosDescriptorFromFile() throws AmbariException {
    StackInfo stackInfo = metaInfo.getStack(STACK_NAME_HDP, "2.0.8");
    String path = stackInfo.getKerberosDescriptorFileLocation();
    KerberosDescriptor descriptor = metaInfo.readKerberosDescriptorFromFile(path);

    Assert.assertNotNull(descriptor);
    Assert.assertNotNull(descriptor.getProperties());
    Assert.assertEquals(3, descriptor.getProperties().size());

    Assert.assertNotNull(descriptor.getIdentities());
    Assert.assertEquals(1, descriptor.getIdentities().size());
    Assert.assertEquals("spnego", descriptor.getIdentities().get(0).getName());

    Assert.assertNotNull(descriptor.getConfigurations());
    Assert.assertEquals(1, descriptor.getConfigurations().size());
    Assert.assertNotNull(descriptor.getConfigurations().get("core-site"));
    Assert.assertNotNull(descriptor.getConfiguration("core-site"));

    Assert.assertNull(descriptor.getServices());
  }

  @Test
  public void testGetKerberosDescriptor() throws AmbariException {
    KerberosDescriptor descriptor = metaInfo.getKerberosDescriptor(STACK_NAME_HDP, "2.0.8", false);

    Assert.assertNotNull(descriptor);
    Assert.assertNotNull(descriptor.getProperties());
    Assert.assertEquals(3, descriptor.getProperties().size());

    Assert.assertNotNull(descriptor.getIdentities());
    Assert.assertEquals(1, descriptor.getIdentities().size());
    Assert.assertEquals("spnego", descriptor.getIdentities().get(0).getName());

    Assert.assertNotNull(descriptor.getConfigurations());
    Assert.assertEquals(1, descriptor.getConfigurations().size());
    Assert.assertNotNull(descriptor.getConfigurations().get("core-site"));
    Assert.assertNotNull(descriptor.getConfiguration("core-site"));

    Assert.assertNotNull(descriptor.getServices());
    Assert.assertEquals(1, descriptor.getServices().size());
    Assert.assertNotNull(descriptor.getServices().get("HDFS"));
    Assert.assertNotNull(descriptor.getService("HDFS"));
    Assert.assertFalse(descriptor.getService("HDFS").shouldPreconfigure());
  }

  @Test
  public void testGetKerberosDescriptorWithPreconfigure() throws AmbariException {
    KerberosDescriptor descriptor = metaInfo.getKerberosDescriptor(STACK_NAME_HDP, "2.0.8", true);

    Assert.assertNotNull(descriptor);
    Assert.assertNotNull(descriptor.getProperties());
    Assert.assertEquals(3, descriptor.getProperties().size());

    Assert.assertNotNull(descriptor.getIdentities());
    Assert.assertEquals(1, descriptor.getIdentities().size());
    Assert.assertEquals("spnego", descriptor.getIdentities().get(0).getName());

    Assert.assertNotNull(descriptor.getConfigurations());
    Assert.assertEquals(1, descriptor.getConfigurations().size());
    Assert.assertNotNull(descriptor.getConfigurations().get("core-site"));
    Assert.assertNotNull(descriptor.getConfiguration("core-site"));

    Assert.assertNotNull(descriptor.getServices());
    Assert.assertEquals(2, descriptor.getServices().size());
    Assert.assertNotNull(descriptor.getServices().get("HDFS"));
    Assert.assertNotNull(descriptor.getService("HDFS"));
    Assert.assertTrue(descriptor.getService("HDFS").shouldPreconfigure());
    Assert.assertNotNull(descriptor.getServices().get("HDFS"));
    Assert.assertNotNull(descriptor.getService("HDFS"));
    Assert.assertTrue(descriptor.getService("HDFS").shouldPreconfigure());
    Assert.assertNotNull(descriptor.getServices().get("NEW_SERVICE"));
    Assert.assertNotNull(descriptor.getService("NEW_SERVICE"));
    Assert.assertTrue(descriptor.getService("NEW_SERVICE").shouldPreconfigure());
  }

  private File getStackRootTmp(String buildDir) {
    return new File(buildDir + "/ambari-metaInfo");
  }

  private File getVersion() {
    File version = new File("src/test/resources/version");

    if (System.getProperty("os.name").contains("Windows")) {
      version = new File(new File(ClassLoader.getSystemClassLoader().getResource("").getPath()).getParent(), "version");
    }

    return version;
  }

  private void setupTempAmbariMetaInfoDirs(String buildDir) throws Exception {
    File stackRootTmp = getStackRootTmp(buildDir);
    File stackRoot = new File("src/test/resources/stacks");

    if (System.getProperty("os.name").contains("Windows")) {
      stackRoot = new File(ClassLoader.getSystemClassLoader().getResource("stacks").getPath());
    }

    stackRootTmp.mkdir();
    FileUtils.copyDirectory(stackRoot, stackRootTmp);
  }

  private TestAmbariMetaInfo setupTempAmbariMetaInfo(String buildDir) throws Exception {
    setupTempAmbariMetaInfoDirs(buildDir);
    TestAmbariMetaInfo ambariMetaInfo = setupTempAmbariMetaInfoExistingDirs(buildDir);
    return ambariMetaInfo;
  }

  private TestAmbariMetaInfo setupTempAmbariMetaInfoExistingDirs(String buildDir) throws Exception {
    File version = getVersion();
    File stackRootTmp = getStackRootTmp(buildDir);
    TestAmbariMetaInfo ambariMetaInfo = createAmbariMetaInfo(stackRootTmp, version);
    return ambariMetaInfo;
  }

  private static TestAmbariMetaInfo createAmbariMetaInfo(File stackRoot,
    File versionFile) throws Exception {

    Properties properties = new Properties();
    properties.setProperty(Configuration.METADATA_DIR_PATH.getKey(), stackRoot.getPath());
    properties.setProperty(Configuration.SERVER_VERSION_FILE.getKey(), versionFile.getPath());
    Configuration configuration = new Configuration(properties);

    TestAmbariMetaInfo metaInfo = new TestAmbariMetaInfo(configuration);

    metaInfo.replayAllMocks();

    try {
      metaInfo.init();
    } catch(Exception e) {
      LOG.info("Error in initializing ", e);
      throw e;
    }
    waitForAllReposToBeResolved(metaInfo);

    return metaInfo;
  }

  private static void checkNoAggregatedFunctionsForJmx(List<MetricDefinition> metricDefinitions) {
    for (MetricDefinition metricDefinition: metricDefinitions) {
      if ("jmx".equals(metricDefinition.getType())) {
        for (String metric: metricDefinition.getMetrics().keySet()) {
          if (metric.endsWith("._sum")) {
            Assert.fail("Aggregated functions aren't supported for JMX metrics. " + metric);
          }
        }
      }
    }
  }

  private static void waitForAllReposToBeResolved(AmbariMetaInfo metaInfo) throws Exception {
    int maxWait = 45000;
    int waitTime = 0;
    StackManager sm = metaInfo.getStackManager();
    while (waitTime < maxWait && ! sm.haveAllRepoUrlsBeenResolved()) {
      Thread.sleep(5);
      waitTime += 5;
    }

    if (waitTime >= maxWait) {
      fail("Latest Repo tasks did not complete");
    }
  }

  private static class TestAmbariMetaInfo extends AmbariMetaInfo {

    MetainfoDAO metaInfoDAO;
    AlertDefinitionDAO alertDefinitionDAO;
    AlertDefinitionFactory alertDefinitionFactory;
    OsFamily osFamily;
    Injector injector;

    public TestAmbariMetaInfo(Configuration configuration) throws Exception {
      super(configuration);

      injector = Guice.createInjector(Modules.override(
          new InMemoryDefaultTestModule()).with(new MockModule()));

      injector.getInstance(GuiceJpaInitializer.class);
      injector.getInstance(EntityManager.class);

      Class<?> c = getClass().getSuperclass();

      // MetainfoDAO
      metaInfoDAO = injector.getInstance(MetainfoDAO.class);
      Field f = c.getDeclaredField("metaInfoDAO");
      f.setAccessible(true);
      f.set(this, metaInfoDAO);

      // StackManagerFactory
      StackManagerFactory stackManagerFactory = injector.getInstance(StackManagerFactory.class);
      f = c.getDeclaredField("stackManagerFactory");
      f.setAccessible(true);
      f.set(this, stackManagerFactory);

      //AlertDefinitionDAO
      alertDefinitionDAO = createNiceMock(AlertDefinitionDAO.class);
      f = c.getDeclaredField("alertDefinitionDao");
      f.setAccessible(true);
      f.set(this, alertDefinitionDAO);

      //AlertDefinitionFactory
      //alertDefinitionFactory = createNiceMock(AlertDefinitionFactory.class);
      alertDefinitionFactory = new AlertDefinitionFactory();
      f = c.getDeclaredField("alertDefinitionFactory");
      f.setAccessible(true);
      f.set(this, alertDefinitionFactory);

      //AmbariEventPublisher
      AmbariEventPublisher ambariEventPublisher = new AmbariEventPublisher();
      f = c.getDeclaredField("eventPublisher");
      f.setAccessible(true);
      f.set(this, ambariEventPublisher);

      //KerberosDescriptorFactory
      KerberosDescriptorFactory kerberosDescriptorFactory = new KerberosDescriptorFactory();
      f = c.getDeclaredField("kerberosDescriptorFactory");
      f.setAccessible(true);
      f.set(this, kerberosDescriptorFactory);

      //KerberosServiceDescriptorFactory
      KerberosServiceDescriptorFactory kerberosServiceDescriptorFactory = new KerberosServiceDescriptorFactory();
      f = c.getDeclaredField("kerberosServiceDescriptorFactory");
      f.setAccessible(true);
      f.set(this, kerberosServiceDescriptorFactory);

      //OSFamily
      Configuration config = createNiceMock(Configuration.class);
      if (System.getProperty("os.name").contains("Windows")) {
        expect(config.getSharedResourcesDirPath()).andReturn(ClassLoader.getSystemClassLoader().getResource("").getPath()).anyTimes();
      }
      else {
        expect(config.getSharedResourcesDirPath()).andReturn("./src/test/resources").anyTimes();
      }

      replay(config);

      osFamily = new OsFamily(config);

      f = c.getDeclaredField("osFamily");
      f.setAccessible(true);
      f.set(this, osFamily);
    }

    public void replayAllMocks() {
      replay(metaInfoDAO, alertDefinitionDAO);
    }

    public class MockModule extends AbstractModule {
      @Override
      protected void configure() {
        bind(ActionMetadata.class);

        // create a mock metainfo DAO for the entire system so that injectables
        // can use the mock as well
        bind(MetainfoDAO.class).toInstance(createNiceMock(MetainfoDAO.class));
      }
    }
  }
}<|MERGE_RESOLUTION|>--- conflicted
+++ resolved
@@ -1741,11 +1741,7 @@
 
     AlertDefinitionDAO dao = injector.getInstance(AlertDefinitionDAO.class);
     List<AlertDefinitionEntity> definitions = dao.findAll(clusterId);
-<<<<<<< HEAD
-    assertEquals(12, definitions.size());
-=======
     assertEquals(13, definitions.size());
->>>>>>> 9d802b7c
 
     // figure out how many of these alerts were merged into from the
     // non-stack alerts.json
@@ -1758,11 +1754,7 @@
     }
 
     assertEquals(3, hostAlertCount);
-<<<<<<< HEAD
-    assertEquals(9, definitions.size() - hostAlertCount);
-=======
     assertEquals(10, definitions.size() - hostAlertCount);
->>>>>>> 9d802b7c
 
     for (AlertDefinitionEntity definition : definitions) {
       definition.setScheduleInterval(28);
@@ -1772,11 +1764,7 @@
     metaInfo.reconcileAlertDefinitions(clusters);
 
     definitions = dao.findAll();
-<<<<<<< HEAD
-    assertEquals(12, definitions.size());
-=======
     assertEquals(13, definitions.size());
->>>>>>> 9d802b7c
 
     for (AlertDefinitionEntity definition : definitions) {
       assertEquals(28, definition.getScheduleInterval().intValue());
@@ -1785,11 +1773,7 @@
     // find all enabled for the cluster should find 6 (the ones from HDFS;
     // it will not find the agent alert since it's not bound to the cluster)
     definitions = dao.findAllEnabled(cluster.getClusterId());
-<<<<<<< HEAD
-    assertEquals(11, definitions.size());
-=======
     assertEquals(12, definitions.size());
->>>>>>> 9d802b7c
 
     // create new definition
     AlertDefinitionEntity entity = new AlertDefinitionEntity();
@@ -1808,31 +1792,19 @@
 
     // verify the new definition is found (6 HDFS + 1 new one)
     definitions = dao.findAllEnabled(cluster.getClusterId());
-<<<<<<< HEAD
-    assertEquals(12, definitions.size());
-=======
     assertEquals(13, definitions.size());
->>>>>>> 9d802b7c
 
     // reconcile, which should disable our bad definition
     metaInfo.reconcileAlertDefinitions(clusters);
 
     // find all enabled for the cluster should find 6
     definitions = dao.findAllEnabled(cluster.getClusterId());
-<<<<<<< HEAD
-    assertEquals(11, definitions.size());
-=======
     assertEquals(12, definitions.size());
->>>>>>> 9d802b7c
 
     // find all should find 6 HDFS + 1 disabled + 1 agent alert + 2 server
     // alerts
     definitions = dao.findAll();
-<<<<<<< HEAD
-    assertEquals(13, definitions.size());
-=======
     assertEquals(14, definitions.size());
->>>>>>> 9d802b7c
 
     entity = dao.findById(entity.getDefinitionId());
     assertFalse(entity.getEnabled());
