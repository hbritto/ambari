--- conflicted
+++ resolved
@@ -147,10 +147,6 @@
     category2Props.put("prop2", "val");
     group1Components.add("NAMENODE");
     group2Components.add("NAMENODE");
-<<<<<<< HEAD
-    expect(stack.getServiceForComponent("NAMENODE")).andReturn("SERVICE2").atLeastOnce();
-=======
->>>>>>> 9d802b7c
     Map<String, String> hdfsProps = new HashMap<>();
     properties.put("hdfs-site", hdfsProps);
     hdfsProps.put("foo", "val");
@@ -188,11 +184,6 @@
     group1Components.add("ZKFC");
     group2Components.add("NAMENODE");
     group2Components.add("ZKFC");
-<<<<<<< HEAD
-    expect(stack.getServiceForComponent("NAMENODE")).andReturn("SERVICE2").atLeastOnce();
-    expect(stack.getServiceForComponent("ZKFC")).andReturn("SERVICE2").atLeastOnce();
-=======
->>>>>>> 9d802b7c
     Map<String, String> hdfsProps = new HashMap<>();
     properties.put("hdfs-site", hdfsProps);
     hdfsProps.put("foo", "val");
