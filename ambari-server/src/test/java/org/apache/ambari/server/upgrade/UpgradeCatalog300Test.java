/*
 * Licensed to the Apache Software Foundation (ASF) under one
 * or more contributor license agreements.  See the NOTICE file
 * distributed with this work for additional information
 * regarding copyright ownership.  The ASF licenses this file
 * to you under the Apache License, Version 2.0 (the
 * "License"); you may not use this file except in compliance
 * with the License.  You may obtain a copy of the License at
 *
 *     http://www.apache.org/licenses/LICENSE-2.0
 *
 * Unless required by applicable law or agreed to in writing, software
 * distributed under the License is distributed on an "AS IS" BASIS,
 * WITHOUT WARRANTIES OR CONDITIONS OF ANY KIND, either express or implied.
 * See the License for the specific language governing permissions and
 * limitations under the License.
 */
package org.apache.ambari.server.upgrade;

import static org.easymock.EasyMock.capture;
import static org.easymock.EasyMock.createMockBuilder;
import static org.easymock.EasyMock.eq;
import static org.easymock.EasyMock.expect;
import static org.easymock.EasyMock.newCapture;
import static org.easymock.EasyMock.replay;
import static org.easymock.EasyMock.reset;
import static org.easymock.EasyMock.verify;

import java.lang.reflect.Method;
import java.sql.Connection;
import java.sql.ResultSet;
import java.sql.Statement;

import javax.persistence.Cache;
import javax.persistence.EntityManager;
import javax.persistence.EntityManagerFactory;
import javax.persistence.EntityTransaction;

import org.apache.ambari.server.configuration.Configuration;
import org.apache.ambari.server.controller.MaintenanceStateHelper;
import org.apache.ambari.server.orm.DBAccessor;
import org.apache.ambari.server.state.stack.OsFamily;
import org.easymock.Capture;
import org.easymock.EasyMock;
import org.easymock.EasyMockRunner;
import org.easymock.Mock;
import org.easymock.MockType;
import org.junit.After;
import org.junit.Assert;
import org.junit.Before;
import org.junit.Test;
import org.junit.runner.RunWith;

import com.google.gson.Gson;
import com.google.inject.Binder;
import com.google.inject.Guice;
import com.google.inject.Injector;
import com.google.inject.Module;
import com.google.inject.Provider;

@RunWith(EasyMockRunner.class)
public class UpgradeCatalog300Test {

  @Mock(type = MockType.STRICT)
  private Provider<EntityManager> entityManagerProvider;

  @Mock(type = MockType.NICE)
  private Injector injector;

  @Mock(type = MockType.NICE)
  private EntityManager entityManager;

  @Mock(type = MockType.NICE)
  private DBAccessor dbAccessor;

  @Mock(type = MockType.NICE)
  private OsFamily osFamily;

  @Mock(type = MockType.NICE)
  private Configuration configuration;

  @Before
  public void init() {
    reset(entityManagerProvider, injector);

    expect(entityManagerProvider.get()).andReturn(entityManager).anyTimes();

    expect(injector.getInstance(Gson.class)).andReturn(null).anyTimes();
    expect(injector.getInstance(MaintenanceStateHelper.class)).andReturn(null).anyTimes();

    replay(entityManagerProvider, injector);
  }

  @After
  public void tearDown() {
  }

  @Test
  public void testExecuteDMLUpdates() throws Exception {
    Method addNewConfigurationsFromXml = AbstractUpgradeCatalog.class.getDeclaredMethod("addNewConfigurationsFromXml");
    Method showHcatDeletedUserMessage = UpgradeCatalog300.class.getDeclaredMethod("showHcatDeletedUserMessage");
    Method setStatusOfStagesAndRequests = UpgradeCatalog300.class.getDeclaredMethod("setStatusOfStagesAndRequests");

   UpgradeCatalog300 upgradeCatalog300 = createMockBuilder(UpgradeCatalog300.class)
            .addMockedMethod(showHcatDeletedUserMessage)
            .addMockedMethod(addNewConfigurationsFromXml)
            .addMockedMethod(setStatusOfStagesAndRequests)
            .createMock();


    upgradeCatalog300.addNewConfigurationsFromXml();
    upgradeCatalog300.showHcatDeletedUserMessage();
    upgradeCatalog300.setStatusOfStagesAndRequests();

    replay(upgradeCatalog300);

    upgradeCatalog300.executeDMLUpdates();

    verify(upgradeCatalog300);
  }

  @Test
  public void testExecuteDDLUpdates() throws Exception {
<<<<<<< HEAD

    Method updateStageTable = UpgradeCatalog300.class.getDeclaredMethod("updateStageTable");
    Method addServiceComponentColumn = UpgradeCatalog300.class
        .getDeclaredMethod("addServiceComponentColumn");

    UpgradeCatalog300 upgradeCatalog300 = createMockBuilder(UpgradeCatalog300.class)
        .addMockedMethod(addServiceComponentColumn)
        .addMockedMethod(updateStageTable)
        .createMock();

    upgradeCatalog300.addServiceComponentColumn();

    upgradeCatalog300.updateStageTable();
=======
    Module module = new Module() {
      @Override
      public void configure(Binder binder) {
        binder.bind(DBAccessor.class).toInstance(dbAccessor);
        binder.bind(OsFamily.class).toInstance(osFamily);
        binder.bind(EntityManager.class).toInstance(entityManager);
        binder.bind(Configuration.class).toInstance(configuration);
      }
    };

    Capture<DBAccessor.DBColumnInfo> clusterConfigSelectedColumn = newCapture();
    Capture<DBAccessor.DBColumnInfo> clusterConfigSelectedTimestampColumn = newCapture();
    dbAccessor.addColumn(eq(UpgradeCatalog300.CLUSTER_CONFIG_TABLE), capture(clusterConfigSelectedColumn));
    dbAccessor.addColumn(eq(UpgradeCatalog300.CLUSTER_CONFIG_TABLE), capture(clusterConfigSelectedTimestampColumn));

    replay(dbAccessor, configuration);

    Injector injector = Guice.createInjector(module);
    UpgradeCatalog300 upgradeCatalog300 = injector.getInstance(UpgradeCatalog300.class);
    upgradeCatalog300.executeDDLUpdates();
>>>>>>> cb030a4e

    DBAccessor.DBColumnInfo capturedSelectedColumn = clusterConfigSelectedColumn.getValue();
    Assert.assertNotNull(capturedSelectedColumn);
    Assert.assertEquals(UpgradeCatalog300.CLUSTER_CONFIG_SELECTED_COLUMN, capturedSelectedColumn.getName());
    Assert.assertEquals(Short.class, capturedSelectedColumn.getType());

    DBAccessor.DBColumnInfo capturedSelectedTimestampColumn = clusterConfigSelectedTimestampColumn.getValue();
    Assert.assertNotNull(capturedSelectedTimestampColumn);
    Assert.assertEquals(UpgradeCatalog300.CLUSTER_CONFIG_SELECTED_TIMESTAMP_COLUMN, capturedSelectedTimestampColumn.getName());
    Assert.assertEquals(Long.class, capturedSelectedTimestampColumn.getType());

    verify(dbAccessor);
  }

<<<<<<< HEAD
=======
  /**
   * Tests pre-DML executions.
   *
   * @throws Exception
   */
  @Test
  public void testExecutePreDMLUpdates() throws Exception {
    Module module = new Module() {
      @Override
      public void configure(Binder binder) {
        binder.bind(DBAccessor.class).toInstance(dbAccessor);
        binder.bind(OsFamily.class).toInstance(osFamily);
        binder.bind(EntityManager.class).toInstance(entityManager);
        binder.bind(Configuration.class).toInstance(configuration);
      }
    };

    EntityManagerFactory emFactory = EasyMock.createNiceMock(EntityManagerFactory.class);
    Cache emCache = EasyMock.createNiceMock(Cache.class);

    expect(entityManager.getEntityManagerFactory()).andReturn(emFactory).atLeastOnce();
    expect(emFactory.getCache()).andReturn(emCache).atLeastOnce();

    EntityTransaction mockTransaction = EasyMock.createNiceMock(EntityTransaction.class);
    Connection mockConnection = EasyMock.createNiceMock(Connection.class);
    Statement mockStatement = EasyMock.createNiceMock(Statement.class);

    expect(dbAccessor.getConnection()).andReturn(mockConnection).once();
    expect(mockConnection.createStatement()).andReturn(mockStatement).once();

    expect(mockStatement.executeQuery(EasyMock.anyString())).andReturn(
        EasyMock.createNiceMock(ResultSet.class));

    expect(entityManager.getTransaction()).andReturn(
        mockTransaction).atLeastOnce();

    dbAccessor.dropTable(UpgradeCatalog300.CLUSTER_CONFIG_MAPPING_TABLE);
    EasyMock.expectLastCall().once();

    replay(dbAccessor, entityManager, emFactory, emCache, mockConnection, mockTransaction,
        mockStatement, configuration);

    Injector injector = Guice.createInjector(module);
    UpgradeCatalog300 upgradeCatalog300 = injector.getInstance(UpgradeCatalog300.class);
    upgradeCatalog300.executePreDMLUpdates();

    verify(dbAccessor, entityManager, emFactory, emCache);
  }
>>>>>>> cb030a4e
}<|MERGE_RESOLUTION|>--- conflicted
+++ resolved
@@ -121,21 +121,6 @@
 
   @Test
   public void testExecuteDDLUpdates() throws Exception {
-<<<<<<< HEAD
-
-    Method updateStageTable = UpgradeCatalog300.class.getDeclaredMethod("updateStageTable");
-    Method addServiceComponentColumn = UpgradeCatalog300.class
-        .getDeclaredMethod("addServiceComponentColumn");
-
-    UpgradeCatalog300 upgradeCatalog300 = createMockBuilder(UpgradeCatalog300.class)
-        .addMockedMethod(addServiceComponentColumn)
-        .addMockedMethod(updateStageTable)
-        .createMock();
-
-    upgradeCatalog300.addServiceComponentColumn();
-
-    upgradeCatalog300.updateStageTable();
-=======
     Module module = new Module() {
       @Override
       public void configure(Binder binder) {
@@ -151,12 +136,15 @@
     dbAccessor.addColumn(eq(UpgradeCatalog300.CLUSTER_CONFIG_TABLE), capture(clusterConfigSelectedColumn));
     dbAccessor.addColumn(eq(UpgradeCatalog300.CLUSTER_CONFIG_TABLE), capture(clusterConfigSelectedTimestampColumn));
 
+    // component table
+    Capture<DBAccessor.DBColumnInfo> componentStateColumn = newCapture();
+    dbAccessor.addColumn(eq(UpgradeCatalog250.COMPONENT_TABLE), capture(componentStateColumn));
+
     replay(dbAccessor, configuration);
 
     Injector injector = Guice.createInjector(module);
     UpgradeCatalog300 upgradeCatalog300 = injector.getInstance(UpgradeCatalog300.class);
     upgradeCatalog300.executeDDLUpdates();
->>>>>>> cb030a4e
 
     DBAccessor.DBColumnInfo capturedSelectedColumn = clusterConfigSelectedColumn.getValue();
     Assert.assertNotNull(capturedSelectedColumn);
@@ -168,11 +156,15 @@
     Assert.assertEquals(UpgradeCatalog300.CLUSTER_CONFIG_SELECTED_TIMESTAMP_COLUMN, capturedSelectedTimestampColumn.getName());
     Assert.assertEquals(Long.class, capturedSelectedTimestampColumn.getType());
 
+    // component table
+    DBAccessor.DBColumnInfo capturedStateColumn = componentStateColumn.getValue();
+    Assert.assertNotNull(componentStateColumn);
+    Assert.assertEquals("repo_state", capturedStateColumn.getName());
+    Assert.assertEquals(String.class, capturedStateColumn.getType());
+
     verify(dbAccessor);
   }
 
-<<<<<<< HEAD
-=======
   /**
    * Tests pre-DML executions.
    *
@@ -221,5 +213,4 @@
 
     verify(dbAccessor, entityManager, emFactory, emCache);
   }
->>>>>>> cb030a4e
 }