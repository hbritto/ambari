/*
 * Licensed to the Apache Software Foundation (ASF) under one
 * or more contributor license agreements.  See the NOTICE file
 * distributed with this work for additional information
 * regarding copyright ownership.  The ASF licenses this file
 * to you under the Apache License, Version 2.0 (the
 * "License"); you may not use this file except in compliance
 * with the License.  You may obtain a copy of the License at
 *
 *     http://www.apache.org/licenses/LICENSE-2.0
 *
 * Unless required by applicable law or agreed to in writing, software
 * distributed under the License is distributed on an "AS IS" BASIS,
 * WITHOUT WARRANTIES OR CONDITIONS OF ANY KIND, either express or implied.
 * See the License for the specific language governing permissions and
 * limitations under the License.
 */

package org.apache.ambari.server.actionmanager;

import java.sql.SQLException;
import java.util.ArrayList;
import java.util.Collections;
import java.util.HashMap;
import java.util.HashSet;
import java.util.List;
import java.util.Map;
import java.util.Set;

import org.apache.ambari.server.AmbariException;
import org.apache.ambari.server.H2DatabaseCleaner;
import org.apache.ambari.server.Role;
import org.apache.ambari.server.RoleCommand;
import org.apache.ambari.server.agent.AgentCommand.AgentCommandType;
import org.apache.ambari.server.agent.ExecutionCommand;
import org.apache.ambari.server.agent.ExecutionCommand.KeyNames;
import org.apache.ambari.server.orm.GuiceJpaInitializer;
import org.apache.ambari.server.orm.InMemoryDefaultTestModule;
import org.apache.ambari.server.orm.OrmTestHelper;
import org.apache.ambari.server.orm.entities.RepositoryVersionEntity;
import org.apache.ambari.server.state.Cluster;
import org.apache.ambari.server.state.Clusters;
import org.apache.ambari.server.state.ConfigFactory;
import org.apache.ambari.server.state.ConfigHelper;
import org.apache.ambari.server.state.Service;
import org.apache.ambari.server.state.ServiceGroup;
import org.apache.ambari.server.state.StackId;
import org.apache.ambari.server.state.svccomphost.ServiceComponentHostStartEvent;
import org.apache.ambari.server.utils.StageUtils;
import org.codehaus.jettison.json.JSONException;
import org.junit.AfterClass;
import org.junit.Assert;
import org.junit.BeforeClass;
import org.junit.Test;

import com.google.inject.Guice;
import com.google.inject.Injector;

public class ExecutionCommandWrapperTest {

  private static final String HOST1 = "dev01.ambari.apache.org";
  private static final String CLUSTER1 = "c1";
  private static final String CLUSTER_VERSION_TAG = "clusterVersion";
  private static final String SERVICE_VERSION_TAG = "serviceVersion";
  private static final String HOST_VERSION_TAG = "hostVersion";
  private static final String GLOBAL_CONFIG = "global";
  private static final String SERVICE_SITE_CONFIG = "service-site";
  private static final String SERVICE_SITE_NAME1 = "ssn1";
  private static final String SERVICE_SITE_NAME2 = "ssn2";
  private static final String SERVICE_SITE_NAME3 = "ssn3";
  private static final String SERVICE_SITE_NAME4 = "ssn4";
  private static final String SERVICE_SITE_NAME5 = "ssn5";
  private static final String SERVICE_SITE_NAME6 = "ssn6";
  private static final String SERVICE_SITE_VAL1 = "ssv1";
  private static final String SERVICE_SITE_VAL1_S = "ssv1_s";
  private static final String SERVICE_SITE_VAL2 = "ssv2";
  private static final String SERVICE_SITE_VAL2_H = "ssv2_h";
  private static final String SERVICE_SITE_VAL3 = "ssv3";
  private static final String SERVICE_SITE_VAL4 = "ssv4";
  private static final String SERVICE_SITE_VAL5 = "ssv5";
  private static final String SERVICE_SITE_VAL5_S = "ssv5_s";
  private static final String SERVICE_SITE_VAL6_H = "ssv6_h";
  private static final String GLOBAL_NAME1 = "gn1";
  private static final String GLOBAL_NAME2 = "gn2";
  private static final String GLOBAL_CLUSTER_VAL1 = "gcv1";
  private static final String GLOBAL_CLUSTER_VAL2 = "gcv2";
  private static final String GLOBAL_VAL1 = "gv1";

  private static Map<String, String> GLOBAL_CLUSTER;
  private static Map<String, String> SERVICE_SITE_CLUSTER;
  private static Map<String, String> SERVICE_SITE_SERVICE;
  private static Map<String, String> SERVICE_SITE_HOST;
  private static Map<String, Map<String, String>> CONFIG_ATTRIBUTES;

  private static Injector injector;
  private static Clusters clusters;
  private static ConfigFactory configFactory;
  private static ConfigHelper configHelper;
  private static StageFactory stageFactory;
  private static OrmTestHelper ormTestHelper;

  @BeforeClass
  public static void setup() throws AmbariException {
    injector = Guice.createInjector(new InMemoryDefaultTestModule());
    injector.getInstance(GuiceJpaInitializer.class);
    configHelper = injector.getInstance(ConfigHelper.class);
    configFactory = injector.getInstance(ConfigFactory.class);
    stageFactory = injector.getInstance(StageFactory.class);
    ormTestHelper = injector.getInstance(OrmTestHelper.class);

    clusters = injector.getInstance(Clusters.class);
    clusters.addHost(HOST1);
    clusters.addCluster(CLUSTER1, new StackId("HDP-0.1"));

    Cluster cluster1 = clusters.getCluster(CLUSTER1);

    OrmTestHelper helper = injector.getInstance(OrmTestHelper.class);
    RepositoryVersionEntity repositoryVersion = helper.getOrCreateRepositoryVersion(cluster1);
<<<<<<< HEAD
    ServiceGroup serviceGroup = cluster1.addServiceGroup("CORE", "HDP-2.6.0");
=======
    ServiceGroup serviceGroup = cluster1.addServiceGroup("CORE", cluster1.getDesiredStackVersion().getStackId());
>>>>>>> 5be3604f
    cluster1.addService(serviceGroup, "HDFS", "HDFS", repositoryVersion);

    SERVICE_SITE_CLUSTER = new HashMap<>();
    SERVICE_SITE_CLUSTER.put(SERVICE_SITE_NAME1, SERVICE_SITE_VAL1);
    SERVICE_SITE_CLUSTER.put(SERVICE_SITE_NAME2, SERVICE_SITE_VAL2);
    SERVICE_SITE_CLUSTER.put(SERVICE_SITE_NAME3, SERVICE_SITE_VAL3);
    SERVICE_SITE_CLUSTER.put(SERVICE_SITE_NAME4, SERVICE_SITE_VAL4);

    SERVICE_SITE_SERVICE = new HashMap<>();
    SERVICE_SITE_SERVICE.put(SERVICE_SITE_NAME1, SERVICE_SITE_VAL1_S);
    SERVICE_SITE_SERVICE.put(SERVICE_SITE_NAME5, SERVICE_SITE_VAL5_S);

    SERVICE_SITE_HOST = new HashMap<>();
    SERVICE_SITE_HOST.put(SERVICE_SITE_NAME2, SERVICE_SITE_VAL2_H);
    SERVICE_SITE_HOST.put(SERVICE_SITE_NAME6, SERVICE_SITE_VAL6_H);

    GLOBAL_CLUSTER = new HashMap<>();
    GLOBAL_CLUSTER.put(GLOBAL_NAME1, GLOBAL_CLUSTER_VAL1);
    GLOBAL_CLUSTER.put(GLOBAL_NAME2, GLOBAL_CLUSTER_VAL2);

    CONFIG_ATTRIBUTES = new HashMap<>();

    //Cluster level global config
    configFactory.createNew(cluster1, GLOBAL_CONFIG, CLUSTER_VERSION_TAG, GLOBAL_CLUSTER, CONFIG_ATTRIBUTES);

    //Cluster level service config
    configFactory.createNew(cluster1, SERVICE_SITE_CONFIG, CLUSTER_VERSION_TAG, SERVICE_SITE_CLUSTER, CONFIG_ATTRIBUTES);

    //Service level service config
    configFactory.createNew(cluster1, SERVICE_SITE_CONFIG, SERVICE_VERSION_TAG, SERVICE_SITE_SERVICE, CONFIG_ATTRIBUTES);

    //Host level service config
    configFactory.createNew(cluster1, SERVICE_SITE_CONFIG, HOST_VERSION_TAG, SERVICE_SITE_HOST, CONFIG_ATTRIBUTES);

    ActionDBAccessor db = injector.getInstance(ActionDBAccessorImpl.class);

    createTask(db, 1, 1, HOST1, CLUSTER1);

  }

  private static void createTask(ActionDBAccessor db, long requestId, long stageId, String hostName, String clusterName) throws AmbariException {

    Stage s = stageFactory.createNew(requestId, "/var/log", clusterName, 1L, "execution command wrapper test", "commandParamsStage", "hostParamsStage");
    s.setStageId(stageId);
    s.addHostRoleExecutionCommand(hostName, Role.NAMENODE,
        RoleCommand.START,
        new ServiceComponentHostStartEvent(Role.NAMENODE.toString(),
            hostName, System.currentTimeMillis()), clusterName, "core", "HDFS", false, false);
    List<Stage> stages = new ArrayList<>();
    stages.add(s);
    Request request = new Request(stages, "clusterHostInfo", clusters);
    db.persistActions(request);
  }

  @Test
  public void testGetExecutionCommand() throws JSONException, AmbariException {
    Map<String, Map<String, String>> confs = new HashMap<>();
    Map<String, String> configurationsGlobal = new HashMap<>();
    configurationsGlobal.put(GLOBAL_NAME1, GLOBAL_VAL1);
    confs.put(GLOBAL_CONFIG, configurationsGlobal);

    Map<String, Map<String, String>> confTags = new HashMap<>();
    Map<String, String> confTagServiceSite = new HashMap<>();

    confTagServiceSite.put("tag", CLUSTER_VERSION_TAG);
    confTagServiceSite.put("service_override_tag", SERVICE_VERSION_TAG);
    confTagServiceSite.put("host_override_tag", HOST_VERSION_TAG);

    confTags.put(SERVICE_SITE_CONFIG, confTagServiceSite);

    Map<String, String> confTagGlobal = Collections.singletonMap("tag", CLUSTER_VERSION_TAG);

    confTags.put(GLOBAL_CONFIG, confTagGlobal);


    ExecutionCommand executionCommand = new ExecutionCommand();


    executionCommand.setClusterName(CLUSTER1);
    executionCommand.setTaskId(1);
    executionCommand.setRequestAndStage(1, 1);
    executionCommand.setHostname(HOST1);
    executionCommand.setRole("NAMENODE");
    executionCommand.setRoleParams(Collections.emptyMap());
    executionCommand.setRoleCommand(RoleCommand.START);
    executionCommand.setConfigurations(confs);
    executionCommand.setConfigurationTags(confTags);
    executionCommand.setServiceName("HDFS");
    executionCommand.setCommandType(AgentCommandType.EXECUTION_COMMAND);
    executionCommand.setCommandParams(Collections.emptyMap());

    String json = StageUtils.getGson().toJson(executionCommand, ExecutionCommand.class);

    ExecutionCommandWrapper execCommWrap = new ExecutionCommandWrapper(json);
    injector.injectMembers(execCommWrap);

    ExecutionCommand processedExecutionCommand = execCommWrap.getExecutionCommand();

    Map<String, String> serviceSiteConfig = processedExecutionCommand.getConfigurations().get(SERVICE_SITE_CONFIG);

    Assert.assertEquals(SERVICE_SITE_VAL1_S, serviceSiteConfig.get(SERVICE_SITE_NAME1));
    Assert.assertEquals(SERVICE_SITE_VAL2_H, serviceSiteConfig.get(SERVICE_SITE_NAME2));
    Assert.assertEquals(SERVICE_SITE_VAL3, serviceSiteConfig.get(SERVICE_SITE_NAME3));
    Assert.assertEquals(SERVICE_SITE_VAL4, serviceSiteConfig.get(SERVICE_SITE_NAME4));
    Assert.assertEquals(SERVICE_SITE_VAL5_S, serviceSiteConfig.get(SERVICE_SITE_NAME5));
    Assert.assertEquals(SERVICE_SITE_VAL6_H, serviceSiteConfig.get(SERVICE_SITE_NAME6));

    Map<String, String> globalConfig = processedExecutionCommand.getConfigurations().get(GLOBAL_CONFIG);

    Assert.assertEquals(GLOBAL_VAL1, globalConfig.get(GLOBAL_NAME1));
    Assert.assertEquals(GLOBAL_CLUSTER_VAL2, globalConfig.get(GLOBAL_NAME2));


    //Union of all keys of service site configs
    Set<String> serviceSiteKeys = new HashSet<>();
    serviceSiteKeys.addAll(SERVICE_SITE_CLUSTER.keySet());
    serviceSiteKeys.addAll(SERVICE_SITE_SERVICE.keySet());
    serviceSiteKeys.addAll(SERVICE_SITE_HOST.keySet());

    Assert.assertEquals(serviceSiteKeys.size(), serviceSiteConfig.size());

  }

  @Test
  public void testGetMergedConfig() {
    Map<String, String> baseConfig = new HashMap<>();

    baseConfig.put(SERVICE_SITE_NAME1, SERVICE_SITE_VAL1);
    baseConfig.put(SERVICE_SITE_NAME2, SERVICE_SITE_VAL2);
    baseConfig.put(SERVICE_SITE_NAME3, SERVICE_SITE_VAL3);
    baseConfig.put(SERVICE_SITE_NAME4, SERVICE_SITE_VAL4);
    baseConfig.put(SERVICE_SITE_NAME5, SERVICE_SITE_VAL5);

    Map<String, String> overrideConfig = new HashMap<>();

    overrideConfig.put(SERVICE_SITE_NAME2, SERVICE_SITE_VAL2_H);
    overrideConfig.put(SERVICE_SITE_NAME6, SERVICE_SITE_VAL6_H);


    Map<String, String> mergedConfig = configHelper.getMergedConfig(baseConfig,
      overrideConfig);


    Set<String> configsKeys = new HashSet<>();
    configsKeys.addAll(baseConfig.keySet());
    configsKeys.addAll(overrideConfig.keySet());

    Assert.assertEquals(configsKeys.size(), mergedConfig.size());

    Assert.assertEquals(SERVICE_SITE_VAL1, mergedConfig.get(SERVICE_SITE_NAME1));
    Assert.assertEquals(SERVICE_SITE_VAL2_H, mergedConfig.get(SERVICE_SITE_NAME2));
    Assert.assertEquals(SERVICE_SITE_VAL3, mergedConfig.get(SERVICE_SITE_NAME3));
    Assert.assertEquals(SERVICE_SITE_VAL4, mergedConfig.get(SERVICE_SITE_NAME4));
    Assert.assertEquals(SERVICE_SITE_VAL5, mergedConfig.get(SERVICE_SITE_NAME5));
    Assert.assertEquals(SERVICE_SITE_VAL6_H, mergedConfig.get(SERVICE_SITE_NAME6));
  }

  /**
   * Test that the execution command wrapper properly sets the version
   * information when the cluster is in the INSTALLING state.
   *
   * @throws JSONException
   * @throws AmbariException
   */
  @Test
  public void testExecutionCommandHasVersionInfoWithoutCurrentClusterVersion()
      throws JSONException, AmbariException {
    Cluster cluster = clusters.getCluster(CLUSTER1);

    StackId stackId = cluster.getDesiredStackVersion();
    
    // set the repo version resolved state to verify that the version is not sent
    RepositoryVersionEntity repositoryVersion = ormTestHelper.getOrCreateRepositoryVersion(stackId, "0.1-0000");
    repositoryVersion.setResolved(false);
    ormTestHelper.repositoryVersionDAO.merge(repositoryVersion);

    Service service = cluster.getService("HDFS");
    service.setDesiredRepositoryVersion(repositoryVersion);

    // first try with an INSTALL command - this should not populate version info
    ExecutionCommand executionCommand = new ExecutionCommand();
    Map<String, String> commandParams = new HashMap<>();

    executionCommand.setClusterName(CLUSTER1);
    executionCommand.setTaskId(1);
    executionCommand.setRequestAndStage(1, 1);
    executionCommand.setHostname(HOST1);
    executionCommand.setRole("NAMENODE");
    executionCommand.setRoleParams(Collections.<String, String>emptyMap());
    executionCommand.setRoleCommand(RoleCommand.INSTALL);
    executionCommand.setServiceName("HDFS");
    executionCommand.setCommandType(AgentCommandType.EXECUTION_COMMAND);
    executionCommand.setCommandParams(commandParams);

    String json = StageUtils.getGson().toJson(executionCommand, ExecutionCommand.class);
    ExecutionCommandWrapper execCommWrap = new ExecutionCommandWrapper(json);
    injector.injectMembers(execCommWrap);

    ExecutionCommand processedExecutionCommand = execCommWrap.getExecutionCommand();
    commandParams = processedExecutionCommand.getCommandParams();
    Assert.assertFalse(commandParams.containsKey(KeyNames.VERSION));

    // now try with a START command, but still unresolved
    executionCommand = new ExecutionCommand();
    commandParams = new HashMap<>();

    executionCommand.setClusterName(CLUSTER1);
    executionCommand.setTaskId(1);
    executionCommand.setRequestAndStage(1, 1);
    executionCommand.setHostname(HOST1);
    executionCommand.setRole("NAMENODE");
    executionCommand.setRoleParams(Collections.<String, String> emptyMap());
    executionCommand.setRoleCommand(RoleCommand.START);
    executionCommand.setServiceName("HDFS");
    executionCommand.setCommandType(AgentCommandType.EXECUTION_COMMAND);
    executionCommand.setCommandParams(commandParams);

    json = StageUtils.getGson().toJson(executionCommand, ExecutionCommand.class);
    execCommWrap = new ExecutionCommandWrapper(json);
    injector.injectMembers(execCommWrap);

    processedExecutionCommand = execCommWrap.getExecutionCommand();
    commandParams = processedExecutionCommand.getCommandParams();
    Assert.assertFalse(commandParams.containsKey(KeyNames.VERSION));

    // now that the repositoryVersion is resolved, it should populate the version even
    // though the state is INSTALLING
    repositoryVersion.setResolved(true);
    ormTestHelper.repositoryVersionDAO.merge(repositoryVersion);
    execCommWrap = new ExecutionCommandWrapper(json);
    injector.injectMembers(execCommWrap);

    processedExecutionCommand = execCommWrap.getExecutionCommand();
    commandParams = processedExecutionCommand.getCommandParams();
    Assert.assertEquals("0.1-0000", commandParams.get(KeyNames.VERSION));
    }

  /**
   * Test that the execution command wrapper ignores repository file when there are none to use.
   */
  @Test
  public void testExecutionCommandNoRepositoryFile() throws Exception {
    Cluster cluster = clusters.getCluster(CLUSTER1);

    StackId stackId = cluster.getDesiredStackVersion();
    RepositoryVersionEntity repositoryVersion = ormTestHelper.getOrCreateRepositoryVersion(stackId, "0.1-0000");
    repositoryVersion.setResolved(true); // has build number
    Service service = cluster.getService("HDFS");
    service.setDesiredRepositoryVersion(repositoryVersion);

    repositoryVersion.addRepoOsEntities(new ArrayList<>());

    ormTestHelper.repositoryVersionDAO.merge(repositoryVersion);

    // first try with an INSTALL command - this should not populate version info
    ExecutionCommand executionCommand = new ExecutionCommand();
    Map<String, String> commandParams = new HashMap<>();

    executionCommand.setClusterName(CLUSTER1);
    executionCommand.setTaskId(1);
    executionCommand.setRequestAndStage(1, 1);
    executionCommand.setHostname(HOST1);
    executionCommand.setRole("NAMENODE");
    executionCommand.setRoleParams(Collections.<String, String>emptyMap());
    executionCommand.setRoleCommand(RoleCommand.INSTALL);
    executionCommand.setServiceName("HDFS");
    executionCommand.setCommandType(AgentCommandType.EXECUTION_COMMAND);
    executionCommand.setCommandParams(commandParams);

    String json = StageUtils.getGson().toJson(executionCommand, ExecutionCommand.class);
    ExecutionCommandWrapper execCommWrap = new ExecutionCommandWrapper(json);
    injector.injectMembers(execCommWrap);

    ExecutionCommand processedExecutionCommand = execCommWrap.getExecutionCommand();
    commandParams = processedExecutionCommand.getCommandParams();
    Assert.assertFalse(commandParams.containsKey(KeyNames.VERSION));

    // now try with a START command which should populate the version even
    // though the state is INSTALLING
    executionCommand = new ExecutionCommand();
    commandParams = new HashMap<>();

    executionCommand.setClusterName(CLUSTER1);
    executionCommand.setTaskId(1);
    executionCommand.setRequestAndStage(1, 1);
    executionCommand.setHostname(HOST1);
    executionCommand.setRole("NAMENODE");
    executionCommand.setRoleParams(Collections.<String, String> emptyMap());
    executionCommand.setRoleCommand(RoleCommand.START);
    executionCommand.setServiceName("HDFS");
    executionCommand.setCommandType(AgentCommandType.EXECUTION_COMMAND);
    executionCommand.setCommandParams(commandParams);

    json = StageUtils.getGson().toJson(executionCommand, ExecutionCommand.class);
    execCommWrap = new ExecutionCommandWrapper(json);
    injector.injectMembers(execCommWrap);

    processedExecutionCommand = execCommWrap.getExecutionCommand();
    commandParams = processedExecutionCommand.getCommandParams();
    Assert.assertEquals("0.1-0000", commandParams.get(KeyNames.VERSION));
  }

  @AfterClass
  public static void tearDown() throws AmbariException, SQLException {
    H2DatabaseCleaner.clearDatabaseAndStopPersistenceService(injector);
  }
}<|MERGE_RESOLUTION|>--- conflicted
+++ resolved
@@ -116,11 +116,7 @@
 
     OrmTestHelper helper = injector.getInstance(OrmTestHelper.class);
     RepositoryVersionEntity repositoryVersion = helper.getOrCreateRepositoryVersion(cluster1);
-<<<<<<< HEAD
-    ServiceGroup serviceGroup = cluster1.addServiceGroup("CORE", "HDP-2.6.0");
-=======
     ServiceGroup serviceGroup = cluster1.addServiceGroup("CORE", cluster1.getDesiredStackVersion().getStackId());
->>>>>>> 5be3604f
     cluster1.addService(serviceGroup, "HDFS", "HDFS", repositoryVersion);
 
     SERVICE_SITE_CLUSTER = new HashMap<>();
