/*
 * Licensed to the Apache Software Foundation (ASF) under one
 * or more contributor license agreements.  See the NOTICE file
 * distributed with this work for additional information
 * regarding copyright ownership.  The ASF licenses this file
 * to you under the Apache License, Version 2.0 (the
 * "License"); you may not use this file except in compliance
 * with the License.  You may obtain a copy of the License at
 *
 *     http://www.apache.org/licenses/LICENSE-2.0
 *
 * Unless required by applicable law or agreed to in writing, software
 * distributed under the License is distributed on an "AS IS" BASIS,
 * WITHOUT WARRANTIES OR CONDITIONS OF ANY KIND, either express or implied.
 * See the License for the specific language governing permissions and
 * limitations under the License.
 */

package org.apache.ambari.server.controller;

import static org.easymock.EasyMock.capture;
import static org.easymock.EasyMock.createNiceMock;
import static org.easymock.EasyMock.createStrictMock;
import static org.easymock.EasyMock.expect;
import static org.easymock.EasyMock.replay;
import static org.easymock.EasyMock.verify;
import static org.hamcrest.CoreMatchers.is;
import static org.junit.Assert.assertEquals;
import static org.junit.Assert.assertFalse;
import static org.junit.Assert.assertNotNull;
import static org.junit.Assert.assertNull;
import static org.junit.Assert.assertSame;
import static org.junit.Assert.assertThat;
import static org.junit.Assert.assertTrue;
import static org.junit.Assert.fail;

import java.io.StringReader;
import java.lang.reflect.Type;
import java.text.MessageFormat;
import java.util.ArrayList;
import java.util.Arrays;
import java.util.Collection;
import java.util.Collections;
import java.util.HashMap;
import java.util.HashSet;
import java.util.List;
import java.util.Map;
import java.util.Properties;
import java.util.Set;
import java.util.UUID;

import javax.persistence.EntityManager;

import org.apache.ambari.server.AmbariException;
import org.apache.ambari.server.ClusterNotFoundException;
import org.apache.ambari.server.DuplicateResourceException;
import org.apache.ambari.server.H2DatabaseCleaner;
import org.apache.ambari.server.HostNotFoundException;
import org.apache.ambari.server.ObjectNotFoundException;
import org.apache.ambari.server.ParentObjectNotFoundException;
import org.apache.ambari.server.Role;
import org.apache.ambari.server.RoleCommand;
import org.apache.ambari.server.ServiceNotFoundException;
import org.apache.ambari.server.StackAccessException;
import org.apache.ambari.server.actionmanager.ActionDBAccessor;
import org.apache.ambari.server.actionmanager.ActionManager;
import org.apache.ambari.server.actionmanager.ActionType;
import org.apache.ambari.server.actionmanager.ExecutionCommandWrapper;
import org.apache.ambari.server.actionmanager.HostRoleCommand;
import org.apache.ambari.server.actionmanager.HostRoleStatus;
import org.apache.ambari.server.actionmanager.Request;
import org.apache.ambari.server.actionmanager.Stage;
import org.apache.ambari.server.actionmanager.StageFactory;
import org.apache.ambari.server.actionmanager.TargetHostType;
import org.apache.ambari.server.agent.ExecutionCommand;
import org.apache.ambari.server.api.services.AmbariMetaInfo;
import org.apache.ambari.server.audit.AuditLogger;
import org.apache.ambari.server.configuration.Configuration;
import org.apache.ambari.server.controller.internal.ClusterStackVersionResourceProviderTest;
import org.apache.ambari.server.controller.internal.ComponentResourceProviderTest;
import org.apache.ambari.server.controller.internal.DeleteStatusMetaData;
import org.apache.ambari.server.controller.internal.HostComponentResourceProviderTest;
import org.apache.ambari.server.controller.internal.HostResourceProviderTest;
import org.apache.ambari.server.controller.internal.RequestOperationLevel;
import org.apache.ambari.server.controller.internal.RequestResourceFilter;
import org.apache.ambari.server.controller.internal.ServiceResourceProviderTest;
import org.apache.ambari.server.controller.internal.TaskResourceProvider;
import org.apache.ambari.server.controller.spi.Predicate;
import org.apache.ambari.server.controller.spi.Resource;
import org.apache.ambari.server.controller.utilities.PredicateBuilder;
import org.apache.ambari.server.controller.utilities.PropertyHelper;
import org.apache.ambari.server.customactions.ActionDefinition;
import org.apache.ambari.server.metadata.ActionMetadata;
import org.apache.ambari.server.orm.GuiceJpaInitializer;
import org.apache.ambari.server.orm.InMemoryDefaultTestModule;
import org.apache.ambari.server.orm.OrmTestHelper;
import org.apache.ambari.server.orm.dao.ExecutionCommandDAO;
import org.apache.ambari.server.orm.dao.HostDAO;
import org.apache.ambari.server.orm.dao.HostRoleCommandDAO;
import org.apache.ambari.server.orm.dao.RepositoryVersionDAO;
import org.apache.ambari.server.orm.dao.StackDAO;
import org.apache.ambari.server.orm.dao.TopologyHostInfoDAO;
import org.apache.ambari.server.orm.dao.WidgetDAO;
import org.apache.ambari.server.orm.dao.WidgetLayoutDAO;
import org.apache.ambari.server.orm.entities.ExecutionCommandEntity;
import org.apache.ambari.server.orm.entities.HostEntity;
import org.apache.ambari.server.orm.entities.HostRoleCommandEntity;
import org.apache.ambari.server.orm.entities.RepositoryVersionEntity;
import org.apache.ambari.server.orm.entities.StackEntity;
import org.apache.ambari.server.orm.entities.WidgetEntity;
import org.apache.ambari.server.orm.entities.WidgetLayoutEntity;
import org.apache.ambari.server.orm.entities.WidgetLayoutUserWidgetEntity;
import org.apache.ambari.server.security.TestAuthenticationFactory;
import org.apache.ambari.server.security.authorization.AuthorizationException;
import org.apache.ambari.server.serveraction.ServerAction;
import org.apache.ambari.server.stack.StackManagerMock;
import org.apache.ambari.server.state.Cluster;
import org.apache.ambari.server.state.Clusters;
import org.apache.ambari.server.state.Config;
import org.apache.ambari.server.state.ConfigFactory;
import org.apache.ambari.server.state.ConfigHelper;
import org.apache.ambari.server.state.Host;
import org.apache.ambari.server.state.HostComponentAdminState;
import org.apache.ambari.server.state.HostState;
import org.apache.ambari.server.state.MaintenanceState;
import org.apache.ambari.server.state.RepositoryInfo;
import org.apache.ambari.server.state.SecurityType;
import org.apache.ambari.server.state.Service;
import org.apache.ambari.server.state.ServiceComponent;
import org.apache.ambari.server.state.ServiceComponentFactory;
import org.apache.ambari.server.state.ServiceComponentHost;
import org.apache.ambari.server.state.ServiceComponentHostFactory;
import org.apache.ambari.server.state.ServiceFactory;
import org.apache.ambari.server.state.ServiceInfo;
import org.apache.ambari.server.state.ServiceOsSpecific;
import org.apache.ambari.server.state.StackId;
import org.apache.ambari.server.state.StackInfo;
import org.apache.ambari.server.state.State;
import org.apache.ambari.server.state.configgroup.ConfigGroup;
import org.apache.ambari.server.state.configgroup.ConfigGroupFactory;
import org.apache.ambari.server.state.svccomphost.ServiceComponentHostInstallEvent;
import org.apache.ambari.server.state.svccomphost.ServiceComponentHostOpSucceededEvent;
import org.apache.ambari.server.state.svccomphost.ServiceComponentHostServerActionEvent;
import org.apache.ambari.server.state.svccomphost.ServiceComponentHostStartEvent;
import org.apache.ambari.server.state.svccomphost.ServiceComponentHostStartedEvent;
import org.apache.ambari.server.state.svccomphost.ServiceComponentHostStopEvent;
import org.apache.ambari.server.state.svccomphost.ServiceComponentHostStoppedEvent;
import org.apache.ambari.server.topology.TopologyManager;
import org.apache.ambari.server.utils.EventBusSynchronizer;
import org.apache.ambari.server.utils.StageUtils;
import org.apache.commons.collections.CollectionUtils;
import org.easymock.Capture;
import org.easymock.EasyMock;
import org.junit.After;
import org.junit.AfterClass;
import org.junit.Assert;
import org.junit.Before;
import org.junit.BeforeClass;
import org.junit.Ignore;
import org.junit.Rule;
import org.junit.Test;
import org.junit.rules.ExpectedException;
import org.slf4j.Logger;
import org.slf4j.LoggerFactory;
import org.springframework.security.core.context.SecurityContextHolder;

import com.google.common.collect.Lists;
import com.google.gson.Gson;
import com.google.gson.reflect.TypeToken;
import com.google.inject.Guice;
import com.google.inject.Injector;

public class AmbariManagementControllerTest {

  private static final Logger LOG =
      LoggerFactory.getLogger(AmbariManagementControllerTest.class);

  private static final String STACK_NAME = "HDP";

  private static final String SERVICE_NAME_YARN = "YARN";
  private static final String COMPONENT_NAME_NODEMANAGER = "NODEMANAGER";
  private static final String SERVICE_NAME_HBASE = "HBASE";
  private static final String COMPONENT_NAME_REGIONSERVER = "HBASE_REGIONSERVER";
  private static final String COMPONENT_NAME_DATANODE = "DATANODE";
  private static final String SERVICE_NAME_HIVE = "HIVE";
  private static final String COMPONENT_NAME_HIVE_METASTORE = "HIVE_METASTORE";
  private static final String COMPONENT_NAME_HIVE_SERVER = "HIVE_SERVER";
  private static final String STACK_VERSION = "0.2";
  private static final String NEW_STACK_VERSION = "2.0.6";
  private static final String OS_TYPE = "centos5";
  private static final String REPO_ID = "HDP-1.1.1.16";
  private static final String PROPERTY_NAME = "hbase.regionserver.msginterval";
  private static final String SERVICE_NAME = "HDFS";
  private static final String FAKE_SERVICE_NAME = "FAKENAGIOS";
  private static final int STACK_VERSIONS_CNT = 17;
  private static final int REPOS_CNT = 3;
  private static final int STACK_PROPERTIES_CNT = 103;
  private static final int STACK_COMPONENTS_CNT = 4;
  private static final int OS_CNT = 2;

  private static final String NON_EXT_VALUE = "XXX";
  private static final String INCORRECT_BASE_URL = "http://incorrect.url";

  private static final String COMPONENT_NAME = "NAMENODE";

  private static final String REQUEST_CONTEXT_PROPERTY = "context";

  private static AmbariManagementController controller;
  private static Clusters clusters;
  private ActionDBAccessor actionDB;
  private static Injector injector;
  private ServiceFactory serviceFactory;
  private ServiceComponentFactory serviceComponentFactory;
  private ServiceComponentHostFactory serviceComponentHostFactory;
  private static AmbariMetaInfo ambariMetaInfo;
  private EntityManager entityManager;
  private static Properties backingProperties;
  private Configuration configuration;
  private ConfigHelper configHelper;
  private ConfigGroupFactory configGroupFactory;
  private OrmTestHelper helper;
  private StageFactory stageFactory;
  private HostDAO hostDAO;
  private TopologyHostInfoDAO topologyHostInfoDAO;
  private HostRoleCommandDAO hostRoleCommandDAO;
  private StackManagerMock stackManagerMock;
  private RepositoryVersionDAO repositoryVersionDAO;

  RepositoryVersionEntity repositoryVersion01;
  RepositoryVersionEntity repositoryVersion02;
  RepositoryVersionEntity repositoryVersion120;
  RepositoryVersionEntity repositoryVersion201;
  RepositoryVersionEntity repositoryVersion206;
  RepositoryVersionEntity repositoryVersion207;
  RepositoryVersionEntity repositoryVersion208;
  RepositoryVersionEntity repositoryVersion220;

  @Rule
  public ExpectedException expectedException = ExpectedException.none();

  @BeforeClass
  public static void beforeClass() throws Exception {
    InMemoryDefaultTestModule module = new InMemoryDefaultTestModule();
    backingProperties = module.getProperties();
    injector = Guice.createInjector(module);
    H2DatabaseCleaner.resetSequences(injector);
    injector.getInstance(GuiceJpaInitializer.class);
    ambariMetaInfo = injector.getInstance(AmbariMetaInfo.class);
    ambariMetaInfo.init();
    clusters = injector.getInstance(Clusters.class);
    controller = injector.getInstance(AmbariManagementController.class);
    TopologyManager topologyManager = injector.getInstance(TopologyManager.class);
    StageUtils.setTopologyManager(topologyManager);
    Configuration configuration = injector.getInstance(Configuration.class);
    StageUtils.setConfiguration(configuration);
    ActionManager.setTopologyManager(topologyManager);

    SecurityContextHolder.getContext().setAuthentication(TestAuthenticationFactory.createAdministrator());
  }

  @Before
  public void setup() throws Exception {
    EventBusSynchronizer.synchronizeAmbariEventPublisher(injector);

    entityManager = injector.getProvider(EntityManager.class).get();
    actionDB = injector.getInstance(ActionDBAccessor.class);
    serviceFactory = injector.getInstance(ServiceFactory.class);
    serviceComponentFactory = injector.getInstance(
        ServiceComponentFactory.class);
    serviceComponentHostFactory = injector.getInstance(
        ServiceComponentHostFactory.class);
    configuration = injector.getInstance(Configuration.class);
    configHelper = injector.getInstance(ConfigHelper.class);
    configGroupFactory = injector.getInstance(ConfigGroupFactory.class);
    helper = injector.getInstance(OrmTestHelper.class);
    stageFactory = injector.getInstance(StageFactory.class);
    hostDAO = injector.getInstance(HostDAO.class);
    topologyHostInfoDAO = injector.getInstance(TopologyHostInfoDAO.class);
    hostRoleCommandDAO = injector.getInstance(HostRoleCommandDAO.class);
    stackManagerMock = (StackManagerMock) ambariMetaInfo.getStackManager();
    EasyMock.replay(injector.getInstance(AuditLogger.class));

    repositoryVersion01 = helper.getOrCreateRepositoryVersion(
        new StackId("HDP-0.1"), "0.1-1234");

    repositoryVersion02 = helper.getOrCreateRepositoryVersion(
        new StackId("HDP-0.2"), "0.2-1234");

    repositoryVersion120 = helper.getOrCreateRepositoryVersion(
        new StackId("HDP-1.2.0"), "1.2.0-1234");

    repositoryVersion201 = helper.getOrCreateRepositoryVersion(
        new StackId("HDP-2.0.1"), "2.0.1-1234");

    repositoryVersion206 = helper.getOrCreateRepositoryVersion(
        new StackId("HDP-2.0.6"), "2.0.6-1234");

    repositoryVersion207 = helper.getOrCreateRepositoryVersion(
        new StackId("HDP-2.0.7"), "2.0.7-1234");

    repositoryVersion208 = helper.getOrCreateRepositoryVersion(
        new StackId("HDP-2.0.8"), "2.0.8-1234");

    repositoryVersion220 = helper.getOrCreateRepositoryVersion(
        new StackId("HDP-2.2.0"), "2.2.0-1234");

    repositoryVersionDAO = injector.getInstance(RepositoryVersionDAO.class);
  }

  @After
  public void teardown() {
    actionDB = null;
    EasyMock.reset(injector.getInstance(AuditLogger.class));
  }

  @AfterClass
  public static void afterClass() throws Exception {
    H2DatabaseCleaner.clearDatabaseAndStopPersistenceService(injector);
  }

  private static String getUniqueName() {
    return UUID.randomUUID().toString();
  }


  private void setOsFamily(Host host, String osFamily, String osVersion) {
    Map<String, String> hostAttributes = new HashMap<>();
    hostAttributes.put("os_family", osFamily);
    hostAttributes.put("os_release_version", osVersion);

    host.setHostAttributes(hostAttributes);
  }

  private void addHost(String hostname) throws AmbariException {
    addHostToCluster(hostname, null);
  }

  private void addHostToCluster(String hostname, String clusterName) throws AmbariException {

    if (!clusters.hostExists(hostname)) {
      clusters.addHost(hostname);
      setOsFamily(clusters.getHost(hostname), "redhat", "6.3");
      clusters.getHost(hostname).setState(HostState.HEALTHY);
    }

    if (null != clusterName) {
      clusters.mapHostToCluster(hostname, clusterName);
    }
  }

  private void deleteHost(String hostname) throws AmbariException {
    clusters.deleteHost(hostname);
  }

  /**
   * Creates a Cluster object, along with its corresponding ClusterVersion based on the stack.
   * @param clusterName Cluster name
   * @throws AmbariException
   */
  private void createCluster(String clusterName) throws AmbariException, AuthorizationException {
    ClusterRequest r = new ClusterRequest(null, clusterName, State.INSTALLED.name(), SecurityType.NONE, "HDP-0.1", null);
    controller.createCluster(r);
  }

  private void createService(String clusterName, String serviceName, State desiredState) throws AmbariException, AuthorizationException {
    createService(clusterName, serviceName, repositoryVersion02, desiredState);
  }

  private void createService(String clusterName, String serviceName,
      RepositoryVersionEntity repositoryVersion, State desiredState)
      throws AmbariException, AuthorizationException {
    String dStateStr = null;
    if (desiredState != null) {
      dStateStr = desiredState.toString();
    }
<<<<<<< HEAD
    ServiceRequest r1 = new ServiceRequest(clusterName, serviceName, dStateStr);
=======

    ServiceRequest r1 = new ServiceRequest(clusterName, serviceName,
        repositoryVersion.getId(), dStateStr,
        null);

>>>>>>> 9d802b7c
    Set<ServiceRequest> requests = new HashSet<>();
    requests.add(r1);

    ServiceResourceProviderTest.createServices(controller, repositoryVersionDAO, requests);
  }

  private void createServiceComponent(String clusterName,
      String serviceName, String componentName, State desiredState)
      throws AmbariException, AuthorizationException {
    String dStateStr = null;
    if (desiredState != null) {
      dStateStr = desiredState.toString();
    }
    ServiceComponentRequest r = new ServiceComponentRequest(clusterName,
        serviceName, componentName, dStateStr);
    Set<ServiceComponentRequest> requests =
      new HashSet<>();
    requests.add(r);
    ComponentResourceProviderTest.createComponents(controller, requests);
  }

  private void createServiceComponentHost(String clusterName,
      String serviceName, String componentName, String hostname,
      State desiredState) throws AmbariException, AuthorizationException {
    String dStateStr = null;
    if (desiredState != null) {
      dStateStr = desiredState.toString();
    }
    ServiceComponentHostRequest r = new ServiceComponentHostRequest(clusterName,
        serviceName, componentName, hostname, dStateStr);
    Set<ServiceComponentHostRequest> requests =
      new HashSet<>();
    requests.add(r);
    controller.createHostComponents(requests);
  }

  private void deleteServiceComponentHost(String clusterName,
                                          String serviceName, String componentName, String hostname,
                                          State desiredState) throws AmbariException, AuthorizationException {
    String dStateStr = null;
    if (desiredState != null) {
      dStateStr = desiredState.toString();
    }
    ServiceComponentHostRequest r = new ServiceComponentHostRequest(clusterName,
        serviceName, componentName, hostname, dStateStr);
    Set<ServiceComponentHostRequest> requests =
      new HashSet<>();
    requests.add(r);
    controller.deleteHostComponents(requests);
  }

  private Long createConfigGroup(Cluster cluster, String serviceName, String name, String tag,
                              List<String> hosts, List<Config> configs)
                              throws AmbariException {

    Map<Long, Host> hostMap = new HashMap<>();
    Map<String, Config> configMap = new HashMap<>();

    for (String hostname : hosts) {
      Host host = clusters.getHost(hostname);
      HostEntity hostEntity = hostDAO.findByName(hostname);
      hostMap.put(hostEntity.getHostId(), host);
    }

    for (Config config : configs) {
      configMap.put(config.getType(), config);
    }

    ConfigGroup configGroup = configGroupFactory.createNew(cluster, serviceName, name,
      tag, "", configMap, hostMap);

    configGroup.setServiceName(serviceName);

    cluster.addConfigGroup(configGroup);

    return configGroup.getId();
  }

  private long stopService(String clusterName, String serviceName,
      boolean runSmokeTests, boolean reconfigureClients) throws
      AmbariException, AuthorizationException {
<<<<<<< HEAD
    ServiceRequest r = new ServiceRequest(clusterName, serviceName, State.INSTALLED.toString());
=======
    ServiceRequest r = new ServiceRequest(clusterName, serviceName, null, State.INSTALLED.toString(), null);
>>>>>>> 9d802b7c
    Set<ServiceRequest> requests = new HashSet<>();
    requests.add(r);
    Map<String, String> mapRequestProps = new HashMap<>();
    mapRequestProps.put("context", "Called from a test");
    RequestStatusResponse resp = ServiceResourceProviderTest.updateServices(controller, requests,
      mapRequestProps, runSmokeTests, reconfigureClients);

    Assert.assertEquals(State.INSTALLED,
      clusters.getCluster(clusterName).getService(serviceName)
        .getDesiredState());

    // manually change live state to stopped as no running action manager
    for (ServiceComponent sc :
      clusters.getCluster(clusterName).getService(serviceName)
        .getServiceComponents().values()) {
      for (ServiceComponentHost sch : sc.getServiceComponentHosts().values()) {
        sch.setState(State.INSTALLED);
      }
    }

    return resp.getRequestId();
  }

  private long stopServiceComponentHosts(String clusterName,
      String serviceName) throws Exception {
    Cluster c = clusters.getCluster(clusterName);
    Service s = c.getService(serviceName);
    Set<ServiceComponentHostRequest> requests = new
      HashSet<>();
    for (ServiceComponent sc : s.getServiceComponents().values()) {
      for (ServiceComponentHost sch : sc.getServiceComponentHosts().values()) {
        ServiceComponentHostRequest schr = new ServiceComponentHostRequest
          (clusterName, serviceName, sc.getName(),
            sch.getHostName(), State.INSTALLED.name());
        requests.add(schr);
      }
    }
    Map<String, String> mapRequestProps = new HashMap<>();
    mapRequestProps.put("context", "Called from a test");
    RequestStatusResponse resp = HostComponentResourceProviderTest.updateHostComponents(controller, injector, requests,
        mapRequestProps, false);

    // manually change live state to started as no running action manager
    for (ServiceComponent sc :
      clusters.getCluster(clusterName).getService(serviceName)
        .getServiceComponents().values()) {
      for (ServiceComponentHost sch : sc.getServiceComponentHosts().values()) {
        sch.setState(State.INSTALLED);
      }
    }
    return resp.getRequestId();
  }

  private long startService(String clusterName, String serviceName,
                            boolean runSmokeTests, boolean reconfigureClients) throws
      AmbariException, AuthorizationException {
    return startService(clusterName, serviceName, runSmokeTests, reconfigureClients, null);
  }


  private long startService(String clusterName, String serviceName,
                            boolean runSmokeTests, boolean reconfigureClients,
                            MaintenanceStateHelper maintenanceStateHelper) throws
      AmbariException, AuthorizationException {
<<<<<<< HEAD
    ServiceRequest r = new ServiceRequest(clusterName, serviceName,
        State.STARTED.toString());
=======
    ServiceRequest r = new ServiceRequest(clusterName, serviceName, repositoryVersion02.getId(),
        State.STARTED.toString(), null);
>>>>>>> 9d802b7c
    Set<ServiceRequest> requests = new HashSet<>();
    requests.add(r);
    Map<String, String> mapRequestProps = new HashMap<>();
    mapRequestProps.put("context", "Called from a test");
    RequestStatusResponse resp = ServiceResourceProviderTest.updateServices(controller, requests,
        mapRequestProps, runSmokeTests, reconfigureClients, maintenanceStateHelper);

    Assert.assertEquals(State.STARTED,
        clusters.getCluster(clusterName).getService(serviceName)
            .getDesiredState());

    if (resp != null) {
      // manually change live state to stopped as no running action manager
      List<HostRoleCommand> commands = actionDB.getRequestTasks(resp.getRequestId());
      for (HostRoleCommand cmd : commands) {
        String scName = cmd.getRole().toString();
        if (!scName.endsWith("CHECK")) {
          Cluster cluster = clusters.getCluster(clusterName);
          String hostname = cmd.getHostName();
          for (Service s : cluster.getServices().values()) {
            if (s.getServiceComponents().containsKey(scName) &&
              !s.getServiceComponent(scName).isClientComponent()) {
              s.getServiceComponent(scName).getServiceComponentHost(hostname).
                setState(State.STARTED);
              break;
            }
          }
        }
      }
      return resp.getRequestId();
    } else {
      return -1;
    }
  }


  private long installService(String clusterName, String serviceName,
                              boolean runSmokeTests, boolean reconfigureClients)
      throws AmbariException, AuthorizationException {
    return installService(clusterName, serviceName, runSmokeTests, reconfigureClients, null, null);
  }


  /**
   * Allows to set maintenanceStateHelper. For use when there is anything to test
   * with maintenance mode.
   */
  private long installService(String clusterName, String serviceName,
                              boolean runSmokeTests, boolean reconfigureClients,
                              MaintenanceStateHelper maintenanceStateHelper,
                              Map<String, String> mapRequestPropsInput)
      throws AmbariException, AuthorizationException {

    ServiceRequest r = new ServiceRequest(clusterName, serviceName, repositoryVersion02.getId(),
        State.INSTALLED.toString(), null);

    Set<ServiceRequest> requests = new HashSet<>();
    requests.add(r);

    Map<String, String> mapRequestProps = new HashMap<>();
    mapRequestProps.put("context", "Called from a test");
    if(mapRequestPropsInput != null) {
      mapRequestProps.putAll(mapRequestPropsInput);
    }

    RequestStatusResponse resp = ServiceResourceProviderTest.updateServices(controller, requests,
        mapRequestProps, runSmokeTests, reconfigureClients, maintenanceStateHelper);

    Assert.assertEquals(State.INSTALLED,
        clusters.getCluster(clusterName).getService(serviceName)
            .getDesiredState());

    if (resp != null) {
      // manually change live state to stopped as no running action manager
      List<HostRoleCommand> commands = actionDB.getRequestTasks(resp.getRequestId());
      for (HostRoleCommand cmd : commands) {
        clusters.getCluster(clusterName).getService(serviceName).getServiceComponent(cmd.getRole().name())
            .getServiceComponentHost(cmd.getHostName()).setState(State.INSTALLED);
      }
      return resp.getRequestId();
    } else {
      return -1;
    }
  }


  private boolean checkExceptionType(Throwable e, Class<? extends Exception> exceptionClass) {
    return e != null && (exceptionClass.isAssignableFrom(e.getClass()) || checkExceptionType(e.getCause(), exceptionClass));
  }

  @Test
  public void testCreateClusterSimple() throws AmbariException, AuthorizationException {
    String cluster1 = getUniqueName();
    createCluster(cluster1);
    Set<ClusterResponse> r =
        controller.getClusters(Collections.singleton(
            new ClusterRequest(null, cluster1, null, null)));
    Assert.assertEquals(1, r.size());
    ClusterResponse c = r.iterator().next();
    Assert.assertEquals(cluster1, c.getClusterName());

    try {
      createCluster(cluster1);
      fail("Duplicate cluster creation should fail");
    } catch (AmbariException e) {
      // Expected
    }
  }

  @Test
  public void testCreateClusterWithHostMapping() throws AmbariException, AuthorizationException {
    String cluster1 = getUniqueName();

    String host1 = getUniqueName();
    String host2 = getUniqueName();

    Set<String> hostNames = new HashSet<>();
    hostNames.add(host1);
    hostNames.add(host2);
    ClusterRequest r = new ClusterRequest(null, cluster1, "HDP-0.1", hostNames);

    try {
      controller.createCluster(r);
      fail("Expected create cluster to fail for invalid hosts");
    } catch (Exception e) {
      // Expected
    }

    try {
      clusters.getCluster(cluster1);
      fail("Expected to fail for non created cluster");
    } catch (ClusterNotFoundException e) {
      // Expected
    }

    clusters.addHost(host1);
    clusters.addHost(host2);
    setOsFamily(clusters.getHost(host1), "redhat", "6.3");
    setOsFamily(clusters.getHost(host2), "redhat", "6.3");

    controller.createCluster(r);
    Assert.assertNotNull(clusters.getCluster(cluster1));
  }

  @Test(expected = IllegalArgumentException.class)
  public void testCreateClusterWithInvalidRequest1() throws Exception {
    ClusterRequest r = new ClusterRequest(null, null, null, null);
    controller.createCluster(r);
  }

  @Test(expected = IllegalArgumentException.class)
  public void testCreateClusterWithInvalidRequest2() throws Exception {
    ClusterRequest r = new ClusterRequest(1L, null, null, null);
    controller.createCluster(r);
  }

  @Test(expected = IllegalArgumentException.class)
  public void testCreateClusterWithInvalidRequest3() throws Exception {
    ClusterRequest r = new ClusterRequest(null, getUniqueName(), null, null);
    controller.createCluster(r);
  }

  @Test(expected = IllegalArgumentException.class)
  public void testCreateClusterWithInvalidRequest4() throws Exception {
    ClusterRequest r = new ClusterRequest(null, null, State.INSTALLING.name(), null, "HDP-1.2.0", null);
    controller.createCluster(r);
    controller.updateClusters(Collections.singleton(r), null);
  }

  @Test
  public void testCreateServicesSimple() throws AmbariException, AuthorizationException {
    String cluster1 = getUniqueName();
    createCluster(cluster1);
    String serviceName = "HDFS";
    createService(cluster1, serviceName, repositoryVersion02, State.INIT);

    Service s =
        clusters.getCluster(cluster1).getService(serviceName);
    Assert.assertNotNull(s);
    Assert.assertEquals(serviceName, s.getName());
    Assert.assertEquals(cluster1, s.getCluster().getClusterName());

    ServiceRequest req = new ServiceRequest(cluster1, "HDFS", repositoryVersion02.getId(), null, null);

    Set<ServiceResponse> r =
        ServiceResourceProviderTest.getServices(controller, Collections.singleton(req));
    Assert.assertEquals(1, r.size());
    ServiceResponse resp = r.iterator().next();
    Assert.assertEquals(serviceName, resp.getServiceName());
    Assert.assertEquals(cluster1, resp.getClusterName());
    Assert.assertEquals(State.INIT.toString(), resp.getDesiredState());
    Assert.assertEquals("HDP-0.2", resp.getDesiredStackId());
  }

  @Test
  public void testCreateServicesWithInvalidRequest() throws AmbariException, AuthorizationException {
    // invalid request
    // dups in requests
    // multi cluster updates

    Set<ServiceRequest> set1 = new HashSet<>();

    try {
      set1.clear();
      ServiceRequest rInvalid = new ServiceRequest(null, null, null, null, null);
      set1.add(rInvalid);
      ServiceResourceProviderTest.createServices(controller, repositoryVersionDAO, set1);
      fail("Expected failure for invalid requests");
    } catch (Exception e) {
      // Expected
    }

    try {
      set1.clear();
      ServiceRequest rInvalid = new ServiceRequest("foo", null, null, null, null);
      set1.add(rInvalid);
      ServiceResourceProviderTest.createServices(controller, repositoryVersionDAO, set1);
      fail("Expected failure for invalid requests");
    } catch (Exception e) {
      // Expected
    }

    try {
      set1.clear();
      ServiceRequest rInvalid = new ServiceRequest("foo", "bar", null, null, null);
      set1.add(rInvalid);
      ServiceResourceProviderTest.createServices(controller, repositoryVersionDAO, set1);
      fail("Expected failure for invalid cluster");
    } catch (AmbariException e) {
      // Expected
      Assert.assertTrue(checkExceptionType(e, ClusterNotFoundException.class));
    }

    String cluster1 = getUniqueName();
    String cluster2 = getUniqueName();


    clusters.addCluster(cluster1, new StackId("HDP-0.1"));
    clusters.addCluster(cluster2, new StackId("HDP-0.1"));

    try {
      set1.clear();
      ServiceRequest valid1 = new ServiceRequest(cluster1, "HDFS", null, null, null);
      ServiceRequest valid2 = new ServiceRequest(cluster1, "HDFS", null, null, null);
      set1.add(valid1);
      set1.add(valid2);
      ServiceResourceProviderTest.createServices(controller, repositoryVersionDAO, set1);
      fail("Expected failure for invalid requests");
    } catch (Exception e) {
      // Expected
    }

    try {
      set1.clear();
      ServiceRequest valid1 = new ServiceRequest(cluster1, "bar", repositoryVersion02.getId(), State.STARTED.toString(), null);
      set1.add(valid1);
      ServiceResourceProviderTest.createServices(controller, repositoryVersionDAO, set1);
      fail("Expected failure for invalid service");
    } catch (Exception e) {
      // Expected
    }


    try {
      set1.clear();
      ServiceRequest valid1 = new ServiceRequest(cluster1, "HDFS", repositoryVersion02.getId(), State.STARTED.toString(), null);
      ServiceRequest valid2 = new ServiceRequest(cluster2, "HDFS", repositoryVersion02.getId(), State.STARTED.toString(), null);
      set1.add(valid1);
      set1.add(valid2);
      ServiceResourceProviderTest.createServices(controller, repositoryVersionDAO, set1);
      fail("Expected failure for multiple clusters");
    } catch (Exception e) {
      // Expected
    }

    Assert.assertNotNull(clusters.getCluster(cluster1));
    Assert.assertEquals(0, clusters.getCluster(cluster1).getServices().size());

    set1.clear();
    ServiceRequest valid = new ServiceRequest(cluster1, "HDFS", repositoryVersion02.getId(), null, null);
    set1.add(valid);
    ServiceResourceProviderTest.createServices(controller, repositoryVersionDAO, set1);

    try {
      set1.clear();
      ServiceRequest valid1 = new ServiceRequest(cluster1, "HDFS", repositoryVersion02.getId(), State.STARTED.toString(), null);
      ServiceRequest valid2 = new ServiceRequest(cluster1, "HDFS", repositoryVersion02.getId(), State.STARTED.toString(), null);
      set1.add(valid1);
      set1.add(valid2);
      ServiceResourceProviderTest.createServices(controller, repositoryVersionDAO, set1);
      fail("Expected failure for existing service");
    } catch (Exception e) {
      // Expected
    }

    Assert.assertEquals(1, clusters.getCluster(cluster1).getServices().size());

  }

  @Test
  public void testCreateServiceWithInvalidInfo() throws AmbariException, AuthorizationException {
    String cluster1 = getUniqueName();
    createCluster(cluster1);
    String serviceName = "HDFS";
    try {
      createService(cluster1, serviceName, State.INSTALLING);
      fail("Service creation should fail for invalid state");
    } catch (Exception e) {
      // Expected
    }
    try {
      clusters.getCluster(cluster1).getService(serviceName);
      fail("Service creation should have failed");
    } catch (Exception e) {
      // Expected
    }
    try {
      createService(cluster1, serviceName, State.INSTALLED);
      fail("Service creation should fail for invalid initial state");
    } catch (Exception e) {
      // Expected
    }

    createService(cluster1, serviceName, null);

    String serviceName2 = "MAPREDUCE";
    createService(cluster1, serviceName2, State.INIT);

    ServiceRequest r = new ServiceRequest(cluster1, null, null, null, null);
    Set<ServiceResponse> response = ServiceResourceProviderTest.getServices(controller, Collections.singleton(r));
    Assert.assertEquals(2, response.size());

    for (ServiceResponse svc : response) {
      Assert.assertTrue(svc.getServiceName().equals(serviceName)
          || svc.getServiceName().equals(serviceName2));
      Assert.assertEquals("HDP-0.2", svc.getDesiredStackId());
      Assert.assertEquals(State.INIT.toString(), svc.getDesiredState());
    }
  }

  @Test
  public void testCreateServicesMultiple() throws AmbariException, AuthorizationException {
    Set<ServiceRequest> set1 = new HashSet<>();

    String cluster1 = getUniqueName();

    clusters.addCluster(cluster1, new StackId("HDP-0.1"));

    ServiceRequest valid1 = new ServiceRequest(cluster1, "HDFS", repositoryVersion01.getId(), null, null);
    ServiceRequest valid2 = new ServiceRequest(cluster1, "MAPREDUCE", repositoryVersion01.getId(), null, null);
    set1.add(valid1);
    set1.add(valid2);
    ServiceResourceProviderTest.createServices(controller, repositoryVersionDAO, set1);

    try {
      valid1 = new ServiceRequest(cluster1, "PIG", repositoryVersion01.getId(), null, null);
      valid2 = new ServiceRequest(cluster1, "MAPREDUCE", 4L, null, null);
      set1.add(valid1);
      set1.add(valid2);
      ServiceResourceProviderTest.createServices(controller, repositoryVersionDAO, set1);
      fail("Expected failure for invalid services");
    } catch (AmbariException e) {
      // Expected
      Assert.assertTrue(checkExceptionType(e, DuplicateResourceException.class));
    }

    Assert.assertNotNull(clusters.getCluster(cluster1));
    Assert.assertEquals(2, clusters.getCluster(cluster1).getServices().size());
    Assert.assertNotNull(clusters.getCluster(cluster1).getService("HDFS"));
    Assert.assertNotNull(clusters.getCluster(cluster1).getService("MAPREDUCE"));
  }

  @Test
  public void testCreateServiceComponentSimple() throws AmbariException, AuthorizationException {
    String cluster1 = getUniqueName();
    createCluster(cluster1);
    String serviceName = "HDFS";
    createService(cluster1, serviceName, null);

    String componentName = "NAMENODE";
    try {
      createServiceComponent(cluster1, serviceName, componentName,
          State.INSTALLING);
      fail("ServiceComponent creation should fail for invalid state");
    } catch (Exception e) {
      // Expected
    }
    try {
      clusters.getCluster(cluster1).getService(serviceName)
          .getServiceComponent(componentName);
      fail("ServiceComponent creation should have failed");
    } catch (Exception e) {
      // Expected
    }

    createServiceComponent(cluster1, serviceName, componentName,
        State.INIT);
    Assert.assertNotNull(clusters.getCluster(cluster1)
        .getService(serviceName).getServiceComponent(componentName));

    ServiceComponentRequest r =
        new ServiceComponentRequest(cluster1, serviceName, null, null);
    Set<ServiceComponentResponse> response = ComponentResourceProviderTest.getComponents(controller, Collections.singleton(r));
    Assert.assertEquals(1, response.size());

    ServiceComponentResponse sc = response.iterator().next();
    Assert.assertEquals(State.INIT.toString(), sc.getDesiredState());
    Assert.assertEquals(componentName, sc.getComponentName());
    Assert.assertEquals(cluster1, sc.getClusterName());
    Assert.assertEquals(serviceName, sc.getServiceName());
  }

  @Test
  public void testCreateServiceComponentWithInvalidRequest()
      throws AmbariException, AuthorizationException {
    // multiple clusters
    // dup objects
    // existing components
    // invalid request params
    // invalid service
    // invalid cluster
    String cluster1 = getUniqueName();
    String cluster2 = getUniqueName();

    Set<ServiceComponentRequest> set1 = new HashSet<>();

    try {
      set1.clear();
      ServiceComponentRequest rInvalid =
          new ServiceComponentRequest(null, null, null, null);
      set1.add(rInvalid);
      ComponentResourceProviderTest.createComponents(controller, set1);
      fail("Expected failure for invalid requests");
    } catch (Exception e) {
      // Expected
    }

    try {
      set1.clear();
      ServiceComponentRequest rInvalid =
          new ServiceComponentRequest(cluster1, null, null, null);
      set1.add(rInvalid);
      ComponentResourceProviderTest.createComponents(controller, set1);
      fail("Expected failure for invalid requests");
    } catch (Exception e) {
      // Expected
    }

    try {
      set1.clear();
      ServiceComponentRequest rInvalid =
          new ServiceComponentRequest(cluster1, "s1", null, null);
      set1.add(rInvalid);
      ComponentResourceProviderTest.createComponents(controller, set1);
      fail("Expected failure for invalid requests");
    } catch (Exception e) {
      // Expected
    }

    try {
      set1.clear();
      ServiceComponentRequest rInvalid =
          new ServiceComponentRequest(cluster1, "s1", "sc1", null);
      set1.add(rInvalid);
      ComponentResourceProviderTest.createComponents(controller, set1);
      fail("Expected failure for invalid cluster");
    } catch (ParentObjectNotFoundException e) {
      // Expected
    }

    clusters.addCluster(cluster1, new StackId("HDP-0.1"));
    clusters.addCluster(cluster2, new StackId("HDP-0.1"));

    try {
      set1.clear();
      ServiceComponentRequest rInvalid =
          new ServiceComponentRequest(cluster1, "HDFS", "NAMENODE", null);
      set1.add(rInvalid);
      ComponentResourceProviderTest.createComponents(controller, set1);
      fail("Expected failure for invalid service");
    } catch (ParentObjectNotFoundException e) {
      // Expected
    }

    Cluster c1 = clusters.getCluster(cluster1);
    StackId stackId = new StackId("HDP-0.1");
    c1.setDesiredStackVersion(stackId);

    RepositoryVersionEntity repositoryVersion = helper.getOrCreateRepositoryVersion(stackId,
        stackId.getStackVersion());

    Service s1 = serviceFactory.createNew(c1, "HDFS", repositoryVersion);
    Service s2 = serviceFactory.createNew(c1, "MAPREDUCE", repositoryVersion);
    c1.addService(s1);
    c1.addService(s2);

    set1.clear();
    ServiceComponentRequest valid1 =
        new ServiceComponentRequest(cluster1, "HDFS", "NAMENODE", null);
    ServiceComponentRequest valid2 =
        new ServiceComponentRequest(cluster1, "MAPREDUCE", "JOBTRACKER", null);
    ServiceComponentRequest valid3 =
        new ServiceComponentRequest(cluster1, "MAPREDUCE", "TASKTRACKER", null);
    set1.add(valid1);
    set1.add(valid2);
    set1.add(valid3);
    ComponentResourceProviderTest.createComponents(controller, set1);

    try {
      set1.clear();
      ServiceComponentRequest rInvalid1 =
          new ServiceComponentRequest(cluster1, "HDFS", "HDFS_CLIENT", null);
      ServiceComponentRequest rInvalid2 =
          new ServiceComponentRequest(cluster1, "HDFS", "HDFS_CLIENT", null);
      set1.add(rInvalid1);
      set1.add(rInvalid2);
      ComponentResourceProviderTest.createComponents(controller, set1);
      fail("Expected failure for dups in requests");
    } catch (Exception e) {
      // Expected
    }

    try {
      set1.clear();
      ServiceComponentRequest rInvalid1 =
          new ServiceComponentRequest(cluster1, "HDFS", "HDFS_CLIENT", null);
      ServiceComponentRequest rInvalid2 =
          new ServiceComponentRequest(cluster2, "HDFS", "HDFS_CLIENT", null);
      set1.add(rInvalid1);
      set1.add(rInvalid2);
      ComponentResourceProviderTest.createComponents(controller, set1);
      fail("Expected failure for multiple clusters");
    } catch (Exception e) {
      // Expected
    }

    try {
      set1.clear();
      ServiceComponentRequest rInvalid =
          new ServiceComponentRequest(cluster1, "HDFS", "NAMENODE", null);
      set1.add(rInvalid);
      ComponentResourceProviderTest.createComponents(controller, set1);
      fail("Expected failure for already existing component");
    } catch (Exception e) {
      // Expected
    }


    Assert.assertEquals(1, s1.getServiceComponents().size());
    Assert.assertNotNull(s1.getServiceComponent("NAMENODE"));
    Assert.assertEquals(2, s2.getServiceComponents().size());
    Assert.assertNotNull(s2.getServiceComponent("JOBTRACKER"));
    Assert.assertNotNull(s2.getServiceComponent("TASKTRACKER"));

  }


  @Test
  @Ignore
  //TODO this test becomes unstable after this patch, not reproducible locally but fails in apache jenkins jobs
  //investigate and reenable
  public void testGetExecutionCommandWithClusterEnvForRetry() throws Exception {
    String cluster1 = getUniqueName();
    createCluster(cluster1);
    Cluster cluster = clusters.getCluster(cluster1);
    clusters.getCluster(cluster1)
        .setDesiredStackVersion(new StackId("HDP-0.1"));
    String serviceName = "HDFS";
    createService(cluster1, serviceName, null);
    String componentName1 = "NAMENODE";
    String componentName2 = "DATANODE";
    String componentName3 = "HDFS_CLIENT";
    createServiceComponent(cluster1, serviceName, componentName1,
                           State.INIT);
    createServiceComponent(cluster1, serviceName, componentName2,
                           State.INIT);
    createServiceComponent(cluster1, serviceName, componentName3,
                           State.INIT);

    String host1 = getUniqueName();
    String host2 = getUniqueName();

    addHostToCluster(host1, cluster1);
    addHostToCluster(host2, cluster1);

    Map<String, String> configs = new HashMap<>();
    configs.put("a", "b");
    configs.put("command_retry_enabled", "true");
    configs.put("command_retry_max_time_in_sec", "5");
    configs.put("commands_to_retry", "INSTALL");

    ConfigurationRequest cr1;
    cr1 = new ConfigurationRequest(cluster1, "cluster-env","version1",
                                   configs, null);

    ClusterRequest crReq = new ClusterRequest(cluster.getClusterId(), cluster1, null, null);
    crReq.setDesiredConfig(Collections.singletonList(cr1));
    controller.updateClusters(Collections.singleton(crReq), null);

    Map<String, String> mapRequestProps = new HashMap<>();
    mapRequestProps.put("context", "Called from a test");

    createServiceComponentHost(cluster1, serviceName, componentName2,
                               host1, null);
    createServiceComponentHost(cluster1, serviceName, componentName2,
                               host2, null);
    createServiceComponentHost(cluster1, serviceName, componentName3,
                               host1, null);
    createServiceComponentHost(cluster1, serviceName, componentName3,
                               host2, null);

    // issue an install command, expect retry is enabled
    ServiceComponentHostRequest
        schr =
        new ServiceComponentHostRequest(cluster1, "HDFS", "DATANODE", host2, "INSTALLED");
    Map<String, String> requestProps = new HashMap<>();
    requestProps.put("phase", "INITIAL_INSTALL");
    RequestStatusResponse rsr = updateHostComponents(Collections.singleton(schr), requestProps, false);

    List<Stage> stages = actionDB.getAllStages(rsr.getRequestId());
    Assert.assertEquals(1, stages.size());
    Stage stage = stages.iterator().next();
    List<ExecutionCommandWrapper> execWrappers = stage.getExecutionCommands(host2);
    Assert.assertEquals(1, execWrappers.size());
    ExecutionCommandWrapper execWrapper = execWrappers.iterator().next();
    ExecutionCommand ec = execWrapper.getExecutionCommand();
    Map<String, Map<String, String>> configurations = ec.getConfigurations();
    assertNotNull(configurations);
    assertEquals(1, configurations.size());
    assertTrue(configurations.containsKey("cluster-env"));
    assertTrue(ec.getCommandParams().containsKey("max_duration_for_retries"));
    assertEquals("5", ec.getCommandParams().get("max_duration_for_retries"));
    assertTrue(ec.getCommandParams().containsKey("command_retry_enabled"));
    assertEquals("true", ec.getCommandParams().get("command_retry_enabled"));

    for (ServiceComponentHost sch : clusters.getCluster(cluster1).getServiceComponentHosts(host2)) {
      sch.setState(State.INSTALLED);
    }

    // issue an start command but no retry as phase is only INITIAL_INSTALL
    schr = new ServiceComponentHostRequest(cluster1, "HDFS", "DATANODE", host2, "STARTED");
    rsr = updateHostComponents(Collections.singleton(schr), requestProps, false);
    stages = actionDB.getAllStages(rsr.getRequestId());
    Assert.assertEquals(1, stages.size());
    stage = stages.iterator().next();
    execWrappers = stage.getExecutionCommands(host2);
    Assert.assertEquals(1, execWrappers.size());
    execWrapper = execWrappers.iterator().next();
    ec = execWrapper.getExecutionCommand();
    configurations = ec.getConfigurations();
    assertNotNull(configurations);
    assertEquals(1, configurations.size());
    assertTrue(configurations.containsKey("cluster-env"));
    assertTrue(ec.getCommandParams().containsKey("max_duration_for_retries"));
    assertEquals("5", ec.getCommandParams().get("max_duration_for_retries"));
    assertTrue(ec.getCommandParams().containsKey("command_retry_enabled"));
    assertEquals("false", ec.getCommandParams().get("command_retry_enabled"));

    configs.put("command_retry_enabled", "true");
    configs.put("command_retry_max_time_in_sec", "12");
    configs.put("commands_to_retry", "START");

    cr1 = new ConfigurationRequest(cluster1, "cluster-env","version2",
                                   configs, null);
    crReq = new ClusterRequest(cluster.getClusterId(), cluster1, null, null);
    crReq.setDesiredConfig(Collections.singletonList(cr1));
    controller.updateClusters(Collections.singleton(crReq), null);

    // issue an start command and retry is expected
    requestProps.put("phase", "INITIAL_START");
    schr = new ServiceComponentHostRequest(cluster1, "HDFS", "DATANODE", host2, "STARTED");
    rsr = updateHostComponents(Collections.singleton(schr), requestProps, false);
    stages = actionDB.getAllStages(rsr.getRequestId());
    Assert.assertEquals(1, stages.size());
    stage = stages.iterator().next();
    execWrappers = stage.getExecutionCommands(host2);
    Assert.assertEquals(1, execWrappers.size());
    execWrapper = execWrappers.iterator().next();
    ec = execWrapper.getExecutionCommand();
    configurations = ec.getConfigurations();
    assertNotNull(configurations);
    assertEquals(1, configurations.size());
    assertTrue(configurations.containsKey("cluster-env"));
    assertTrue(ec.getCommandParams().containsKey("max_duration_for_retries"));
    assertEquals("12", ec.getCommandParams().get("max_duration_for_retries"));
    assertTrue(ec.getCommandParams().containsKey("command_retry_enabled"));
    assertEquals("true", ec.getCommandParams().get("command_retry_enabled"));

    // issue an start command and retry is expected but bad cluster-env
    configs.put("command_retry_enabled", "asdf");
    configs.put("command_retry_max_time_in_sec", "-5");
    configs.put("commands_to_retry2", "START");

    cr1 = new ConfigurationRequest(cluster1, "cluster-env","version3",
                                   configs, null);
    crReq = new ClusterRequest(cluster.getClusterId(), cluster1, null, null);
    crReq.setDesiredConfig(Collections.singletonList(cr1));
    controller.updateClusters(Collections.singleton(crReq), null);

    requestProps.put("phase", "INITIAL_START");
    schr = new ServiceComponentHostRequest(cluster1, "HDFS", "DATANODE", host2, "STARTED");
    rsr = updateHostComponents(Collections.singleton(schr), requestProps, false);
    stages = actionDB.getAllStages(rsr.getRequestId());
    Assert.assertEquals(1, stages.size());
    stage = stages.iterator().next();
    execWrappers = stage.getExecutionCommands(host2);
    Assert.assertEquals(1, execWrappers.size());
    execWrapper = execWrappers.iterator().next();
    ec = execWrapper.getExecutionCommand();
    configurations = ec.getConfigurations();
    assertNotNull(configurations);
    assertEquals(1, configurations.size());
    assertTrue(configurations.containsKey("cluster-env"));
    assertTrue(ec.getCommandParams().containsKey("max_duration_for_retries"));
    assertEquals("0", ec.getCommandParams().get("max_duration_for_retries"));
    assertTrue(ec.getCommandParams().containsKey("command_retry_enabled"));
    assertEquals("false", ec.getCommandParams().get("command_retry_enabled"));
  }


  @Test
  public void testGetExecutionCommand() throws Exception {
    String cluster1 = getUniqueName();
    final String host1 = getUniqueName();

    createServiceComponentHostSimple(cluster1, host1, getUniqueName());

    String serviceName = "HDFS";

    Cluster cluster = clusters.getCluster(cluster1);
    Service s1 = cluster.getService(serviceName);

    // Create and attach config
    Map<String, String> configs = new HashMap<>();
    configs.put("a", "b");

    Map<String, String> hadoopEnvConfigs = new HashMap<>();
    hadoopEnvConfigs.put("hdfs_user", "myhdfsuser");
    hadoopEnvConfigs.put("hdfs_group", "myhdfsgroup");

    ConfigurationRequest cr1,cr2, cr3;

    cr1 = new ConfigurationRequest(cluster1, "core-site","version1",
                                   configs, null);
    cr2 = new ConfigurationRequest(cluster1, "hdfs-site","version1",
                                   configs, null);
    cr3 = new ConfigurationRequest(cluster1, "hadoop-env","version1",
      hadoopEnvConfigs, null);

    ClusterRequest crReq = new ClusterRequest(cluster.getClusterId(), cluster1, null, null);
    crReq.setDesiredConfig(Collections.singletonList(cr1));
    controller.updateClusters(Collections.singleton(crReq), null);
    crReq = new ClusterRequest(cluster.getClusterId(), cluster1, null, null);
    crReq.setDesiredConfig(Collections.singletonList(cr2));
    controller.updateClusters(Collections.singleton(crReq), null);
    crReq = new ClusterRequest(cluster.getClusterId(), cluster1, null, null);
    crReq.setDesiredConfig(Collections.singletonList(cr3));
    controller.updateClusters(Collections.singleton(crReq), null);



    // Install
    installService(cluster1, serviceName, false, false);

    ExecutionCommand ec =
        controller.getExecutionCommand(cluster,
                                       s1.getServiceComponent("NAMENODE").getServiceComponentHost(host1),
                                       RoleCommand.START);
    assertEquals("1-0", ec.getCommandId());
    assertEquals(cluster1, ec.getClusterName());
    Map<String, Map<String, String>> configurations = ec.getConfigurations();
    assertNotNull(configurations);
    assertEquals(3, configurations.size());
    assertTrue(configurations.containsKey("hdfs-site"));
    assertTrue(configurations.containsKey("core-site"));
    assertTrue(configurations.containsKey("hadoop-env"));
    assertTrue(ec.getConfigurationAttributes().containsKey("hdfs-site"));
    assertTrue(ec.getConfigurationAttributes().containsKey("core-site"));
    assertTrue(ec.getConfigurationAttributes().containsKey("hadoop-env"));
    assertTrue(ec.getCommandParams().containsKey("max_duration_for_retries"));
    assertEquals("0", ec.getCommandParams().get("max_duration_for_retries"));
    assertTrue(ec.getCommandParams().containsKey("command_retry_enabled"));
    assertEquals("false", ec.getCommandParams().get("command_retry_enabled"));
    Map<String, Set<String>> chInfo = ec.getClusterHostInfo();
    assertTrue(chInfo.containsKey("namenode_host"));
    assertFalse(ec.getCommandParams().containsKey("custom_folder"));

    ec = controller.getExecutionCommand(cluster,
                                        s1.getServiceComponent("DATANODE").getServiceComponentHost(host1),
                                        RoleCommand.START);
    assertEquals(cluster1, ec.getClusterName());
    assertNotNull(ec.getCommandParams());
    assertTrue(ec.getCommandParams().containsKey("custom_folder"));
    assertEquals("dashboards", ec.getCommandParams().get("custom_folder"));
    assertNotNull(ec.getHostLevelParams());
    assertTrue(ec.getHostLevelParams().containsKey(ExecutionCommand.KeyNames.USER_LIST));
    assertEquals("[\"myhdfsuser\"]", ec.getHostLevelParams().get(ExecutionCommand.KeyNames.USER_LIST));
    assertTrue(ec.getHostLevelParams().containsKey(ExecutionCommand.KeyNames.GROUP_LIST));
    assertEquals("[\"myhdfsgroup\"]", ec.getHostLevelParams().get(ExecutionCommand.KeyNames.GROUP_LIST));
    assertTrue(ec.getHostLevelParams().containsKey(ExecutionCommand.KeyNames.USER_GROUPS));
    assertEquals("{\"myhdfsuser\":[\"myhdfsgroup\"]}", ec.getHostLevelParams().get(ExecutionCommand.KeyNames.USER_GROUPS));
  }

  @Test
  public void testCreateServiceComponentMultiple() throws AmbariException, AuthorizationException {
    String cluster1 = getUniqueName();
    String cluster2 = getUniqueName();

    clusters.addCluster(cluster1, new StackId("HDP-0.2"));
    clusters.addCluster(cluster2, new StackId("HDP-0.2"));

    Cluster c1 = clusters.getCluster(cluster1);
    StackId stackId = new StackId("HDP-0.2");

    RepositoryVersionEntity repositoryVersion = helper.getOrCreateRepositoryVersion(stackId, stackId.getStackVersion());

    Service s1 = serviceFactory.createNew(c1, "HDFS", repositoryVersion);
    Service s2 = serviceFactory.createNew(c1, "MAPREDUCE", repositoryVersion);
    c1.addService(s1);
    c1.addService(s2);

    Set<ServiceComponentRequest> set1 = new HashSet<>();
    ServiceComponentRequest valid1 =
        new ServiceComponentRequest(cluster1, "HDFS", "NAMENODE", null);
    ServiceComponentRequest valid2 =
        new ServiceComponentRequest(cluster1, "MAPREDUCE", "JOBTRACKER", null);
    ServiceComponentRequest valid3 =
        new ServiceComponentRequest(cluster1, "MAPREDUCE", "TASKTRACKER", null);
    set1.add(valid1);
    set1.add(valid2);
    set1.add(valid3);
    ComponentResourceProviderTest.createComponents(controller, set1);

    Assert.assertEquals(1, c1.getService("HDFS").getServiceComponents().size());
    Assert.assertEquals(2, c1.getService("MAPREDUCE").getServiceComponents().size());
    Assert.assertNotNull(c1.getService("HDFS")
        .getServiceComponent("NAMENODE"));
    Assert.assertNotNull(c1.getService("MAPREDUCE")
        .getServiceComponent("JOBTRACKER"));
    Assert.assertNotNull(c1.getService("MAPREDUCE")
        .getServiceComponent("TASKTRACKER"));
  }

  @Test
  public void testCreateServiceComponentHostSimple1() throws Exception {
    String cluster1 = getUniqueName();
    String host1 = getUniqueName();
    String host2 = getUniqueName();
    createServiceComponentHostSimple(cluster1, host1, host2);
  }

  private void createServiceComponentHostSimple(String clusterName, String host1,
      String host2) throws AmbariException, AuthorizationException {

    createCluster(clusterName);
    clusters.getCluster(clusterName)
        .setDesiredStackVersion(new StackId("HDP-0.1"));
    String serviceName = "HDFS";
    createService(clusterName, serviceName, repositoryVersion01, null);
    String componentName1 = "NAMENODE";
    String componentName2 = "DATANODE";
    String componentName3 = "HDFS_CLIENT";

    createServiceComponent(clusterName, serviceName, componentName1,
        State.INIT);
    createServiceComponent(clusterName, serviceName, componentName2,
        State.INIT);
    createServiceComponent(clusterName, serviceName, componentName3,
        State.INIT);

    try {
      createServiceComponentHost(clusterName, serviceName, componentName1,
          host1, State.INIT);
      fail("ServiceComponentHost creation should fail for invalid host"
          + " as host not mapped to cluster");
    } catch (Exception e) {
      // Expected
    }

    addHostToCluster(host1, clusterName);
    addHostToCluster(host2, clusterName);

    try {
      createServiceComponentHost(clusterName, serviceName, componentName1,
          host1, State.INSTALLING);
      fail("ServiceComponentHost creation should fail for invalid state");
    } catch (Exception e) {
      // Expected
    }

    try {
      clusters.getCluster(clusterName).getService(serviceName)
          .getServiceComponent(componentName1).getServiceComponentHost(host1);
      fail("ServiceComponentHost creation should have failed earlier");
    } catch (Exception e) {
      // Expected
    }

    // null service should work
    createServiceComponentHost(clusterName, null, componentName1,
        host1, null);
    createServiceComponentHost(clusterName, serviceName, componentName2,
        host1, null);
    createServiceComponentHost(clusterName, serviceName, componentName2,
        host2, null);
    createServiceComponentHost(clusterName, serviceName, componentName3,
        host1, null);
    createServiceComponentHost(clusterName, serviceName, componentName3,
        host2, null);

    try {
      createServiceComponentHost(clusterName, serviceName, componentName1,
          host1, null);
      fail("ServiceComponentHost creation should fail as duplicate");
    } catch (Exception e) {
      // Expected
    }

    Assert.assertNotNull(clusters.getCluster(clusterName)
        .getService(serviceName)
        .getServiceComponent(componentName1)
        .getServiceComponentHost(host1));
    Assert.assertNotNull(clusters.getCluster(clusterName)
        .getService(serviceName)
        .getServiceComponent(componentName2)
        .getServiceComponentHost(host1));
    Assert.assertNotNull(clusters.getCluster(clusterName)
        .getService(serviceName)
        .getServiceComponent(componentName2)
        .getServiceComponentHost(host2));
    Assert.assertNotNull(clusters.getCluster(clusterName)
        .getService(serviceName)
        .getServiceComponent(componentName3)
        .getServiceComponentHost(host1));
    Assert.assertNotNull(clusters.getCluster(clusterName)
        .getService(serviceName)
        .getServiceComponent(componentName3)
        .getServiceComponentHost(host2));

    ServiceComponentHostRequest r =
        new ServiceComponentHostRequest(clusterName, serviceName,
            componentName2, null, null);

    Set<ServiceComponentHostResponse> response =
        controller.getHostComponents(Collections.singleton(r));
    Assert.assertEquals(2, response.size());

  }

  @Test
  public void testCreateServiceComponentHostMultiple()
      throws AmbariException, AuthorizationException {
    String cluster1 = getUniqueName();
    createCluster(cluster1);
    String serviceName = "HDFS";
    createService(cluster1, serviceName, null);
    String componentName1 = "NAMENODE";
    String componentName2 = "DATANODE";
    createServiceComponent(cluster1, serviceName, componentName1,
        State.INIT);
    createServiceComponent(cluster1, serviceName, componentName2,
        State.INIT);
    String host1 = getUniqueName();
    String host2 = getUniqueName();
    addHostToCluster(host1, cluster1);
    addHostToCluster(host2, cluster1);

    Set<ServiceComponentHostRequest> set1 =
      new HashSet<>();
    ServiceComponentHostRequest r1 =
        new ServiceComponentHostRequest(cluster1, serviceName,
            componentName1, host1, State.INIT.toString());
    ServiceComponentHostRequest r2 =
        new ServiceComponentHostRequest(cluster1, serviceName,
            componentName2, host1, State.INIT.toString());
    ServiceComponentHostRequest r3 =
        new ServiceComponentHostRequest(cluster1, serviceName,
            componentName1, host2, State.INIT.toString());
    ServiceComponentHostRequest r4 =
        new ServiceComponentHostRequest(cluster1, serviceName,
            componentName2, host2, State.INIT.toString());

    set1.add(r1);
    set1.add(r2);
    set1.add(r3);
    set1.add(r4);
    controller.createHostComponents(set1);

    Assert.assertEquals(2,
      clusters.getCluster(cluster1).getServiceComponentHosts(host1).size());
    Assert.assertEquals(2,
      clusters.getCluster(cluster1).getServiceComponentHosts(host2).size());

    Assert.assertNotNull(clusters.getCluster(cluster1)
        .getService(serviceName).getServiceComponent(componentName1)
        .getServiceComponentHost(host1));
    Assert.assertNotNull(clusters.getCluster(cluster1)
        .getService(serviceName).getServiceComponent(componentName1)
        .getServiceComponentHost(host2));
    Assert.assertNotNull(clusters.getCluster(cluster1)
        .getService(serviceName).getServiceComponent(componentName2)
        .getServiceComponentHost(host1));
    Assert.assertNotNull(clusters.getCluster(cluster1)
        .getService(serviceName).getServiceComponent(componentName2)
        .getServiceComponentHost(host2));
  }

  @Test
  public void testCreateServiceComponentHostWithInvalidRequest()
      throws AmbariException, AuthorizationException {
    // multiple clusters
    // dup objects
    // existing components
    // invalid request params
    // invalid service
    // invalid cluster
    // invalid component
    // invalid host

    Set<ServiceComponentHostRequest> set1 =
      new HashSet<>();

    try {
      set1.clear();
      ServiceComponentHostRequest rInvalid =
          new ServiceComponentHostRequest(null, null, null, null, null);
      set1.add(rInvalid);
      controller.createHostComponents(set1);
      fail("Expected failure for invalid requests");
    } catch (IllegalArgumentException e) {
      // Expected
    }

    try {
      set1.clear();
      ServiceComponentHostRequest rInvalid =
          new ServiceComponentHostRequest("foo", null, null, null, null);
      set1.add(rInvalid);
      controller.createHostComponents(set1);
      fail("Expected failure for invalid requests");
    } catch (IllegalArgumentException e) {
      // Expected
    }

    try {
      set1.clear();
      ServiceComponentHostRequest rInvalid =
          new ServiceComponentHostRequest("foo", "HDFS", null, null, null);
      set1.add(rInvalid);
      controller.createHostComponents(set1);
      fail("Expected failure for invalid requests");
    } catch (IllegalArgumentException e) {
      // Expected
    }

    try {
      set1.clear();
      ServiceComponentHostRequest rInvalid =
          new ServiceComponentHostRequest("foo", "HDFS", "NAMENODE", null, null);
      set1.add(rInvalid);
      controller.createHostComponents(set1);
      fail("Expected failure for invalid requests");
    } catch (IllegalArgumentException e) {
      // Expected
    }

    String host1 = getUniqueName();
    String host2 = getUniqueName();
    String host3 = getUniqueName();

    String clusterFoo = getUniqueName();
    String cluster1 = getUniqueName();
    String cluster2 = getUniqueName();

    try {
      set1.clear();
      ServiceComponentHostRequest rInvalid =
          new ServiceComponentHostRequest(clusterFoo, "HDFS", "NAMENODE", host1, null);
      set1.add(rInvalid);
      controller.createHostComponents(set1);
      fail("Expected failure for invalid cluster");
    } catch (ParentObjectNotFoundException e) {
      // Expected
    }

    clusters.addCluster(clusterFoo, new StackId("HDP-0.2"));
    clusters.addCluster(cluster1, new StackId("HDP-0.2"));
    clusters.addCluster(cluster2, new StackId("HDP-0.2"));
    Cluster foo = clusters.getCluster(clusterFoo);
    Cluster c1 = clusters.getCluster(cluster1);
    Cluster c2 = clusters.getCluster(cluster2);




    StackId stackId = new StackId("HDP-0.2");
    RepositoryVersionEntity repositoryVersion = helper.getOrCreateRepositoryVersion(stackId,
        stackId.getStackVersion());

    foo.setDesiredStackVersion(stackId);
    foo.setCurrentStackVersion(stackId);

    stackId = new StackId("HDP-0.2");
    c1.setDesiredStackVersion(stackId);
    c1.setCurrentStackVersion(stackId);

    stackId = new StackId("HDP-0.2");
    c2.setDesiredStackVersion(stackId);
    c2.setCurrentStackVersion(stackId);

    try {
      set1.clear();
      ServiceComponentHostRequest rInvalid =
          new ServiceComponentHostRequest(clusterFoo, "HDFS", "NAMENODE", host1, null);
      set1.add(rInvalid);
      controller.createHostComponents(set1);
      fail("Expected failure for invalid service");
    } catch (IllegalArgumentException e) {
      // Expected
    }

    Service s1 = serviceFactory.createNew(foo, "HDFS", repositoryVersion);
    foo.addService(s1);
    Service s2 = serviceFactory.createNew(c1, "HDFS", repositoryVersion);
    c1.addService(s2);
    Service s3 = serviceFactory.createNew(c2, "HDFS", repositoryVersion);
    c2.addService(s3);


    try {
      set1.clear();
      ServiceComponentHostRequest rInvalid =
          new ServiceComponentHostRequest(clusterFoo, "HDFS", "NAMENODE", host1, null);
      set1.add(rInvalid);
      controller.createHostComponents(set1);
      fail("Expected failure for invalid service");
    } catch (AmbariException e) {
      // Expected
    }

    ServiceComponent sc1 = serviceComponentFactory.createNew(s1, "NAMENODE");
    s1.addServiceComponent(sc1);
    ServiceComponent sc2 = serviceComponentFactory.createNew(s2, "NAMENODE");
    s2.addServiceComponent(sc2);
    ServiceComponent sc3 = serviceComponentFactory.createNew(s3, "NAMENODE");
    s3.addServiceComponent(sc3);


    try {
      set1.clear();
      ServiceComponentHostRequest rInvalid =
          new ServiceComponentHostRequest(clusterFoo, "HDFS", "NAMENODE", host1, null);
      set1.add(rInvalid);
      controller.createHostComponents(set1);
      fail("Expected failure for invalid host");
    } catch (AmbariException e) {
      // Expected
    }

    clusters.addHost(host1);
    Host h1 = clusters.getHost(host1);
    h1.setIPv4("ipv41");
    h1.setIPv6("ipv61");
    setOsFamily(h1, "redhat", "6.3");
    clusters.addHost(host2);
    Host h2 = clusters.getHost(host2);
    h2.setIPv4("ipv42");
    h2.setIPv6("ipv62");
    setOsFamily(h2, "redhat", "6.3");
    clusters.addHost(host3);
    Host h3 = clusters.getHost(host3);
    h3.setIPv4("ipv43");
    h3.setIPv6("ipv63");
    setOsFamily(h3, "redhat", "6.3");

    try {
      set1.clear();
      ServiceComponentHostRequest rInvalid =
          new ServiceComponentHostRequest(clusterFoo, "HDFS", "NAMENODE", host1, null);
      set1.add(rInvalid);
      controller.createHostComponents(set1);
      fail("Expected failure for invalid host cluster mapping");
    } catch (AmbariException e) {
      // Expected
    }

    Set<String> hostnames = new HashSet<>();
    hostnames.add(host1);
    hostnames.add(host2);
    hostnames.add(host3);
    clusters.mapAndPublishHostsToCluster(hostnames, clusterFoo);
    clusters.mapAndPublishHostsToCluster(hostnames, cluster1);
    clusters.mapAndPublishHostsToCluster(hostnames, cluster2);

    set1.clear();
    ServiceComponentHostRequest valid =
        new ServiceComponentHostRequest(clusterFoo, "HDFS", "NAMENODE", host1, null);
    set1.add(valid);
    controller.createHostComponents(set1);

    try {
      set1.clear();
      ServiceComponentHostRequest rInvalid1 =
          new ServiceComponentHostRequest(clusterFoo, "HDFS", "NAMENODE", host2, null);
      ServiceComponentHostRequest rInvalid2 =
          new ServiceComponentHostRequest(clusterFoo, "HDFS", "NAMENODE", host2, null);
      set1.add(rInvalid1);
      set1.add(rInvalid2);
      controller.createHostComponents(set1);
      fail("Expected failure for dup requests");
    } catch (DuplicateResourceException e) {
      // Expected
    }

    try {
      set1.clear();
      ServiceComponentHostRequest rInvalid1 =
          new ServiceComponentHostRequest(cluster1, "HDFS", "NAMENODE", host2,
              null);
      ServiceComponentHostRequest rInvalid2 =
          new ServiceComponentHostRequest(cluster2, "HDFS", "NAMENODE", host3,
              null);
      set1.add(rInvalid1);
      set1.add(rInvalid2);
      controller.createHostComponents(set1);
      fail("Expected failure for multiple clusters");
    } catch (IllegalArgumentException e) {
      // Expected
    }

    try {
      set1.clear();
      ServiceComponentHostRequest rInvalid1 =
          new ServiceComponentHostRequest(clusterFoo, "HDFS", "NAMENODE", host1,
              null);
      ServiceComponentHostRequest rInvalid2 =
          new ServiceComponentHostRequest(clusterFoo, "HDFS", "NAMENODE", host2,
              null);
      set1.add(rInvalid1);
      set1.add(rInvalid2);
      controller.createHostComponents(set1);
      fail("Expected failure for already existing");
    } catch (DuplicateResourceException e) {
      // Expected
    }

    Assert.assertEquals(1, foo.getServiceComponentHosts(host1).size());
    Assert.assertEquals(0, foo.getServiceComponentHosts(host2).size());
    Assert.assertEquals(0, foo.getServiceComponentHosts(host3).size());

    set1.clear();
    ServiceComponentHostRequest valid1 =
        new ServiceComponentHostRequest(cluster1, "HDFS", "NAMENODE", host1,
            null);
    set1.add(valid1);
    controller.createHostComponents(set1);

    set1.clear();
    ServiceComponentHostRequest valid2 =
        new ServiceComponentHostRequest(cluster2, "HDFS", "NAMENODE", host1,
            null);
    set1.add(valid2);
    controller.createHostComponents(set1);

    Assert.assertEquals(1, foo.getServiceComponentHosts(host1).size());
    Assert.assertEquals(1, c1.getServiceComponentHosts(host1).size());
    Assert.assertEquals(1, c2.getServiceComponentHosts(host1).size());

  }

  @Test
  public void testCreateHostSimple() throws AmbariException, AuthorizationException {
    String cluster1 = getUniqueName();
    String host1 = getUniqueName();
    String host2 = getUniqueName();


    HostRequest r1 = new HostRequest(host1, null);
    r1.toString();

    Set<HostRequest> requests = new HashSet<>();
    requests.add(r1);
    try {
      HostResourceProviderTest.createHosts(controller, requests);
      fail("Create host should fail for non-bootstrapped host");
    } catch (Exception e) {
      // Expected
    }

    clusters.addHost(host1);
    clusters.addHost(host2);
    setOsFamily(clusters.getHost(host1), "redhat", "5.9");
    setOsFamily(clusters.getHost(host2), "redhat", "5.9");

    HostRequest request = new HostRequest(host2, "foo");
    requests.add(request);

    try {
      HostResourceProviderTest.createHosts(controller, requests);
      fail("Create host should fail for invalid clusters");
    } catch (AmbariException e) {
      // Expected
    }

    request.setClusterName(cluster1);

    clusters.addCluster(cluster1, new StackId("HDP-0.1"));
    Cluster c = clusters.getCluster(cluster1);
    StackId stackId = new StackId("HDP-0.1");
    c.setDesiredStackVersion(stackId);
    c.setCurrentStackVersion(stackId);
    helper.getOrCreateRepositoryVersion(stackId, stackId.getStackVersion());

    HostResourceProviderTest.createHosts(controller, requests);

    Assert.assertNotNull(clusters.getHost(host1));
    Assert.assertNotNull(clusters.getHost(host2));

    Assert.assertEquals(0, clusters.getClustersForHost(host1).size());
    Assert.assertEquals(1, clusters.getClustersForHost(host2).size());

  }

  @Test
  public void testCreateHostMultiple() throws AmbariException, AuthorizationException {
    String host1 = getUniqueName();
    String host2 = getUniqueName();
    String host3 = getUniqueName();
    String cluster1 = getUniqueName();

    clusters.addHost(host1);
    clusters.addHost(host2);
    clusters.addHost(host3);
    clusters.addCluster(cluster1, new StackId("HDP-0.1"));
    Cluster c = clusters.getCluster(cluster1);
    StackId stackID = new StackId("HDP-0.1");
    c.setDesiredStackVersion(stackID);
    c.setCurrentStackVersion(stackID);
    helper.getOrCreateRepositoryVersion(stackID, stackID.getStackVersion());

    setOsFamily(clusters.getHost(host1), "redhat", "5.9");
    setOsFamily(clusters.getHost(host2), "redhat", "5.9");
    setOsFamily(clusters.getHost(host3), "redhat", "5.9");

    HostRequest r1 = new HostRequest(host1, cluster1);
    HostRequest r2 = new HostRequest(host2, cluster1);
    HostRequest r3 = new HostRequest(host3, null);

    Set<HostRequest> set1 = new HashSet<>();
    set1.add(r1);
    set1.add(r2);
    set1.add(r3);
    HostResourceProviderTest.createHosts(controller, set1);

    Assert.assertEquals(1, clusters.getClustersForHost(host1).size());
    Assert.assertEquals(1, clusters.getClustersForHost(host2).size());
    Assert.assertEquals(0, clusters.getClustersForHost(host3).size());
  }

  @Test
  public void testCreateHostWithInvalidRequests() throws AmbariException {
    // unknown host
    // invalid clusters
    // duplicate host
    String host1 = getUniqueName();
    String cluster1 = getUniqueName();

    Set<HostRequest> set1 = new HashSet<>();

    try {
      set1.clear();
      HostRequest rInvalid =
          new HostRequest(host1, null);
      set1.add(rInvalid);
      HostResourceProviderTest.createHosts(controller, set1);
      fail("Expected failure for invalid host");
    } catch (Exception e) {
      // Expected
    }

    clusters.addHost(host1);

    try {
      set1.clear();
      HostRequest rInvalid =
          new HostRequest(host1, cluster1);
      set1.add(rInvalid);
      HostResourceProviderTest.createHosts(controller, set1);
      fail("Expected failure for invalid cluster");
    } catch (Exception e) {
      // Expected
    }

    clusters.addCluster(cluster1, new StackId("HDP-0.1"));

    try {
      set1.clear();
      HostRequest rInvalid1 =
          new HostRequest(host1, cluster1);
      rInvalid1.setRackInfo(UUID.randomUUID().toString());
      HostRequest rInvalid2 =
          new HostRequest(host1, cluster1);
      set1.add(rInvalid1);
      set1.add(rInvalid2);
      HostResourceProviderTest.createHosts(controller, set1);
      fail("Expected failure for dup requests");
    } catch (Exception e) {
      // Expected
    }
  }

  /**
   * Create a cluster with a service, and verify that the request tasks have the correct output log and error log paths.
   */
  @Test
  public void testRequestStatusLogs() throws Exception {
    String cluster1 = getUniqueName();

    createServiceComponentHostSimple(cluster1, getUniqueName(), getUniqueName());

    String serviceName = "HDFS";

    Cluster cluster = clusters.getCluster(cluster1);
    for (Host h : clusters.getHosts()) {
      // Simulate each agent registering and setting the prefix path on its host
      h.setPrefix(Configuration.PREFIX_DIR);
    }

    Map<String, Config> configs = new HashMap<>();
    Map<String, String> properties = new HashMap<>();
    Map<String, Map<String, String>> propertiesAttributes = new HashMap<>();

    ConfigFactory configFactory = injector.getInstance(ConfigFactory.class);
    Config c1 = configFactory.createNew(cluster, "hdfs-site", "v1",  properties, propertiesAttributes);
    configs.put(c1.getType(), c1);

<<<<<<< HEAD
    ServiceRequest r = new ServiceRequest(cluster1, serviceName, State.INSTALLED.toString());
=======
    ServiceRequest r = new ServiceRequest(cluster1, serviceName, repositoryVersion02.getId(),
        State.INSTALLED.toString(), null);

>>>>>>> 9d802b7c
    Set<ServiceRequest> requests = new HashSet<>();
    requests.add(r);

    Map<String, String> mapRequestProps = new HashMap<>();
    mapRequestProps.put("context", "Called from a test");

    RequestStatusResponse trackAction =
        ServiceResourceProviderTest.updateServices(controller, requests, mapRequestProps, true, false);

    List<ShortTaskStatus> taskStatuses = trackAction.getTasks();
    Assert.assertFalse(taskStatuses.isEmpty());
    for (ShortTaskStatus task : taskStatuses) {
      Assert.assertEquals("Task output logs don't match", Configuration.PREFIX_DIR + "/output-" + task.getTaskId() + ".txt", task.getOutputLog());
      Assert.assertEquals("Task error logs don't match", Configuration.PREFIX_DIR + "/errors-" + task.getTaskId() + ".txt", task.getErrorLog());
    }
  }

  @Test
  public void testInstallAndStartService() throws Exception {
    String cluster1 = getUniqueName();
    String host1 = getUniqueName();
    String host2 = getUniqueName();

    createServiceComponentHostSimple(cluster1, host1, host2);

    String serviceName = "HDFS";

    Cluster cluster = clusters.getCluster(cluster1);

    Map<String, Config> configs = new HashMap<>();
    Map<String, String> properties = new HashMap<>();
    Map<String, Map<String, String>> propertiesAttributes = new HashMap<>();
    properties.put("a", "a1");
    properties.put("b", "b1");

    ConfigFactory configFactory = injector.getInstance(ConfigFactory.class);
    Config c1 = configFactory.createNew(cluster, "hdfs-site", "v1", properties, propertiesAttributes);
    properties.put("c", cluster1);
    properties.put("d", "d1");

    Config c2 = configFactory.createNew(cluster, "core-site", "v1", properties, propertiesAttributes);
    configFactory.createNew(cluster, "foo-site", "v1", properties, propertiesAttributes);

    Map<String, String> mapRequestProps = new HashMap<>();
    mapRequestProps.put("context", "Called from a test");

    configs.put(c1.getType(), c1);
    configs.put(c2.getType(), c2);

<<<<<<< HEAD
    ServiceRequest r = new ServiceRequest(cluster1, serviceName, State.INSTALLED.toString());
=======
    ServiceRequest r = new ServiceRequest(cluster1, serviceName, repositoryVersion02.getId(),
        State.INSTALLED.toString(), null);

>>>>>>> 9d802b7c
    Set<ServiceRequest> requests = new HashSet<>();
    requests.add(r);

    RequestStatusResponse trackAction =
        ServiceResourceProviderTest.updateServices(controller, requests, mapRequestProps, true, false);
    Assert.assertEquals(State.INSTALLED,
        clusters.getCluster(cluster1).getService(serviceName)
        .getDesiredState());
    for (ServiceComponent sc :
      clusters.getCluster(cluster1).getService(serviceName)
      .getServiceComponents().values()) {
      Assert.assertEquals(State.INSTALLED, sc.getDesiredState());
      for (ServiceComponentHost sch : sc.getServiceComponentHosts().values()) {
        Assert.assertEquals(State.INSTALLED, sch.getDesiredState());
        Assert.assertEquals(State.INIT, sch.getState());
      }
    }

    List<ShortTaskStatus> taskStatuses = trackAction.getTasks();
    Assert.assertEquals(5, taskStatuses.size());

    boolean foundH1NN = false;
    boolean foundH1DN = false;
    boolean foundH2DN = false;
    boolean foundH1CLT = false;
    boolean foundH2CLT = false;

    for (ShortTaskStatus taskStatus : taskStatuses) {
      LOG.debug("Task dump :{}", taskStatus);
      Assert.assertEquals(RoleCommand.INSTALL.toString(),
          taskStatus.getCommand());
      Assert.assertEquals(HostRoleStatus.PENDING.toString(),
          taskStatus.getStatus());
      if (taskStatus.getHostName().equals(host1)) {
        if (Role.NAMENODE.toString().equals(taskStatus.getRole())) {
          foundH1NN = true;
        } else if (Role.DATANODE.toString().equals(taskStatus.getRole())) {
          foundH1DN = true;
        } else if (Role.HDFS_CLIENT.toString().equals(taskStatus.getRole())) {
          foundH1CLT = true;
        } else {
          fail("Found invalid role for host h1");
        }
      } else if (taskStatus.getHostName().equals(host2)) {
        if (Role.DATANODE.toString().equals(taskStatus.getRole())) {
          foundH2DN = true;
        } else if (Role.HDFS_CLIENT.toString().equals(taskStatus.getRole())) {
          foundH2CLT = true;
        } else {
          fail("Found invalid role for host h2");
        }
      } else {
        fail("Found invalid host in task list");
      }
    }
    Assert.assertTrue(foundH1DN && foundH1NN && foundH2DN
        && foundH1CLT && foundH2CLT);

    // TODO validate stages?
    List<Stage> stages = actionDB.getAllStages(trackAction.getRequestId());
    Assert.assertEquals(1, stages.size());

    for (Stage stage : stages) {
      LOG.info("Stage Details for Install Service"
          + ", stageId="+ stage.getStageId()
          + ", actionId=" + stage.getActionId());

      for (String host : stage.getHosts()) {
        for (ExecutionCommandWrapper ecw : stage.getExecutionCommands(host)) {
          Assert.assertFalse(
              ecw.getExecutionCommand().getHostLevelParams().get("repo_info").isEmpty());
        }
      }
    }

    org.apache.ambari.server.controller.spi.Request request = PropertyHelper.getReadRequest(
        TaskResourceProvider.TASK_CLUSTER_NAME_PROPERTY_ID,
        TaskResourceProvider.TASK_REQUEST_ID_PROPERTY_ID,
        TaskResourceProvider.TASK_STAGE_ID_PROPERTY_ID);

    Predicate predicate = new PredicateBuilder().property(
        TaskResourceProvider.TASK_REQUEST_ID_PROPERTY_ID).equals(
            trackAction.getRequestId()).toPredicate();

    List<HostRoleCommandEntity> entities = hostRoleCommandDAO.findAll(request, predicate);
    Assert.assertEquals(5, entities.size());

    // !!! pick any entity to make sure a request brings back only one
    Long taskId = entities.get(0).getTaskId();
    predicate = new PredicateBuilder().property(
        TaskResourceProvider.TASK_REQUEST_ID_PROPERTY_ID).equals(
            trackAction.getRequestId()).and().property(
                TaskResourceProvider.TASK_ID_PROPERTY_ID).equals(taskId).toPredicate();

    entities = hostRoleCommandDAO.findAll(request, predicate);
    Assert.assertEquals(1, entities.size());

    // manually change live state to installed as no running action manager
    for (ServiceComponent sc :
      clusters.getCluster(cluster1).getService(serviceName)
      .getServiceComponents().values()) {
      for (ServiceComponentHost sch : sc.getServiceComponentHosts().values()) {
        sch.setState(State.INSTALLED);
      }
    }

    r = new ServiceRequest(cluster1, serviceName, repositoryVersion02.getId(), State.STARTED.toString(),
        null);
    requests.clear();
    requests.add(r);
    trackAction = ServiceResourceProviderTest.updateServices(controller, requests, mapRequestProps, true,
      false);

    Assert.assertEquals(State.STARTED,
        clusters.getCluster(cluster1).getService(serviceName)
        .getDesiredState());
    for (ServiceComponent sc :
      clusters.getCluster(cluster1).getService(serviceName)
      .getServiceComponents().values()) {
      if (sc.getName().equals("HDFS_CLIENT")) {
        Assert.assertEquals(State.INSTALLED, sc.getDesiredState());
      } else {
        Assert.assertEquals(State.STARTED, sc.getDesiredState());
      }
      for (ServiceComponentHost sch : sc.getServiceComponentHosts().values()) {
        if (sch.getServiceComponentName().equals("HDFS_CLIENT")) {
          Assert.assertEquals(State.INSTALLED, sch.getDesiredState());
        } else {
          Assert.assertEquals(State.STARTED, sch.getDesiredState());
        }
      }
    }

    // TODO validate stages?
    stages = actionDB.getAllStages(trackAction.getRequestId());
    Assert.assertEquals(2, stages.size());

    StringBuilder sb = new StringBuilder();
    clusters.debugDump(sb);
    LOG.info("Cluster Dump: " + sb);

    for (ServiceComponent sc :
      clusters.getCluster(cluster1).getService(serviceName)
      .getServiceComponents().values()) {
      for (ServiceComponentHost sch : sc.getServiceComponentHosts().values()) {
        if (sc.isClientComponent()) {
          sch.setState(State.INSTALLED);
        } else {
          sch.setState(State.INSTALL_FAILED);
        }
      }
    }

    r = new ServiceRequest(cluster1, serviceName, repositoryVersion02.getId(), State.INSTALLED.toString(),
        null);
    requests.clear();
    requests.add(r);
    trackAction = ServiceResourceProviderTest.updateServices(controller, requests, mapRequestProps, true,
      false);

    Assert.assertEquals(State.INSTALLED,
        clusters.getCluster(cluster1).getService(serviceName)
        .getDesiredState());
    for (ServiceComponent sc :
      clusters.getCluster(cluster1).getService(serviceName)
      .getServiceComponents().values()) {
      Assert.assertEquals(State.INSTALLED, sc.getDesiredState());
      for (ServiceComponentHost sch : sc.getServiceComponentHosts().values()) {
        Assert.assertEquals(State.INSTALLED, sch.getDesiredState());
      }
    }

    // TODO validate stages?
    stages = actionDB.getAllStages(trackAction.getRequestId());

    Assert.assertEquals(1, stages.size());

  }

  @Test
  public void testGetClusters() throws AmbariException, AuthorizationException {
    String cluster1 = getUniqueName();

    clusters.addCluster(cluster1, new StackId("HDP-0.1"));

    Cluster c1 = clusters.getCluster(cluster1);

    StackId stackId = new StackId("HDP-0.1");
    c1.setDesiredStackVersion(stackId);
    helper.getOrCreateRepositoryVersion(stackId, stackId.getStackVersion());

    ClusterRequest r = new ClusterRequest(null, null, null, null);
    Set<ClusterResponse> resp = controller.getClusters(Collections.singleton(r));

    // !!! many tests are creating clusters, just make sure we have at least one
    Assert.assertFalse(resp.isEmpty());

    boolean found = false;
    for (ClusterResponse cr : resp) {
      if (cr.getClusterName().equals(cluster1)) {
        Assert.assertEquals(c1.getClusterId(), cr.getClusterId());
        Assert.assertEquals(c1.getDesiredStackVersion().getStackId(), cr.getDesiredStackVersion());
        found = true;
        break;
      }
    }

    Assert.assertTrue(found);
  }

  @Test
  public void testGetClustersWithFilters() throws AmbariException, AuthorizationException {
    String cluster1 = getUniqueName();
    String cluster2 = getUniqueName();
    String cluster3 = getUniqueName();
    String cluster4 = getUniqueName();

    clusters.addCluster(cluster1, new StackId("HDP-0.1"));
    clusters.addCluster(cluster2, new StackId("HDP-0.1"));
    clusters.addCluster(cluster3, new StackId("HDP-1.2.0"));
    clusters.addCluster(cluster4, new StackId("HDP-0.1"));

    ClusterRequest r = new ClusterRequest(null, null, null, null);
    Set<ClusterResponse> resp = controller.getClusters(Collections.singleton(r));
    Assert.assertTrue(resp.size() >= 4);

    r = new ClusterRequest(null, cluster1, null, null);
    resp = controller.getClusters(Collections.singleton(r));
    Assert.assertEquals(1, resp.size());
    Cluster c1 = clusters.getCluster(cluster1);
    Assert.assertEquals(c1.getClusterId(), resp.iterator().next().getClusterId());

    r = new ClusterRequest(null, null, "HDP-0.1", null);
    resp = controller.getClusters(Collections.singleton(r));
    Assert.assertTrue(resp.size() >= 3);

    r = new ClusterRequest(null, null, null, null);
    resp = controller.getClusters(Collections.singleton(r));
    Assert.assertTrue("Stack ID request is invalid and expect them all", resp.size() > 3);
  }

  @Test
  public void testGetServices() throws AmbariException {
    String cluster1 = getUniqueName();

    StackId stackId = new StackId("HDP-0.1");
    RepositoryVersionEntity repositoryVersion = helper.getOrCreateRepositoryVersion(stackId,
        stackId.getStackVersion());

    clusters.addCluster(cluster1, stackId);
    Cluster c1 = clusters.getCluster(cluster1);
    Service s1 = serviceFactory.createNew(c1, "HDFS", repositoryVersion);

    c1.addService(s1);
    s1.setDesiredState(State.INSTALLED);

    ServiceRequest r = new ServiceRequest(cluster1, null, null, null, null);
    Set<ServiceResponse> resp = ServiceResourceProviderTest.getServices(controller, Collections.singleton(r));

    ServiceResponse resp1 = resp.iterator().next();

    Assert.assertEquals(s1.getClusterId(), resp1.getClusterId().longValue());
    Assert.assertEquals(s1.getCluster().getClusterName(), resp1.getClusterName());
    Assert.assertEquals(s1.getName(), resp1.getServiceName());
    Assert.assertEquals("HDP-0.1", s1.getDesiredStackId().getStackId());
    Assert.assertEquals(s1.getDesiredStackId().getStackId(), resp1.getDesiredStackId());
    Assert.assertEquals(State.INSTALLED.toString(), resp1.getDesiredState());

  }

  @Test
  public void testGetServicesWithFilters() throws AmbariException {
    String cluster1 = getUniqueName();
    String cluster2 = getUniqueName();

    StackId stackId = new StackId("HDP-0.2");
    RepositoryVersionEntity repositoryVersion = helper.getOrCreateRepositoryVersion(stackId,
        stackId.getStackVersion());

    clusters.addCluster(cluster1, stackId);
    clusters.addCluster(cluster2, stackId);
    Cluster c1 = clusters.getCluster(cluster1);
    Cluster c2 = clusters.getCluster(cluster2);
    c1.setDesiredStackVersion(stackId);
    c2.setDesiredStackVersion(stackId);

    Service s1 = serviceFactory.createNew(c1, "HDFS", repositoryVersion);
    Service s2 = serviceFactory.createNew(c1, "MAPREDUCE", repositoryVersion);
    Service s3 = serviceFactory.createNew(c1, "HBASE", repositoryVersion);
    Service s4 = serviceFactory.createNew(c2, "HIVE", repositoryVersion);
    Service s5 = serviceFactory.createNew(c2, "ZOOKEEPER", repositoryVersion);

    c1.addService(s1);
    c1.addService(s2);
    c1.addService(s3);
    c2.addService(s4);
    c2.addService(s5);

    s1.setDesiredState(State.INSTALLED);
    s2.setDesiredState(State.INSTALLED);
    s4.setDesiredState(State.INSTALLED);

    ServiceRequest r = new ServiceRequest(null, null, null, null, null);
    Set<ServiceResponse> resp;

    try {
      ServiceResourceProviderTest.getServices(controller, Collections.singleton(r));
      fail("Expected failure for invalid request");
    } catch (Exception e) {
      // Expected
    }

    r = new ServiceRequest(c1.getClusterName(), null, null, null, null);
    resp = ServiceResourceProviderTest.getServices(controller, Collections.singleton(r));
    Assert.assertEquals(3, resp.size());

    r = new ServiceRequest(c1.getClusterName(), s2.getName(), null, null, null);
    resp = ServiceResourceProviderTest.getServices(controller, Collections.singleton(r));
    Assert.assertEquals(1, resp.size());
    Assert.assertEquals(s2.getName(), resp.iterator().next().getServiceName());

    try {
      r = new ServiceRequest(c2.getClusterName(), s1.getName(), null, null, null);
      ServiceResourceProviderTest.getServices(controller, Collections.singleton(r));
      fail("Expected failure for invalid service");
    } catch (Exception e) {
      // Expected
    }

    r = new ServiceRequest(c1.getClusterName(), null, null, "INSTALLED", null);
    resp = ServiceResourceProviderTest.getServices(controller, Collections.singleton(r));
    Assert.assertEquals(2, resp.size());

    r = new ServiceRequest(c2.getClusterName(), null, null, "INIT", null);
    resp = ServiceResourceProviderTest.getServices(controller, Collections.singleton(r));
    Assert.assertEquals(1, resp.size());

    ServiceRequest r1, r2, r3;
    r1 = new ServiceRequest(c1.getClusterName(), null, null, "INSTALLED", null);
    r2 = new ServiceRequest(c2.getClusterName(), null, null, "INIT", null);
    r3 = new ServiceRequest(c2.getClusterName(), null, null, "INIT", null);

    Set<ServiceRequest> reqs = new HashSet<>();
    reqs.addAll(Arrays.asList(r1, r2, r3));
    resp = ServiceResourceProviderTest.getServices(controller, reqs);
    Assert.assertEquals(3, resp.size());

  }


  @Test
  public void testGetServiceComponents() throws AmbariException {
    String cluster1 = getUniqueName();

    StackId stackId = new StackId("HDP-0.2");
    RepositoryVersionEntity repositoryVersion = helper.getOrCreateRepositoryVersion(stackId,
        stackId.getStackVersion());

    clusters.addCluster(cluster1, stackId);
    Cluster c1 = clusters.getCluster(cluster1);
    c1.setDesiredStackVersion(stackId);
    Service s1 = serviceFactory.createNew(c1, "HDFS", repositoryVersion);
    c1.addService(s1);
    s1.setDesiredState(State.INSTALLED);
    ServiceComponent sc1 = serviceComponentFactory.createNew(s1, "DATANODE");
    s1.addServiceComponent(sc1);
    sc1.setDesiredState(State.UNINSTALLED);

    ServiceComponentRequest r = new ServiceComponentRequest(cluster1,
       s1.getName(), sc1.getName(), null);

    Set<ServiceComponentResponse> resps = ComponentResourceProviderTest.getComponents(controller, Collections.singleton(r));
    Assert.assertEquals(1, resps.size());

    ServiceComponentResponse resp = resps.iterator().next();

    Assert.assertEquals(c1.getClusterName(), resp.getClusterName());
    Assert.assertEquals(sc1.getName(), resp.getComponentName());
    Assert.assertEquals(s1.getName(), resp.getServiceName());
    Assert.assertEquals("HDP-0.2", resp.getDesiredStackId());
    Assert.assertEquals(sc1.getDesiredState().toString(),
        resp.getDesiredState());
    Assert.assertEquals(c1.getClusterId(), resp.getClusterId().longValue());

  }


  @Test
  public void testGetServiceComponentsWithFilters() throws AmbariException {
    String cluster1 = getUniqueName();
    String cluster2 = getUniqueName();

    StackId stackId = new StackId("HDP-0.2");
    RepositoryVersionEntity repositoryVersion = helper.getOrCreateRepositoryVersion(stackId,
        stackId.getStackVersion());

    clusters.addCluster(cluster1, stackId);
    clusters.addCluster(cluster2, stackId);
    Cluster c1 = clusters.getCluster(cluster1);
    Cluster c2 = clusters.getCluster(cluster2);

    Service s1 = serviceFactory.createNew(c1, "HDFS", repositoryVersion);
    Service s2 = serviceFactory.createNew(c1, "MAPREDUCE", repositoryVersion);
    Service s3 = serviceFactory.createNew(c1, "HBASE", repositoryVersion);
    Service s4 = serviceFactory.createNew(c2, "HIVE", repositoryVersion);
    Service s5 = serviceFactory.createNew(c2, "ZOOKEEPER", repositoryVersion);

    c1.addService(s1);
    c1.addService(s2);
    c1.addService(s3);
    c2.addService(s4);
    c2.addService(s5);

    s1.setDesiredState(State.INSTALLED);
    s2.setDesiredState(State.INSTALLED);
    s4.setDesiredState(State.INSTALLED);

    ServiceComponent sc1 = serviceComponentFactory.createNew(s1, "DATANODE");
    ServiceComponent sc2 = serviceComponentFactory.createNew(s1, "NAMENODE");
    ServiceComponent sc3 = serviceComponentFactory.createNew(s3, "HBASE_REGIONSERVER");
    ServiceComponent sc4 = serviceComponentFactory.createNew(s4, "HIVE_SERVER");
    ServiceComponent sc5 = serviceComponentFactory.createNew(s4, "HIVE_CLIENT");
    ServiceComponent sc6 = serviceComponentFactory.createNew(s4, "MYSQL_SERVER");
    ServiceComponent sc7 = serviceComponentFactory.createNew(s5, "ZOOKEEPER_SERVER");
    ServiceComponent sc8 = serviceComponentFactory.createNew(s5, "ZOOKEEPER_CLIENT");

    s1.addServiceComponent(sc1);
    s1.addServiceComponent(sc2);
    s3.addServiceComponent(sc3);
    s4.addServiceComponent(sc4);
    s4.addServiceComponent(sc5);
    s4.addServiceComponent(sc6);
    s5.addServiceComponent(sc7);
    s5.addServiceComponent(sc8);

    sc1.setDesiredState(State.UNINSTALLED);
    sc3.setDesiredState(State.UNINSTALLED);
    sc5.setDesiredState(State.UNINSTALLED);
    sc6.setDesiredState(State.UNINSTALLED);
    sc7.setDesiredState(State.UNINSTALLED);
    sc8.setDesiredState(State.UNINSTALLED);

    ServiceComponentRequest r = new ServiceComponentRequest(null, null,
        null, null);

    try {
      ComponentResourceProviderTest.getComponents(controller, Collections.singleton(r));
      fail("Expected failure for invalid cluster");
    } catch (Exception e) {
      // Expected
    }

    // all comps per cluster
    r = new ServiceComponentRequest(c1.getClusterName(),
        null, null, null);
    Set<ServiceComponentResponse> resps = ComponentResourceProviderTest.getComponents(controller, Collections.singleton(r));
    Assert.assertEquals(3, resps.size());

    // all comps per cluster filter on state
    r = new ServiceComponentRequest(c2.getClusterName(),
        null, null, State.UNINSTALLED.toString());
    resps = ComponentResourceProviderTest.getComponents(controller, Collections.singleton(r));
    Assert.assertEquals(4, resps.size());

    // all comps for given service
    r = new ServiceComponentRequest(c2.getClusterName(),
        s5.getName(), null, null);
    resps = ComponentResourceProviderTest.getComponents(controller, Collections.singleton(r));
    Assert.assertEquals(2, resps.size());

    // all comps for given service filter by state
    r = new ServiceComponentRequest(c2.getClusterName(),
        s4.getName(), null, State.INIT.toString());
    resps = ComponentResourceProviderTest.getComponents(controller, Collections.singleton(r));
    Assert.assertEquals(1, resps.size());
    Assert.assertEquals(sc4.getName(),
        resps.iterator().next().getComponentName());

    // get single given comp
    r = new ServiceComponentRequest(c2.getClusterName(),
        null, sc5.getName(), State.INIT.toString());
    resps = ComponentResourceProviderTest.getComponents(controller, Collections.singleton(r));
    Assert.assertEquals(1, resps.size());
    Assert.assertEquals(sc5.getName(),
        resps.iterator().next().getComponentName());

    // get single given comp and given svc
    r = new ServiceComponentRequest(c2.getClusterName(),
        s4.getName(), sc5.getName(), State.INIT.toString());
    resps = ComponentResourceProviderTest.getComponents(controller, Collections.singleton(r));
    Assert.assertEquals(1, resps.size());
    Assert.assertEquals(sc5.getName(),
        resps.iterator().next().getComponentName());


    ServiceComponentRequest r1, r2, r3;
    Set<ServiceComponentRequest> reqs = new HashSet<>();
    r1 = new ServiceComponentRequest(c2.getClusterName(),
        null, null, State.UNINSTALLED.toString());
    r2 = new ServiceComponentRequest(c1.getClusterName(),
        null, null, null);
    r3 = new ServiceComponentRequest(c1.getClusterName(),
        null, null, State.INIT.toString());
    reqs.addAll(Arrays.asList(r1, r2, r3));
    resps = ComponentResourceProviderTest.getComponents(controller, reqs);
    Assert.assertEquals(7, resps.size());
  }

  @Test
  public void testGetServiceComponentHosts() throws AmbariException, AuthorizationException {
    String cluster1 = getUniqueName();
    String host1 = getUniqueName();

    Cluster c1 = setupClusterWithHosts(cluster1, "HDP-0.1", Lists.newArrayList(host1), "centos5");
    RepositoryVersionEntity repositoryVersion = repositoryVersion01;

    Service s1 = serviceFactory.createNew(c1, "HDFS", repositoryVersion);
    c1.addService(s1);
    ServiceComponent sc1 = serviceComponentFactory.createNew(s1, "DATANODE");
    s1.addServiceComponent(sc1);
    sc1.setDesiredState(State.UNINSTALLED);
    ServiceComponentHost sch1 = serviceComponentHostFactory.createNew(sc1, host1);
    sc1.addServiceComponentHost(sch1);
    sch1.setDesiredState(State.INSTALLED);
    sch1.setState(State.INSTALLING);

    sch1.updateActualConfigs(new HashMap<String, Map<String,String>>() {{
      put("global", new HashMap<String,String>() {{ put("tag", "version1"); }});
    }});


    ServiceComponentHostRequest r =
        new ServiceComponentHostRequest(c1.getClusterName(),
            null, null, null, null);
    Set<ServiceComponentHostResponse> resps = controller.getHostComponents(Collections.singleton(r));
    Assert.assertEquals(1, resps.size());

    ServiceComponentHostResponse resp =
        resps.iterator().next();

    Assert.assertEquals(c1.getClusterName(), resp.getClusterName());
    Assert.assertEquals(sc1.getName(), resp.getComponentName());
    Assert.assertEquals(s1.getName(), resp.getServiceName());
    Assert.assertEquals(sch1.getHostName(), resp.getHostname());
    Assert.assertEquals(sch1.getDesiredState().toString(),
        resp.getDesiredState());
    Assert.assertEquals(sch1.getState().toString(),
        resp.getLiveState());
    Assert.assertEquals(repositoryVersion.getStackId(),
        sch1.getServiceComponent().getDesiredStackId());
    Assert.assertNotNull(resp.getActualConfigs());
    Assert.assertEquals(1, resp.getActualConfigs().size());
  }

  @Test
  public void testGetServiceComponentHostsWithStaleConfigFilter() throws AmbariException, AuthorizationException {

    final String host1 = getUniqueName();
    final String host2 = getUniqueName();
    String cluster1 = getUniqueName();
    Cluster c = setupClusterWithHosts(cluster1, "HDP-2.0.5",
        new ArrayList<String>() {{
          add(host1);
          add(host2);
        }},
        "centos5");

    Long clusterId = c.getClusterId();
    String serviceName = "HDFS";
    createService(cluster1, serviceName, null);
    String componentName1 = "NAMENODE";
    String componentName2 = "DATANODE";
    String componentName3 = "HDFS_CLIENT";

    createServiceComponent(cluster1, serviceName, componentName1,
        State.INIT);
    createServiceComponent(cluster1, serviceName, componentName2,
        State.INIT);
    createServiceComponent(cluster1, serviceName, componentName3,
        State.INIT);

    createServiceComponentHost(cluster1, serviceName, componentName1,
        host1, null);
    createServiceComponentHost(cluster1, serviceName, componentName2,
        host1, null);
    createServiceComponentHost(cluster1, serviceName, componentName3,
        host1, null);
    createServiceComponentHost(cluster1, serviceName, componentName2,
        host2, null);
    createServiceComponentHost(cluster1, serviceName, componentName3,
        host2, null);

    // Install
    installService(cluster1, serviceName, false, false);

    // Create and attach config
    Map<String, String> configs = new HashMap<>();
    configs.put("a", "b");

    ConfigurationRequest cr1;
    cr1 = new ConfigurationRequest(cluster1, "hdfs-site", "version1",
        configs, null);
    ClusterRequest crReq = new ClusterRequest(clusterId, cluster1, null, null);
    crReq.setDesiredConfig(Collections.singletonList(cr1));
    controller.updateClusters(Collections.singleton(crReq), null);

    // Start
    startService(cluster1, serviceName, false, false);

    //Update actual config
    HashMap<String, Map<String, String>> actualConfig = new HashMap<String, Map<String, String>>() {{
      put("hdfs-site", new HashMap<String, String>() {{
        put("tag", "version1");
      }});
    }};
    HashMap<String, Map<String, String>> actualConfigOld = new
        HashMap<String, Map<String, String>>() {{
          put("hdfs-site", new HashMap<String, String>() {{
            put("tag", "version0");
          }});
        }};

    Service s1 = clusters.getCluster(cluster1).getService(serviceName);
    s1.getServiceComponent(componentName1).getServiceComponentHost(host1).updateActualConfigs(actualConfig);
    s1.getServiceComponent(componentName2).getServiceComponentHost(host1).updateActualConfigs(actualConfig);
    s1.getServiceComponent(componentName3).getServiceComponentHost(host1).updateActualConfigs(actualConfigOld);
    s1.getServiceComponent(componentName2).getServiceComponentHost(host2).updateActualConfigs(actualConfigOld);
    s1.getServiceComponent(componentName3).getServiceComponentHost(host2).updateActualConfigs(actualConfig);

    ServiceComponentHostRequest r =
        new ServiceComponentHostRequest(cluster1, null, null, null, null);
    Set<ServiceComponentHostResponse> resps = controller.getHostComponents(Collections.singleton(r));
    Assert.assertEquals(5, resps.size());

    //Get all host components with stale config = true
    r = new ServiceComponentHostRequest(cluster1, null, null, null, null);
    r.setStaleConfig("true");
    resps = controller.getHostComponents(Collections.singleton(r));
    Assert.assertEquals(2, resps.size());

    //Get all host components with stale config = false
    r = new ServiceComponentHostRequest(cluster1, null, null, null, null);
    r.setStaleConfig("false");
    resps = controller.getHostComponents(Collections.singleton(r));
    Assert.assertEquals(3, resps.size());

    //Get all host components with stale config = false and hostname filter
    r = new ServiceComponentHostRequest(cluster1, null, null, host1, null);
    r.setStaleConfig("false");
    resps = controller.getHostComponents(Collections.singleton(r));
    Assert.assertEquals(2, resps.size());

    //Get all host components with stale config = false and hostname filter
    r = new ServiceComponentHostRequest(cluster1, null, null, host2, null);
    r.setStaleConfig("true");
    resps = controller.getHostComponents(Collections.singleton(r));
    Assert.assertEquals(1, resps.size());
  }

  @Test
  public void testServiceComponentHostsWithDecommissioned() throws Exception {

    final String host1 = getUniqueName();
    final String host2 = getUniqueName();
    String cluster1 = getUniqueName();

    setupClusterWithHosts(cluster1, "HDP-2.0.7",
        new ArrayList<String>() {{
          add(host1);
          add(host2);
        }},
        "centos5");
    String serviceName = "HDFS";
    createService(cluster1, serviceName, null);
    String componentName1 = "NAMENODE";
    String componentName2 = "DATANODE";
    String componentName3 = "HDFS_CLIENT";

    createServiceComponent(cluster1, serviceName, componentName1,
        State.INIT);
    createServiceComponent(cluster1, serviceName, componentName2,
        State.INIT);
    createServiceComponent(cluster1, serviceName, componentName3,
        State.INIT);

    createServiceComponentHost(cluster1, serviceName, componentName1,
        host1, null);
    createServiceComponentHost(cluster1, serviceName, componentName2,
        host1, null);
    createServiceComponentHost(cluster1, serviceName, componentName3,
        host1, null);
    createServiceComponentHost(cluster1, serviceName, componentName2,
        host2, null);
    createServiceComponentHost(cluster1, serviceName, componentName3,
        host2, null);

    // Install
    installService(cluster1, serviceName, false, false);

    // Start
    startService(cluster1, serviceName, false, false);

    Service s1 = clusters.getCluster(cluster1).getService(serviceName);
    s1.getServiceComponent(componentName2).getServiceComponentHost(host1).
        setComponentAdminState(HostComponentAdminState.DECOMMISSIONED);
    s1.getServiceComponent(componentName2).getServiceComponentHost(host2).
        setComponentAdminState(HostComponentAdminState.INSERVICE);

    ServiceComponentHostRequest r =
        new ServiceComponentHostRequest(cluster1, null, null, null, null);
    Set<ServiceComponentHostResponse> resps = controller.getHostComponents(Collections.singleton(r));
    Assert.assertEquals(5, resps.size());

    //Get all host components with decommissiond = true
    r = new ServiceComponentHostRequest(cluster1, null, null, null, null);
    r.setAdminState("DECOMMISSIONED");
    resps = controller.getHostComponents(Collections.singleton(r));
    Assert.assertEquals(1, resps.size());

    //Get all host components with decommissioned = false
    r = new ServiceComponentHostRequest(cluster1, null, null, null, null);
    r.setAdminState("INSERVICE");
    resps = controller.getHostComponents(Collections.singleton(r));
    Assert.assertEquals(1, resps.size());

    //Get all host components with decommissioned = some random string
    r = new ServiceComponentHostRequest(cluster1, null, null, null, null);
    r.setAdminState("INSTALLED");
    resps = controller.getHostComponents(Collections.singleton(r));
    Assert.assertEquals(0, resps.size());

    //Update adminState
    r = new ServiceComponentHostRequest(cluster1, "HDFS", "DATANODE", host2, null);
    r.setAdminState("DECOMMISSIONED");
    try {
      updateHostComponents(Collections.singleton(r), new HashMap<>(), false);
      Assert.fail("Must throw exception when decommission attribute is updated.");
    } catch (IllegalArgumentException ex) {
      Assert.assertTrue(ex.getMessage().contains("Property adminState cannot be modified through update"));
    }
  }

  @Test
  public void testHbaseDecommission() throws AmbariException, AuthorizationException {
    String cluster1 = getUniqueName();
    createCluster(cluster1);
    clusters.getCluster(cluster1).setDesiredStackVersion(new StackId("HDP-2.0.7"));
    String serviceName = "HBASE";
    createService(cluster1, serviceName, repositoryVersion207, null);
    String componentName1 = "HBASE_MASTER";
    String componentName2 = "HBASE_REGIONSERVER";

    createServiceComponent(cluster1, serviceName, componentName1, State.INIT);
    createServiceComponent(cluster1, serviceName, componentName2, State.INIT);

    final String host1 = getUniqueName();
    final String host2 = getUniqueName();

    addHostToCluster(host1, cluster1);
    addHostToCluster(host2, cluster1);

    createServiceComponentHost(cluster1, serviceName, componentName1, host1, null);
    createServiceComponentHost(cluster1, serviceName, componentName1, host2, null);
    createServiceComponentHost(cluster1, serviceName, componentName2, host1, null);
    createServiceComponentHost(cluster1, serviceName, componentName2, host2, null);

    RequestOperationLevel level = new RequestOperationLevel(
            Resource.Type.HostComponent, cluster1, null, null, null);

    // Install
    installService(cluster1, serviceName, false, false);

    // Start
    startService(cluster1, serviceName, false, false);

    Cluster cluster = clusters.getCluster(cluster1);
    Service s = cluster.getService(serviceName);
    Assert.assertEquals(State.STARTED, s.getDesiredState());
    ServiceComponentHost scHost = s.getServiceComponent("HBASE_REGIONSERVER").getServiceComponentHost(host2);
    Assert.assertEquals(HostComponentAdminState.INSERVICE, scHost.getComponentAdminState());

    // Decommission one RS
    Map<String, String> params = new HashMap<String, String>() {{
      put("excluded_hosts", host2);
      put("align_maintenance_state", "true");
    }};
    RequestResourceFilter resourceFilter = new RequestResourceFilter("HBASE", "HBASE_MASTER", null);
    List<RequestResourceFilter> resourceFilters = new ArrayList<>();
    resourceFilters.add(resourceFilter);

    ExecuteActionRequest request = new ExecuteActionRequest(cluster1,
      "DECOMMISSION", null, resourceFilters, level, params, false);

    Map<String, String> requestProperties = new HashMap<>();
    requestProperties.put(REQUEST_CONTEXT_PROPERTY, "Called from a test");

    RequestStatusResponse response = controller.createAction(request,
        requestProperties);

    List<HostRoleCommand> storedTasks = actionDB.getRequestTasks(response.getRequestId());
    ExecutionCommand execCmd = storedTasks.get(0).getExecutionCommandWrapper
        ().getExecutionCommand();
    Assert.assertNotNull(storedTasks);
    Assert.assertEquals(1, storedTasks.size());
    Assert.assertEquals(HostComponentAdminState.DECOMMISSIONED, scHost.getComponentAdminState());
    Assert.assertEquals(MaintenanceState.ON, scHost.getMaintenanceState());
    HostRoleCommand command = storedTasks.get(0);
    Assert.assertTrue("DECOMMISSION".equals(command.getCustomCommandName()));
    Assert.assertTrue(("DECOMMISSION, Excluded: " + host2).equals(command.getCommandDetail()));
    Map<String, String> cmdParams = command.getExecutionCommandWrapper().getExecutionCommand().getCommandParams();
    Assert.assertTrue(cmdParams.containsKey("mark_draining_only"));
    Assert.assertEquals("false", cmdParams.get("mark_draining_only"));
    Assert.assertEquals(Role.HBASE_MASTER, command.getRole());
    Assert.assertEquals(RoleCommand.CUSTOM_COMMAND, command.getRoleCommand());
    Assert.assertEquals("DECOMMISSION", execCmd.getHostLevelParams().get("custom_command"));
    assertEquals(requestProperties.get(REQUEST_CONTEXT_PROPERTY), response.getRequestContext());

    // RS stops
    s.getServiceComponent("HBASE_REGIONSERVER").getServiceComponentHost(host2).setState(State.INSTALLED);

    // Remove RS from draining
    params = new
        HashMap<String, String>() {{
          put("excluded_hosts", host2);
          put("mark_draining_only", "true");
          put("slave_type", "HBASE_REGIONSERVER");
          put("align_maintenance_state", "true");
        }};
    resourceFilter = new RequestResourceFilter("HBASE", "HBASE_MASTER", null);
    ArrayList<RequestResourceFilter> filters = new ArrayList<>();
    filters.add(resourceFilter);
    request = new ExecuteActionRequest(cluster1, "DECOMMISSION", null,
            filters, level, params, false);

    response = controller.createAction(request, requestProperties);

    storedTasks = actionDB.getRequestTasks(response.getRequestId());
    execCmd = storedTasks.get(0).getExecutionCommandWrapper
        ().getExecutionCommand();
    Assert.assertNotNull(storedTasks);
    Assert.assertEquals(1, storedTasks.size());
    Assert.assertEquals(HostComponentAdminState.DECOMMISSIONED, scHost.getComponentAdminState());
    Assert.assertEquals(MaintenanceState.ON, scHost.getMaintenanceState());
    command = storedTasks.get(0);
    Assert.assertEquals("DECOMMISSION", execCmd.getHostLevelParams().get("custom_command"));
    Assert.assertTrue("DECOMMISSION".equals(command.getCustomCommandName()));
    Assert.assertTrue(("DECOMMISSION, Excluded: " + host2).equals(command.getCommandDetail()));
    cmdParams = command.getExecutionCommandWrapper().getExecutionCommand().getCommandParams();
    Assert.assertTrue(cmdParams.containsKey("mark_draining_only"));
    Assert.assertEquals("true", cmdParams.get("mark_draining_only"));
    assertEquals(requestProperties.get(REQUEST_CONTEXT_PROPERTY), response.getRequestContext());

    //Recommission
    params = new HashMap<String, String>() {{
      put("included_hosts", host2);
    }};
    request = new ExecuteActionRequest(cluster1, "DECOMMISSION", null,
      resourceFilters, level, params, false);

    response = controller.createAction(request,
        requestProperties);

    storedTasks = actionDB.getRequestTasks(response.getRequestId());
    execCmd = storedTasks.get(0).getExecutionCommandWrapper
        ().getExecutionCommand();
    Assert.assertNotNull(storedTasks);
    Assert.assertEquals(1, storedTasks.size());
    Assert.assertEquals(HostComponentAdminState.INSERVICE, scHost.getComponentAdminState());
    Assert.assertEquals(MaintenanceState.ON, scHost.getMaintenanceState());
    command = storedTasks.get(0);
    Assert.assertTrue("DECOMMISSION".equals(command.getCustomCommandName()));
    Assert.assertTrue(("DECOMMISSION, Included: " + host2).equals(command.getCommandDetail()));
    cmdParams = command.getExecutionCommandWrapper().getExecutionCommand().getCommandParams();
    Assert.assertTrue(cmdParams.containsKey("mark_draining_only"));
    Assert.assertEquals("false", cmdParams.get("mark_draining_only"));
    assertEquals(requestProperties.get(REQUEST_CONTEXT_PROPERTY), response.getRequestContext());

    Assert.assertTrue(cmdParams.containsKey("excluded_hosts"));
    Assert.assertEquals("", cmdParams.get("excluded_hosts"));
    Assert.assertEquals(Role.HBASE_MASTER, command.getRole());
    Assert.assertEquals(RoleCommand.CUSTOM_COMMAND, command.getRoleCommand());
    Assert.assertEquals("DECOMMISSION", execCmd.getHostLevelParams().get("custom_command"));
  }

  private Cluster setupClusterWithHosts(String clusterName, String stackId, List<String> hosts,
                                        String osType) throws AmbariException, AuthorizationException {
    ClusterRequest r = new ClusterRequest(null, clusterName, stackId, null);
    controller.createCluster(r);
    Cluster c1 = clusters.getCluster(clusterName);
    for (String host : hosts) {
      addHostToCluster(host, clusterName);
    }
    return c1;
  }

  @Test
  public void testGetServiceComponentHostsWithFilters() throws AmbariException, AuthorizationException {
    final String cluster1 = getUniqueName();
    final String host1 = getUniqueName();
    final String host2 = getUniqueName();
    final String host3 = getUniqueName();

    Cluster c1 = setupClusterWithHosts(cluster1, "HDP-0.2",
        new ArrayList<String>() {{
          add(host1);
          add(host2);
          add(host3);
        }},
        "centos5");

    RepositoryVersionEntity repositoryVersion = repositoryVersion02;

    Service s1 = serviceFactory.createNew(c1, "HDFS", repositoryVersion);
    Service s2 = serviceFactory.createNew(c1, "MAPREDUCE", repositoryVersion);
    Service s3 = serviceFactory.createNew(c1, "HBASE", repositoryVersion);

    c1.addService(s1);
    c1.addService(s2);
    c1.addService(s3);

    s1.setDesiredState(State.INSTALLED);
    s2.setDesiredState(State.INSTALLED);

    ServiceComponent sc1 = serviceComponentFactory.createNew(s1, "DATANODE");
    ServiceComponent sc2 = serviceComponentFactory.createNew(s1, "NAMENODE");
    ServiceComponent sc3 = serviceComponentFactory.createNew(s3,
        "HBASE_REGIONSERVER");

    s1.addServiceComponent(sc1);
    s1.addServiceComponent(sc2);
    s3.addServiceComponent(sc3);

    sc1.setDesiredState(State.UNINSTALLED);
    sc3.setDesiredState(State.UNINSTALLED);

    ServiceComponentHost sch1 = serviceComponentHostFactory.createNew(sc1, host1);
    ServiceComponentHost sch2 = serviceComponentHostFactory.createNew(sc1, host2);
    ServiceComponentHost sch3 = serviceComponentHostFactory.createNew(sc1, host3);
    ServiceComponentHost sch4 = serviceComponentHostFactory.createNew(sc2, host1);
    ServiceComponentHost sch5 = serviceComponentHostFactory.createNew(sc2, host2);
    ServiceComponentHost sch6 = serviceComponentHostFactory.createNew(sc3, host3);

    sc1.addServiceComponentHost(sch1);
    sc1.addServiceComponentHost(sch2);
    sc1.addServiceComponentHost(sch3);
    sc2.addServiceComponentHost(sch4);
    sc2.addServiceComponentHost(sch5);
    sc3.addServiceComponentHost(sch6);

    sch1.setDesiredState(State.INSTALLED);
    sch2.setDesiredState(State.INIT);
    sch4.setDesiredState(State.INSTALLED);
    sch5.setDesiredState(State.UNINSTALLED);

    ServiceComponentHostRequest r =
        new ServiceComponentHostRequest(null, null, null, null, null);

    try {
      controller.getHostComponents(Collections.singleton(r));
      fail("Expected failure for invalid cluster");
    } catch (Exception e) {
      // Expected
    }

    // all across cluster
    r = new ServiceComponentHostRequest(c1.getClusterName(), null,
        null, null, null);
    Set<ServiceComponentHostResponse> resps = controller.getHostComponents(Collections.singleton(r));
    Assert.assertEquals(6, resps.size());

    // all for service
    r = new ServiceComponentHostRequest(c1.getClusterName(), s1.getName(),
        null, null, null);
    resps = controller.getHostComponents(Collections.singleton(r));
    Assert.assertEquals(5, resps.size());

    // all for component
    r = new ServiceComponentHostRequest(c1.getClusterName(), null,
        sc3.getName(), null, null);
    resps = controller.getHostComponents(Collections.singleton(r));
    Assert.assertEquals(1, resps.size());

    // all for host
    r = new ServiceComponentHostRequest(c1.getClusterName(), null,
        null, host2, null);
    resps = controller.getHostComponents(Collections.singleton(r));
    Assert.assertEquals(2, resps.size());

    // all across cluster with state filter
    r = new ServiceComponentHostRequest(c1.getClusterName(), null,
        null, null, State.UNINSTALLED.toString());
    resps = controller.getHostComponents(Collections.singleton(r));
    Assert.assertEquals(1, resps.size());

    // all for service with state filter
    r = new ServiceComponentHostRequest(c1.getClusterName(), s1.getName(),
        null, null, State.INIT.toString());
    resps = controller.getHostComponents(Collections.singleton(r));
    Assert.assertEquals(2, resps.size());

    // all for component with state filter
    r = new ServiceComponentHostRequest(c1.getClusterName(), null,
        sc3.getName(), null, State.INSTALLED.toString());
    resps = controller.getHostComponents(Collections.singleton(r));
    Assert.assertEquals(0, resps.size());

    // all for host with state filter
    r = new ServiceComponentHostRequest(c1.getClusterName(), null,
        null, host2, State.INIT.toString());
    resps = controller.getHostComponents(Collections.singleton(r));
    Assert.assertEquals(1, resps.size());

    // for service and host
    r = new ServiceComponentHostRequest(c1.getClusterName(), s3.getName(),
        null, host1, null);
    resps = controller.getHostComponents(Collections.singleton(r));
    Assert.assertEquals(0, resps.size());

    // single sch - given service and host and component
    r = new ServiceComponentHostRequest(c1.getClusterName(), s3.getName(),
        sc3.getName(), host3, State.INSTALLED.toString());
    resps = controller.getHostComponents(Collections.singleton(r));
    Assert.assertEquals(0, resps.size());

    // single sch - given service and host and component
    r = new ServiceComponentHostRequest(c1.getClusterName(), s3.getName(),
        sc3.getName(), host3, null);
    resps = controller.getHostComponents(Collections.singleton(r));
    Assert.assertEquals(1, resps.size());

    ServiceComponentHostRequest r1, r2, r3;
    r1 = new ServiceComponentHostRequest(c1.getClusterName(), null,
        null, host3, null);
    r2 = new ServiceComponentHostRequest(c1.getClusterName(), s3.getName(),
        sc3.getName(), host2, null);
    r3 = new ServiceComponentHostRequest(c1.getClusterName(), null,
        null, host2, null);
    Set<ServiceComponentHostRequest> reqs =
      new HashSet<>();
    reqs.addAll(Arrays.asList(r1, r2, r3));
    resps = controller.getHostComponents(reqs);
    Assert.assertEquals(4, resps.size());
  }

  @Test
  public void testGetHosts() throws AmbariException, AuthorizationException {
    final String cluster1 = getUniqueName();
    final String cluster2 = getUniqueName();
    final String host1 = getUniqueName();
    final String host2 = getUniqueName();
    final String host3 = getUniqueName();
    final String host4 = getUniqueName();

    setupClusterWithHosts(cluster1, "HDP-0.2",
        new ArrayList<String>() {{
          add(host1);
          add(host2);
        }},
        "centos5");

    setupClusterWithHosts(cluster2, "HDP-0.2",
        new ArrayList<String>() {{
          add(host3);
        }},
        "centos5");
    clusters.addHost(host4);
    setOsFamily(clusters.getHost(host4), "redhat", "5.9");

    Map<String, String> attrs = new HashMap<>();
    attrs.put("a1", "b1");
    clusters.getHost(host3).setHostAttributes(attrs);
    attrs.put("a2", "b2");
    clusters.getHost(host4).setHostAttributes(attrs);

    HostRequest r = new HostRequest(null, null);

    Set<HostResponse> resps = HostResourceProviderTest.getHosts(controller, Collections.singleton(r));

    Set<String> foundHosts = new HashSet<>();

    for (HostResponse resp : resps) {
      if (resp.getHostname().equals(host1)) {
        Assert.assertEquals(cluster1, resp.getClusterName());
        Assert.assertEquals(2, resp.getHostAttributes().size());
        Assert.assertEquals(MaintenanceState.OFF, resp.getMaintenanceState());
        foundHosts.add(resp.getHostname());
      } else if (resp.getHostname().equals(host2)) {
        Assert.assertEquals(cluster1, resp.getClusterName());
        Assert.assertEquals(2, resp.getHostAttributes().size());
        Assert.assertEquals(MaintenanceState.OFF, resp.getMaintenanceState());
        foundHosts.add(resp.getHostname());
      } else if (resp.getHostname().equals(host3)) {
        Assert.assertEquals(cluster2, resp.getClusterName());
        Assert.assertEquals(3, resp.getHostAttributes().size());
        Assert.assertEquals(MaintenanceState.OFF, resp.getMaintenanceState());
        foundHosts.add(resp.getHostname());
      } else if (resp.getHostname().equals(host4)) {
        //todo: why wouldn't this be null?
        Assert.assertEquals("", resp.getClusterName());
        Assert.assertEquals(4, resp.getHostAttributes().size());
        Assert.assertEquals(null, resp.getMaintenanceState());
        foundHosts.add(resp.getHostname());
      }
    }

    Assert.assertEquals(4, foundHosts.size());

    r = new HostRequest(host1, null);
    resps = HostResourceProviderTest.getHosts(controller, Collections.singleton(r));
    Assert.assertEquals(1, resps.size());
    HostResponse resp = resps.iterator().next();
    Assert.assertEquals(host1, resp.getHostname());
    Assert.assertEquals(cluster1, resp.getClusterName());
    Assert.assertEquals(MaintenanceState.OFF, resp.getMaintenanceState());
    Assert.assertEquals(2, resp.getHostAttributes().size());

  }

  @Test
  public void testServiceUpdateBasic() throws AmbariException, AuthorizationException {
    String cluster1 = getUniqueName();
    createCluster(cluster1);
    String serviceName = "HDFS";

    Map<String, String> mapRequestProps = new HashMap<>();
    mapRequestProps.put("context", "Called from a test");

    clusters.getCluster(cluster1).setDesiredStackVersion(
        new StackId("HDP-0.2"));
    createService(cluster1, serviceName, State.INIT);

    Service s =
        clusters.getCluster(cluster1).getService(serviceName);
    Assert.assertNotNull(s);
    Assert.assertEquals(serviceName, s.getName());
    Assert.assertEquals(State.INIT, s.getDesiredState());
    Assert.assertEquals(cluster1, s.getCluster().getClusterName());

    Set<ServiceRequest> reqs = new HashSet<>();
    ServiceRequest r;

    try {
      r = new ServiceRequest(cluster1, serviceName, repositoryVersion02.getId(),
          State.INSTALLING.toString(), null);
      reqs.clear();
      reqs.add(r);
      ServiceResourceProviderTest.updateServices(controller, reqs, mapRequestProps, true, false);
      fail("Expected fail for invalid state transition");
    } catch (Exception e) {
      // Expected
    }

    r = new ServiceRequest(cluster1, serviceName, repositoryVersion02.getId(), State.INSTALLED.toString(),
        null);
    reqs.clear();
    reqs.add(r);
    RequestStatusResponse trackAction = ServiceResourceProviderTest.updateServices(controller, reqs,
        mapRequestProps, true, false);
    Assert.assertNull(trackAction);
  }

  @Test
  public void testServiceUpdateInvalidRequest() throws AmbariException, AuthorizationException {
    // multiple clusters
    // dup services
    // multiple diff end states

    String cluster1 = getUniqueName();
    createCluster(cluster1);
    String cluster2 = getUniqueName();
    createCluster(cluster2);
    String serviceName1 = "HDFS";

    createService(cluster1, serviceName1, null);
    String serviceName2 = "HBASE";
    String serviceName3 = "HBASE";

    Map<String, String> mapRequestProps = new HashMap<>();
    mapRequestProps.put("context", "Called from a test");

    try {
      createService(cluster2, serviceName3, repositoryVersion01, null);
      fail("Expected fail for invalid service for stack 0.1");
    } catch (Exception e) {
      // Expected
    }

    clusters.getCluster(cluster1).setDesiredStackVersion(
        new StackId("HDP-0.2"));
    clusters.getCluster(cluster2).setDesiredStackVersion(
        new StackId("HDP-0.2"));
    createService(cluster1, serviceName2, null);
    createService(cluster2, serviceName3, null);

    Set<ServiceRequest> reqs = new HashSet<>();
    ServiceRequest req1, req2;
    try {
      reqs.clear();
      req1 = new ServiceRequest(cluster1, serviceName1, repositoryVersion02.getId(),
          State.INSTALLED.toString(), null);
      req2 = new ServiceRequest(cluster2, serviceName2, repositoryVersion02.getId(),
          State.INSTALLED.toString(), null);
      reqs.add(req1);
      reqs.add(req2);
      ServiceResourceProviderTest.updateServices(controller, reqs, mapRequestProps, true, false);
      fail("Expected failure for multi cluster update");
    } catch (Exception e) {
      // Expected
    }

    try {
      reqs.clear();
      req1 = new ServiceRequest(cluster1, serviceName1, repositoryVersion02.getId(),
          State.INSTALLED.toString(), null);
      req2 = new ServiceRequest(cluster1, serviceName1, repositoryVersion02.getId(),
          State.INSTALLED.toString(), null);
      reqs.add(req1);
      reqs.add(req2);
      ServiceResourceProviderTest.updateServices(controller, reqs, mapRequestProps, true, false);
      fail("Expected failure for dups services");
    } catch (Exception e) {
      // Expected
    }

    clusters.getCluster(cluster1).getService(serviceName2)
        .setDesiredState(State.INSTALLED);

    try {
      reqs.clear();
      req1 = new ServiceRequest(cluster1, serviceName1, repositoryVersion02.getId(),
          State.INSTALLED.toString(), null);
      req2 = new ServiceRequest(cluster1, serviceName2, repositoryVersion02.getId(),
          State.STARTED.toString(), null);
      reqs.add(req1);
      reqs.add(req2);
      ServiceResourceProviderTest.updateServices(controller, reqs, mapRequestProps, true, false);
      fail("Expected failure for different states");
    } catch (Exception e) {
      // Expected
    }

  }

  @Ignore("Something fishy with the stacks here that's causing the RCO to be loaded incorrectly")
  public void testServiceUpdateRecursive() throws AmbariException, AuthorizationException {
    String cluster1 = getUniqueName();

    createCluster(cluster1);
    clusters.getCluster(cluster1)
        .setDesiredStackVersion(new StackId("HDP-0.2"));
    String serviceName1 = "HDFS";
    createService(cluster1, serviceName1, repositoryVersion02, null);

    String serviceName2 = "HBASE";
    createService(cluster1, serviceName2, repositoryVersion02, null);

    String componentName1 = "NAMENODE";
    String componentName2 = "DATANODE";
    String componentName3 = "HBASE_MASTER";
    String componentName4 = "HDFS_CLIENT";

    Map<String, String> mapRequestProps = new HashMap<>();
    mapRequestProps.put("context", "Called from a test");

    createServiceComponent(cluster1, serviceName1, componentName1,
        State.INIT);
    createServiceComponent(cluster1, serviceName1, componentName2,
        State.INIT);
    createServiceComponent(cluster1, serviceName2, componentName3,
        State.INIT);
    createServiceComponent(cluster1, serviceName1, componentName4,
        State.INIT);
    String host1 = getUniqueName();
    String host2 = getUniqueName();
    addHostToCluster(host1, cluster1);
    addHostToCluster(host2, cluster1);

    Set<ServiceComponentHostRequest> set1 =
      new HashSet<>();
    ServiceComponentHostRequest r1 =
        new ServiceComponentHostRequest(cluster1, serviceName1,
            componentName1, host1, State.INIT.toString());
    ServiceComponentHostRequest r2 =
        new ServiceComponentHostRequest(cluster1, serviceName1,
            componentName2, host1, State.INIT.toString());
    ServiceComponentHostRequest r3 =
        new ServiceComponentHostRequest(cluster1, serviceName1,
            componentName1, host2, State.INIT.toString());
    ServiceComponentHostRequest r4 =
        new ServiceComponentHostRequest(cluster1, serviceName1,
            componentName2, host2, State.INIT.toString());
    ServiceComponentHostRequest r5 =
        new ServiceComponentHostRequest(cluster1, serviceName2,
            componentName3, host1, State.INIT.toString());
    ServiceComponentHostRequest r6 =
        new ServiceComponentHostRequest(cluster1, serviceName1,
            componentName4, host2, State.INIT.toString());

    set1.add(r1);
    set1.add(r2);
    set1.add(r3);
    set1.add(r4);
    set1.add(r5);
    set1.add(r6);
    controller.createHostComponents(set1);

    Cluster c1 = clusters.getCluster(cluster1);
    Service s1 = c1.getService(serviceName1);
    Service s2 = c1.getService(serviceName2);
    ServiceComponent sc1 = s1.getServiceComponent(componentName1);
    ServiceComponent sc2 = s1.getServiceComponent(componentName2);
    ServiceComponent sc3 = s2.getServiceComponent(componentName3);
    ServiceComponent sc4 = s1.getServiceComponent(componentName4);
    ServiceComponentHost sch1 = sc1.getServiceComponentHost(host1);
    ServiceComponentHost sch2 = sc2.getServiceComponentHost(host1);
    ServiceComponentHost sch3 = sc1.getServiceComponentHost(host2);
    ServiceComponentHost sch4 = sc2.getServiceComponentHost(host2);
    ServiceComponentHost sch5 = sc3.getServiceComponentHost(host1);
    ServiceComponentHost sch6 = sc4.getServiceComponentHost(host2);

    s1.setDesiredState(State.INSTALLED);
    s2.setDesiredState(State.INSTALLED);
    sc1.setDesiredState(State.STARTED);
    sc2.setDesiredState(State.INIT);
    sc3.setDesiredState(State.STARTED);
    sc4.setDesiredState(State.INSTALLED);
    sch1.setDesiredState(State.INSTALLED);
    sch2.setDesiredState(State.INSTALLED);
    sch3.setDesiredState(State.INSTALLED);
    sch4.setDesiredState(State.INSTALLED);
    sch5.setDesiredState(State.INSTALLED);
    sch6.setDesiredState(State.INSTALLED);
    sch1.setState(State.INSTALLED);
    sch2.setState(State.INSTALLED);
    sch3.setState(State.INSTALLED);
    sch4.setState(State.INSTALLED);
    sch5.setState(State.INSTALLED);
    sch6.setState(State.INSTALLED);

    Set<ServiceRequest> reqs = new HashSet<>();
    ServiceRequest req1, req2;
    try {
      reqs.clear();
      req1 = new ServiceRequest(cluster1, serviceName1, repositoryVersion02.getId(),
          State.STARTED.toString(), null);
      reqs.add(req1);
      ServiceResourceProviderTest.updateServices(controller, reqs, mapRequestProps, true, false);
      fail("Expected failure for invalid state update");
    } catch (Exception e) {
      // Expected
    }

    s1.setDesiredState(State.INSTALLED);
    s2.setDesiredState(State.INSTALLED);
    sc1.setDesiredState(State.STARTED);
    sc2.setDesiredState(State.INSTALLED);
    sc3.setDesiredState(State.STARTED);
    sch1.setDesiredState(State.INSTALLED);
    sch2.setDesiredState(State.INSTALLED);
    sch3.setDesiredState(State.INSTALLED);
    sch4.setDesiredState(State.INSTALLED);
    sch5.setDesiredState(State.INSTALLED);
    sch1.setState(State.INIT);
    sch2.setState(State.INSTALLED);
    sch3.setState(State.INIT);
    sch4.setState(State.INSTALLED);
    sch5.setState(State.INSTALLED);

    try {
      reqs.clear();
      req1 = new ServiceRequest(cluster1, serviceName1, repositoryVersion02.getId(),
          State.STARTED.toString(), null);
      reqs.add(req1);
      ServiceResourceProviderTest.updateServices(controller, reqs, mapRequestProps, true, false);
      fail("Expected failure for invalid state update");
    } catch (Exception e) {
      // Expected
    }

    s1.setDesiredState(State.INSTALLED);
    s2.setDesiredState(State.INSTALLED);
    sc1.setDesiredState(State.STARTED);
    sc2.setDesiredState(State.INSTALLED);
    sc3.setDesiredState(State.STARTED);

    sch1.setDesiredState(State.STARTED);
    sch2.setDesiredState(State.STARTED);
    sch3.setDesiredState(State.STARTED);
    sch4.setDesiredState(State.STARTED);
    sch5.setDesiredState(State.STARTED);

    sch1.setState(State.INSTALLED);
    sch2.setState(State.INSTALLED);
    sch3.setState(State.INSTALLED);
    sch4.setState(State.STARTED);
    sch5.setState(State.INSTALLED);

    reqs.clear();
    req1 = new ServiceRequest(cluster1, serviceName1, repositoryVersion02.getId(),
        State.STARTED.toString(), null);
    req2 = new ServiceRequest(cluster1, serviceName2, repositoryVersion02.getId(),
        State.STARTED.toString(), null);
    reqs.add(req1);
    reqs.add(req2);
    RequestStatusResponse trackAction = ServiceResourceProviderTest.updateServices(controller, reqs,
      mapRequestProps, true, false);

    Assert.assertEquals(State.STARTED, s1.getDesiredState());
    Assert.assertEquals(State.STARTED, s2.getDesiredState());
    Assert.assertEquals(State.STARTED, sc1.getDesiredState());
    Assert.assertEquals(State.STARTED, sc2.getDesiredState());
    Assert.assertEquals(State.STARTED, sc3.getDesiredState());
    Assert.assertEquals(State.INSTALLED, sc4.getDesiredState());
    Assert.assertEquals(State.STARTED, sch1.getDesiredState());
    Assert.assertEquals(State.STARTED, sch2.getDesiredState());
    Assert.assertEquals(State.STARTED, sch3.getDesiredState());
    Assert.assertEquals(State.STARTED, sch4.getDesiredState());
    Assert.assertEquals(State.STARTED, sch5.getDesiredState());
    Assert.assertEquals(State.INSTALLED, sch6.getDesiredState());
    Assert.assertEquals(State.INSTALLED, sch1.getState());
    Assert.assertEquals(State.INSTALLED, sch2.getState());
    Assert.assertEquals(State.INSTALLED, sch3.getState());
    Assert.assertEquals(State.STARTED, sch4.getState());
    Assert.assertEquals(State.INSTALLED, sch5.getState());
    Assert.assertEquals(State.INSTALLED, sch6.getState());

    long requestId = trackAction.getRequestId();
    List<Stage> stages = actionDB.getAllStages(requestId);

    for (Stage stage : stages) {
      LOG.debug("Stage dump: {}", stage);
    }

    Assert.assertTrue(!stages.isEmpty());
    Assert.assertEquals(3, stages.size());

    // expected
    // sch1 to start
    // sch2 to start
    // sch3 to start
    // sch5 to start
    Stage stage1 = null, stage2 = null, stage3 = null;
    for (Stage s : stages) {
      if (s.getStageId() == 0) { stage1 = s; }
      if (s.getStageId() == 1) { stage2 = s; }
      if (s.getStageId() == 2) { stage3 = s; }
    }

    Assert.assertEquals(2, stage1.getExecutionCommands(host1).size());
    Assert.assertEquals(1, stage1.getExecutionCommands(host2).size());
    Assert.assertEquals(1, stage2.getExecutionCommands(host1).size());

    Assert.assertNotNull(stage1.getExecutionCommandWrapper(host1, "NAMENODE"));
    Assert.assertNotNull(stage1.getExecutionCommandWrapper(host1, "DATANODE"));
    Assert.assertNotNull(stage1.getExecutionCommandWrapper(host2, "NAMENODE"));
    Assert.assertNotNull(stage2.getExecutionCommandWrapper(host1, "HBASE_MASTER"));
    Assert.assertNull(stage1.getExecutionCommandWrapper(host2, "DATANODE"));
    Assert.assertNotNull(stage3.getExecutionCommandWrapper(host1, "HBASE_SERVICE_CHECK"));
    Assert.assertNotNull(stage2.getExecutionCommandWrapper(host2, "HDFS_SERVICE_CHECK"));

    Type type = new TypeToken<Map<String, String>>() {}.getType();


    for (Stage s : stages) {
      for (List<ExecutionCommandWrapper> list : s.getExecutionCommands().values()) {
        for (ExecutionCommandWrapper ecw : list) {
          if (ecw.getExecutionCommand().getRole().contains("SERVICE_CHECK")) {
            Map<String, String> hostParams = StageUtils.getGson().fromJson(s.getHostParamsStage(), type);
            Assert.assertNotNull(hostParams);
            Assert.assertTrue(hostParams.size() > 0);
            Assert.assertTrue(hostParams.containsKey("stack_version"));
            Assert.assertEquals(hostParams.get("stack_version"), c1.getDesiredStackVersion().getStackVersion());
          }
        }
      }
    }

    // manually set live state
    sch1.setState(State.STARTED);
    sch2.setState(State.STARTED);
    sch3.setState(State.STARTED);
    sch4.setState(State.STARTED);
    sch5.setState(State.STARTED);

    // test no-op
    reqs.clear();
    req1 = new ServiceRequest(cluster1, serviceName1, repositoryVersion02.getId(),
        State.STARTED.toString(), null);
    req2 = new ServiceRequest(cluster1, serviceName2, repositoryVersion02.getId(),
        State.STARTED.toString(), null);
    reqs.add(req1);
    reqs.add(req2);
    trackAction = ServiceResourceProviderTest.updateServices(controller, reqs, mapRequestProps, true,
      false);
    Assert.assertNull(trackAction);

  }

  @Test
  public void testServiceComponentUpdateRecursive() throws AmbariException, AuthorizationException {
    String cluster1 = getUniqueName();

    createCluster(cluster1);
    String serviceName1 = "HDFS";
    createService(cluster1, serviceName1, null);
    String componentName1 = "NAMENODE";
    String componentName2 = "DATANODE";
    String componentName3 = "HDFS_CLIENT";
    createServiceComponent(cluster1, serviceName1, componentName1,
        State.INIT);
    createServiceComponent(cluster1, serviceName1, componentName2,
        State.INIT);
    createServiceComponent(cluster1, serviceName1, componentName3,
        State.INIT);

    String host1 = getUniqueName();
    String host2 = getUniqueName();

    addHostToCluster(host1, cluster1);
    addHostToCluster(host2, cluster1);

    Set<ServiceComponentHostRequest> set1 =
      new HashSet<>();
    ServiceComponentHostRequest r1 =
        new ServiceComponentHostRequest(cluster1, serviceName1,
            componentName1, host1, State.INIT.toString());
    ServiceComponentHostRequest r2 =
        new ServiceComponentHostRequest(cluster1, serviceName1,
            componentName2, host1, State.INIT.toString());
    ServiceComponentHostRequest r3 =
        new ServiceComponentHostRequest(cluster1, serviceName1,
            componentName1, host2, State.INIT.toString());
    ServiceComponentHostRequest r4 =
        new ServiceComponentHostRequest(cluster1, serviceName1,
            componentName2, host2, State.INIT.toString());
    ServiceComponentHostRequest r5 =
        new ServiceComponentHostRequest(cluster1, serviceName1,
            componentName3, host1, State.INIT.toString());

    set1.add(r1);
    set1.add(r2);
    set1.add(r3);
    set1.add(r4);
    set1.add(r5);
    controller.createHostComponents(set1);

    Cluster c1 = clusters.getCluster(cluster1);
    Service s1 = c1.getService(serviceName1);
    ServiceComponent sc1 = s1.getServiceComponent(componentName1);
    ServiceComponent sc2 = s1.getServiceComponent(componentName2);
    ServiceComponent sc3 = s1.getServiceComponent(componentName3);
    ServiceComponentHost sch1 = sc1.getServiceComponentHost(host1);
    ServiceComponentHost sch2 = sc2.getServiceComponentHost(host1);
    ServiceComponentHost sch3 = sc1.getServiceComponentHost(host2);
    ServiceComponentHost sch4 = sc2.getServiceComponentHost(host2);
    ServiceComponentHost sch5 = sc3.getServiceComponentHost(host1);

    s1.setDesiredState(State.INSTALLED);
    sc1.setDesiredState(State.INIT);
    sc2.setDesiredState(State.INIT);
    sc3.setDesiredState(State.STARTED);
    sch1.setDesiredState(State.INSTALLED);
    sch2.setDesiredState(State.INSTALLED);
    sch3.setDesiredState(State.STARTED);
    sch4.setDesiredState(State.INSTALLED);
    sch5.setDesiredState(State.INSTALLED);
    sch1.setState(State.INSTALLED);
    sch2.setState(State.INSTALLED);
    sch3.setState(State.STARTED);
    sch4.setState(State.INSTALLED);
    sch5.setState(State.UNKNOWN);

    Set<ServiceComponentRequest> reqs =
      new HashSet<>();
    ServiceComponentRequest req1, req2, req3;

    // confirm an UNKOWN doesn't fail
    req1 = new ServiceComponentRequest(cluster1, serviceName1,
        sc3.getName(), State.INSTALLED.toString());
    reqs.add(req1);
    ComponentResourceProviderTest.updateComponents(controller, reqs, Collections.emptyMap(), true);
    try {
      reqs.clear();
      req1 = new ServiceComponentRequest(cluster1, serviceName1,
          sc1.getName(), State.INIT.toString());
      reqs.add(req1);
      ComponentResourceProviderTest.updateComponents(controller, reqs, Collections.emptyMap(), true);
      fail("Expected failure for invalid state update");
    } catch (Exception e) {
      // Expected
    }

    s1.setDesiredState(State.INSTALLED);
    sc1.setDesiredState(State.STARTED);
    sc2.setDesiredState(State.INSTALLED);
    sc3.setDesiredState(State.STARTED);
    sch1.setDesiredState(State.INIT);
    sch2.setDesiredState(State.INIT);
    sch3.setDesiredState(State.INIT);
    sch4.setDesiredState(State.INIT);
    sch5.setDesiredState(State.INIT);
    sch1.setState(State.INIT);
    sch2.setState(State.INSTALLED);
    sch3.setState(State.INIT);
    sch4.setState(State.INSTALLED);
    sch5.setState(State.INSTALLED);

    try {
      reqs.clear();
      req1 = new ServiceComponentRequest(cluster1, serviceName1,
          sc1.getName(), State.STARTED.toString());
      reqs.add(req1);
      ComponentResourceProviderTest.updateComponents(controller, reqs, Collections.emptyMap(), true);
      fail("Expected failure for invalid state update");
    } catch (Exception e) {
      // Expected
    }

    s1.setDesiredState(State.INSTALLED);
    sc1.setDesiredState(State.STARTED);
    sc2.setDesiredState(State.INIT);
    sc3.setDesiredState(State.STARTED);
    sch1.setDesiredState(State.INIT);
    sch2.setDesiredState(State.INIT);
    sch3.setDesiredState(State.INIT);
    sch4.setDesiredState(State.INIT);
    sch5.setDesiredState(State.INIT);
    sch1.setState(State.STARTED);
    sch2.setState(State.INIT);
    sch3.setState(State.INSTALLED);
    sch4.setState(State.STARTED);
    sch5.setState(State.INIT);

    reqs.clear();
    req1 = new ServiceComponentRequest(cluster1, serviceName1,
        sc1.getName(), State.INSTALLED.toString());
    req2 = new ServiceComponentRequest(cluster1, serviceName1,
        sc2.getName(), State.INSTALLED.toString());
    req3 = new ServiceComponentRequest(cluster1, serviceName1,
        sc3.getName(), State.INSTALLED.toString());
    reqs.add(req1);
    reqs.add(req2);
    reqs.add(req3);
    RequestStatusResponse trackAction = ComponentResourceProviderTest.updateComponents(controller, reqs, Collections.emptyMap(), true);

    Assert.assertEquals(State.INSTALLED, s1.getDesiredState());
    Assert.assertEquals(State.INSTALLED, sc1.getDesiredState());
    Assert.assertEquals(State.INSTALLED, sc2.getDesiredState());
    Assert.assertEquals(State.INSTALLED, sc3.getDesiredState());
    Assert.assertEquals(State.INSTALLED, sch1.getDesiredState());
    Assert.assertEquals(State.INSTALLED, sch2.getDesiredState());
    Assert.assertEquals(State.INSTALLED, sch3.getDesiredState());
    Assert.assertEquals(State.INSTALLED, sch4.getDesiredState());
    Assert.assertEquals(State.INSTALLED, sch5.getDesiredState());
    Assert.assertEquals(State.STARTED, sch1.getState());
    Assert.assertEquals(State.INIT, sch2.getState());
    Assert.assertEquals(State.INSTALLED, sch3.getState());
    Assert.assertEquals(State.STARTED, sch4.getState());
    Assert.assertEquals(State.INIT, sch5.getState());

    long requestId = trackAction.getRequestId();
    List<Stage> stages = actionDB.getAllStages(requestId);
    Assert.assertTrue(!stages.isEmpty());

    // FIXME check stage count

    for (Stage stage : stages) {
      LOG.debug("Stage dump: {}", stage);
    }

    // FIXME verify stages content - execution commands, etc

    // maually set live state
    sch1.setState(State.INSTALLED);
    sch2.setState(State.INSTALLED);
    sch3.setState(State.INSTALLED);
    sch4.setState(State.INSTALLED);
    sch5.setState(State.INSTALLED);

    // test no-op
    reqs.clear();
    req1 = new ServiceComponentRequest(cluster1, serviceName1,
        sc1.getName(), State.INSTALLED.toString());
    req2 = new ServiceComponentRequest(cluster1, serviceName1,
        sc2.getName(), State.INSTALLED.toString());
    reqs.add(req1);
    reqs.add(req2);
    trackAction = ComponentResourceProviderTest.updateComponents(controller, reqs, Collections.emptyMap(), true);
    Assert.assertNull(trackAction);
  }

  @Test
  public void testServiceComponentHostUpdateRecursive() throws Exception {
    String cluster1 = getUniqueName();
    createCluster(cluster1);
    String serviceName1 = "HDFS";
    createService(cluster1, serviceName1, null);
    String componentName1 = "NAMENODE";
    String componentName2 = "DATANODE";
    String componentName3 = "HDFS_CLIENT";
    createServiceComponent(cluster1, serviceName1, componentName1,
        State.INIT);
    createServiceComponent(cluster1, serviceName1, componentName2,
        State.INIT);
    createServiceComponent(cluster1, serviceName1, componentName3,
        State.INIT);
    String host1 = getUniqueName();
    String host2 = getUniqueName();
    addHostToCluster(host1, cluster1);
    addHostToCluster(host2, cluster1);


    Set<ServiceComponentHostRequest> set1 =
      new HashSet<>();
    ServiceComponentHostRequest r1 =
        new ServiceComponentHostRequest(cluster1, serviceName1,
            componentName1, host1, State.INIT.toString());
    ServiceComponentHostRequest r2 =
        new ServiceComponentHostRequest(cluster1, serviceName1,
            componentName2, host1, State.INIT.toString());
    ServiceComponentHostRequest r3 =
        new ServiceComponentHostRequest(cluster1, serviceName1,
            componentName1, host2, State.INIT.toString());
    ServiceComponentHostRequest r4 =
        new ServiceComponentHostRequest(cluster1, serviceName1,
            componentName2, host2, State.INIT.toString());
    ServiceComponentHostRequest r5 =
        new ServiceComponentHostRequest(cluster1, serviceName1,
            componentName3, host1, State.INIT.toString());

    set1.add(r1);
    set1.add(r2);
    set1.add(r3);
    set1.add(r4);
    set1.add(r5);
    controller.createHostComponents(set1);

    Cluster c1 = clusters.getCluster(cluster1);
    Service s1 = c1.getService(serviceName1);
    ServiceComponent sc1 = s1.getServiceComponent(componentName1);
    ServiceComponent sc2 = s1.getServiceComponent(componentName2);
    ServiceComponent sc3 = s1.getServiceComponent(componentName3);
    ServiceComponentHost sch1 = sc1.getServiceComponentHost(host1);
    ServiceComponentHost sch2 = sc2.getServiceComponentHost(host1);
    ServiceComponentHost sch3 = sc1.getServiceComponentHost(host2);
    ServiceComponentHost sch4 = sc2.getServiceComponentHost(host2);
    ServiceComponentHost sch5 = sc3.getServiceComponentHost(host1);

    s1.setDesiredState(State.INIT);
    sc1.setDesiredState(State.INIT);
    sc2.setDesiredState(State.INIT);
    sc3.setDesiredState(State.INIT);
    sch1.setDesiredState(State.INIT);
    sch2.setDesiredState(State.INIT);
    sch3.setDesiredState(State.INIT);
    sch4.setDesiredState(State.INSTALLED);
    sch5.setDesiredState(State.INSTALLED);
    sch1.setState(State.INIT);
    sch2.setState(State.INSTALL_FAILED);
    sch3.setState(State.INIT);
    sch4.setState(State.INSTALLED);
    sch5.setState(State.INSTALLED);

    ServiceComponentHostRequest req1, req2, req3, req4, req5;
    Set<ServiceComponentHostRequest> reqs =
      new HashSet<>();

    //todo: I had to comment this portion of the test out for now because I had to modify
    //todo: the transition validation code for the new advanced provisioning
    //todo: work which causes a failure here due to lack of an exception.
//    try {
//      reqs.clear();
//      req1 = new ServiceComponentHostRequest(cluster1, serviceName1,
//          componentName1, host1,
//          State.STARTED.toString());
//      reqs.add(req1);
//      updateHostComponents(reqs, Collections.<String, String>emptyMap(), true);
//      fail("Expected failure for invalid transition");
//    } catch (Exception e) {
//      // Expected
//    }

    try {
      reqs.clear();
      req1 = new ServiceComponentHostRequest(cluster1, serviceName1,
          componentName1, host1,
          State.INSTALLED.toString());
      req2 = new ServiceComponentHostRequest(cluster1, serviceName1,
          componentName1, host2,
          State.INSTALLED.toString());
      req3 = new ServiceComponentHostRequest(cluster1, serviceName1,
          componentName2, host1,
          State.INSTALLED.toString());
      req4 = new ServiceComponentHostRequest(cluster1, serviceName1,
          componentName2, host2,
          State.INSTALLED.toString());
      req5 = new ServiceComponentHostRequest(cluster1, serviceName1,
          componentName3, host1,
          State.STARTED.toString());
      reqs.add(req1);
      reqs.add(req2);
      reqs.add(req3);
      reqs.add(req4);
      reqs.add(req5);
      updateHostComponents(reqs, Collections.emptyMap(), true);
      // Expected, now client components with STARTED status will be ignored
    } catch (Exception e) {
      fail("Failure for invalid states");
    }

    reqs.clear();
    req1 = new ServiceComponentHostRequest(cluster1, null,
        componentName1, host1, State.INSTALLED.toString());
    req2 = new ServiceComponentHostRequest(cluster1, serviceName1,
        componentName1, host2, State.INSTALLED.toString());
    req3 = new ServiceComponentHostRequest(cluster1, null,
        componentName2, host1, State.INSTALLED.toString());
    req4 = new ServiceComponentHostRequest(cluster1, serviceName1,
        componentName2, host2, State.INSTALLED.toString());
    req5 = new ServiceComponentHostRequest(cluster1, serviceName1,
        componentName3, host1, State.INSTALLED.toString());
    reqs.add(req1);
    reqs.add(req2);
    reqs.add(req3);
    reqs.add(req4);
    reqs.add(req5);
    RequestStatusResponse trackAction = updateHostComponents(reqs,
        Collections.emptyMap(), true);
    Assert.assertNotNull(trackAction);

    long requestId = trackAction.getRequestId();

    Assert.assertFalse(actionDB.getAllStages(requestId).isEmpty());
    List<Stage> stages = actionDB.getAllStages(requestId);
    // FIXME check stage count

    for (Stage stage : stages) {
      LOG.debug("Stage dump: {}", stage);
    }

    // FIXME verify stages content - execution commands, etc

    // manually set live state
    sch1.setState(State.INSTALLED);
    sch2.setState(State.INSTALLED);
    sch3.setState(State.INSTALLED);
    sch4.setState(State.INSTALLED);
    sch5.setState(State.INSTALLED);

    // test no-op
    reqs.clear();
    req1 = new ServiceComponentHostRequest(cluster1, serviceName1,
        componentName1, host1,
        State.INSTALLED.toString());
    req2 = new ServiceComponentHostRequest(cluster1, serviceName1,
        componentName1, host2,
        State.INSTALLED.toString());
    reqs.add(req1);
    reqs.add(req2);
    trackAction = updateHostComponents(reqs, Collections.emptyMap(), true);
    Assert.assertNull(trackAction);
  }

<<<<<<< HEAD
  @Ignore
  @Test
  public void testServiceComponentHostUpdateStackId() throws Exception {
    String cluster1 = getUniqueName();
    createCluster(cluster1);
    String serviceName1 = "HDFS";
    createService(cluster1, serviceName1, null);
    String componentName1 = "NAMENODE";
    String componentName2 = "DATANODE";
    createServiceComponent(cluster1, serviceName1, componentName1,
        State.INIT);
    createServiceComponent(cluster1, serviceName1, componentName2,
        State.INIT);
    String host1 = getUniqueName();
    String host2 = getUniqueName();
    addHostToCluster(host1, cluster1);
    addHostToCluster(host2, cluster1);

    Set<ServiceComponentHostRequest> set1 =
      new HashSet<>();
    ServiceComponentHostRequest r1 =
        new ServiceComponentHostRequest(cluster1, serviceName1,
            componentName1, host1, State.INIT.toString());
    ServiceComponentHostRequest r2 =
        new ServiceComponentHostRequest(cluster1, serviceName1,
            componentName1, host2, State.INIT.toString());
    ServiceComponentHostRequest r3 =
        new ServiceComponentHostRequest(cluster1, serviceName1,
            componentName2, host1, State.INIT.toString());

    set1.add(r1);
    set1.add(r2);
    set1.add(r3);
    controller.createHostComponents(set1);

    Cluster c1 = clusters.getCluster(cluster1);
    Service s1 = c1.getService(serviceName1);
    ServiceComponent sc1 = s1.getServiceComponent(componentName1);
    ServiceComponent sc2 = s1.getServiceComponent(componentName2);
    ServiceComponentHost sch1 = sc1.getServiceComponentHost(host1);
    ServiceComponentHost sch2 = sc1.getServiceComponentHost(host2);
    ServiceComponentHost sch3 = sc2.getServiceComponentHost(host1);

    s1.setDesiredState(State.INSTALLED);
    sc1.setDesiredState(State.INSTALLED);
    sc2.setDesiredState(State.INSTALLED);

    ServiceComponentHostRequest req1;
    ServiceComponentHostRequest req2;
    ServiceComponentHostRequest req3;
    Set<ServiceComponentHostRequest> reqs =
      new HashSet<>();

    StackId newStack = new StackId("HDP-0.2");
    StackId oldStack = new StackId("HDP-0.1");
    c1.setCurrentStackVersion(newStack);
    c1.setDesiredStackVersion(newStack);
    sch1.setState(State.INSTALLED);
    sch2.setState(State.UPGRADING);
    sch1.setDesiredState(State.INSTALLED);
    sch2.setDesiredState(State.INSTALLED);

    sch1.setStackVersion(oldStack);
    sch2.setStackVersion(oldStack);
    sch1.setDesiredStackVersion(newStack);
    sch2.setDesiredStackVersion(oldStack);

    reqs.clear();
    req1 = new ServiceComponentHostRequest(cluster1, serviceName1,
        componentName1, host1,
        State.INSTALLED.toString());
    req1.setDesiredStackId("HDP-0.2");
    reqs.add(req1);
    req2 = new ServiceComponentHostRequest(cluster1, serviceName1,
        componentName1, host2,
        State.INSTALLED.toString());
    req2.setDesiredStackId("HDP-0.2");
    reqs.add(req2);

    Map<String,String> mapRequestProps = new HashMap<>();
    mapRequestProps.put("context", "testServiceComponentHostUpdateStackId");

    RequestStatusResponse resp = updateHostComponents(reqs, mapRequestProps, true);
    List<Stage> stages = actionDB.getAllStages(resp.getRequestId());
    Assert.assertEquals(1, stages.size());
    Assert.assertEquals(2, stages.get(0).getOrderedHostRoleCommands().size());
    Assert.assertEquals("testServiceComponentHostUpdateStackId", stages.get(0).getRequestContext());
    Assert.assertEquals(State.UPGRADING, sch1.getState());
    Assert.assertEquals(State.UPGRADING, sch2.getState());
    Assert.assertTrue(sch1.getDesiredStackVersion().compareTo(newStack) == 0);
    Assert.assertTrue(sch2.getDesiredStackVersion().compareTo(newStack) == 0);
    for (HostRoleCommand command : stages.get(0).getOrderedHostRoleCommands()) {
      ExecutionCommand execCommand = command.getExecutionCommandWrapper().getExecutionCommand();
      Assert.assertTrue(execCommand.getCommandParams().containsKey("source_stack_version"));
      Assert.assertTrue(execCommand.getCommandParams().containsKey("target_stack_version"));
      Assert.assertEquals(RoleCommand.UPGRADE, execCommand.getRoleCommand());
    }

    sch1.setState(State.INSTALLED);
    sch1.setDesiredState(State.INSTALLED);
    sch2.setState(State.UPGRADING);
    sch2.setDesiredState(State.INSTALLED);
    sch3.setState(State.UPGRADING);
    sch3.setDesiredState(State.INSTALLED);

    sch3.setStackVersion(oldStack);
    sch3.setDesiredStackVersion(newStack);

    reqs.clear();
    req1 = new ServiceComponentHostRequest(cluster1, serviceName1,
        componentName1, host1,
        State.INSTALLED.toString());
    req1.setDesiredStackId("HDP-0.2");
    reqs.add(req1);
    req2 = new ServiceComponentHostRequest(cluster1, serviceName1,
        componentName1, host2,
        State.INSTALLED.toString());
    req2.setDesiredStackId("HDP-0.2");
    reqs.add(req2);
    req3 = new ServiceComponentHostRequest(cluster1, serviceName1,
        componentName2, host1,
        State.INSTALLED.toString());
    req3.setDesiredStackId("HDP-0.2");
    reqs.add(req3);

    resp = updateHostComponents(reqs, Collections.<String, String>emptyMap(), true);
    stages = actionDB.getAllStages(resp.getRequestId());
    Assert.assertEquals(2, stages.size());
    Assert.assertEquals(2, stages.get(0).getOrderedHostRoleCommands().size());
    Assert.assertEquals("", stages.get(0).getRequestContext());
    Assert.assertEquals(State.UPGRADING, sch1.getState());
    Assert.assertEquals(State.UPGRADING, sch2.getState());
    Assert.assertEquals(State.UPGRADING, sch3.getState());
    Assert.assertTrue(sch1.getDesiredStackVersion().compareTo(newStack) == 0);
    Assert.assertTrue(sch2.getDesiredStackVersion().compareTo(newStack) == 0);
    Assert.assertTrue(sch3.getDesiredStackVersion().compareTo(newStack) == 0);
    for (Stage stage : stages) {
      for (HostRoleCommand command : stage.getOrderedHostRoleCommands()) {
        ExecutionCommand execCommand = command.getExecutionCommandWrapper().getExecutionCommand();
        Assert.assertTrue(execCommand.getCommandParams().containsKey("source_stack_version"));
        Assert.assertTrue(execCommand.getCommandParams().containsKey("target_stack_version"));
        Assert.assertEquals("{\"stackName\":\"HDP\",\"stackVersion\":\"0.2\"}",
            execCommand.getCommandParams().get("target_stack_version"));
        Assert.assertEquals(RoleCommand.UPGRADE, execCommand.getRoleCommand());
      }
    }
  }

  @Ignore
  @Test
  public void testServiceComponentHostUpdateStackIdError() throws Exception {
    String cluster1 = getUniqueName();
    createCluster(cluster1);
    String serviceName1 = "HDFS";
    createService(cluster1, serviceName1, null);
    String componentName1 = "NAMENODE";
    createServiceComponent(cluster1, serviceName1, componentName1,
        State.INIT);
    String host1 = getUniqueName();
    String host2 = getUniqueName();
    addHostToCluster(host1, cluster1);
    addHostToCluster(host2, cluster1);

    Set<ServiceComponentHostRequest> set1 =
      new HashSet<>();
    ServiceComponentHostRequest r1 =
        new ServiceComponentHostRequest(cluster1, serviceName1,
            componentName1, host1, State.INIT.toString());
    ServiceComponentHostRequest r2 =
        new ServiceComponentHostRequest(cluster1, serviceName1,
            componentName1, host2, State.INIT.toString());

    set1.add(r1);
    set1.add(r2);
    controller.createHostComponents(set1);

    Cluster c1 = clusters.getCluster(cluster1);
    Service s1 = c1.getService(serviceName1);
    ServiceComponent sc1 = s1.getServiceComponent(componentName1);
    ServiceComponentHost sch1 = sc1.getServiceComponentHost(host1);
    ServiceComponentHost sch2 = sc1.getServiceComponentHost(host2);

    s1.setDesiredState(State.INIT);
    sc1.setDesiredState(State.INIT);

    ServiceComponentHostRequest req1;
    ServiceComponentHostRequest req2;
    Set<ServiceComponentHostRequest> reqs =
      new HashSet<>();

    reqs.clear();
    req1 = new ServiceComponentHostRequest(cluster1, serviceName1,
        componentName1, host1, State.STARTED.toString());
    req1.setDesiredStackId("invalid stack id");
    reqs.add(req1);
    updateHostAndCompareExpectedFailure(reqs, "Invalid desired stack id");

    c1.setCurrentStackVersion(new StackId("HDP-0.0"));
    sch1.setStackVersion(new StackId("HDP-0.1"));
    reqs.clear();
    req1 = new ServiceComponentHostRequest(cluster1, serviceName1,
        componentName1, host1,
        State.STARTED.toString());
    req1.setDesiredStackId("HDP-0.2");
    reqs.add(req1);
    updateHostAndCompareExpectedFailure(reqs, "Cluster has not been upgraded yet");

    c1.setCurrentStackVersion(new StackId("HDP2-0.1"));
    reqs.clear();
    req1 = new ServiceComponentHostRequest(cluster1, serviceName1,
        componentName1, host1,
        State.STARTED.toString());
    req1.setDesiredStackId("HDP-0.2");
    reqs.add(req1);
    updateHostAndCompareExpectedFailure(reqs, "Deployed stack name and requested stack names");

    c1.setCurrentStackVersion(new StackId("HDP-0.2"));
    reqs.clear();
    req1 = new ServiceComponentHostRequest(cluster1, serviceName1,
        componentName1, host1,
        State.STARTED.toString());
    req1.setDesiredStackId("HDP-0.3");
    reqs.add(req1);
    updateHostAndCompareExpectedFailure(reqs, "Component host can only be upgraded to the same version");

    c1.setCurrentStackVersion(new StackId("HDP-0.2"));
    sch1.setState(State.STARTED);
    reqs.clear();
    req1 = new ServiceComponentHostRequest(cluster1, serviceName1,
        componentName1, host1,
        State.STARTED.toString());
    req1.setDesiredStackId("HDP-0.2");
    reqs.add(req1);
    updateHostAndCompareExpectedFailure(reqs, "Component host is in an invalid state for upgrade");

    c1.setCurrentStackVersion(new StackId("HDP-0.2"));
    sch1.setState(State.UPGRADING);
    reqs.clear();
    req1 = new ServiceComponentHostRequest(cluster1, serviceName1,
        componentName1, host1,
        State.STARTED.toString());
    req1.setDesiredStackId("HDP-0.2");
    reqs.add(req1);
    updateHostAndCompareExpectedFailure(reqs, "The desired state for an upgrade request must be");

    c1.setCurrentStackVersion(new StackId("HDP-0.2"));
    sch1.setState(State.UPGRADING);
    reqs.clear();
    req1 = new ServiceComponentHostRequest(cluster1, serviceName1,
        componentName1, host1, null);
    req1.setDesiredStackId("HDP-0.2");
    reqs.add(req1);
    updateHostAndCompareExpectedFailure(reqs, "The desired state for an upgrade request must be");

    c1.setCurrentStackVersion(new StackId("HDP-0.2"));
    sch1.setState(State.INSTALLED);
    sch1.setDesiredState(State.INSTALLED);
    sch2.setState(State.INSTALLED);
    sch2.setDesiredState(State.INSTALLED);
    reqs.clear();
    req1 = new ServiceComponentHostRequest(cluster1, serviceName1,
        componentName1, host1,
        State.INSTALLED.toString());
    req1.setDesiredStackId("HDP-0.2");
    reqs.add(req1);
    req2 = new ServiceComponentHostRequest(cluster1, serviceName1,
        componentName1, host2,
        State.STARTED.toString());
    reqs.add(req2);
    updateHostAndCompareExpectedFailure(reqs, "An upgrade request cannot be combined with other");

    c1.setCurrentStackVersion(new StackId("HDP-0.2"));
    sch1.setState(State.INSTALLED);
    sch1.setStackVersion(new StackId("HDP-0.2"));
    reqs.clear();
    req1 = new ServiceComponentHostRequest(cluster1, serviceName1,
        componentName1, host1,
        null);
    req1.setDesiredStackId("HDP-0.2");
    reqs.add(req1);

    RequestStatusResponse resp = updateHostComponents(reqs,
        Collections.<String,String>emptyMap(), true);
    Assert.assertNull(resp);

    c1.setCurrentStackVersion(new StackId("HDP-0.2"));
    sch1.setState(State.INSTALLED);
    sch1.setStackVersion(new StackId("HDP-0.2"));
    reqs.clear();
    req1 = new ServiceComponentHostRequest(cluster1, serviceName1,
        componentName1, host1,
        State.INSTALLED.toString());
    req1.setDesiredStackId("HDP-0.2");
    reqs.add(req1);
    resp = updateHostComponents(reqs, Collections.<String,String>emptyMap(), true);
    Assert.assertNull(resp);
  }

  private void updateHostAndCompareExpectedFailure(Set<ServiceComponentHostRequest> reqs,
                                                   String expectedMessage) {
    try {
      updateHostComponents(reqs, Collections.<String,String>emptyMap(), true);
      fail("Expected failure: " + expectedMessage);
    } catch (Exception e) {
      LOG.info("Actual exception message: " + e.getMessage());
      Assert.assertTrue(e.getMessage().contains(expectedMessage));
    }
  }

  @Test
  public void testStartClientComponent() {
    // FIXME write test after meta data integration
    // start should fail
  }

  @Test
  public void testStartClientHostComponent() {
    // FIXME write test after meta data integration
    // start should fail
  }

=======
>>>>>>> 9d802b7c
  @Test
  public void testCreateCustomActions() throws Exception {
    final String cluster1 = getUniqueName();
    // !!! weird, but the assertions are banking on alphabetical order
    final String host1 = "a" + getUniqueName();
    final String host2 = "b" + getUniqueName();
    final String host3 = "c" + getUniqueName();

    setupClusterWithHosts(cluster1, "HDP-2.0.6",
        new ArrayList<String>() {{
          add(host1);
          add(host2);
          add(host3);
        }},
        "centos6");

    Cluster cluster = clusters.getCluster(cluster1);
    cluster.setDesiredStackVersion(new StackId("HDP-2.0.6"));
    cluster.setCurrentStackVersion(new StackId("HDP-2.0.6"));

    ConfigFactory cf = injector.getInstance(ConfigFactory.class);
    Config config1 = cf.createNew(cluster, "global", "version1",
        new HashMap<String, String>() {{
          put("key1", "value1");
        }}, new HashMap<>());

    Config config2 = cf.createNew(cluster, "core-site", "version1",
        new HashMap<String, String>() {{
          put("key1", "value1");
        }}, new HashMap<>());

    Config config3 = cf.createNew(cluster, "yarn-site", "version1",
        new HashMap<String, String>() {{
          put("test.password", "supersecret");
        }}, new HashMap<>());

    RepositoryVersionEntity repositoryVersion = repositoryVersion206;

    Service hdfs = cluster.addService("HDFS", repositoryVersion);
    Service mapred = cluster.addService("YARN", repositoryVersion);

    hdfs.addServiceComponent(Role.HDFS_CLIENT.name());
    hdfs.addServiceComponent(Role.NAMENODE.name());
    hdfs.addServiceComponent(Role.DATANODE.name());

    mapred.addServiceComponent(Role.RESOURCEMANAGER.name());

    hdfs.getServiceComponent(Role.HDFS_CLIENT.name()).addServiceComponentHost(host1);
    hdfs.getServiceComponent(Role.NAMENODE.name()).addServiceComponentHost(host1);
    hdfs.getServiceComponent(Role.DATANODE.name()).addServiceComponentHost(host1);
    hdfs.getServiceComponent(Role.DATANODE.name()).addServiceComponentHost(host2);

    String actionDef1 = getUniqueName();
    String actionDef2 = getUniqueName();


    ActionDefinition a1 = new ActionDefinition(actionDef1, ActionType.SYSTEM,
        "test,[optional1]", "", "", "Does file exist", TargetHostType.SPECIFIC, Short.valueOf("100"), null);
    controller.getAmbariMetaInfo().addActionDefinition(a1);
    controller.getAmbariMetaInfo().addActionDefinition(new ActionDefinition(
        actionDef2, ActionType.SYSTEM, "", "HDFS", "DATANODE", "Does file exist",
        TargetHostType.ALL, Short.valueOf("1000"), null));

    Map<String, String> params = new HashMap<String, String>() {{
      put("test", "test");
      put("pwd", "SECRET:yarn-site:1:test.password");
    }};

    Map<String, String> requestProperties = new HashMap<>();
    requestProperties.put(REQUEST_CONTEXT_PROPERTY, "Called from a test");
    requestProperties.put("datanode", "abc");

    ArrayList<String> hosts = new ArrayList<String>() {{add(host1);}};
    RequestResourceFilter resourceFilter = new RequestResourceFilter("HDFS", "DATANODE", hosts);
    List<RequestResourceFilter> resourceFilters = new ArrayList<>();
    resourceFilters.add(resourceFilter);

    ExecuteActionRequest actionRequest = new ExecuteActionRequest(cluster1, null, actionDef1, resourceFilters, null, params, false);
    RequestStatusResponse response = controller.createAction(actionRequest, requestProperties);
    assertEquals(1, response.getTasks().size());
    ShortTaskStatus taskStatus = response.getTasks().get(0);
    Assert.assertEquals(host1, taskStatus.getHostName());

    List<HostRoleCommand> storedTasks = actionDB.getRequestTasks(response.getRequestId());
    Stage stage = actionDB.getAllStages(response.getRequestId()).get(0);
    Assert.assertNotNull(stage);

    Assert.assertEquals(1, storedTasks.size());
    HostRoleCommand task = storedTasks.get(0);
    Assert.assertEquals(RoleCommand.ACTIONEXECUTE, task.getRoleCommand());
    Assert.assertEquals(actionDef1, task.getRole().name());
    Assert.assertEquals(host1, task.getHostName());
    ExecutionCommand cmd = task.getExecutionCommandWrapper().getExecutionCommand();
    // h1 has only DATANODE, NAMENODE, CLIENT sch's
    Assert.assertEquals(host1, cmd.getHostname());
    Assert.assertFalse(cmd.getLocalComponents().isEmpty());
    Assert.assertTrue(cmd.getLocalComponents().contains(Role.DATANODE.name()));
    Assert.assertTrue(cmd.getLocalComponents().contains(Role.NAMENODE.name()));
    Assert.assertTrue(cmd.getLocalComponents().contains(Role.HDFS_CLIENT.name()));
    Assert.assertFalse(cmd.getLocalComponents().contains(Role.RESOURCEMANAGER.name()));
    Type type = new TypeToken<Map<String, String>>(){}.getType();
    Map<String, String> hostParametersStage = StageUtils.getGson().fromJson(stage.getHostParamsStage(), type);
    Map<String, String> commandParametersStage = StageUtils.getGson().fromJson(stage.getCommandParamsStage(), type);

    Assert.assertTrue(commandParametersStage.containsKey("test"));
    Assert.assertTrue(commandParametersStage.containsKey("pwd"));
    Assert.assertEquals(commandParametersStage.get("pwd"), "supersecret");
    Assert.assertEquals("HDFS", cmd.getServiceName());
    Assert.assertEquals("DATANODE", cmd.getComponentName());
    Assert.assertNotNull(hostParametersStage.get("jdk_location"));
    Assert.assertEquals("900", cmd.getCommandParams().get("command_timeout"));
    Assert.assertEquals(requestProperties.get(REQUEST_CONTEXT_PROPERTY), response.getRequestContext());

    // !!! test that the action execution helper is using the right timeout
    a1.setDefaultTimeout((short) 1800);
    actionRequest = new ExecuteActionRequest(cluster1, null, actionDef1, resourceFilters, null, params, false);
    response = controller.createAction(actionRequest, requestProperties);

    List<HostRoleCommand> storedTasks1 = actionDB.getRequestTasks(response.getRequestId());
    cmd = storedTasks1.get(0).getExecutionCommandWrapper().getExecutionCommand();
    Assert.assertEquals("1800", cmd.getCommandParams().get("command_timeout"));

    resourceFilters.clear();
    resourceFilter = new RequestResourceFilter("HDFS", "", null);
    resourceFilters.add(resourceFilter);
    actionRequest = new ExecuteActionRequest(cluster1, null, actionDef2, resourceFilters, null, params, false);
    response = controller.createAction(actionRequest, requestProperties);
    assertEquals(2, response.getTasks().size());

    final List<HostRoleCommand> storedTasks2 = actionDB.getRequestTasks(response.getRequestId());
    task = storedTasks2.get(1);
    Assert.assertEquals(RoleCommand.ACTIONEXECUTE, task.getRoleCommand());
    Assert.assertEquals(actionDef2, task.getRole().name());
    HashSet<String> expectedHosts = new HashSet<String>() {{
      add(host2);
      add(host1);
    }};
    HashSet<String> actualHosts = new HashSet<String>() {{
      add(storedTasks2.get(1).getHostName());
      add(storedTasks2.get(0).getHostName());
    }};
    Assert.assertEquals(expectedHosts, actualHosts);

    cmd = task.getExecutionCommandWrapper().getExecutionCommand();
    commandParametersStage = StageUtils.getGson().fromJson(stage.getCommandParamsStage(), type);

    Assert.assertTrue(commandParametersStage.containsKey("test"));
    Assert.assertTrue(commandParametersStage.containsKey("pwd"));
    Assert.assertEquals(commandParametersStage.get("pwd"), "supersecret");
    Assert.assertEquals("HDFS", cmd.getServiceName());
    Assert.assertEquals("DATANODE", cmd.getComponentName());
    Assert.assertEquals(requestProperties.get(REQUEST_CONTEXT_PROPERTY), response.getRequestContext());
    // h2 has only DATANODE sch
    Assert.assertEquals(host2, cmd.getHostname());
    Assert.assertFalse(cmd.getLocalComponents().isEmpty());
    Assert.assertTrue(cmd.getLocalComponents().contains(Role.DATANODE.name()));
    Assert.assertFalse(cmd.getLocalComponents().contains(Role.NAMENODE.name()));
    Assert.assertFalse(cmd.getLocalComponents().contains(Role.HDFS_CLIENT.name()));
    Assert.assertFalse(cmd.getLocalComponents().contains(Role.RESOURCEMANAGER.name()));

    hosts = new ArrayList<String>() {{add(host3);}};
    resourceFilters.clear();
    resourceFilter = new RequestResourceFilter("HDFS", "", hosts);
    resourceFilters.add(resourceFilter);

    actionRequest = new ExecuteActionRequest(cluster1, null, actionDef1, resourceFilters, null, params, false);
    response = controller.createAction(actionRequest, requestProperties);
    assertEquals(1, response.getTasks().size());
    taskStatus = response.getTasks().get(0);
    Assert.assertEquals(host3, taskStatus.getHostName());
    Assert.assertEquals(requestProperties.get(REQUEST_CONTEXT_PROPERTY), response.getRequestContext());
  }

  @Test
  public void testComponentCategorySentWithRestart() throws AmbariException, AuthorizationException {
    final String cluster1 = getUniqueName();
    final String host1 = getUniqueName();

    setupClusterWithHosts(cluster1, "HDP-2.0.7",
      new ArrayList<String>() {{
        add(host1);
      }},
      "centos5");

    Cluster cluster = clusters.getCluster(cluster1);
    cluster.setDesiredStackVersion(new StackId("HDP-2.0.7"));
    cluster.setCurrentStackVersion(new StackId("HDP-2.0.7"));

    ConfigFactory cf = injector.getInstance(ConfigFactory.class);
    Config config1 = cf.createNew(cluster, "global", "version1",
      new HashMap<String, String>() {{
        put("key1", "value1");
      }}, new HashMap<>());

    Config config2 = cf.createNew(cluster, "core-site", "version1",
      new HashMap<String, String>() {{
        put("key1", "value1");
      }}, new HashMap<>());

    RepositoryVersionEntity repositoryVersion = repositoryVersion207;

    Service hdfs = cluster.addService("HDFS", repositoryVersion);

    hdfs.addServiceComponent(Role.HDFS_CLIENT.name());
    hdfs.addServiceComponent(Role.NAMENODE.name());
    hdfs.addServiceComponent(Role.DATANODE.name());

    hdfs.getServiceComponent(Role.HDFS_CLIENT.name()).addServiceComponentHost(host1);
    hdfs.getServiceComponent(Role.NAMENODE.name()).addServiceComponentHost(host1);
    hdfs.getServiceComponent(Role.DATANODE.name()).addServiceComponentHost(host1);

    installService(cluster1, "HDFS", false, false);

    startService(cluster1, "HDFS", false, false);

    Cluster c = clusters.getCluster(cluster1);
    Service s = c.getService("HDFS");

    Assert.assertEquals(State.STARTED, s.getDesiredState());
    for (ServiceComponent sc : s.getServiceComponents().values()) {
      for (ServiceComponentHost sch : sc.getServiceComponentHosts().values()) {
        if (sc.isClientComponent()) {
          Assert.assertEquals(State.INSTALLED, sch.getDesiredState());
        } else {
          Assert.assertEquals(State.STARTED, sch.getDesiredState());
        }
      }
    }

    Map<String, String> params = new HashMap<String, String>() {{
      put("test", "test");
    }};
    RequestResourceFilter resourceFilter = new RequestResourceFilter(
      "HDFS",
      "HDFS_CLIENT",
      new ArrayList<String>() {{ add(host1); }});
    ExecuteActionRequest actionRequest = new ExecuteActionRequest(cluster1,
      "RESTART", params, false);
    actionRequest.getResourceFilters().add(resourceFilter);

    Map<String, String> requestProperties = new HashMap<>();
    requestProperties.put(REQUEST_CONTEXT_PROPERTY, "Called from a test");
    requestProperties.put("hdfs_client", "abc");

    RequestStatusResponse response = controller.createAction(actionRequest, requestProperties);

    List<Stage> stages = actionDB.getAllStages(response.getRequestId());
    Assert.assertNotNull(stages);

    HostRoleCommand hrc = null;
    Type type = new TypeToken<Map<String, String>>(){}.getType();
    for (Stage stage : stages) {
      for (HostRoleCommand cmd : stage.getOrderedHostRoleCommands()) {
        if (cmd.getRole().equals(Role.HDFS_CLIENT)) {
          hrc = cmd;
        }
        Map<String, String> hostParamStage = StageUtils.getGson().fromJson(stage.getHostParamsStage(), type);
        Assert.assertTrue(hostParamStage.containsKey(ExecutionCommand.KeyNames.DB_DRIVER_FILENAME));
        Assert.assertTrue(hostParamStage.containsKey(ExecutionCommand.KeyNames.MYSQL_JDBC_URL));
        Assert.assertTrue(hostParamStage.containsKey(ExecutionCommand.KeyNames.ORACLE_JDBC_URL));
      }
    }
    Assert.assertNotNull(hrc);
    Assert.assertEquals("RESTART HDFS/HDFS_CLIENT", hrc.getCommandDetail());
    Map<String, String> roleParams = hrc.getExecutionCommandWrapper()
      .getExecutionCommand().getRoleParams();

    Assert.assertNotNull(roleParams);
    Assert.assertEquals("CLIENT", roleParams.get(ExecutionCommand.KeyNames.COMPONENT_CATEGORY));
    Assert.assertTrue(hrc.getExecutionCommandWrapper().getExecutionCommand().getCommandParams().containsKey("hdfs_client"));
    Assert.assertEquals("abc", hrc.getExecutionCommandWrapper().getExecutionCommand().getCommandParams().get("hdfs_client"));
    Assert.assertEquals(requestProperties.get(REQUEST_CONTEXT_PROPERTY), response.getRequestContext());
  }

  @SuppressWarnings("serial")
  @Test
  public void testCreateActionsFailures() throws Exception {
    final String cluster1 = getUniqueName();
    final String host1 = getUniqueName();

    setupClusterWithHosts(cluster1, "HDP-2.0.7",
        new ArrayList<String>() {{
          add(host1);
        }},
        "centos5");

    Cluster cluster = clusters.getCluster(cluster1);
    cluster.setDesiredStackVersion(new StackId("HDP-2.0.7"));
    cluster.setCurrentStackVersion(new StackId("HDP-2.0.7"));

    RepositoryVersionEntity repositoryVersion = repositoryVersion207;

    ConfigFactory cf = injector.getInstance(ConfigFactory.class);
    Config config1 = cf.createNew(cluster, "global", "version1",
        new HashMap<String, String>() {{
          put("key1", "value1");
        }}, new HashMap<>());

    Config config2 = cf.createNew(cluster, "core-site", "version1",
        new HashMap<String, String>() {{
          put("key1", "value1");
        }}, new HashMap<>());

    cluster.addConfig(config1);
    cluster.addConfig(config2);
    cluster.addDesiredConfig("_test", Collections.singleton(config1));
    cluster.addDesiredConfig("_test", Collections.singleton(config2));

    Service hdfs = cluster.addService("HDFS", repositoryVersion);
    Service hive = cluster.addService("HIVE", repositoryVersion);

    hdfs.addServiceComponent(Role.HDFS_CLIENT.name());
    hdfs.addServiceComponent(Role.NAMENODE.name());
    hdfs.addServiceComponent(Role.DATANODE.name());

    hive.addServiceComponent(Role.HIVE_SERVER.name());

    hdfs.getServiceComponent(Role.HDFS_CLIENT.name()).addServiceComponentHost(host1);
    hdfs.getServiceComponent(Role.NAMENODE.name()).addServiceComponentHost(host1);
    hdfs.getServiceComponent(Role.DATANODE.name()).addServiceComponentHost(host1);

    Map<String, String> params = new HashMap<String, String>() {{
      put("test", "test");
    }};

    RequestResourceFilter resourceFilter = new RequestResourceFilter("HDFS", null, null);

    ExecuteActionRequest actionRequest = new ExecuteActionRequest(cluster1, "NON_EXISTENT_CHECK", params, false);
    actionRequest.getResourceFilters().add(resourceFilter);

    Map<String, String> requestProperties = new HashMap<>();
    requestProperties.put(REQUEST_CONTEXT_PROPERTY, "Called from a test");

    expectActionCreationErrorWithMessage(actionRequest, requestProperties, "Unsupported action");

    //actionRequest = new ExecuteActionRequest(cluster1, "NON_EXISTENT_SERVICE_CHECK", "HDFS", params);
    //expectActionCreationErrorWithMessage(actionRequest, requestProperties, "Unsupported action");

    actionRequest = new ExecuteActionRequest(cluster1, "DECOMMISSION_DATANODE", params, false);
    actionRequest.getResourceFilters().add(resourceFilter);

    expectActionCreationErrorWithMessage(actionRequest, requestProperties,
      "Unsupported action DECOMMISSION_DATANODE for Service: HDFS and Component: null");

    //actionRequest = new ExecuteActionRequest(cluster1, "DECOMMISSION", "HDFS", params);
    //expectActionCreationErrorWithMessage(actionRequest, requestProperties, "Unsupported action DECOMMISSION for Service: HDFS and Component: null");

    resourceFilter = new RequestResourceFilter("HDFS", "HDFS_CLIENT", null);
    List<RequestResourceFilter> resourceFilters = new ArrayList<>();
    resourceFilters.add(resourceFilter);

    actionRequest = new ExecuteActionRequest(cluster1, "DECOMMISSION", null, resourceFilters, null, params, false);

    expectActionCreationErrorWithMessage(actionRequest, requestProperties,
        "Unsupported action DECOMMISSION for Service: HDFS and Component: HDFS_CLIENT");

    resourceFilters.clear();
    resourceFilter = new RequestResourceFilter("HDFS", null, null);
    resourceFilters.add(resourceFilter);
    actionRequest = new ExecuteActionRequest(cluster1, null, "DECOMMISSION_DATANODE", resourceFilters, null, params, false);
    expectActionCreationErrorWithMessage(actionRequest, requestProperties,
        "Action DECOMMISSION_DATANODE does not exist");

    resourceFilters.clear();
    resourceFilter = new RequestResourceFilter("YARN", "RESOURCEMANAGER", null);
    resourceFilters.add(resourceFilter);

    actionRequest = new ExecuteActionRequest(cluster1, "DECOMMISSION", null, resourceFilters, null, params, false);
    expectActionCreationErrorWithMessage(actionRequest, requestProperties,
        "Service not found, clusterName=" + cluster1 + ", serviceName=YARN");

    Map<String, String> params2 = new HashMap<String, String>() {{
      put("included_hosts", "h1,h2");
      put("excluded_hosts", "h1,h3");
    }};

    resourceFilters.clear();
    resourceFilter = new RequestResourceFilter("HDFS", "NAMENODE", null);
    resourceFilters.add(resourceFilter);

    actionRequest = new ExecuteActionRequest(cluster1, "DECOMMISSION", null, resourceFilters, null, params2, false);
    expectActionCreationErrorWithMessage(actionRequest, requestProperties,
        "Same host cannot be specified for inclusion as well as exclusion. Hosts: [h1]");

    params2 = new HashMap<String, String>() {{
      put("included_hosts", " h1,h2");
      put("excluded_hosts", "h4, h3");
      put("slave_type", "HDFS_CLIENT");
    }};
    resourceFilters.clear();
    resourceFilter = new RequestResourceFilter("HDFS", "NAMENODE", null);
    resourceFilters.add(resourceFilter);

    actionRequest = new ExecuteActionRequest(cluster1, "DECOMMISSION", null, resourceFilters, null, params2, false);
    expectActionCreationErrorWithMessage(actionRequest, requestProperties,
        "Component HDFS_CLIENT is not supported for decommissioning.");

    List<String> hosts = new ArrayList<>();
    hosts.add("h6");
    resourceFilters.clear();
    resourceFilter = new RequestResourceFilter("HDFS", "NAMENODE", hosts);
    resourceFilters.add(resourceFilter);

    actionRequest = new ExecuteActionRequest(cluster1, "DECOMMISSION", null, resourceFilters, null, params2, false);
    expectActionCreationErrorWithMessage(actionRequest, requestProperties,
        "Decommission command cannot be issued with target host(s) specified.");

    hdfs.getServiceComponent(Role.DATANODE.name()).getServiceComponentHost(host1).setState(State.INSTALLED);
    params2 = new HashMap<String, String>() {{
      put("excluded_hosts", host1);
    }};
    resourceFilters.clear();
    resourceFilter = new RequestResourceFilter("HDFS", "NAMENODE", null);
    resourceFilters.add(resourceFilter);

    actionRequest = new ExecuteActionRequest(cluster1, "DECOMMISSION", null, resourceFilters, null, params2, false);
    expectActionCreationErrorWithMessage(actionRequest, requestProperties,
        "Component DATANODE on host " + host1 + " cannot be decommissioned as its not in STARTED state");

    params2 = new HashMap<String, String>() {{
      put("excluded_hosts", "h1 ");
      put("mark_draining_only", "true");
    }};
    actionRequest = new ExecuteActionRequest(cluster1, "DECOMMISSION", null, resourceFilters, null, params2, false);
    expectActionCreationErrorWithMessage(actionRequest, requestProperties,
        "mark_draining_only is not a valid parameter for NAMENODE");

    String actionDef1 = getUniqueName();
    String actionDef2 = getUniqueName();
    String actionDef3 = getUniqueName();
    String actionDef4 = getUniqueName();

    controller.getAmbariMetaInfo().addActionDefinition(new ActionDefinition(
        actionDef1, ActionType.SYSTEM, "test,dirName", "", "", "Does file exist",
        TargetHostType.SPECIFIC, Short.valueOf("100"), null));

    controller.getAmbariMetaInfo().addActionDefinition(new ActionDefinition(
        actionDef2, ActionType.SYSTEM, "", "HDFS", "DATANODE", "Does file exist",
        TargetHostType.ANY, Short.valueOf("100"), null));

    controller.getAmbariMetaInfo().addActionDefinition(new ActionDefinition(
            "update_repo", ActionType.SYSTEM, "", "HDFS", "DATANODE", "Does file exist",
            TargetHostType.ANY, Short.valueOf("100"), null));

    controller.getAmbariMetaInfo().addActionDefinition(new ActionDefinition(
        actionDef3, ActionType.SYSTEM, "", "MAPREDUCE", "MAPREDUCE_CLIENT", "Does file exist",
        TargetHostType.ANY, Short.valueOf("100"), null));

    controller.getAmbariMetaInfo().addActionDefinition(new ActionDefinition(
        actionDef4, ActionType.SYSTEM, "", "HIVE", "", "Does file exist",
        TargetHostType.ANY, Short.valueOf("100"), null));

    actionRequest = new ExecuteActionRequest(cluster1, null, actionDef1, null, null, null, false);
    expectActionCreationErrorWithMessage(actionRequest, requestProperties,
        "Action " + actionDef1 + " requires input 'test' that is not provided");

    actionRequest = new ExecuteActionRequest(cluster1, null, actionDef1, null, null, params, false);
    expectActionCreationErrorWithMessage(actionRequest, requestProperties,
        "Action " + actionDef1 + " requires input 'dirName' that is not provided");

    params.put("dirName", "dirName");
    actionRequest = new ExecuteActionRequest(cluster1, null, actionDef1, null, null, params, false);
    expectActionCreationErrorWithMessage(actionRequest, requestProperties,
        "Action " + actionDef1 + " requires explicit target host(s)");

    resourceFilters.clear();
    resourceFilter = new RequestResourceFilter("HIVE", null, null);
    resourceFilters.add(resourceFilter);

    actionRequest = new ExecuteActionRequest(cluster1, null, actionDef2, resourceFilters, null, params, false);
    expectActionCreationErrorWithMessage(actionRequest, requestProperties,
        "Action " + actionDef2 + " targets service HIVE that does not match with expected HDFS");

    resourceFilters.clear();
    resourceFilter = new RequestResourceFilter("HDFS", "HDFS_CLIENT", null);
    resourceFilters.add(resourceFilter);

    actionRequest = new ExecuteActionRequest(cluster1, null, actionDef2, resourceFilters, null, params, false);
    expectActionCreationErrorWithMessage(actionRequest, requestProperties,
        "Action " + actionDef2 + " targets component HDFS_CLIENT that does not match with expected DATANODE");

    resourceFilters.clear();
    resourceFilter = new RequestResourceFilter("HDFS2", "HDFS_CLIENT", null);
    resourceFilters.add(resourceFilter);

    actionRequest = new ExecuteActionRequest(cluster1, null, actionDef1, resourceFilters, null, params, false);
    expectActionCreationErrorWithMessage(actionRequest, requestProperties,
        "Service not found, clusterName=" + cluster1 + ", serviceName=HDFS2");

    resourceFilters.clear();
    resourceFilter = new RequestResourceFilter("HDFS", "HDFS_CLIENT2", null);
    resourceFilters.add(resourceFilter);

    actionRequest = new ExecuteActionRequest(cluster1, null, actionDef1, resourceFilters, null, params, false);
    expectActionCreationErrorWithMessage(actionRequest, requestProperties,
        "ServiceComponent not found, clusterName=" + cluster1 + ", serviceName=HDFS, serviceComponentName=HDFS_CLIENT2");

    resourceFilters.clear();
    resourceFilter = new RequestResourceFilter("", "HDFS_CLIENT2", null);
    resourceFilters.add(resourceFilter);

    actionRequest = new ExecuteActionRequest(cluster1, null, actionDef1, resourceFilters, null, params, false);
    expectActionCreationErrorWithMessage(actionRequest, requestProperties,
        "Action " + actionDef1 + " targets component HDFS_CLIENT2 without specifying the target service");

    resourceFilters.clear();
    resourceFilter = new RequestResourceFilter("", "", null);
    resourceFilters.add(resourceFilter);

    // targets a service that is not a member of the stack (e.g. MR not in HDP-2)
    actionRequest = new ExecuteActionRequest(cluster1, null, actionDef3, resourceFilters, null, params, false);
    expectActionCreationErrorWithMessage(actionRequest, requestProperties,
        "Service not found, clusterName=" + cluster1 + ", serviceName=MAPREDUCE");

    hosts = new ArrayList<>();
    hosts.add("h6");
    resourceFilters.clear();
    resourceFilter = new RequestResourceFilter("HDFS", "", hosts);
    resourceFilters.add(resourceFilter);

    actionRequest = new ExecuteActionRequest(cluster1, null, actionDef2, resourceFilters, null, params, false);
    expectActionCreationErrorWithMessage(actionRequest, requestProperties,
        "Request specifies host h6 but it is not a valid host based on the target service=HDFS and component=DATANODE");

    resourceFilters.clear();
    resourceFilter = new RequestResourceFilter("HIVE", "", null);
    resourceFilters.add(resourceFilter);

    actionRequest = new ExecuteActionRequest(cluster1, null, actionDef4, resourceFilters, null, params, false);
    expectActionCreationErrorWithMessage(actionRequest, requestProperties,
        "Suitable hosts not found, component=, service=HIVE, cluster=" + cluster1 + ", actionName=" + actionDef4);

  }

  private void expectActionCreationErrorWithMessage(ExecuteActionRequest actionRequest,
                                                    Map<String, String> requestProperties,
                                                    String message) {
    try {
      RequestStatusResponse response = controller.createAction(actionRequest, requestProperties);
      Assert.fail("createAction should fail");
    } catch (AmbariException ex) {
      LOG.info(ex.getMessage());
      if (!ex.getMessage().contains(message)) {
        fail(String.format("Expected '%s' to contain '%s'", ex.getMessage(), message));
      }
    }
  }

  @SuppressWarnings("serial")
  @Test
  public void testCreateServiceCheckActions() throws Exception {
    final String cluster1 = getUniqueName();
    final String host1 = getUniqueName();
    final String host2 = getUniqueName();

    setupClusterWithHosts(cluster1, "HDP-0.1",
        new ArrayList<String>() {{
          add(host1);
          add(host2);
        }},
        "centos5");

    Cluster cluster = clusters.getCluster(cluster1);
    cluster.setDesiredStackVersion(new StackId("HDP-0.1"));
    cluster.setCurrentStackVersion(new StackId("HDP-0.1"));

    RepositoryVersionEntity repositoryVersion = repositoryVersion01;

    ConfigFactory cf = injector.getInstance(ConfigFactory.class);
    Config config1 = cf.createNew(cluster, "global", "version1",
        new HashMap<String, String>(){{ put("key1", "value1"); }}, new HashMap<>());
    config1.setPropertiesAttributes(new HashMap<String, Map<String, String>>(){{ put("attr1", new HashMap<>()); }});

    Config config2 = cf.createNew(cluster, "core-site", "version1",
        new HashMap<String, String>(){{ put("key1", "value1"); }}, new HashMap<>());
    config2.setPropertiesAttributes(new HashMap<String, Map<String, String>>(){{ put("attr2", new HashMap<>()); }});

    cluster.addDesiredConfig("_test", Collections.singleton(config1));
    cluster.addDesiredConfig("_test", Collections.singleton(config2));

    Service hdfs = cluster.addService("HDFS", repositoryVersion);
    Service mapReduce = cluster.addService("MAPREDUCE", repositoryVersion);

    hdfs.addServiceComponent(Role.HDFS_CLIENT.name());
    mapReduce.addServiceComponent(Role.MAPREDUCE_CLIENT.name());

    hdfs.getServiceComponent(Role.HDFS_CLIENT.name()).addServiceComponentHost(host1);
    mapReduce.getServiceComponent(Role.MAPREDUCE_CLIENT.name()).addServiceComponentHost(host2);

    Map<String, String> params = new HashMap<String, String>() {{
      put("test", "test");
    }};
    ExecuteActionRequest actionRequest = new ExecuteActionRequest(cluster1, Role.HDFS_SERVICE_CHECK.name(), params, false);
    RequestResourceFilter resourceFilter = new RequestResourceFilter("HDFS", null, null);
    actionRequest.getResourceFilters().add(resourceFilter);

    Map<String, String> requestProperties = new HashMap<>();
    requestProperties.put(REQUEST_CONTEXT_PROPERTY, "Called from a test");

    RequestStatusResponse response = controller.createAction(actionRequest, requestProperties);

    assertEquals(1, response.getTasks().size());
    ShortTaskStatus task = response.getTasks().get(0);

    List<HostRoleCommand> storedTasks = actionDB.getRequestTasks(response.getRequestId());
    Stage stage = actionDB.getAllStages(response.getRequestId()).get(0);

    //Check configs not stored with execution command
    ExecutionCommandDAO executionCommandDAO = injector.getInstance(ExecutionCommandDAO.class);
    ExecutionCommandEntity commandEntity = executionCommandDAO.findByPK(task.getTaskId());

    Gson gson = new Gson();
    ExecutionCommand executionCommand = gson.fromJson(new StringReader(
        new String(commandEntity.getCommand())), ExecutionCommand.class);

    assertFalse(executionCommand.getConfigurationTags().isEmpty());
    assertTrue(executionCommand.getConfigurations() == null || executionCommand.getConfigurations().isEmpty());

    assertEquals(1, storedTasks.size());
    HostRoleCommand hostRoleCommand = storedTasks.get(0);

    assertEquals("SERVICE_CHECK HDFS", hostRoleCommand.getCommandDetail());
    assertNull(hostRoleCommand.getCustomCommandName());

    assertEquals(task.getTaskId(), hostRoleCommand.getTaskId());
    assertNotNull(actionRequest.getResourceFilters());
    RequestResourceFilter requestResourceFilter = actionRequest.getResourceFilters().get(0);
    assertEquals(resourceFilter.getServiceName(), hostRoleCommand.getExecutionCommandWrapper().getExecutionCommand().getServiceName());
    assertEquals(actionRequest.getClusterName(), hostRoleCommand.getExecutionCommandWrapper().getExecutionCommand().getClusterName());
    assertEquals(actionRequest.getCommandName(), hostRoleCommand.getExecutionCommandWrapper().getExecutionCommand().getRole());
    assertEquals(Role.HDFS_CLIENT.name(), hostRoleCommand.getEvent().getEvent().getServiceComponentName());
    assertEquals(actionRequest.getParameters(), hostRoleCommand.getExecutionCommandWrapper().getExecutionCommand().getRoleParams());
    assertNotNull(hostRoleCommand.getExecutionCommandWrapper().getExecutionCommand().getConfigurations());
    assertEquals(2, hostRoleCommand.getExecutionCommandWrapper().getExecutionCommand().getConfigurations().size());
    assertEquals(requestProperties.get(REQUEST_CONTEXT_PROPERTY), stage.getRequestContext());
    assertEquals(requestProperties.get(REQUEST_CONTEXT_PROPERTY), response.getRequestContext());

    actionRequest = new ExecuteActionRequest(cluster1, Role.MAPREDUCE_SERVICE_CHECK.name(), null, false);
    resourceFilter = new RequestResourceFilter("MAPREDUCE", null, null);
    actionRequest.getResourceFilters().add(resourceFilter);

    injector.getInstance(ActionMetadata.class).addServiceCheckAction("MAPREDUCE");
    response = controller.createAction(actionRequest, requestProperties);

    assertEquals(1, response.getTasks().size());

    List<HostRoleCommand> tasks = actionDB.getRequestTasks(response.getRequestId());

    assertEquals(1, tasks.size());

    requestProperties.put(REQUEST_CONTEXT_PROPERTY, null);
    response = controller.createAction(actionRequest, requestProperties);

    assertEquals(1, response.getTasks().size());
    assertEquals("", response.getRequestContext());
  }

  private void createUser(String userName) throws Exception {
    UserRequest request = new UserRequest(userName);
    request.setPassword("password");

    controller.createUsers(new HashSet<>(Collections.singleton(request)));
  }

  @Test
  public void testCreateAndGetUsers() throws Exception {
    createUser("user1");

    Set<UserResponse> r =
        controller.getUsers(Collections.singleton(new UserRequest("user1")));

    Assert.assertEquals(1, r.size());
    UserResponse resp = r.iterator().next();
    Assert.assertEquals("user1", resp.getUsername());
  }

  @Test
  public void testGetUsers() throws Exception {
    String user1 = getUniqueName();
    String user2 = getUniqueName();
    String user3 = getUniqueName();
    List<String> users = Arrays.asList(user1, user2, user3);

    for (String user : users) {
      createUser(user);
    }

    UserRequest request = new UserRequest(null);

    Set<UserResponse> responses = controller.getUsers(Collections.singleton(request));

    // other tests are making user requests, so let's make sure we have the 3 just made
    List<String> contained = new ArrayList<>();
    for (UserResponse ur : responses) {
      if (users.contains(ur.getUsername())) {
        contained.add(ur.getUsername());
      }
    }

    Assert.assertEquals(3, contained.size());
  }

  @SuppressWarnings("serial")
  @Test
  public void testUpdateUsers() throws Exception {
    String user1 = getUniqueName();
    createUser(user1);

    UserRequest request = new UserRequest(user1);

    controller.updateUsers(Collections.singleton(request));
  }

  @SuppressWarnings("serial")
  @Ignore
  @Test
  public void testDeleteUsers() throws Exception {
    String user1 = getUniqueName();
    createUser(user1);

    UserRequest request = new UserRequest(user1);
    controller.updateUsers(Collections.singleton(request));

    request = new UserRequest(user1);
    controller.deleteUsers(Collections.singleton(request));

    Set<UserResponse> responses = controller.getUsers(
        Collections.singleton(new UserRequest(null)));

    Assert.assertEquals(0, responses.size());
  }

  @Test
  public void testUpdateConfigForRunningService() throws Exception {
    String cluster1 = getUniqueName();
    createCluster(cluster1);
    clusters.getCluster(cluster1)
            .setDesiredStackVersion(new StackId("HDP-0.1"));
    String serviceName = "HDFS";
    createService(cluster1, serviceName, null);
    String componentName1 = "NAMENODE";
    String componentName2 = "DATANODE";
    String componentName3 = "HDFS_CLIENT";

    Map<String, String> mapRequestProps = new HashMap<>();
    mapRequestProps.put("context", "Called from a test");

    createServiceComponent(cluster1, serviceName, componentName1,
            State.INIT);
    createServiceComponent(cluster1, serviceName, componentName2,
            State.INIT);
    createServiceComponent(cluster1, serviceName, componentName3,
            State.INIT);

    String host1 = getUniqueName();
    String host2 = getUniqueName();

    addHostToCluster(host1, cluster1);
    addHostToCluster(host2, cluster1);


    // null service should work
    createServiceComponentHost(cluster1, null, componentName1,
            host1, null);
    createServiceComponentHost(cluster1, serviceName, componentName2,
            host1, null);
    createServiceComponentHost(cluster1, serviceName, componentName2,
            host2, null);
    createServiceComponentHost(cluster1, serviceName, componentName3,
            host1, null);
    createServiceComponentHost(cluster1, serviceName, componentName3,
            host2, null);

    Assert.assertNotNull(clusters.getCluster(cluster1)
            .getService(serviceName)
            .getServiceComponent(componentName1)
            .getServiceComponentHost(host1));
    Assert.assertNotNull(clusters.getCluster(cluster1)
            .getService(serviceName)
            .getServiceComponent(componentName2)
            .getServiceComponentHost(host1));
    Assert.assertNotNull(clusters.getCluster(cluster1)
            .getService(serviceName)
            .getServiceComponent(componentName2)
            .getServiceComponentHost(host2));
    Assert.assertNotNull(clusters.getCluster(cluster1)
            .getService(serviceName)
            .getServiceComponent(componentName3)
            .getServiceComponentHost(host1));
    Assert.assertNotNull(clusters.getCluster(cluster1)
            .getService(serviceName)
            .getServiceComponent(componentName3)
            .getServiceComponentHost(host2));

    // Install
<<<<<<< HEAD
    ServiceRequest r = new ServiceRequest(cluster1, serviceName,
        State.INSTALLED.toString());
=======
    ServiceRequest r = new ServiceRequest(cluster1, serviceName, repositoryVersion01.getId(),
        State.INSTALLED.toString(), null);
>>>>>>> 9d802b7c
    Set<ServiceRequest> requests = new HashSet<>();
    requests.add(r);

    ServiceResourceProviderTest.updateServices(controller, requests, mapRequestProps, true, false);
    Assert.assertEquals(State.INSTALLED,
            clusters.getCluster(cluster1).getService(serviceName)
                    .getDesiredState());

    // manually change live state to installed as no running action manager
    for (ServiceComponent sc :
            clusters.getCluster(cluster1).getService(serviceName)
                    .getServiceComponents().values()) {
        for (ServiceComponentHost sch : sc.getServiceComponentHosts().values()) {
            sch.setState(State.INSTALLED);
        }
    }

    // Start
    r = new ServiceRequest(cluster1, serviceName, repositoryVersion01.getId(),
        State.STARTED.toString(), null);
    requests.clear();
    requests.add(r);
    ServiceResourceProviderTest.updateServices(controller, requests, mapRequestProps, true, false);

    // manually change live state to started as no running action manager
    for (ServiceComponent sc :
            clusters.getCluster(cluster1).getService(serviceName)
                    .getServiceComponents().values()) {
        for (ServiceComponentHost sch : sc.getServiceComponentHosts().values()) {
            sch.setState(State.STARTED);
        }
    }

    Assert.assertEquals(State.STARTED,
            clusters.getCluster(cluster1).getService(serviceName)
                    .getDesiredState());
    for (ServiceComponent sc :
            clusters.getCluster(cluster1).getService(serviceName)
                    .getServiceComponents().values()) {
        if (sc.getName().equals("HDFS_CLIENT")) {
            Assert.assertEquals(State.INSTALLED, sc.getDesiredState());
        } else {
            Assert.assertEquals(State.STARTED, sc.getDesiredState());
        }
        for (ServiceComponentHost sch : sc.getServiceComponentHosts().values()) {
            if (sch.getServiceComponentName().equals("HDFS_CLIENT")) {
                Assert.assertEquals(State.INSTALLED, sch.getDesiredState());
            } else {
                Assert.assertEquals(State.STARTED, sch.getDesiredState());
            }
        }
    }

    Map<String, String> configs = new HashMap<>();
    configs.put("a", "b");

    ConfigurationRequest cr1, cr2, cr3, cr4, cr5, cr6, cr7, cr8;
    cr1 = new ConfigurationRequest(cluster1, "typeA","v1", configs, null);
    cr2 = new ConfigurationRequest(cluster1, "typeB","v1", configs, null);
    cr3 = new ConfigurationRequest(cluster1, "typeC","v1", configs, null);
    cr4 = new ConfigurationRequest(cluster1, "typeD","v1", configs, null);
    cr5 = new ConfigurationRequest(cluster1, "typeA","v2", configs, null);
    cr6 = new ConfigurationRequest(cluster1, "typeB","v2", configs, null);
    cr7 = new ConfigurationRequest(cluster1, "typeC","v2", configs, null);
    cr8 = new ConfigurationRequest(cluster1, "typeE","v1", configs, null);
    controller.createConfiguration(cr1);
    controller.createConfiguration(cr2);
    controller.createConfiguration(cr3);
    controller.createConfiguration(cr4);
    controller.createConfiguration(cr5);
    controller.createConfiguration(cr6);
    controller.createConfiguration(cr7);
    controller.createConfiguration(cr8);

    Cluster cluster = clusters.getCluster(cluster1);
    Service s = cluster.getService(serviceName);
    ServiceComponent sc1 = s.getServiceComponent(componentName1);
    ServiceComponent sc2 = s.getServiceComponent(componentName2);
    ServiceComponentHost sch1 = sc1.getServiceComponentHost(host1);

    Set<ServiceComponentHostRequest> schReqs =
      new HashSet<>();
    Set<ServiceComponentRequest> scReqs =
      new HashSet<>();
    Set<ServiceRequest> sReqs = new HashSet<>();
    Map<String, String> configVersions = new HashMap<>();

    // update configs at SCH and SC level
    configVersions.clear();
    configVersions.put("typeA", "v1");
    configVersions.put("typeB", "v1");
    configVersions.put("typeC", "v1");
    schReqs.clear();
    schReqs.add(new ServiceComponentHostRequest(cluster1, serviceName,
            componentName1, host1, null));
    Assert.assertNull(updateHostComponents(schReqs, Collections.emptyMap(), true));

    configVersions.clear();
    configVersions.put("typeC", "v1");
    configVersions.put("typeD", "v1");
    scReqs.clear();
    scReqs.add(new ServiceComponentRequest(cluster1, serviceName, componentName2, null));
    Assert.assertNull(ComponentResourceProviderTest.updateComponents(controller, scReqs, Collections.emptyMap(), true));

    // update configs at service level
    configVersions.clear();
    configVersions.put("typeA", "v2");
    configVersions.put("typeC", "v2");
    configVersions.put("typeE", "v1");
    sReqs.clear();
    sReqs.add(new ServiceRequest(cluster1, serviceName, repositoryVersion01.getId(), null, null));
    Assert.assertNull(ServiceResourceProviderTest.updateServices(controller, sReqs, mapRequestProps, true, false));


    // update configs at SCH level
    configVersions.clear();
    configVersions.put("typeA", "v1");
    configVersions.put("typeB", "v1");
    configVersions.put("typeC", "v1");
    schReqs.clear();
    schReqs.add(new ServiceComponentHostRequest(cluster1, serviceName,
            componentName1, host1, null));
    Assert.assertNull(updateHostComponents(schReqs, Collections.emptyMap(), true));

    // update configs at SC level
    configVersions.clear();
    configVersions.put("typeC", "v2");
    configVersions.put("typeD", "v1");
    scReqs.clear();
    scReqs.add(new ServiceComponentRequest(cluster1, serviceName,
            componentName1, null));
    Assert.assertNull(ComponentResourceProviderTest.updateComponents(controller, scReqs, Collections.emptyMap(), true));

  }

  @Test
  public void testConfigUpdates() throws Exception {
    String cluster1 = getUniqueName();
    createCluster(cluster1);
    clusters.getCluster(cluster1)
        .setDesiredStackVersion(new StackId("HDP-0.1"));
    String serviceName = "HDFS";
    createService(cluster1, serviceName, null);
    String componentName1 = "NAMENODE";
    String componentName2 = "DATANODE";
    String componentName3 = "HDFS_CLIENT";

    Map<String, String> mapRequestProps = new HashMap<>();
    mapRequestProps.put("context", "Called from a test");

    createServiceComponent(cluster1, serviceName, componentName1,
        State.INIT);
    createServiceComponent(cluster1, serviceName, componentName2,
        State.INIT);
    createServiceComponent(cluster1, serviceName, componentName3,
        State.INIT);

    String host1 = getUniqueName();
    String host2 = getUniqueName();

    addHostToCluster(host1, cluster1);
    addHostToCluster(host2, cluster1);


    // null service should work
    createServiceComponentHost(cluster1, null, componentName1,
        host1, null);
    createServiceComponentHost(cluster1, serviceName, componentName2,
        host1, null);
    createServiceComponentHost(cluster1, serviceName, componentName2,
        host2, null);
    createServiceComponentHost(cluster1, serviceName, componentName3,
        host1, null);
    createServiceComponentHost(cluster1, serviceName, componentName3,
        host2, null);

    Assert.assertNotNull(clusters.getCluster(cluster1)
        .getService(serviceName)
        .getServiceComponent(componentName1)
        .getServiceComponentHost(host1));
    Assert.assertNotNull(clusters.getCluster(cluster1)
        .getService(serviceName)
        .getServiceComponent(componentName2)
        .getServiceComponentHost(host1));
    Assert.assertNotNull(clusters.getCluster(cluster1)
        .getService(serviceName)
        .getServiceComponent(componentName2)
        .getServiceComponentHost(host2));
    Assert.assertNotNull(clusters.getCluster(cluster1)
        .getService(serviceName)
        .getServiceComponent(componentName3)
        .getServiceComponentHost(host1));
    Assert.assertNotNull(clusters.getCluster(cluster1)
        .getService(serviceName)
        .getServiceComponent(componentName3)
        .getServiceComponentHost(host2));

    Map<String, String> configs = new HashMap<>();
    configs.put("a", "b");

    Map<String, Map<String, String>> configAttributes = new HashMap<>();
<<<<<<< HEAD
    configAttributes.put("final", new HashMap<String, String>());
=======
    configAttributes.put("final", new HashMap<>());
>>>>>>> 9d802b7c
    configAttributes.get("final").put("a", "true");

    ConfigurationRequest cr1, cr2, cr3, cr4, cr5, cr6, cr7, cr8;
    cr1 = new ConfigurationRequest(cluster1, "typeA","v1", configs, configAttributes);
    cr2 = new ConfigurationRequest(cluster1, "typeB","v1", configs, configAttributes);
    cr3 = new ConfigurationRequest(cluster1, "typeC","v1", configs, configAttributes);
    cr4 = new ConfigurationRequest(cluster1, "typeD","v1", configs, configAttributes);
    cr5 = new ConfigurationRequest(cluster1, "typeA","v2", configs, configAttributes);
    cr6 = new ConfigurationRequest(cluster1, "typeB","v2", configs, configAttributes);
    cr7 = new ConfigurationRequest(cluster1, "typeC","v2", configs, configAttributes);
    cr8 = new ConfigurationRequest(cluster1, "typeE","v1", configs, configAttributes);
    controller.createConfiguration(cr1);
    controller.createConfiguration(cr2);
    controller.createConfiguration(cr3);
    controller.createConfiguration(cr4);
    controller.createConfiguration(cr5);
    controller.createConfiguration(cr6);
    controller.createConfiguration(cr7);
    controller.createConfiguration(cr8);

    Cluster cluster = clusters.getCluster(cluster1);
    Service s = cluster.getService(serviceName);
    ServiceComponent sc1 = s.getServiceComponent(componentName1);
    ServiceComponent sc2 = s.getServiceComponent(componentName2);
    ServiceComponentHost sch1 = sc1.getServiceComponentHost(host1);

    Set<ServiceComponentHostRequest> schReqs =
      new HashSet<>();
    Set<ServiceComponentRequest> scReqs =
      new HashSet<>();
    Set<ServiceRequest> sReqs = new HashSet<>();
    Map<String, String> configVersions = new HashMap<>();

    // update configs at SCH and SC level
    configVersions.clear();
    configVersions.put("typeA", "v1");
    configVersions.put("typeB", "v1");
    configVersions.put("typeC", "v1");
    schReqs.clear();
    schReqs.add(new ServiceComponentHostRequest(cluster1, serviceName,
        componentName1, host1, null));
    Assert.assertNull(updateHostComponents(schReqs, Collections.emptyMap(), true));

    configVersions.clear();
    configVersions.put("typeC", "v1");
    configVersions.put("typeD", "v1");
    scReqs.clear();
    scReqs.add(new ServiceComponentRequest(cluster1, serviceName,
        componentName2, null));
    Assert.assertNull(ComponentResourceProviderTest.updateComponents(controller, scReqs, Collections.emptyMap(), true));

    // update configs at service level
    configVersions.clear();
    configVersions.put("typeA", "v2");
    configVersions.put("typeC", "v2");
    configVersions.put("typeE", "v1");
    sReqs.clear();
    sReqs.add(new ServiceRequest(cluster1, serviceName, repositoryVersion01.getId(), null, null));
    Assert.assertNull(ServiceResourceProviderTest.updateServices(controller, sReqs, mapRequestProps, true, false));

    // update configs at SCH level
    configVersions.clear();
    configVersions.put("typeA", "v1");
    configVersions.put("typeB", "v1");
    configVersions.put("typeC", "v1");
    schReqs.clear();
    schReqs.add(new ServiceComponentHostRequest(cluster1, serviceName,
        componentName1, host1, null));
    Assert.assertNull(updateHostComponents(schReqs, Collections.emptyMap(), true));

    // update configs at SC level
    configVersions.clear();
    configVersions.put("typeC", "v2");
    configVersions.put("typeD", "v1");
    scReqs.clear();
    scReqs.add(new ServiceComponentRequest(cluster1, serviceName,
        componentName1, null));
    Assert.assertNull(ComponentResourceProviderTest.updateComponents(controller, scReqs, Collections.emptyMap(), true));

  }

  @Test
  public void testReConfigureService() throws Exception {
    String cluster1 = getUniqueName();
    createCluster(cluster1);
    clusters.getCluster(cluster1)
      .setDesiredStackVersion(new StackId("HDP-0.1"));
    String serviceName = "HDFS";
    createService(cluster1, serviceName, null);
    String componentName1 = "NAMENODE";
    String componentName2 = "DATANODE";
    String componentName3 = "HDFS_CLIENT";

    Map<String, String> mapRequestProps = new HashMap<>();
    mapRequestProps.put("context", "Called from a test");

    createServiceComponent(cluster1, serviceName, componentName1,
      State.INIT);
    createServiceComponent(cluster1, serviceName, componentName2,
      State.INIT);
    createServiceComponent(cluster1, serviceName, componentName3,
      State.INIT);

    String host1 = getUniqueName();
    String host2 = getUniqueName();

    addHostToCluster(host1, cluster1);
    addHostToCluster(host2, cluster1);


    // null service should work
    createServiceComponentHost(cluster1, null, componentName1,
      host1, null);
    createServiceComponentHost(cluster1, serviceName, componentName2,
      host1, null);
    createServiceComponentHost(cluster1, serviceName, componentName2,
      host2, null);
    createServiceComponentHost(cluster1, serviceName, componentName3,
      host1, null);
    createServiceComponentHost(cluster1, serviceName, componentName3,
      host2, null);

    // Install
    ServiceRequest r = new ServiceRequest(cluster1, serviceName, repositoryVersion01.getId(),
      State.INSTALLED.toString());
    Set<ServiceRequest> requests = new HashSet<>();
    requests.add(r);

    ServiceResourceProviderTest.updateServices(controller, requests, mapRequestProps, true, false);
    Assert.assertEquals(State.INSTALLED,
      clusters.getCluster(cluster1).getService(serviceName)
        .getDesiredState());

    // manually change live state to installed as no running action manager
    for (ServiceComponent sc :
      clusters.getCluster(cluster1).getService(serviceName)
        .getServiceComponents().values()) {
      for (ServiceComponentHost sch : sc.getServiceComponentHosts().values()) {
        sch.setState(State.INSTALLED);
      }
    }

    // Create and attach config
    Map<String, String> configs = new HashMap<>();
    configs.put("a", "b");

    ConfigurationRequest cr1,cr2,cr3;
    cr1 = new ConfigurationRequest(cluster1, "core-site","version1",
      configs, null);
    cr2 = new ConfigurationRequest(cluster1, "hdfs-site","version1",
      configs, null);
    cr3 = new ConfigurationRequest(cluster1, "core-site","version122",
      configs, null);
    controller.createConfiguration(cr1);
    controller.createConfiguration(cr2);
    controller.createConfiguration(cr3);

    Cluster cluster = clusters.getCluster(cluster1);
    Service s = cluster.getService(serviceName);
    ServiceComponent sc1 = s.getServiceComponent(componentName1);
    ServiceComponent sc2 = s.getServiceComponent(componentName2);
    ServiceComponentHost sch1 = sc1.getServiceComponentHost(host1);

    Set<ServiceComponentHostRequest> schReqs =
      new HashSet<>();
    Set<ServiceComponentRequest> scReqs =
      new HashSet<>();
    Set<ServiceRequest> sReqs = new HashSet<>();
    Map<String, String> configVersions = new HashMap<>();

    // SCH level
    configVersions.clear();
    configVersions.put("core-site", "version1");
    configVersions.put("hdfs-site", "version1");
    schReqs.clear();
    schReqs.add(new ServiceComponentHostRequest(cluster1, serviceName,
      componentName1, host1, null));
    Assert.assertNull(updateHostComponents(schReqs, Collections.emptyMap(), true));

    // Reconfigure SCH level
    configVersions.clear();
    configVersions.put("core-site", "version122");
    schReqs.clear();
    schReqs.add(new ServiceComponentHostRequest(cluster1, serviceName,
      componentName1, host1, null));
    Assert.assertNull(updateHostComponents(schReqs, Collections.emptyMap(), true));

    // Clear Entity Manager
    entityManager.clear();

    //SC Level
    configVersions.clear();
    configVersions.put("core-site", "version1");
    configVersions.put("hdfs-site", "version1");
    scReqs.add(new ServiceComponentRequest(cluster1, serviceName,
      componentName2, null));
    Assert.assertNull(ComponentResourceProviderTest.updateComponents(controller, scReqs, Collections.emptyMap(), true));

    scReqs.add(new ServiceComponentRequest(cluster1, serviceName,
      componentName1, null));
    Assert.assertNull(ComponentResourceProviderTest.updateComponents(controller, scReqs, Collections.emptyMap(), true));

    // Reconfigure SC level
    configVersions.clear();
    configVersions.put("core-site", "version122");

    scReqs.clear();
    scReqs.add(new ServiceComponentRequest(cluster1, serviceName,
      componentName2, null));
    Assert.assertNull(ComponentResourceProviderTest.updateComponents(controller, scReqs, Collections.emptyMap(), true));

    scReqs.clear();
    scReqs.add(new ServiceComponentRequest(cluster1, serviceName,
      componentName1, null));
    Assert.assertNull(ComponentResourceProviderTest.updateComponents(controller, scReqs, Collections.emptyMap(), true));

    entityManager.clear();

    // S level
    configVersions.clear();
    configVersions.put("core-site", "version1");
    configVersions.put("hdfs-site", "version1");
    sReqs.clear();
    sReqs.add(new ServiceRequest(cluster1, serviceName, repositoryVersion01.getId(), null));
    Assert.assertNull(ServiceResourceProviderTest.updateServices(controller, sReqs, mapRequestProps, true, false));

    // Reconfigure S Level
    configVersions.clear();
    configVersions.put("core-site", "version122");

    sReqs.clear();
    sReqs.add(new ServiceRequest(cluster1, serviceName, repositoryVersion01.getId(), null));
    Assert.assertNull(ServiceResourceProviderTest.updateServices(controller, sReqs, mapRequestProps, true, false));

    entityManager.clear();

  }

  @Test
  public void testReConfigureServiceClient() throws AmbariException, AuthorizationException {
    String cluster1 = getUniqueName();
    createCluster(cluster1);
    Cluster cluster = clusters.getCluster(cluster1);
    cluster.setDesiredStackVersion(new StackId("HDP-0.1"));
    String serviceName1 = "HDFS";
    String serviceName2 = "MAPREDUCE";
    String componentName1 = "NAMENODE";
    String componentName2 = "DATANODE";
    String componentName3 = "HDFS_CLIENT";
    String componentName4 = "JOBTRACKER";
    String componentName5 = "TASKTRACKER";
    String componentName6 = "MAPREDUCE_CLIENT";

    createService(cluster1, serviceName1, repositoryVersion01, null);
    createService(cluster1, serviceName2, repositoryVersion01, null);

    createServiceComponent(cluster1, serviceName1, componentName1,
      State.INIT);
    createServiceComponent(cluster1, serviceName1, componentName2,
      State.INIT);
    createServiceComponent(cluster1, serviceName1, componentName3,
      State.INIT);
    createServiceComponent(cluster1, serviceName2, componentName4,
      State.INIT);
    createServiceComponent(cluster1, serviceName2, componentName5,
      State.INIT);
    createServiceComponent(cluster1, serviceName2, componentName6,
      State.INIT);

    String host1 = getUniqueName();
    String host2 = getUniqueName();
    String host3 = getUniqueName();

    addHostToCluster(host1, cluster1);
    addHostToCluster(host2, cluster1);
    addHostToCluster(host3, cluster1);

    createServiceComponentHost(cluster1, serviceName1, componentName1,
      host1, null);
    createServiceComponentHost(cluster1, serviceName1, componentName2,
      host1, null);
    createServiceComponentHost(cluster1, serviceName2, componentName4,
      host1, null);
    createServiceComponentHost(cluster1, serviceName2, componentName5,
      host1, null);
    createServiceComponentHost(cluster1, serviceName1, componentName2,
      host2, null);
    createServiceComponentHost(cluster1, serviceName1, componentName3,
      host2, null);
    createServiceComponentHost(cluster1, serviceName2, componentName6,
      host2, null);
    createServiceComponentHost(cluster1, serviceName1, componentName3,
      host3, null);
    createServiceComponentHost(cluster1, serviceName2, componentName6,
      host3, null);

    // Create and attach config
    Map<String, String> configs = new HashMap<>();
    configs.put("a", "b");
    Map<String, String> configs2 = new HashMap<>();
    configs2.put("c", "d");
    Map<String, String> configs3 = new HashMap<>();

    ConfigurationRequest cr1,cr2,cr3,cr4;
    cr1 = new ConfigurationRequest(cluster1, "core-site","version1",
      configs, null);
    cr2 = new ConfigurationRequest(cluster1, "hdfs-site","version1",
      configs, null);
    cr4 = new ConfigurationRequest(cluster1, "kerberos-env", "version1",
      configs3, null);

    ConfigFactory cf = injector.getInstance(ConfigFactory.class);
    Config config1 = cf.createNew(cluster, "kerberos-env", "version1",
      new HashMap<>(), new HashMap<>());

    ClusterRequest crReq = new ClusterRequest(cluster.getClusterId(), cluster1, null, null);
    crReq.setDesiredConfig(Collections.singletonList(cr1));
    controller.updateClusters(Collections.singleton(crReq), null);
    crReq = new ClusterRequest(cluster.getClusterId(), cluster1, null, null);
    crReq.setDesiredConfig(Collections.singletonList(cr2));
    controller.updateClusters(Collections.singleton(crReq), null);
    crReq = new ClusterRequest(cluster.getClusterId(), cluster1, null, null);
    crReq.setDesiredConfig(Collections.singletonList(cr4));
    controller.updateClusters(Collections.singleton(crReq), null);

    // Install
    long requestId1 = installService(cluster1, serviceName1, true, false);

    List<Stage> stages = actionDB.getAllStages(requestId1);
    Assert.assertEquals(3, stages.get(0).getOrderedHostRoleCommands().get(0)
      .getExecutionCommandWrapper().getExecutionCommand()
      .getConfigurationTags().size());

    installService(cluster1, serviceName2, false, false);

    // Start
    startService(cluster1, serviceName1, true, false);
    startService(cluster1, serviceName2, true, false);

    // Reconfigure
    cr3 = new ConfigurationRequest(cluster1, "core-site","version122",
        configs2, null);
    crReq = new ClusterRequest(cluster.getClusterId(), cluster1, null, null);
    crReq.setDesiredConfig(Collections.singletonList(cr3));
    controller.updateClusters(Collections.singleton(crReq), null);

    // Stop HDFS & MAPREDUCE
    stopService(cluster1, serviceName1, false, false);
    stopService(cluster1, serviceName2, false, false);

    // Start
    long requestId2 = startService(cluster1, serviceName1, true, true);
    long requestId3 = startService(cluster1, serviceName2, true, true);

    stages = new ArrayList<>();
    stages.addAll(actionDB.getAllStages(requestId2));
    stages.addAll(actionDB.getAllStages(requestId3));
    HostRoleCommand hdfsCmdHost3 = null;
    HostRoleCommand hdfsCmdHost2 = null;
    HostRoleCommand mapRedCmdHost2 = null;
    HostRoleCommand mapRedCmdHost3 = null;
    for (Stage stage : stages) {
      List<HostRoleCommand> hrcs = stage.getOrderedHostRoleCommands();

      for (HostRoleCommand hrc : hrcs) {
        LOG.debug("role: {}", hrc.getRole());
        if (hrc.getRole().toString().equals("HDFS_CLIENT")) {
          if (hrc.getHostName().equals(host3)) {
            hdfsCmdHost3 = hrc;
          } else if (hrc.getHostName().equals(host2)) {
            hdfsCmdHost2 = hrc;
          }
        }
        if (hrc.getRole().toString().equals("MAPREDUCE_CLIENT")) {
          if (hrc.getHostName().equals(host2)) {
            mapRedCmdHost2 = hrc;
          } else if (hrc.getHostName().equals(host3)) {
            mapRedCmdHost3 = hrc;
          }
        }
      }
    }
    Assert.assertNotNull(hdfsCmdHost3);
    Assert.assertNotNull(hdfsCmdHost2);
    ExecutionCommand execCmd = hdfsCmdHost3.getExecutionCommandWrapper()
      .getExecutionCommand();
    Assert.assertEquals(3, execCmd.getConfigurationTags().size());
    Assert.assertEquals("version122", execCmd.getConfigurationTags().get
      ("core-site").get("tag"));
    Assert.assertEquals("d", execCmd.getConfigurations().get("core-site")
      .get("c"));
    // Check if MapReduce client is reinstalled
    Assert.assertNotNull(mapRedCmdHost2);
    Assert.assertNotNull(mapRedCmdHost3);

    /*
     * Test for lost host
     */
    // Stop HDFS & MAPREDUCE
    stopService(cluster1, serviceName1, false, false);
    stopService(cluster1, serviceName2, false, false);

    clusters.getHost(host2).setState(HostState.HEARTBEAT_LOST);

    // Start MAPREDUCE, HDFS is started as a dependency
    requestId3 = startService(cluster1, serviceName2, true, true);
    stages = actionDB.getAllStages(requestId3);
    HostRoleCommand clientWithHostDown = null;
    for (Stage stage : stages) {
      for (HostRoleCommand hrc : stage.getOrderedHostRoleCommands()) {
        if (hrc.getRole().toString().equals("MAPREDUCE_CLIENT") && hrc
          .getHostName().equals(host2)) {
          clientWithHostDown = hrc;
        }
      }
    }
    Assert.assertNull(clientWithHostDown);

    Assert.assertEquals(State.STARTED, clusters.getCluster(cluster1).
      getService("MAPREDUCE").getServiceComponent("TASKTRACKER").
      getServiceComponentHost(host1).getState());
    Assert.assertEquals(State.STARTED, clusters.getCluster(cluster1).
      getService("HDFS").getServiceComponent("NAMENODE").
      getServiceComponentHost(host1).getState());
    Assert.assertEquals(State.STARTED, clusters.getCluster(cluster1).
      getService("HDFS").getServiceComponent("DATANODE").
      getServiceComponentHost(host1).getState());
  }

  @Test
  public void testReconfigureClientWithServiceStarted() throws Exception {
    String cluster1 = getUniqueName();
    createCluster(cluster1);
    Cluster cluster = clusters.getCluster(cluster1);
    cluster.setDesiredStackVersion(new StackId("HDP-0.1"));
    String serviceName = "HDFS";
    createService(cluster1, serviceName, null);
    String componentName1 = "NAMENODE";
    String componentName2 = "DATANODE";
    String componentName3 = "HDFS_CLIENT";

    createServiceComponent(cluster1, serviceName, componentName1,
      State.INIT);
    createServiceComponent(cluster1, serviceName, componentName2,
      State.INIT);
    createServiceComponent(cluster1, serviceName, componentName3,
      State.INIT);

    String host1 = getUniqueName();
    String host2 = getUniqueName();

    addHostToCluster(host1, cluster1);
    addHostToCluster(host2, cluster1);

    createServiceComponentHost(cluster1, serviceName, componentName1,
      host1, null);
    createServiceComponentHost(cluster1, serviceName, componentName2,
      host1, null);
    createServiceComponentHost(cluster1, serviceName, componentName3,
      host1, null);
    createServiceComponentHost(cluster1, serviceName, componentName3,
      host2, null);

    // Create and attach config
    Map<String, String> configs = new HashMap<>();
    configs.put("a", "b");
    Map<String, String> configs2 = new HashMap<>();
    configs2.put("c", "d");

    ConfigurationRequest cr1,cr2,cr3;
    cr1 = new ConfigurationRequest(cluster1, "core-site","version1",
      configs, null);
    cr2 = new ConfigurationRequest(cluster1, "hdfs-site","version1",
      configs, null);

    ClusterRequest crReq = new ClusterRequest(cluster.getClusterId(), cluster1, null, null);
    crReq.setDesiredConfig(Collections.singletonList(cr1));
    controller.updateClusters(Collections.singleton(crReq), null);
    crReq = new ClusterRequest(cluster.getClusterId(), cluster1, null, null);
    crReq.setDesiredConfig(Collections.singletonList(cr2));
    controller.updateClusters(Collections.singleton(crReq), null);

    installService(cluster1, serviceName, false, false);
    startService(cluster1, serviceName, false, false);

    Cluster c = clusters.getCluster(cluster1);
    Service s = c.getService(serviceName);
    // Stop Sch only
    stopServiceComponentHosts(cluster1, serviceName);
    Assert.assertEquals(State.STARTED, s.getDesiredState());
    for (ServiceComponent sc : s.getServiceComponents().values()) {
      for (ServiceComponentHost sch : sc.getServiceComponentHosts().values()) {
        Assert.assertEquals(State.INSTALLED, sch.getDesiredState());
      }
    }

    // Reconfigure
    cr3 = new ConfigurationRequest(cluster1, "core-site","version122",
      configs2, null);
    crReq = new ClusterRequest(cluster.getClusterId(), cluster1, null, null);
    crReq.setDesiredConfig(Collections.singletonList(cr3));
    controller.updateClusters(Collections.singleton(crReq), null);

    long id = startService(cluster1, serviceName, false, true);
    List<Stage> stages = actionDB.getAllStages(id);
    HostRoleCommand clientHrc = null;
    for (Stage stage : stages) {
      for (HostRoleCommand hrc : stage.getOrderedHostRoleCommands()) {
        if (hrc.getHostName().equals(host2) && hrc.getRole().toString()
          .equals("HDFS_CLIENT")) {
          clientHrc = hrc;
          Assert.assertEquals("version122", hrc.getExecutionCommandWrapper()
            .getExecutionCommand().getConfigurationTags().get("core-site")
            .get("tag"));
        }
      }
    }
    Assert.assertNotNull(clientHrc);
  }

  @Test
  public void testClientServiceSmokeTests() throws AmbariException, AuthorizationException {
    String cluster1 = getUniqueName();
    createCluster(cluster1);
    String serviceName = "PIG";
    createService(cluster1, serviceName, repositoryVersion01, null);
    String componentName1 = "PIG";
    createServiceComponent(cluster1, serviceName, componentName1, State.INIT);

    String host1 = getUniqueName();
    String host2 = getUniqueName();

    addHostToCluster(host1, cluster1);
    addHostToCluster(host2, cluster1);

    Map<String, String> mapRequestProps = new HashMap<>();
    mapRequestProps.put("context", "Called from a test");

    // null service should work
    createServiceComponentHost(cluster1, null, componentName1,
        host1, null);
    createServiceComponentHost(cluster1, null, componentName1,
        host2, null);

<<<<<<< HEAD
    ServiceRequest r = new ServiceRequest(cluster1, serviceName, State.INSTALLED.toString());
=======
    ServiceRequest r = new ServiceRequest(cluster1, serviceName, repositoryVersion01.getId(),
        State.INSTALLED.toString());
>>>>>>> 9d802b7c
    Set<ServiceRequest> requests = new HashSet<>();
    requests.add(r);

    RequestStatusResponse trackAction =
        ServiceResourceProviderTest.updateServices(controller, requests, mapRequestProps, true, false);
    Assert.assertEquals(State.INSTALLED,
        clusters.getCluster(cluster1).getService(serviceName)
        .getDesiredState());
    for (ServiceComponent sc :
      clusters.getCluster(cluster1).getService(serviceName)
      .getServiceComponents().values()) {
      Assert.assertEquals(State.INSTALLED, sc.getDesiredState());
      Assert.assertFalse(sc.isRecoveryEnabled()); // default value of recoveryEnabled
      for (ServiceComponentHost sch : sc.getServiceComponentHosts().values()) {
        Assert.assertEquals(State.INSTALLED, sch.getDesiredState());
        Assert.assertEquals(State.INIT, sch.getState());
      }
    }

    List<ShortTaskStatus> taskStatuses = trackAction.getTasks();
    Assert.assertEquals(2, taskStatuses.size());

    List<Stage> stages = actionDB.getAllStages(trackAction.getRequestId());
    Assert.assertEquals(1, stages.size());
    Assert.assertEquals("Called from a test", stages.get(0).getRequestContext());

    for (ServiceComponent sc :
      clusters.getCluster(cluster1).getService(serviceName)
          .getServiceComponents().values()) {
      sc.setRecoveryEnabled(true);
      for (ServiceComponentHost sch : sc.getServiceComponentHosts().values()) {
        sch.setState(State.INSTALLED);
      }
    }

    r = new ServiceRequest(cluster1, serviceName, repositoryVersion01.getId(), State.STARTED.toString());
    requests.clear();
    requests.add(r);

    injector.getInstance(ActionMetadata.class).addServiceCheckAction("PIG");
    trackAction = ServiceResourceProviderTest.updateServices(controller, requests, mapRequestProps, true, false);
    Assert.assertNotNull(trackAction);
    Assert.assertEquals(State.INSTALLED,
        clusters.getCluster(cluster1).getService(serviceName)
        .getDesiredState());
    for (ServiceComponent sc :
      clusters.getCluster(cluster1).getService(serviceName)
          .getServiceComponents().values()) {
      Assert.assertEquals(State.INSTALLED, sc.getDesiredState());
      Assert.assertTrue(sc.isRecoveryEnabled());
      for (ServiceComponentHost sch : sc.getServiceComponentHosts().values()) {
        Assert.assertEquals(State.INSTALLED, sch.getDesiredState());
        Assert.assertEquals(State.INSTALLED, sch.getState());
      }
    }

    stages = actionDB.getAllStages(trackAction.getRequestId());
    for (Stage s : stages) {
      LOG.info("Stage dump : " + s);
    }
    Assert.assertEquals(1, stages.size());

    taskStatuses = trackAction.getTasks();
    Assert.assertEquals(1, taskStatuses.size());
    Assert.assertEquals(Role.PIG_SERVICE_CHECK.toString(),
        taskStatuses.get(0).getRole());
  }

  @Test
  public void testSkipTaskOnUnhealthyHosts() throws AmbariException, AuthorizationException {
    String cluster1 = getUniqueName();
    createCluster(cluster1);
    clusters.getCluster(cluster1)
        .setDesiredStackVersion(new StackId("HDP-0.1"));
    String serviceName = "HDFS";
    createService(cluster1, serviceName, null);
    String componentName1 = "NAMENODE";
    String componentName2 = "DATANODE";

    createServiceComponent(cluster1, serviceName, componentName1,
        State.INIT);
    createServiceComponent(cluster1, serviceName, componentName2,
        State.INIT);

    String host1 = getUniqueName();
    String host2 = getUniqueName();
    String host3 = getUniqueName();

    addHostToCluster(host1, cluster1);
    addHostToCluster(host2, cluster1);
    addHostToCluster(host3, cluster1);

    createServiceComponentHost(cluster1, serviceName, componentName1,
        host1, null);
    createServiceComponentHost(cluster1, serviceName, componentName2,
        host2, null);
    createServiceComponentHost(cluster1, serviceName, componentName2,
        host3, null);

    // Install
    installService(cluster1, serviceName, false, false);

    // h1=HEALTHY, h2=HEARTBEAT_LOST, h3=WAITING_FOR_HOST_STATUS_UPDATES
    clusters.getHost(host1).setState(HostState.HEALTHY);
    clusters.getHost(host2).setState(HostState.HEALTHY);
    clusters.getHost(host3).setState(HostState.HEARTBEAT_LOST);

    long requestId = startService(cluster1, serviceName, true, false);
    List<HostRoleCommand> commands = actionDB.getRequestTasks(requestId);
    Assert.assertEquals(3, commands.size());
    int commandCount = 0;
    for (HostRoleCommand command : commands) {
      if (command.getRoleCommand() == RoleCommand.START) {
        Assert.assertTrue(command.getHostName().equals(host1) || command.getHostName().equals(host2));
        commandCount++;
      }
    }
    Assert.assertEquals("Expect only two task.", 2, commandCount);

    stopService(cluster1, serviceName, false, false);

    // h1=HEARTBEAT_LOST, h2=HEARTBEAT_LOST, h3=HEALTHY
    clusters.getHost(host1).setState(HostState.HEARTBEAT_LOST);
    clusters.getHost(host2).setState(HostState.HEARTBEAT_LOST);
    clusters.getHost(host3).setState(HostState.HEALTHY);

    requestId = startService(cluster1, serviceName, true, false);
    commands = actionDB.getRequestTasks(requestId);
    commandCount = 0;
    for (HostRoleCommand command : commands) {
      if (command.getRoleCommand() == RoleCommand.START) {
        Assert.assertTrue(command.getHostName().equals(host3));
        commandCount++;
      }
    }
    Assert.assertEquals("Expect only one task.", 1, commandCount);

    stopService(cluster1, serviceName, false, false);

    // h1=HEALTHY, h2=HEALTHY, h3=HEALTHY
    clusters.getHost(host1).setState(HostState.HEALTHY);
    clusters.getHost(host2).setState(HostState.HEALTHY);
    clusters.getHost(host3).setState(HostState.HEALTHY);

    requestId = startService(cluster1, serviceName, true, false);
    commands = actionDB.getRequestTasks(requestId);
    commandCount = 0;
    for (HostRoleCommand command : commands) {
      if (command.getRoleCommand() == RoleCommand.START) {
        Assert.assertTrue(command.getHostName().equals(host3) ||
            command.getHostName().equals(host2) ||
            command.getHostName().equals(host1));
        commandCount++;
      }
    }
    Assert.assertEquals("Expect all three task.", 3, commandCount);

    // h1=HEALTHY, h2=HEARTBEAT_LOST, h3=HEALTHY
    clusters.getHost(host2).setState(HostState.HEARTBEAT_LOST);
    requestId = stopService(cluster1, serviceName, false, false);
    commands = actionDB.getRequestTasks(requestId);
    Assert.assertEquals(2, commands.size());
    commandCount = 0;
    for (HostRoleCommand command : commands) {
      if (command.getRoleCommand() == RoleCommand.STOP) {
        Assert.assertTrue(command.getHostName().equals(host3) ||
            command.getHostName().equals(host1));
        commandCount++;
      }
    }
    Assert.assertEquals("Expect only two task.", 2, commandCount);

    // Force a sch into INSTALL_FAILED
    Cluster cluster = clusters.getCluster(cluster1);
    Service s = cluster.getService(serviceName);
    ServiceComponent sc3 = s.getServiceComponent(componentName2);
    for (ServiceComponentHost sch : sc3.getServiceComponentHosts().values()) {
      if (sch.getHostName().equals(host3)) {
        sch.setState(State.INSTALL_FAILED);
      }
    }

    // h1=HEALTHY, h2=HEALTHY, h3=HEARTBEAT_LOST
    clusters.getHost(host3).setState(HostState.HEARTBEAT_LOST);
    clusters.getHost(host2).setState(HostState.HEALTHY);
    requestId = installService(cluster1, serviceName, false, false);
    Assert.assertEquals(-1, requestId);

    // All healthy, INSTALL should succeed
    clusters.getHost(host3).setState(HostState.HEALTHY);
    requestId = installService(cluster1, serviceName, false, false);
    commands = actionDB.getRequestTasks(requestId);
    Assert.assertEquals(1, commands.size());
    commandCount = 0;
    for (HostRoleCommand command : commands) {
      if (command.getRoleCommand() == RoleCommand.INSTALL) {
        Assert.assertTrue(command.getHostName().equals(host3));
        commandCount++;
      }
    }
    Assert.assertEquals("Expect only one task.", 1, commandCount);
  }

  @Test
  public void testServiceCheckWhenHostIsUnhealthy() throws AmbariException, AuthorizationException {
    String cluster1 = getUniqueName();
    createCluster(cluster1);
    clusters.getCluster(cluster1).setDesiredStackVersion(new StackId("HDP-0.1"));
    String serviceName = "HDFS";
    createService(cluster1, serviceName, null);
    String componentName1 = "NAMENODE";
    String componentName2 = "DATANODE";
    String componentName3 = "HDFS_CLIENT";

    createServiceComponent(cluster1, serviceName, componentName1,
        State.INIT);
    createServiceComponent(cluster1, serviceName, componentName2,
        State.INIT);
    createServiceComponent(cluster1, serviceName, componentName3,
        State.INIT);

    String host1 = getUniqueName();
    String host2 = getUniqueName();
    String host3 = getUniqueName();

    addHostToCluster(host1, cluster1);
    addHostToCluster(host2, cluster1);
    addHostToCluster(host3, cluster1);

    createServiceComponentHost(cluster1, serviceName, componentName1,
        host1, null);
    createServiceComponentHost(cluster1, serviceName, componentName2,
        host1, null);
    createServiceComponentHost(cluster1, serviceName, componentName3,
        host2, null);
    createServiceComponentHost(cluster1, serviceName, componentName3,
        host3, null);

    // Install
    installService(cluster1, serviceName, false, false);
    clusters.getHost(host3).setState(HostState.UNHEALTHY);
    clusters.getHost(host2).setState(HostState.HEALTHY);

    // Start
    long requestId = startService(cluster1, serviceName, true, false);
    List<HostRoleCommand> commands = actionDB.getRequestTasks(requestId);
    int commandCount = 0;
    for(HostRoleCommand command : commands) {
      if(command.getRoleCommand() == RoleCommand.SERVICE_CHECK &&
          command.getRole() == Role.HDFS_SERVICE_CHECK) {
        Assert.assertTrue(command.getHostName().equals(host2));
        commandCount++;
      }
    }
    Assert.assertEquals("Expect only one service check.", 1, commandCount);

    stopService(cluster1, serviceName, false, false);

    clusters.getHost(host3).setState(HostState.HEALTHY);
    clusters.getHost(host2).setState(HostState.HEARTBEAT_LOST);

    requestId = startService(cluster1, serviceName, true, false);
    commands = actionDB.getRequestTasks(requestId);
    commandCount = 0;
    for(HostRoleCommand command : commands) {
      if(command.getRoleCommand() == RoleCommand.SERVICE_CHECK &&
          command.getRole() == Role.HDFS_SERVICE_CHECK) {
        Assert.assertTrue(command.getHostName().equals(host3));
        commandCount++;
      }
    }
    Assert.assertEquals("Expect only one service check.", 1, commandCount);

    RequestResourceFilter resourceFilter = new RequestResourceFilter("HDFS", null, null);
    ExecuteActionRequest actionRequest = new ExecuteActionRequest(cluster1, Role.HDFS_SERVICE_CHECK.name(), null, false);
    actionRequest.getResourceFilters().add(resourceFilter);
    Map<String, String> requestProperties = new HashMap<>();

    RequestStatusResponse response = controller.createAction(actionRequest, requestProperties);
    commands = actionDB.getRequestTasks(response.getRequestId());
    commandCount = 0;
    for(HostRoleCommand command : commands) {
      if(command.getRoleCommand() == RoleCommand.SERVICE_CHECK &&
          command.getRole() == Role.HDFS_SERVICE_CHECK) {
        Assert.assertTrue(command.getHostName().equals(host3));
        commandCount++;
      }
    }
    Assert.assertEquals("Expect only one service check.", 1, commandCount);

    // When both are unhealthy then it should raise an exception.
    clusters.getHost(host3).setState(HostState.WAITING_FOR_HOST_STATUS_UPDATES);
    clusters.getHost(host2).setState(HostState.INIT);
    try {
      response = controller.createAction(actionRequest, requestProperties);
      assertTrue("Exception should have been raised.", false);
    } catch (AmbariException e) {
      assertTrue(e.getMessage().contains("there were no healthy eligible hosts"));
    }
  }

  @Test
  public void testReInstallForInstallFailedClient() throws AmbariException, AuthorizationException {
    String cluster1 = getUniqueName();
    createCluster(cluster1);
    clusters.getCluster(cluster1)
      .setDesiredStackVersion(new StackId("HDP-0.1"));
    String serviceName = "HDFS";
    createService(cluster1, serviceName, null);
    String componentName1 = "NAMENODE";
    String componentName2 = "DATANODE";
    String componentName3 = "HDFS_CLIENT";

    createServiceComponent(cluster1, serviceName, componentName1,
      State.INIT);
    createServiceComponent(cluster1, serviceName, componentName2,
      State.INIT);
    createServiceComponent(cluster1, serviceName, componentName3,
      State.INIT);

    String host1 = getUniqueName();
    String host2 = getUniqueName();
    String host3 = getUniqueName();

    addHostToCluster(host1, cluster1);
    addHostToCluster(host2, cluster1);
    addHostToCluster(host3, cluster1);

    createServiceComponentHost(cluster1, serviceName, componentName1,
      host1, null);
    createServiceComponentHost(cluster1, serviceName, componentName2,
      host1, null);
    createServiceComponentHost(cluster1, serviceName, componentName3,
      host2, null);
    createServiceComponentHost(cluster1, serviceName, componentName3,
      host3, null);

    // Install
    installService(cluster1, serviceName, false, false);

    // Mark client as install failed.
    Cluster cluster = clusters.getCluster(cluster1);
    Service s = cluster.getService(serviceName);
    ServiceComponent sc3 = s.getServiceComponent(componentName3);
    for(ServiceComponentHost sch : sc3.getServiceComponentHosts().values()) {
      if (sch.getHostName().equals(host3)) {
        sch.setState(State.INSTALL_FAILED);
      }
    }

    // Start
    long requestId = startService(cluster1, serviceName, false, true);
    List<Stage> stages = actionDB.getAllStages(requestId);
    HostRoleCommand clientReinstallCmd = null;
    for (Stage stage : stages) {
      for (HostRoleCommand hrc : stage.getOrderedHostRoleCommands()) {
        if (hrc.getHostName().equals(host3) && hrc.getRole().toString()
          .equals("HDFS_CLIENT")) {
          clientReinstallCmd = hrc;
          break;
        }
      }
    }
    Assert.assertNotNull(clientReinstallCmd);
  }

  @Test
  public void testReInstallClientComponent() throws Exception {
    String cluster1 = getUniqueName();
    createCluster(cluster1);
    clusters.getCluster(cluster1)
      .setDesiredStackVersion(new StackId("HDP-2.0.6"));
    String serviceName = "HDFS";
    createService(cluster1, serviceName, null);
    String componentName1 = "NAMENODE";
    String componentName2 = "DATANODE";
    String componentName3 = "HDFS_CLIENT";

    createServiceComponent(cluster1, serviceName, componentName1,
      State.INIT);
    createServiceComponent(cluster1, serviceName, componentName2,
      State.INIT);
    createServiceComponent(cluster1, serviceName, componentName3,
      State.INIT);

    String host1 = getUniqueName();
    String host2 = getUniqueName();
    String host3 = getUniqueName();

    addHostToCluster(host1, cluster1);
    addHostToCluster(host2, cluster1);
    addHostToCluster(host3, cluster1);

    createServiceComponentHost(cluster1, serviceName, componentName1,
      host1, null);
    createServiceComponentHost(cluster1, serviceName, componentName2,
      host1, null);
    createServiceComponentHost(cluster1, serviceName, componentName3,
      host2, null);
    createServiceComponentHost(cluster1, serviceName, componentName3,
      host3, null);

    // Install
    installService(cluster1, serviceName, false, false);

    // Reinstall SCH
    ServiceComponentHostRequest schr = new ServiceComponentHostRequest
      (cluster1, serviceName, componentName3, host3, State.INSTALLED.name());
    Set<ServiceComponentHostRequest> setReqs = new
      HashSet<>();
    setReqs.add(schr);
    RequestStatusResponse resp = updateHostComponents(setReqs,
      Collections.emptyMap(), false);

    Assert.assertNotNull(resp);
    Assert.assertTrue(resp.getRequestId() > 0);
    List<Stage> stages = actionDB.getAllStages(resp.getRequestId());
    HostRoleCommand clientReinstallCmd = null;
    for (Stage stage : stages) {
      for (HostRoleCommand hrc : stage.getOrderedHostRoleCommands()) {
        if (hrc.getHostName().equals(host3) && hrc.getRole().toString()
          .equals("HDFS_CLIENT")) {
          clientReinstallCmd = hrc;
          break;
        }
      }
    }
    Assert.assertNotNull(clientReinstallCmd);
  }

  @Test
  public void testReInstallClientComponentFromServiceChange() throws AmbariException, AuthorizationException {
    String cluster1 = getUniqueName();
    createCluster(cluster1);
    clusters.getCluster(cluster1)
      .setDesiredStackVersion(new StackId("HDP-2.0.6"));
    String serviceName = "HDFS";
    createService(cluster1, serviceName, null);
    String componentName = "HDFS_CLIENT";

    createServiceComponent(cluster1, serviceName, componentName,
      State.INIT);

    String host1 = getUniqueName();
    String host2 = getUniqueName();

    addHostToCluster(host1, cluster1);
    addHostToCluster(host2, cluster1);

    createServiceComponentHost(cluster1, serviceName, componentName,
      host1, null);
    createServiceComponentHost(cluster1, serviceName, componentName,
      host2, null);

    // Install
    installService(cluster1, serviceName, false, false);

    // Start Service
    ServiceRequest sr = new ServiceRequest(
<<<<<<< HEAD
      cluster1, serviceName, State.STARTED.name());
=======
      cluster1, serviceName, repositoryVersion206.getId(), State.STARTED.name());
>>>>>>> 9d802b7c
    Set<ServiceRequest> setReqs = new HashSet<>();
    setReqs.add(sr);
    RequestStatusResponse resp = ServiceResourceProviderTest.updateServices(controller,
      setReqs, Collections.emptyMap(), false, true);

    Assert.assertNotNull(resp);
    Assert.assertTrue(resp.getRequestId() > 0);

    List<Stage> stages = actionDB.getAllStages(resp.getRequestId());
    Map<String, Role> hostsToRoles = new HashMap<>();
    for (Stage stage : stages) {
      for (HostRoleCommand hrc : stage.getOrderedHostRoleCommands()) {
          hostsToRoles.put(hrc.getHostName(), hrc.getRole());
      }
    }

    Map<String, Role> expectedHostsToRoles = new HashMap<>();
    expectedHostsToRoles.put(host1, Role.HDFS_CLIENT);
    expectedHostsToRoles.put(host2, Role.HDFS_CLIENT);
    Assert.assertEquals(expectedHostsToRoles, hostsToRoles);
  }

  @Test
  public void testDecommissonDatanodeAction() throws Exception {
    String cluster1 = getUniqueName();
    createCluster(cluster1);
    Cluster cluster = clusters.getCluster(cluster1);
    cluster.setDesiredStackVersion(new StackId("HDP-2.0.7"));
    String serviceName = "HDFS";
    createService(cluster1, serviceName, null);
    String componentName1 = "NAMENODE";
    String componentName2 = "DATANODE";
    String componentName3 = "HDFS_CLIENT";

    createServiceComponent(cluster1, serviceName, componentName1,
      State.INIT);
    createServiceComponent(cluster1, serviceName, componentName2,
      State.INIT);
    createServiceComponent(cluster1, serviceName, componentName3,
      State.INIT);

    // !!! for whatever reason, the assertions are alphabetical to hostnames
    final String host1 = "d" + getUniqueName();
    final String host2 = "e" + getUniqueName();

    addHostToCluster(host1, cluster1);
    addHostToCluster(host2, cluster1);

    createServiceComponentHost(cluster1, serviceName, componentName1,
      host1, null);
    createServiceComponentHost(cluster1, serviceName, componentName2,
      host1, null);
    createServiceComponentHost(cluster1, serviceName, componentName2,
      host2, null);
    createServiceComponentHost(cluster1, serviceName, componentName3,
      host1, null);
    createServiceComponentHost(cluster1, serviceName, componentName3,
      host2, null);

    RequestOperationLevel level = new RequestOperationLevel(
            Resource.Type.HostComponent, cluster1, null, null, null);

    // Install
    installService(cluster1, serviceName, false, false);

    // Create and attach config
    Map<String, String> configs = new HashMap<>();
    configs.put("a", "b");

    ConfigurationRequest cr1;
    cr1 = new ConfigurationRequest(cluster1, "hdfs-site","version1",
      configs, null);
    ClusterRequest crReq = new ClusterRequest(cluster.getClusterId(), cluster1, null, null);
    crReq.setDesiredConfig(Collections.singletonList(cr1));
    controller.updateClusters(Collections.singleton(crReq), null);

    // Start
    startService(cluster1, serviceName, false, false);

    cluster = clusters.getCluster(cluster1);
    Service s = cluster.getService(serviceName);
    Assert.assertEquals(State.STARTED, s.getDesiredState());
    ServiceComponentHost scHost = s.getServiceComponent("DATANODE").getServiceComponentHost(host2);
    Assert.assertEquals(HostComponentAdminState.INSERVICE, scHost.getComponentAdminState());

    // Decommission one datanode
    Map<String, String> params = new HashMap<String, String>(){{
      put("test", "test");
      put("excluded_hosts", host2);
      put("align_maintenance_state", "true");
    }};
    RequestResourceFilter resourceFilter = new RequestResourceFilter("HDFS", "NAMENODE", null);
    ArrayList<RequestResourceFilter> filters = new ArrayList<>();
    filters.add(resourceFilter);
    ExecuteActionRequest request = new ExecuteActionRequest(cluster1,
            "DECOMMISSION", null, filters, level, params, false);

    Map<String, String> requestProperties = new HashMap<>();
    requestProperties.put(REQUEST_CONTEXT_PROPERTY, "Called from a test");

    RequestStatusResponse response = controller.createAction(request,
      requestProperties);

    List<HostRoleCommand> storedTasks = actionDB.getRequestTasks(response.getRequestId());
    ExecutionCommand execCmd = storedTasks.get(0).getExecutionCommandWrapper
      ().getExecutionCommand();
    Assert.assertNotNull(storedTasks);
    Assert.assertNotNull(execCmd.getConfigurationTags().get("hdfs-site"));
    Assert.assertEquals(1, storedTasks.size());
    Assert.assertEquals(HostComponentAdminState.DECOMMISSIONED, scHost.getComponentAdminState());
    Assert.assertEquals(MaintenanceState.ON, scHost.getMaintenanceState());
    HostRoleCommand command =  storedTasks.get(0);
    Assert.assertEquals(Role.NAMENODE, command.getRole());
    Assert.assertEquals(RoleCommand.CUSTOM_COMMAND, command.getRoleCommand());
    Assert.assertEquals("DECOMMISSION", execCmd.getHostLevelParams().get("custom_command"));
    Assert.assertEquals(requestProperties.get(REQUEST_CONTEXT_PROPERTY), response.getRequestContext());

    // Decommission the other datanode
    params = new HashMap<String, String>(){{
      put("test", "test");
      put("excluded_hosts", host1);
      put("align_maintenance_state", "true");
    }};
    resourceFilter = new RequestResourceFilter("HDFS", "NAMENODE", null);
    filters = new ArrayList<>();
    filters.add(resourceFilter);

    request = new ExecuteActionRequest(cluster1, "DECOMMISSION",
            null, filters, level, params, false);

    response = controller.createAction(request,
        requestProperties);

    storedTasks = actionDB.getRequestTasks(response.getRequestId());
    execCmd = storedTasks.get(0).getExecutionCommandWrapper
        ().getExecutionCommand();
    Map<String, String> cmdParams = execCmd.getCommandParams();
    Assert.assertTrue(cmdParams.containsKey("update_files_only"));
    Assert.assertTrue(cmdParams.get("update_files_only").equals("false"));
    Assert.assertNotNull(storedTasks);
    Assert.assertEquals(1, storedTasks.size());
    Assert.assertEquals(HostComponentAdminState.DECOMMISSIONED, scHost.getComponentAdminState());
    Assert.assertEquals(MaintenanceState.ON, scHost.getMaintenanceState());
    Assert.assertEquals("DECOMMISSION", execCmd.getHostLevelParams().get("custom_command"));
    Assert.assertEquals(requestProperties.get(REQUEST_CONTEXT_PROPERTY), response.getRequestContext());

    // Recommission the other datanode  (while adding NameNode HA)
    createServiceComponentHost(cluster1, serviceName, componentName1,
        host2, null);
    ServiceComponentHostRequest r = new ServiceComponentHostRequest(cluster1, serviceName,
        componentName1, host2, State.INSTALLED.toString());
    Set<ServiceComponentHostRequest> requests = new HashSet<>();
    requests.add(r);
    updateHostComponents(requests, Collections.emptyMap(), true);
    s.getServiceComponent(componentName1).getServiceComponentHost(host2).setState(State.INSTALLED);
    r = new ServiceComponentHostRequest(cluster1, serviceName,
        componentName1, host2, State.STARTED.toString());
    requests.clear();
    requests.add(r);
    updateHostComponents(requests, Collections.emptyMap(), true);
    s.getServiceComponent(componentName1).getServiceComponentHost(host2).setState(State.STARTED);

    params = new HashMap<String, String>(){{
      put("test", "test");
      put("included_hosts", host1 + " , " + host2);
      put("align_maintenance_state", "true");
    }};
    resourceFilter = new RequestResourceFilter("HDFS", "NAMENODE", null);
    filters = new ArrayList<>();
    filters.add(resourceFilter);
    request = new ExecuteActionRequest(cluster1, "DECOMMISSION", null,
            filters, level, params, false);

    response = controller.createAction(request,
        requestProperties);

    storedTasks = actionDB.getRequestTasks(response.getRequestId());
    Assert.assertNotNull(storedTasks);
    scHost = s.getServiceComponent("DATANODE").getServiceComponentHost(host2);
    Assert.assertEquals(HostComponentAdminState.INSERVICE, scHost.getComponentAdminState());
    Assert.assertEquals(MaintenanceState.OFF, scHost.getMaintenanceState());
    execCmd = storedTasks.get(0).getExecutionCommandWrapper
        ().getExecutionCommand();
    Assert.assertNotNull(storedTasks);
    Assert.assertEquals(2, storedTasks.size());
    int countRefresh = 0;
    for(HostRoleCommand hrc : storedTasks) {
      Assert.assertEquals("DECOMMISSION", hrc.getCustomCommandName());
      // hostname order is not guaranteed
      Assert.assertTrue(hrc.getCommandDetail().contains("DECOMMISSION, Included: "));
      Assert.assertTrue(hrc.getCommandDetail().contains(host1));
      Assert.assertTrue(hrc.getCommandDetail().contains(host2));
      cmdParams = hrc.getExecutionCommandWrapper().getExecutionCommand().getCommandParams();
      if(!cmdParams.containsKey("update_files_only")
          || !cmdParams.get("update_files_only").equals("true")) {
        countRefresh++;
      }
    }
    Assert.assertEquals(2, countRefresh);

    // Slave components will have admin state as INSERVICE even if the state in DB is null
    scHost.setComponentAdminState(null);
    Assert.assertEquals(HostComponentAdminState.INSERVICE, scHost.getComponentAdminState());
    Assert.assertEquals(MaintenanceState.OFF, scHost.getMaintenanceState());
    Assert.assertEquals(requestProperties.get(REQUEST_CONTEXT_PROPERTY), response.getRequestContext());
  }

  @Test
  public void testResourceFiltersWithCustomActions() throws AmbariException, AuthorizationException {
    String cluster1 = getUniqueName();
    final String host1 = getUniqueName();
    final String host2 = getUniqueName();
    final String host3 = getUniqueName();

    setupClusterWithHosts(cluster1, "HDP-2.0.6",
      new ArrayList<String>() {{
        add(host1);
        add(host2);
        add(host3);
      }},
      "centos6");

    Cluster cluster = clusters.getCluster(cluster1);
    cluster.setDesiredStackVersion(new StackId("HDP-2.0.6"));
    cluster.setCurrentStackVersion(new StackId("HDP-2.0.6"));

    RepositoryVersionEntity repositoryVersion = repositoryVersion206;

    ConfigFactory cf = injector.getInstance(ConfigFactory.class);
    cf.createNew(cluster, "global", "version1",
      new HashMap<String, String>() {{
        put("key1", "value1");
      }}, new HashMap<>());

    cf.createNew(cluster, "core-site", "version1",
      new HashMap<String, String>() {{
        put("key1", "value1");
      }}, new HashMap<>());

    Service hdfs = cluster.addService("HDFS", repositoryVersion);
    Service mapred = cluster.addService("YARN", repositoryVersion);

    hdfs.addServiceComponent(Role.HDFS_CLIENT.name());
    hdfs.addServiceComponent(Role.NAMENODE.name());
    hdfs.addServiceComponent(Role.DATANODE.name());

    mapred.addServiceComponent(Role.RESOURCEMANAGER.name());

    hdfs.getServiceComponent(Role.HDFS_CLIENT.name()).addServiceComponentHost(host1);
    hdfs.getServiceComponent(Role.NAMENODE.name()).addServiceComponentHost(host1);
    hdfs.getServiceComponent(Role.DATANODE.name()).addServiceComponentHost(host1);
    hdfs.getServiceComponent(Role.DATANODE.name()).addServiceComponentHost(host2);

    String action1 = getUniqueName();

    controller.getAmbariMetaInfo().addActionDefinition(new ActionDefinition(
      action1, ActionType.SYSTEM, "", "HDFS", "", "Some custom action.",
      TargetHostType.ALL, Short.valueOf("10010"), null));

    Map<String, String> params = new HashMap<String, String>() {{
      put("test", "test");
    }};

    Map<String, String> requestProperties = new HashMap<>();
    requestProperties.put(REQUEST_CONTEXT_PROPERTY, "Called from a test");

    List<RequestResourceFilter> resourceFilters = new ArrayList<>();
    ArrayList<String> hosts = new ArrayList<String>() {{ add(host2); }};
    RequestResourceFilter resourceFilter1 = new RequestResourceFilter("HDFS", "DATANODE", hosts);

    hosts = new ArrayList<String>() {{ add(host1); }};
    RequestResourceFilter resourceFilter2 = new RequestResourceFilter("HDFS", "NAMENODE", hosts);

    resourceFilters.add(resourceFilter1);
    resourceFilters.add(resourceFilter2);

    ExecuteActionRequest actionRequest = new ExecuteActionRequest(cluster1, null, action1, resourceFilters, null, params, false);
    RequestStatusResponse response = null;
    try {
      response = controller.createAction(actionRequest, requestProperties);
    } catch (AmbariException ae) {
      LOG.info("Expected exception.", ae);
      Assert.assertTrue(ae.getMessage().contains("Custom action definition only " +
        "allows one resource filter to be specified"));
    }
    resourceFilters.remove(resourceFilter1);
    actionRequest = new ExecuteActionRequest(cluster1, null, action1, resourceFilters, null, params, false);
    response = controller.createAction(actionRequest, requestProperties);

    assertEquals(1, response.getTasks().size());
    HostRoleCommand nnCommand = null;

    for (HostRoleCommand hrc : actionDB.getRequestTasks(response.getRequestId())) {
      if (hrc.getHostName().equals(host1)) {
        nnCommand = hrc;
      }
    }

    Assert.assertNotNull(nnCommand);
    ExecutionCommand cmd = nnCommand.getExecutionCommandWrapper().getExecutionCommand();
    Assert.assertEquals(action1, cmd.getRole());
    Assert.assertEquals("10010", cmd.getCommandParams().get("command_timeout"));
    Type type = new TypeToken<Map<String, String>>(){}.getType();
    for (Stage stage : actionDB.getAllStages(response.getRequestId())){
      Map<String, String> commandParamsStage = StageUtils.getGson().fromJson(stage.getCommandParamsStage(), type);
      Assert.assertTrue(commandParamsStage.containsKey("test"));
    }
    Assert.assertEquals(requestProperties.get(REQUEST_CONTEXT_PROPERTY), response.getRequestContext());
  }

  @Test
  public void testResourceFiltersWithCustomCommands() throws AmbariException, AuthorizationException {
    String cluster1 = getUniqueName();
    final String host1 = getUniqueName();
    final String host2 = getUniqueName();
    final String host3 = getUniqueName();

    setupClusterWithHosts(cluster1, "HDP-2.0.6",
      new ArrayList<String>() {{
        add(host1);
        add(host2);
        add(host3);
      }},
      "centos6");

    Cluster cluster = clusters.getCluster(cluster1);
    cluster.setDesiredStackVersion(new StackId("HDP-2.0.6"));
    cluster.setCurrentStackVersion(new StackId("HDP-2.0.6"));

    RepositoryVersionEntity repositoryVersion = repositoryVersion206;

    ConfigFactory cf = injector.getInstance(ConfigFactory.class);
    Config config1 = cf.createNew(cluster, "global", "version1",
      new HashMap<String, String>() {{
        put("key1", "value1");
      }}, new HashMap<>());

    Config config2 = cf.createNew(cluster, "core-site", "version1",
      new HashMap<String, String>() {{
        put("key1", "value1");
      }}, new HashMap<>());

    Service hdfs = cluster.addService("HDFS", repositoryVersion);
    Service mapred = cluster.addService("YARN", repositoryVersion);

    hdfs.addServiceComponent(Role.HDFS_CLIENT.name());
    hdfs.addServiceComponent(Role.NAMENODE.name());
    hdfs.addServiceComponent(Role.DATANODE.name());

    mapred.addServiceComponent(Role.RESOURCEMANAGER.name());

    hdfs.getServiceComponent(Role.HDFS_CLIENT.name()).addServiceComponentHost(host1);
    hdfs.getServiceComponent(Role.NAMENODE.name()).addServiceComponentHost(host1);
    hdfs.getServiceComponent(Role.DATANODE.name()).addServiceComponentHost(host1);
    hdfs.getServiceComponent(Role.DATANODE.name()).addServiceComponentHost(host2);

    mapred.getServiceComponent(Role.RESOURCEMANAGER.name()).addServiceComponentHost(host2);

    Map<String, String> params = new HashMap<String, String>() {{
      put("test", "test");
    }};

    Map<String, String> requestProperties = new HashMap<>();
    requestProperties.put(REQUEST_CONTEXT_PROPERTY, "Called from a test");
    requestProperties.put("command_retry_enabled", "true");
    requestProperties.put("log_output", "false");

    // Test multiple restarts
    List<RequestResourceFilter> resourceFilters = new ArrayList<>();
    RequestResourceFilter resourceFilter = new RequestResourceFilter("HDFS",
      Role.DATANODE.name(), new ArrayList<String>() {{ add(host1); add(host2); }});
    resourceFilters.add(resourceFilter);
    resourceFilter = new RequestResourceFilter("YARN",
      Role.RESOURCEMANAGER.name(), new ArrayList<String>() {{ add(host2); }});
    resourceFilters.add(resourceFilter);

    ExecuteActionRequest request = new ExecuteActionRequest(cluster1, "RESTART", null, resourceFilters, null, params, false);

    RequestStatusResponse response = controller.createAction(request, requestProperties);
    Assert.assertEquals(3, response.getTasks().size());
    List<HostRoleCommand> storedTasks = actionDB.getRequestTasks(response.getRequestId());

    Assert.assertNotNull(storedTasks);
    int expectedRestartCount = 0;
    for (HostRoleCommand hrc : storedTasks) {
      Assert.assertEquals("RESTART", hrc.getCustomCommandName());

      Map<String, String> cParams = hrc.getExecutionCommandWrapper().getExecutionCommand().getCommandParams();
      Assert.assertEquals("Expect retry to be set", true, cParams.containsKey("command_retry_enabled"));
      Assert.assertEquals("Expect max duration to be set", true, cParams.containsKey("max_duration_for_retries"));
      Assert.assertEquals("Expect max duration to be 600", "600", cParams.get("max_duration_for_retries"));
      Assert.assertEquals("Expect retry to be true", "true", cParams.get("command_retry_enabled"));
      Assert.assertEquals("Expect log_output to be set", true, cParams.containsKey("log_output"));
      Assert.assertEquals("Expect log_output to be false", "false", cParams.get("log_output"));

      if (hrc.getHostName().equals(host1) && hrc.getRole().equals(Role.DATANODE)) {
        expectedRestartCount++;
      } else if(hrc.getHostName().equals(host2)) {
        if (hrc.getRole().equals(Role.DATANODE)) {
          expectedRestartCount++;
        } else if (hrc.getRole().equals(Role.RESOURCEMANAGER)) {
          expectedRestartCount++;
        }
      }
    }

    Assert.assertEquals("Restart 2 datanodes and 1 Resourcemanager.", 3,
        expectedRestartCount);
    Assert.assertEquals(requestProperties.get(REQUEST_CONTEXT_PROPERTY), response.getRequestContext());

    requestProperties.put("max_duration_for_retries", "423");
    response = controller.createAction(request, requestProperties);
    Assert.assertEquals(3, response.getTasks().size());
    storedTasks = actionDB.getRequestTasks(response.getRequestId());

    Assert.assertNotNull(storedTasks);
    for (HostRoleCommand hrc : storedTasks) {
      Assert.assertEquals("RESTART", hrc.getCustomCommandName());

      Map<String, String> cParams = hrc.getExecutionCommandWrapper().getExecutionCommand().getCommandParams();
      Assert.assertEquals("Expect retry to be set", true, cParams.containsKey("command_retry_enabled"));
      Assert.assertEquals("Expect max duration to be set", true, cParams.containsKey("max_duration_for_retries"));
      Assert.assertEquals("Expect max duration to be 423", "423", cParams.get("max_duration_for_retries"));
      Assert.assertEquals("Expect retry to be true", "true", cParams.get("command_retry_enabled"));
    }

    requestProperties.remove("max_duration_for_retries");
    requestProperties.remove("command_retry_enabled");
    response = controller.createAction(request, requestProperties);
    Assert.assertEquals(3, response.getTasks().size());
    storedTasks = actionDB.getRequestTasks(response.getRequestId());

    Assert.assertNotNull(storedTasks);
    for (HostRoleCommand hrc : storedTasks) {
      Assert.assertEquals("RESTART", hrc.getCustomCommandName());

      Map<String, String> cParams = hrc.getExecutionCommandWrapper().getExecutionCommand().getCommandParams();
      Assert.assertEquals("Expect retry to be set", false, cParams.containsKey("command_retry_enabled"));
      Assert.assertEquals("Expect max duration to be set", false, cParams.containsKey("max_duration_for_retries"));
    }

    // Test service checks - specific host
    resourceFilters.clear();
    resourceFilter = new RequestResourceFilter("HDFS", null,
      new ArrayList<String>() {{ add(host1); }});
    resourceFilters.add(resourceFilter);
    request = new ExecuteActionRequest(cluster1, Role.HDFS_SERVICE_CHECK.name(),
      null, resourceFilters, null, null, false);
    response = controller.createAction(request, requestProperties);

    Assert.assertEquals(1, response.getTasks().size());
    storedTasks = actionDB.getRequestTasks(response.getRequestId());
    Assert.assertNotNull(storedTasks);
    Assert.assertEquals(Role.HDFS_SERVICE_CHECK.name(),
        storedTasks.get(0).getRole().name());
    Assert.assertEquals(host1, storedTasks.get(0).getHostName());
    Assert.assertEquals(requestProperties.get(REQUEST_CONTEXT_PROPERTY), response.getRequestContext());

    Assert.assertEquals(State.STARTED, cluster.getService("HDFS").getServiceComponent(Role.DATANODE.name()).getServiceComponentHost(host1).getDesiredState());
    Assert.assertEquals(State.STARTED, cluster.getService("HDFS").getServiceComponent(Role.DATANODE.name()).getServiceComponentHost(host2).getDesiredState());
    Assert.assertEquals(State.STARTED, cluster.getService("YARN").getServiceComponent(Role.RESOURCEMANAGER.name()).getServiceComponentHost(host2).getDesiredState());
  }


  @Test
  public void testConfigsAttachedToServiceChecks() throws AmbariException, AuthorizationException {
    String cluster1 = getUniqueName();
    createCluster(cluster1);
    Cluster cluster = clusters.getCluster(cluster1);
    cluster.setDesiredStackVersion(new StackId("HDP-0.1"));
    String serviceName = "HDFS";
    createService(cluster1, serviceName, null);
    String componentName1 = "NAMENODE";
    String componentName2 = "DATANODE";
    String componentName3 = "HDFS_CLIENT";

    createServiceComponent(cluster1, serviceName, componentName1,
      State.INIT);
    createServiceComponent(cluster1, serviceName, componentName2,
      State.INIT);
    createServiceComponent(cluster1, serviceName, componentName3,
      State.INIT);

    String host1 = getUniqueName();
    String host2 = getUniqueName();

    addHostToCluster(host1, cluster1);
    addHostToCluster(host2, cluster1);


    // null service should work
    createServiceComponentHost(cluster1, null, componentName1,
      host1, null);
    createServiceComponentHost(cluster1, serviceName, componentName2,
      host1, null);
    createServiceComponentHost(cluster1, serviceName, componentName2,
      host2, null);
    createServiceComponentHost(cluster1, serviceName, componentName3,
      host1, null);
    createServiceComponentHost(cluster1, serviceName, componentName3,
      host2, null);

    // Create and attach config
    Map<String, String> configs = new HashMap<>();
    configs.put("a", "b");

    ConfigurationRequest cr1,cr2;
    cr1 = new ConfigurationRequest(cluster1, "core-site","version1",
      configs, null);
    cr2 = new ConfigurationRequest(cluster1, "hdfs-site","version1",
      configs, null);

    ClusterRequest crReq = new ClusterRequest(cluster.getClusterId(), cluster1, null, null);
    crReq.setDesiredConfig(Collections.singletonList(cr1));
    controller.updateClusters(Collections.singleton(crReq), null);
    crReq = new ClusterRequest(cluster.getClusterId(), cluster1, null, null);
    crReq.setDesiredConfig(Collections.singletonList(cr2));
    controller.updateClusters(Collections.singleton(crReq), null);

    // Install
    installService(cluster1, serviceName, false, false);
    // Start
    long requestId = startService(cluster1, serviceName, true, false);

    List<Stage> stages = actionDB.getAllStages(requestId);
    boolean serviceCheckFound = false;
    for (Stage stage : stages) {
      for (HostRoleCommand hrc : stage.getOrderedHostRoleCommands()) {
        if (hrc.getRole().equals(Role.HDFS_SERVICE_CHECK)) {
          serviceCheckFound = true;
          Assert.assertEquals(2, hrc.getExecutionCommandWrapper()
            .getExecutionCommand().getConfigurationTags().size());
        }
      }
    }

    Type type = new TypeToken<Map<String, String>>(){}.getType();
    for (Stage stage : actionDB.getAllStages(requestId)){
      Map<String, String> hostParamsStage = StageUtils.getGson().fromJson(stage.getHostParamsStage(), type);
      Assert.assertNotNull(hostParamsStage.get("jdk_location"));
    }

    Assert.assertEquals(true, serviceCheckFound);
  }

  @Test
  @Ignore("Unsuported feature !")
  public void testConfigsAttachedToServiceNotCluster() throws AmbariException, AuthorizationException {
    String cluster1 = getUniqueName();
    createCluster(cluster1);
    clusters.getCluster(cluster1).setDesiredStackVersion(new StackId("HDP-0.1"));

    String serviceName = "HDFS";
    createService(cluster1, serviceName, null);
    String componentName1 = "NAMENODE";
    String componentName2 = "DATANODE";
    String componentName3 = "HDFS_CLIENT";

    createServiceComponent(cluster1, serviceName, componentName1,
      State.INIT);
    createServiceComponent(cluster1, serviceName, componentName2,
      State.INIT);
    createServiceComponent(cluster1, serviceName, componentName3,
      State.INIT);

    String host1 = getUniqueName();
    String host2 = getUniqueName();

    addHostToCluster(host1, cluster1);
    addHostToCluster(host2, cluster1);


    // null service should work
    createServiceComponentHost(cluster1, null, componentName1,
      host1, null);
    createServiceComponentHost(cluster1, serviceName, componentName2,
      host1, null);
    createServiceComponentHost(cluster1, serviceName, componentName2,
      host2, null);
    createServiceComponentHost(cluster1, serviceName, componentName3,
      host1, null);
    createServiceComponentHost(cluster1, serviceName, componentName3,
      host2, null);

    // Create and attach config
    Map<String, String> configs = new HashMap<>();
    configs.put("a", "b");

    ConfigurationRequest cr1,cr2;
    cr1 = new ConfigurationRequest(cluster1, "core-site","version1",
      configs, null);
    cr2 = new ConfigurationRequest(cluster1, "hdfs-site","version1",
      configs, null);

    // create, but don't assign
    controller.createConfiguration(cr1);
    controller.createConfiguration(cr2);

    Map<String,String> configVersions = new HashMap<String,String>() {{
      put("core-site", "version1");
      put("hdfs-site", "version1");
    }};
    ServiceRequest sr = new ServiceRequest(cluster1, serviceName, repositoryVersion01.getId(), null);
    ServiceResourceProviderTest.updateServices(controller, Collections.singleton(sr), new HashMap<>(), false, false);

    // Install
    installService(cluster1, serviceName, false, false);
    // Start
    long requestId = startService(cluster1, serviceName, true, false);

    Assert.assertEquals(0, clusters.getCluster(cluster1).getDesiredConfigs().size());

    List<Stage> stages = actionDB.getAllStages(requestId);
    boolean serviceCheckFound = false;
    for (Stage stage : stages) {
      for (HostRoleCommand hrc : stage.getOrderedHostRoleCommands()) {
        if (hrc.getRole().equals(Role.HDFS_SERVICE_CHECK)) {
          serviceCheckFound = true;
          Assert.assertEquals(2, hrc.getExecutionCommandWrapper()
            .getExecutionCommand().getConfigurationTags().size());
        }
      }
    }
    Assert.assertEquals(true, serviceCheckFound);
  }

  @Test
  public void testHostLevelParamsSentWithCommands() throws AmbariException, AuthorizationException {
    String cluster1 = getUniqueName();
    createCluster(cluster1);
    String serviceName = "PIG";
    createService(cluster1, serviceName, repositoryVersion01, null);
    String componentName1 = "PIG";
    createServiceComponent(cluster1, serviceName, componentName1,
      State.INIT);

    String host1 = getUniqueName();
    String host2 = getUniqueName();

    addHostToCluster(host1, cluster1);
    addHostToCluster(host2, cluster1);

    Map<String, String> mapRequestProps = new HashMap<>();
    mapRequestProps.put("context", "Called from a test");

    // null service should work
    createServiceComponentHost(cluster1, null, componentName1,
      host1, null);
    createServiceComponentHost(cluster1, null, componentName1,
      host2, null);



<<<<<<< HEAD
    ServiceRequest r = new ServiceRequest(cluster1, serviceName, State.INSTALLED.toString());
=======
    ServiceRequest r = new ServiceRequest(cluster1, serviceName, repositoryVersion01.getId(),
        State.INSTALLED.toString());
>>>>>>> 9d802b7c
    Set<ServiceRequest> requests = new HashSet<>();
    requests.add(r);

    RequestStatusResponse trackAction =
      ServiceResourceProviderTest.updateServices(controller, requests, mapRequestProps, true, false);
    Assert.assertEquals(State.INSTALLED,
      clusters.getCluster(cluster1).getService(serviceName)
        .getDesiredState());

    List<Stage> stages = actionDB.getAllStages(trackAction.getRequestId());
    Type type = new TypeToken<Map<String, String>>(){}.getType();

    for (Stage stage : stages){
      Map<String, String> params = StageUtils.getGson().fromJson(stage.getHostParamsStage(), type);
      Assert.assertEquals("0.1", params.get("stack_version"));
      Assert.assertNotNull(params.get("jdk_location"));
      Assert.assertNotNull(params.get("db_name"));
      Assert.assertNotNull(params.get("mysql_jdbc_url"));
      Assert.assertNotNull(params.get("oracle_jdbc_url"));
    }

    Map<String, String> paramsCmd = stages.get(0).getOrderedHostRoleCommands().get
      (0).getExecutionCommandWrapper().getExecutionCommand()
      .getHostLevelParams();
    Assert.assertNotNull(paramsCmd.get("repo_info"));
    Assert.assertNotNull(paramsCmd.get("clientsToUpdateConfigs"));
  }

  @Test
  public void testConfigGroupOverridesWithHostActions() throws AmbariException, AuthorizationException {
    String cluster1 = getUniqueName();
    createCluster(cluster1);
    Cluster cluster = clusters.getCluster(cluster1);
    cluster.setDesiredStackVersion(new StackId("HDP-2.0.6"));
    String serviceName1 = "HDFS";
    String serviceName2 = "MAPREDUCE2";
    createService(cluster1, serviceName1, repositoryVersion206, null);
    createService(cluster1, serviceName2, repositoryVersion206, null);
    String componentName1 = "NAMENODE";
    String componentName2 = "DATANODE";
    String componentName3 = "HDFS_CLIENT";
    String componentName4 = "HISTORYSERVER";

    createServiceComponent(cluster1, serviceName1, componentName1, State.INIT);
    createServiceComponent(cluster1, serviceName1, componentName2, State.INIT);
    createServiceComponent(cluster1, serviceName1, componentName3, State.INIT);
    createServiceComponent(cluster1, serviceName2, componentName4, State.INIT);

    final String host1 = getUniqueName();
    final String host2 = getUniqueName();
    final String host3 = getUniqueName();

    addHostToCluster(host1, cluster1);
    addHostToCluster(host2, cluster1);
    addHostToCluster(host3, cluster1);

    createServiceComponentHost(cluster1, serviceName1, componentName1, host1, null);
    createServiceComponentHost(cluster1, serviceName1, componentName2, host2, null);
    createServiceComponentHost(cluster1, serviceName1, componentName3, host2, null);
    createServiceComponentHost(cluster1, serviceName1, componentName3, host3, null);
    createServiceComponentHost(cluster1, serviceName2, componentName4, host3, null);

    // Create and attach config
    Map<String, String> configs = new HashMap<>();
    configs.put("a", "b");

    ConfigurationRequest cr1,cr2,cr3;
    cr1 = new ConfigurationRequest(cluster1, "core-site", "version1", configs, null);
    cr2 = new ConfigurationRequest(cluster1, "hdfs-site", "version1", configs, null);
    cr3 = new ConfigurationRequest(cluster1, "mapred-site", "version1", configs, null);

    ClusterRequest crReq = new ClusterRequest(cluster.getClusterId(), cluster1, null, null);
    crReq.setDesiredConfig(Collections.singletonList(cr1));
    controller.updateClusters(Collections.singleton(crReq), null);
    crReq = new ClusterRequest(cluster.getClusterId(), cluster1, null, null);
    crReq.setDesiredConfig(Collections.singletonList(cr2));
    controller.updateClusters(Collections.singleton(crReq), null);
    crReq = new ClusterRequest(cluster.getClusterId(), cluster1, null, null);
    crReq.setDesiredConfig(Collections.singletonList(cr3));
    controller.updateClusters(Collections.singleton(crReq), null);

    String group1 = getUniqueName();
    String tag1 = getUniqueName();
    String group2 = getUniqueName();
    String tag2 = getUniqueName();

    ConfigFactory configFactory = injector.getInstance(ConfigFactory.class);

    // Create Config group for core-site
    configs = new HashMap<>();
    configs.put("a", "c");
    cluster = clusters.getCluster(cluster1);
    final Config config = configFactory.createReadOnly("core-site", "version122", configs, null);
    Long groupId = createConfigGroup(cluster, serviceName1, group1, tag1,
      new ArrayList<String>() {{ add(host1); }},
      new ArrayList<Config>() {{ add(config); }});

    Assert.assertNotNull(groupId);

    // Create Config group for mapred-site
    configs = new HashMap<>();
    configs.put("a", "c");

    final Config config2 =  configFactory.createReadOnly("mapred-site", "version122", configs, null);
    groupId = createConfigGroup(cluster, serviceName2, group2, tag2,
      new ArrayList<String>() {{ add(host1); }},
      new ArrayList<Config>() {{ add(config2); }});

    Assert.assertNotNull(groupId);

    // Install
    Long requestId = installService(cluster1, serviceName1, false, false);
    HostRoleCommand namenodeInstall = null;
    HostRoleCommand clientInstall = null;
    HostRoleCommand slaveInstall = null;
    for (Stage stage : actionDB.getAllStages(requestId)) {
      for (HostRoleCommand hrc : stage.getOrderedHostRoleCommands()) {
        if (hrc.getRole().equals(Role.NAMENODE) && hrc.getHostName().equals(host1)) {
          namenodeInstall = hrc;
        } else if (hrc.getRole().equals(Role.HDFS_CLIENT) && hrc.getHostName()
            .equals(host3)) {
          clientInstall = hrc;
        } else if (hrc.getRole().equals(Role.DATANODE) && hrc.getHostName()
            .equals(host2)) {
          slaveInstall = hrc;
        }
      }
    }

    Assert.assertNotNull(namenodeInstall);
    Assert.assertNotNull(clientInstall);
    Assert.assertNotNull(slaveInstall);
    Assert.assertTrue(namenodeInstall.getExecutionCommandWrapper()
      .getExecutionCommand().getConfigurations().get("core-site").containsKey("a"));
    Assert.assertEquals("c", namenodeInstall.getExecutionCommandWrapper()
      .getExecutionCommand().getConfigurations().get("core-site").get("a"));

    // Slave and client should not have the override
    Assert.assertTrue(clientInstall.getExecutionCommandWrapper()
      .getExecutionCommand().getConfigurations().get("core-site").containsKey("a"));
    Assert.assertEquals("b", clientInstall.getExecutionCommandWrapper()
      .getExecutionCommand().getConfigurations().get("core-site").get("a"));
    Assert.assertTrue(slaveInstall.getExecutionCommandWrapper()
      .getExecutionCommand().getConfigurations().get("core-site").containsKey("a"));
    Assert.assertEquals("b", slaveInstall.getExecutionCommandWrapper()
      .getExecutionCommand().getConfigurations().get("core-site").get("a"));

    startService(cluster1, serviceName1, false, false);

    requestId = installService(cluster1, serviceName2, false, false);
    HostRoleCommand mapredInstall = null;
    for (Stage stage : actionDB.getAllStages(requestId)) {
      for (HostRoleCommand hrc : stage.getOrderedHostRoleCommands()) {
        if (hrc.getRole().equals(Role.HISTORYSERVER) && hrc.getHostName()
            .equals(host3)) {
          mapredInstall = hrc;
        }
      }
    }
    Assert.assertNotNull(mapredInstall);
    // Config group not associated with host
    Assert.assertEquals("b", mapredInstall.getExecutionCommandWrapper()
      .getExecutionCommand().getConfigurations().get("mapred-site").get("a"));

    // Associate the right host
    ConfigGroup configGroup = cluster.getConfigGroups().get(groupId);
    configGroup.setHosts(new HashMap<Long, Host>() {{ put(3L,
      clusters.getHost(host3)); }});

    requestId = startService(cluster1, serviceName2, false, false);
    mapredInstall = null;
    for (Stage stage : actionDB.getAllStages(requestId)) {
      for (HostRoleCommand hrc : stage.getOrderedHostRoleCommands()) {
        if (hrc.getRole().equals(Role.HISTORYSERVER) && hrc.getHostName()
            .equals(host3)) {
          mapredInstall = hrc;
        }
      }
    }
    Assert.assertNotNull(mapredInstall);
    Assert.assertEquals("c", mapredInstall.getExecutionCommandWrapper()
      .getExecutionCommand().getConfigurations().get("mapred-site").get("a"));

  }

  @Test
  public void testConfigGroupOverridesWithDecommissionDatanode() throws AmbariException, AuthorizationException {
    String cluster1 = getUniqueName();
    createCluster(cluster1);
    Cluster cluster = clusters.getCluster(cluster1);
    cluster.setDesiredStackVersion(new StackId("HDP-2.0.7"));
    String serviceName = "HDFS";
    createService(cluster1, serviceName, null);
    String componentName1 = "NAMENODE";
    String componentName2 = "DATANODE";
    String componentName3 = "HDFS_CLIENT";

    createServiceComponent(cluster1, serviceName, componentName1,
        State.INIT);
    createServiceComponent(cluster1, serviceName, componentName2,
        State.INIT);
    createServiceComponent(cluster1, serviceName, componentName3,
        State.INIT);

    final String host1 = getUniqueName();
    final String host2 = getUniqueName();

    addHostToCluster(host1, cluster1);
    addHostToCluster(host2, cluster1);

    createServiceComponentHost(cluster1, serviceName, componentName1,
        host1, null);
    createServiceComponentHost(cluster1, serviceName, componentName2,
        host1, null);
    createServiceComponentHost(cluster1, serviceName, componentName2,
        host2, null);
    createServiceComponentHost(cluster1, serviceName, componentName3,
        host1, null);
    createServiceComponentHost(cluster1, serviceName, componentName3,
        host2, null);

    // Install
    installService(cluster1, serviceName, false, false);

    // Create and attach config
    Map<String, String> configs = new HashMap<>();
    configs.put("a", "b");

    ConfigurationRequest cr1, cr2;
    cr1 = new ConfigurationRequest(cluster1, "hdfs-site", "version1",
        configs, null);
    ClusterRequest crReq = new ClusterRequest(cluster.getClusterId(), cluster1, null, null);
    crReq.setDesiredConfig(Collections.singletonList(cr1));
    controller.updateClusters(Collections.singleton(crReq), null);

    // Start
    startService(cluster1, serviceName, false, false);

    // Create Config group for hdfs-site
    configs = new HashMap<>();
    configs.put("a", "c");

    String group1 = getUniqueName();
    String tag1 = getUniqueName();

    ConfigFactory configFactory = injector.getInstance(ConfigFactory.class);
    final Config config = configFactory.createReadOnly("hdfs-site", "version122", configs, null);
    Long groupId = createConfigGroup(clusters.getCluster(cluster1), serviceName, group1, tag1,
        new ArrayList<String>() {{
          add(host1);
          add(host2);
        }},
        new ArrayList<Config>() {{
          add(config);
        }}
    );

    Assert.assertNotNull(groupId);

    cluster = clusters.getCluster(cluster1);
    Service s = cluster.getService(serviceName);
    Assert.assertEquals(State.STARTED, s.getDesiredState());

    Map<String, String> params = new HashMap<String, String>() {{
      put("test", "test");
      put("excluded_hosts", host1);
    }};
    RequestResourceFilter resourceFilter = new RequestResourceFilter("HDFS", "NAMENODE", null);
    ExecuteActionRequest request = new ExecuteActionRequest(cluster1, "DECOMMISSION", params, false);
    request.getResourceFilters().add(resourceFilter);

    Map<String, String> requestProperties = new HashMap<>();
    requestProperties.put(REQUEST_CONTEXT_PROPERTY, "Called from a test");

    RequestStatusResponse response = controller.createAction(request,
        requestProperties);

    List<HostRoleCommand> storedTasks = actionDB.getRequestTasks(response.getRequestId());
    ExecutionCommand execCmd = storedTasks.get(0).getExecutionCommandWrapper
        ().getExecutionCommand();
    Assert.assertNotNull(storedTasks);
    Assert.assertNotNull(execCmd.getConfigurationTags().get("hdfs-site"));
    Assert.assertEquals(1, storedTasks.size());
    HostRoleCommand command =  storedTasks.get(0);
    Assert.assertEquals(Role.NAMENODE, command.getRole());
    Assert.assertEquals(RoleCommand.CUSTOM_COMMAND, command.getRoleCommand());
    Assert.assertEquals("DECOMMISSION", execCmd.getHostLevelParams().get("custom_command"));
    Assert.assertEquals(requestProperties.get(REQUEST_CONTEXT_PROPERTY), response.getRequestContext());
  }

  @Test
  public void testConfigGroupOverridesWithServiceCheckActions() throws AmbariException, AuthorizationException {
    String cluster1 = getUniqueName();
    createCluster(cluster1);
    Cluster cluster = clusters.getCluster(cluster1);
    cluster.setDesiredStackVersion(new StackId("HDP-0.1"));
    String serviceName = "HDFS";
    createService(cluster1, serviceName, null);
    String componentName1 = "NAMENODE";
    String componentName2 = "DATANODE";
    String componentName3 = "HDFS_CLIENT";

    createServiceComponent(cluster1, serviceName, componentName1,
      State.INIT);
    createServiceComponent(cluster1, serviceName, componentName2,
      State.INIT);
    createServiceComponent(cluster1, serviceName, componentName3,
      State.INIT);

    final String host1 = getUniqueName();
    final String host2 = getUniqueName();

    addHostToCluster(host1, cluster1);
    addHostToCluster(host2, cluster1);

    // null service should work
    createServiceComponentHost(cluster1, null, componentName1,
      host1, null);
    createServiceComponentHost(cluster1, serviceName, componentName2,
      host1, null);
    createServiceComponentHost(cluster1, serviceName, componentName2,
      host2, null);
    createServiceComponentHost(cluster1, serviceName, componentName3,
      host1, null);
    createServiceComponentHost(cluster1, serviceName, componentName3,
      host2, null);

    // Create and attach config
    Map<String, String> configs = new HashMap<>();
    configs.put("a", "b");

    ConfigurationRequest cr1,cr2;
    cr1 = new ConfigurationRequest(cluster1, "core-site","version1",
      configs, null);
    cr2 = new ConfigurationRequest(cluster1, "hdfs-site","version1",
      configs, null);

    ClusterRequest crReq = new ClusterRequest(cluster.getClusterId(), cluster1, null, null);
    crReq.setDesiredConfig(Collections.singletonList(cr1));
    controller.updateClusters(Collections.singleton(crReq), null);
    crReq = new ClusterRequest(cluster.getClusterId(), cluster1, null, null);
    crReq.setDesiredConfig(Collections.singletonList(cr2));
    controller.updateClusters(Collections.singleton(crReq), null);

    // Install
    installService(cluster1, serviceName, false, false);

    String group1 = getUniqueName();
    String tag1 = getUniqueName();

    // Create Config group for hdfs-site
    configs = new HashMap<>();
    configs.put("a", "c");

    ConfigFactory configFactory = injector.getInstance(ConfigFactory.class);
    final Config config = configFactory.createReadOnly("hdfs-site", "version122", configs, null);
    Long groupId = createConfigGroup(clusters.getCluster(cluster1), serviceName, group1, tag1,
      new ArrayList<String>() {{ add(host1); add(host2); }},
      new ArrayList<Config>() {{ add(config); }});

    Assert.assertNotNull(groupId);

    // Start
    long requestId = startService(cluster1, serviceName, true, false);
    HostRoleCommand smokeTestCmd = null;
    List<Stage> stages = actionDB.getAllStages(requestId);
    for (Stage stage : stages) {
      for (HostRoleCommand hrc : stage.getOrderedHostRoleCommands()) {
        if (hrc.getRole().equals(Role.HDFS_SERVICE_CHECK)) {
          Assert.assertEquals(2, hrc.getExecutionCommandWrapper()
            .getExecutionCommand().getConfigurationTags().size());
          smokeTestCmd = hrc;
        }
      }
    }
    Assert.assertNotNull(smokeTestCmd);
    Assert.assertEquals("c", smokeTestCmd.getExecutionCommandWrapper()
      .getExecutionCommand().getConfigurations().get("hdfs-site").get("a"));
  }

  @Test
  public void testGetStacks() throws Exception {

    HashSet<String> availableStacks = new HashSet<>();
    for (StackInfo stackInfo: ambariMetaInfo.getStacks()){
      availableStacks.add(stackInfo.getName());
    }

    StackRequest request = new StackRequest(null);
    Set<StackResponse> responses = controller.getStacks(Collections.singleton(request));
    Assert.assertEquals(availableStacks.size(), responses.size());

    StackRequest requestWithParams = new StackRequest(STACK_NAME);
    Set<StackResponse> responsesWithParams = controller.getStacks(Collections.singleton(requestWithParams));
    Assert.assertEquals(1, responsesWithParams.size());
    for (StackResponse responseWithParams: responsesWithParams) {
      Assert.assertEquals(responseWithParams.getStackName(), STACK_NAME);

    }

    StackRequest invalidRequest = new StackRequest(NON_EXT_VALUE);
    try {
      controller.getStacks(Collections.singleton(invalidRequest));
    } catch (StackAccessException e) {
      // do nothing
    }
  }

  @Test
  public void testGetStackVersions() throws Exception {


    StackVersionRequest request = new StackVersionRequest(STACK_NAME, null);
    Set<StackVersionResponse> responses = controller.getStackVersions(Collections.singleton(request));
    Assert.assertEquals(STACK_VERSIONS_CNT, responses.size());

    StackVersionRequest requestWithParams = new StackVersionRequest(STACK_NAME, STACK_VERSION);
    Set<StackVersionResponse> responsesWithParams = controller.getStackVersions(Collections.singleton(requestWithParams));
    Assert.assertEquals(1, responsesWithParams.size());
    for (StackVersionResponse responseWithParams: responsesWithParams) {
      Assert.assertEquals(responseWithParams.getStackVersion(), STACK_VERSION);
    }

    StackVersionRequest invalidRequest = new StackVersionRequest(STACK_NAME, NON_EXT_VALUE);
    try {
      controller.getStackVersions(Collections.singleton(invalidRequest));
    } catch (StackAccessException e) {
      // do nothing
    }

    // test that a stack response has upgrade packs
    requestWithParams = new StackVersionRequest(STACK_NAME, "2.1.1");
    responsesWithParams = controller.getStackVersions(Collections.singleton(requestWithParams));

    Assert.assertEquals(1, responsesWithParams.size());
    StackVersionResponse resp = responsesWithParams.iterator().next();
    assertNotNull(resp.getUpgradePacks());
<<<<<<< HEAD
    assertEquals(13, resp.getUpgradePacks().size());
=======
    assertTrue(resp.getUpgradePacks().size() > 0);
>>>>>>> 9d802b7c
    assertTrue(resp.getUpgradePacks().contains("upgrade_test"));
  }

  @Test
  public void testGetStackVersionActiveAttr() throws Exception {

    for (StackInfo stackInfo: ambariMetaInfo.getStacks(STACK_NAME)) {
      if (stackInfo.getVersion().equalsIgnoreCase(STACK_VERSION)) {
        stackInfo.setActive(true);
      }
    }

    StackVersionRequest requestWithParams = new StackVersionRequest(STACK_NAME, STACK_VERSION);
    Set<StackVersionResponse> responsesWithParams = controller.getStackVersions(Collections.singleton(requestWithParams));
    Assert.assertEquals(1, responsesWithParams.size());
    for (StackVersionResponse responseWithParams: responsesWithParams) {
      Assert.assertTrue(responseWithParams.isActive());
    }
  }

  @Test
  public void testGetRepositories() throws Exception {

    RepositoryRequest request = new RepositoryRequest(STACK_NAME, STACK_VERSION, OS_TYPE, null);
    Set<RepositoryResponse> responses = controller.getRepositories(Collections.singleton(request));
    Assert.assertEquals(REPOS_CNT, responses.size());

    RepositoryRequest requestWithParams = new RepositoryRequest(STACK_NAME, STACK_VERSION, OS_TYPE, REPO_ID);
    requestWithParams.setClusterVersionId(525L);
    Set<RepositoryResponse> responsesWithParams = controller.getRepositories(Collections.singleton(requestWithParams));
    Assert.assertEquals(1, responsesWithParams.size());
    for (RepositoryResponse responseWithParams: responsesWithParams) {
      Assert.assertEquals(responseWithParams.getRepoId(), REPO_ID);
      Assert.assertEquals(525L, responseWithParams.getClusterVersionId().longValue());
    }

    RepositoryRequest invalidRequest = new RepositoryRequest(STACK_NAME, STACK_VERSION, OS_TYPE, NON_EXT_VALUE);
    try {
      controller.getRepositories(Collections.singleton(invalidRequest));
    } catch (StackAccessException e) {
      // do nothing
    }
  }


  @Test
  public void testGetStackServices() throws Exception {
    StackServiceRequest request = new StackServiceRequest(STACK_NAME, NEW_STACK_VERSION, null);
    Set<StackServiceResponse> responses = controller.getStackServices(Collections.singleton(request));
    Assert.assertEquals(12, responses.size());


    StackServiceRequest requestWithParams = new StackServiceRequest(STACK_NAME, NEW_STACK_VERSION, SERVICE_NAME);
    Set<StackServiceResponse> responsesWithParams = controller.getStackServices(Collections.singleton(requestWithParams));
    Assert.assertEquals(1, responsesWithParams.size());
    for (StackServiceResponse responseWithParams: responsesWithParams) {
      Assert.assertEquals(responseWithParams.getServiceName(), SERVICE_NAME);
      Assert.assertTrue(responseWithParams.getConfigTypes().size() > 0);
    }


    StackServiceRequest invalidRequest = new StackServiceRequest(STACK_NAME, NEW_STACK_VERSION, NON_EXT_VALUE);
    try {
      controller.getStackServices(Collections.singleton(invalidRequest));
    } catch (StackAccessException e) {
      // do nothing
    }
  }

  @Test
  public void testConfigInComponent() throws Exception {
    StackServiceRequest requestWithParams = new StackServiceRequest(STACK_NAME, "2.0.6", "YARN");
    Set<StackServiceResponse> responsesWithParams = controller.getStackServices(Collections.singleton(requestWithParams));

    Assert.assertEquals(1, responsesWithParams.size());

    for (StackServiceResponse responseWithParams: responsesWithParams) {
      Assert.assertEquals(responseWithParams.getServiceName(), "YARN");
      Assert.assertTrue(responseWithParams.getConfigTypes().containsKey("capacity-scheduler"));
    }
  }

  @Test
  public void testGetStackConfigurations() throws Exception {
    StackConfigurationRequest request = new StackConfigurationRequest(STACK_NAME, STACK_VERSION, SERVICE_NAME, null);
    Set<StackConfigurationResponse> responses = controller.getStackConfigurations(Collections.singleton(request));
    Assert.assertEquals(STACK_PROPERTIES_CNT, responses.size());


    StackConfigurationRequest requestWithParams = new StackConfigurationRequest(STACK_NAME, STACK_VERSION, SERVICE_NAME, PROPERTY_NAME);
    Set<StackConfigurationResponse> responsesWithParams = controller.getStackConfigurations(Collections.singleton(requestWithParams));
    Assert.assertEquals(1, responsesWithParams.size());
    for (StackConfigurationResponse responseWithParams: responsesWithParams) {
      Assert.assertEquals(responseWithParams.getPropertyName(), PROPERTY_NAME);

    }

    StackConfigurationRequest invalidRequest = new StackConfigurationRequest(STACK_NAME, STACK_VERSION, SERVICE_NAME, NON_EXT_VALUE);
    try {
      controller.getStackConfigurations(Collections.singleton(invalidRequest));
    } catch (StackAccessException e) {
      // do nothing
    }
  }


  @Test
  public void testGetStackComponents() throws Exception {
    StackServiceComponentRequest request = new StackServiceComponentRequest(STACK_NAME, STACK_VERSION, SERVICE_NAME, null);
    Set<StackServiceComponentResponse> responses = controller.getStackComponents(Collections.singleton(request));
    Assert.assertEquals(STACK_COMPONENTS_CNT, responses.size());


    StackServiceComponentRequest requestWithParams = new StackServiceComponentRequest(STACK_NAME, STACK_VERSION, SERVICE_NAME, COMPONENT_NAME);
    Set<StackServiceComponentResponse> responsesWithParams = controller.getStackComponents(Collections.singleton(requestWithParams));
    Assert.assertEquals(1, responsesWithParams.size());
    for (StackServiceComponentResponse responseWithParams: responsesWithParams) {
      Assert.assertEquals(responseWithParams.getComponentName(), COMPONENT_NAME);

    }

    StackServiceComponentRequest invalidRequest = new StackServiceComponentRequest(STACK_NAME, STACK_VERSION, SERVICE_NAME, NON_EXT_VALUE);
    try {
      controller.getStackComponents(Collections.singleton(invalidRequest));
    } catch (StackAccessException e) {
      // do nothing
    }
  }

  @Test
  public void testGetStackOperatingSystems() throws Exception {
    OperatingSystemRequest request = new OperatingSystemRequest(STACK_NAME, STACK_VERSION, null);
    Set<OperatingSystemResponse> responses = controller.getOperatingSystems(Collections.singleton(request));
    Assert.assertEquals(OS_CNT, responses.size());


    OperatingSystemRequest requestWithParams = new OperatingSystemRequest(STACK_NAME, STACK_VERSION, OS_TYPE);
    Set<OperatingSystemResponse> responsesWithParams = controller.getOperatingSystems(Collections.singleton(requestWithParams));
    Assert.assertEquals(1, responsesWithParams.size());
    for (OperatingSystemResponse responseWithParams: responsesWithParams) {
      Assert.assertEquals(responseWithParams.getOsType(), OS_TYPE);

    }

    OperatingSystemRequest invalidRequest = new OperatingSystemRequest(STACK_NAME, STACK_VERSION, NON_EXT_VALUE);
    try {
      controller.getOperatingSystems(Collections.singleton(invalidRequest));
    } catch (StackAccessException e) {
      // do nothing
    }
  }

  @Test
  public void testGetStackOperatingSystemsWithRepository() throws Exception {
    RepositoryVersionDAO dao = injector.getInstance(RepositoryVersionDAO.class);
    StackDAO stackDAO = injector.getInstance(StackDAO.class);
    StackEntity stackEntity = stackDAO.find(STACK_NAME, STACK_VERSION);
    assertNotNull(stackEntity);

    RepositoryVersionEntity versionEntity = dao.create(stackEntity, "0.2.2", "HDP-0.2", ClusterStackVersionResourceProviderTest.OS_JSON);

    OperatingSystemRequest request = new OperatingSystemRequest(STACK_NAME, STACK_VERSION, null);
    Set<OperatingSystemResponse> responses = controller.getOperatingSystems(Collections.singleton(request));
    Assert.assertEquals(OS_CNT, responses.size());

    OperatingSystemRequest requestWithParams = new OperatingSystemRequest(STACK_NAME, STACK_VERSION, OS_TYPE);
    requestWithParams.setVersionDefinitionId(versionEntity.getId().toString());

    Set<OperatingSystemResponse> responsesWithParams = controller.getOperatingSystems(Collections.singleton(requestWithParams));
    Assert.assertEquals(1, responsesWithParams.size());

  }

  @Test
  public void testStackServiceCheckSupported() throws Exception {
    StackServiceRequest hdfsServiceRequest = new StackServiceRequest(
        STACK_NAME, "2.0.8", SERVICE_NAME);

    Set<StackServiceResponse> responses = controller.getStackServices(Collections.singleton(hdfsServiceRequest));
    Assert.assertEquals(1, responses.size());

    StackServiceResponse response = responses.iterator().next();
    assertTrue(response.isServiceCheckSupported());

    StackServiceRequest fakeServiceRequest = new StackServiceRequest(
        STACK_NAME, "2.0.8", FAKE_SERVICE_NAME);

    responses = controller.getStackServices(Collections.singleton(fakeServiceRequest));
    Assert.assertEquals(1, responses.size());

    response = responses.iterator().next();
    assertFalse(response.isServiceCheckSupported());
  }

  @Test
  public void testStackServiceComponentCustomCommands() throws Exception {
    StackServiceComponentRequest namenodeRequest = new StackServiceComponentRequest(
        STACK_NAME, NEW_STACK_VERSION, SERVICE_NAME, COMPONENT_NAME);

    Set<StackServiceComponentResponse> responses = controller.getStackComponents(Collections.singleton(namenodeRequest));
    Assert.assertEquals(1, responses.size());

    StackServiceComponentResponse response = responses.iterator().next();
    assertNotNull(response.getCustomCommands());
    assertEquals(2, response.getCustomCommands().size());
    assertEquals("DECOMMISSION", response.getCustomCommands().get(0));
    assertEquals("REBALANCEHDFS", response.getCustomCommands().get(1));

    StackServiceComponentRequest journalNodeRequest = new StackServiceComponentRequest(
        STACK_NAME, NEW_STACK_VERSION, SERVICE_NAME, "JOURNALNODE");

    responses = controller.getStackComponents(Collections.singleton(journalNodeRequest));
    Assert.assertEquals(1, responses.size());

    response = responses.iterator().next();
    assertNotNull(response.getCustomCommands());
    assertEquals(0, response.getCustomCommands().size());
  }

  @Test
  public void testDecommissionAllowed() throws Exception{
    StackServiceComponentRequest requestWithParams = new StackServiceComponentRequest(STACK_NAME, NEW_STACK_VERSION, SERVICE_NAME_HBASE, COMPONENT_NAME_REGIONSERVER);
    Set<StackServiceComponentResponse> responsesWithParams = controller.getStackComponents(Collections.singleton(requestWithParams));
    for (StackServiceComponentResponse responseWithParams: responsesWithParams) {
      Assert.assertEquals(responseWithParams.getComponentName(), COMPONENT_NAME_REGIONSERVER);
      Assert.assertTrue(responseWithParams.isDecommissionAlllowed());
    }
  }

  @Test
  public void testDecommissionAllowedInheritance() throws Exception{
    //parent has it, child doesn't
    StackServiceComponentRequest requestWithParams = new StackServiceComponentRequest(STACK_NAME, NEW_STACK_VERSION, SERVICE_NAME, COMPONENT_NAME_DATANODE);
    Set<StackServiceComponentResponse> responsesWithParams = controller.getStackComponents(Collections.singleton(requestWithParams));
    for (StackServiceComponentResponse responseWithParams: responsesWithParams) {
      Assert.assertEquals(responseWithParams.getComponentName(), COMPONENT_NAME_DATANODE);
      Assert.assertTrue(responseWithParams.isDecommissionAlllowed());
    }
  }

  @Test
  public void testDecommissionAllowedOverwrite() throws Exception{
    StackServiceComponentRequest requestWithParams = new StackServiceComponentRequest(STACK_NAME, "2.0.5", SERVICE_NAME_YARN, COMPONENT_NAME_NODEMANAGER);
    Set<StackServiceComponentResponse> responsesWithParams = controller.getStackComponents(Collections.singleton(requestWithParams));

    //parent has it
    for (StackServiceComponentResponse responseWithParams: responsesWithParams) {
      Assert.assertEquals(responseWithParams.getComponentName(), COMPONENT_NAME_NODEMANAGER);
      Assert.assertFalse(responseWithParams.isDecommissionAlllowed());
    }

    requestWithParams = new StackServiceComponentRequest(STACK_NAME, NEW_STACK_VERSION, SERVICE_NAME_YARN, COMPONENT_NAME_NODEMANAGER);
    responsesWithParams = controller.getStackComponents(Collections.singleton(requestWithParams));
    //parent has it, child overwrites it
    for (StackServiceComponentResponse responseWithParams: responsesWithParams) {
      Assert.assertEquals(responseWithParams.getComponentName(), COMPONENT_NAME_NODEMANAGER);
      Assert.assertTrue(responseWithParams.isDecommissionAlllowed());
    }
  }

  @Test
  public void testRassignAllowed() throws Exception{
    StackServiceComponentRequest requestWithParams = new StackServiceComponentRequest(STACK_NAME, "2.0.5", SERVICE_NAME, COMPONENT_NAME);
    Set<StackServiceComponentResponse> responsesWithParams = controller.getStackComponents(Collections.singleton(requestWithParams));
    for (StackServiceComponentResponse responseWithParams: responsesWithParams) {
      Assert.assertEquals(responseWithParams.getComponentName(), COMPONENT_NAME);
      Assert.assertTrue(responseWithParams.isReassignAlllowed());
    }

    requestWithParams = new StackServiceComponentRequest(STACK_NAME, "2.0.5", SERVICE_NAME, COMPONENT_NAME_DATANODE);
    responsesWithParams = controller.getStackComponents(Collections.singleton(requestWithParams));
    for (StackServiceComponentResponse responseWithParams: responsesWithParams) {
      Assert.assertEquals(responseWithParams.getComponentName(), COMPONENT_NAME_DATANODE);
      Assert.assertFalse(responseWithParams.isReassignAlllowed());
    }
  }

  @Test
  public void testReassignAllowedInheritance() throws Exception{
    //parent has it, child doesn't
    StackServiceComponentRequest requestWithParams = new StackServiceComponentRequest(STACK_NAME, NEW_STACK_VERSION, SERVICE_NAME_HIVE, COMPONENT_NAME_HIVE_METASTORE);
    Set<StackServiceComponentResponse> responsesWithParams = controller.getStackComponents(Collections.singleton(requestWithParams));
    for (StackServiceComponentResponse responseWithParams: responsesWithParams) {
      Assert.assertEquals(responseWithParams.getComponentName(), COMPONENT_NAME_HIVE_METASTORE);
      Assert.assertTrue(responseWithParams.isReassignAlllowed());
    }
  }

  @Test
  public void testReassignAllowedOverwrite() throws Exception{
    StackServiceComponentRequest requestWithParams = new StackServiceComponentRequest(STACK_NAME, "2.0.5", SERVICE_NAME_HIVE, COMPONENT_NAME_HIVE_SERVER);
    Set<StackServiceComponentResponse> responsesWithParams = controller.getStackComponents(Collections.singleton(requestWithParams));

    //parent has it
    for (StackServiceComponentResponse responseWithParams: responsesWithParams) {
      Assert.assertEquals(responseWithParams.getComponentName(), COMPONENT_NAME_HIVE_SERVER);
      Assert.assertTrue(responseWithParams.isReassignAlllowed());
    }

    requestWithParams = new StackServiceComponentRequest(STACK_NAME, NEW_STACK_VERSION, SERVICE_NAME_HIVE, COMPONENT_NAME_HIVE_SERVER);
    responsesWithParams = controller.getStackComponents(Collections.singleton(requestWithParams));
    //parent has it, child overwrites it
    for (StackServiceComponentResponse responseWithParams: responsesWithParams) {
      Assert.assertEquals(responseWithParams.getComponentName(), COMPONENT_NAME_HIVE_SERVER);
      Assert.assertFalse(responseWithParams.isReassignAlllowed());
    }
  }

  @Test
  public void testBulkCommandsInheritence() throws Exception{
    //HDP 2.0.6 inherit HDFS configurations from HDP 2.0.5
    StackServiceComponentRequest requestWithParams = new StackServiceComponentRequest(STACK_NAME, NEW_STACK_VERSION, SERVICE_NAME, COMPONENT_NAME_DATANODE);
    Set<StackServiceComponentResponse> responsesWithParams = controller.getStackComponents(Collections.singleton(requestWithParams));
    Assert.assertEquals(1, responsesWithParams.size());
    for (StackServiceComponentResponse responseWithParams: responsesWithParams) {
      Assert.assertEquals(responseWithParams.getComponentName(), COMPONENT_NAME_DATANODE);
      Assert.assertEquals(responseWithParams.getBulkCommandsDisplayName(), "DataNodes");
      Assert.assertEquals(responseWithParams.getBulkCommandsMasterComponentName(), "NAMENODE");
    }
  }

  @Test
  public void testBulkCommandsChildStackOverride() throws Exception{
    //Both HDP 2.0.6 and HDP 2.0.5 has HBase configurations
    StackServiceComponentRequest requestWithParams = new StackServiceComponentRequest(STACK_NAME, "2.0.5", SERVICE_NAME_HBASE, COMPONENT_NAME_REGIONSERVER);
    Set<StackServiceComponentResponse> responsesWithParams = controller.getStackComponents(Collections.singleton(requestWithParams));
    Assert.assertEquals(1, responsesWithParams.size());
    for (StackServiceComponentResponse responseWithParams: responsesWithParams) {
      Assert.assertEquals(responseWithParams.getBulkCommandsDisplayName(), "Region Servers");
      Assert.assertEquals(responseWithParams.getBulkCommandsMasterComponentName(), "HBASE_MASTER");
    }

    requestWithParams = new StackServiceComponentRequest(STACK_NAME, NEW_STACK_VERSION, SERVICE_NAME_HBASE, COMPONENT_NAME_REGIONSERVER);
    responsesWithParams = controller.getStackComponents(Collections.singleton(requestWithParams));
    Assert.assertEquals(1, responsesWithParams.size());
    for (StackServiceComponentResponse responseWithParams: responsesWithParams) {
      Assert.assertEquals(responseWithParams.getBulkCommandsDisplayName(), "HBase Region Servers");
      Assert.assertEquals(responseWithParams.getBulkCommandsMasterComponentName(), "HBASE_MASTER");
    }
  }

<<<<<<< HEAD
  // disabled as upgrade feature is disabled
  @Ignore
  @Test
  public void testUpdateClusterVersionBasic() throws AmbariException, AuthorizationException {
    String cluster1 = getUniqueName();
    String serviceName = "MAPREDUCE";
    String host1 = getUniqueName();
    String host2 = getUniqueName();
    String componentName = "JOBTRACKER";
    StackId currentStackId = new StackId("HDP-0.1");

    Map<String, String> mapRequestProps = new HashMap<>();
    mapRequestProps.put("context", "Called from a test");

    createCluster(cluster1);
    Cluster c = clusters.getCluster(cluster1);
    c.setDesiredStackVersion(currentStackId);
    createService(cluster1, serviceName, State.INIT);
    createServiceComponent(cluster1, serviceName, componentName, null);

    addHostToCluster(host1, cluster1);
    addHostToCluster(host2, cluster1);

    createServiceComponentHost(cluster1, null, componentName,
        host1, null);
    createServiceComponentHost(cluster1, null, componentName,
        host2, null);

    c.getService(serviceName).setDesiredState(State.INSTALLED);
    c.getService(serviceName).getServiceComponent(componentName).setDesiredState(State.INSTALLED);
    c.getService(serviceName).getServiceComponent(componentName).getServiceComponentHost(host1)
        .setDesiredState(State.INSTALLED);
    c.getService(serviceName).getServiceComponent(componentName).getServiceComponentHost(host2)
        .setDesiredState(State.STARTED);
    c.getService(serviceName).getServiceComponent(componentName).getServiceComponentHost(host1)
        .setState(State.INSTALLED);
    c.getService(serviceName).getServiceComponent(componentName).getServiceComponentHost(host2)
        .setState(State.STARTED);
    c.getService(serviceName).getServiceComponent(componentName).getServiceComponentHost(host1)
        .setStackVersion(currentStackId);
    c.getService(serviceName).getServiceComponent(componentName).getServiceComponentHost(host2)
        .setStackVersion(currentStackId);

    ClusterRequest r = new ClusterRequest(c.getClusterId(), cluster1, "HDP-0.0.1", null);
    try {
      controller.updateClusters(Collections.singleton(r), mapRequestProps);
      fail("Update cluster should fail");
    } catch (AmbariException e) {
      Assert.assertTrue(e.getMessage().contains("must be greater than current version"));
    }

    r = new ClusterRequest(c.getClusterId(), cluster1, "HDPLocal-1.2.2", null);
    try {
      controller.updateClusters(Collections.singleton(r), mapRequestProps);
      fail("Update cluster should fail");
    } catch (AmbariException e) {
      Assert.assertTrue(e.getMessage().contains("Upgrade not possible between different stacks"));
    }

    r = new ClusterRequest(c.getClusterId(), cluster1, "HDP-0.2", null);
    try {
      controller.updateClusters(Collections.singleton(r), mapRequestProps);
      fail("Update cluster should fail");
    } catch (AmbariException e) {
      Assert.assertTrue(e.getMessage().contains("Upgrade needs all services to be stopped"));
      Assert.assertTrue(e.getMessage().contains(serviceName));
    }

    c.getService(serviceName).getServiceComponent(componentName).getServiceComponentHost(host2)
        .setDesiredState(State.INSTALLED);

    r = new ClusterRequest(c.getClusterId(), cluster1, "HDP-0.2", null);
    try {
      controller.updateClusters(Collections.singleton(r), mapRequestProps);
      fail("Update cluster should fail");
    } catch (AmbariException e) {
      Assert.assertTrue(e.getMessage().contains("Upgrade needs all services to be stopped"));
      Assert.assertTrue(e.getMessage().contains(componentName));
    }

    c.getService(serviceName).getServiceComponent(componentName).getServiceComponentHost(host2)
        .setState(State.INSTALLED);
    controller.updateClusters(Collections.singleton(r), mapRequestProps);
    StackId expectedStackId = new StackId("HDP-0.2");
    Assert.assertTrue(expectedStackId.equals(c.getDesiredStackVersion()));
    Assert.assertTrue(expectedStackId.equals(c.getService(serviceName).getDesiredStackVersion()));
    Assert.assertTrue(expectedStackId.equals(c.getService(serviceName)
        .getServiceComponent(componentName).getDesiredStackVersion()));
    Assert.assertTrue(expectedStackId.equals(c.getService(serviceName)
        .getServiceComponent(componentName).getServiceComponentHost(host1).getDesiredStackVersion()));
    Assert.assertTrue(expectedStackId.equals(c.getService(serviceName)
        .getServiceComponent(componentName).getServiceComponentHost(host2).getDesiredStackVersion()));
    Assert.assertTrue(currentStackId.equals(c.getService(serviceName)
        .getServiceComponent(componentName).getServiceComponentHost(host1).getStackVersion()));
    Assert.assertTrue(currentStackId.equals(c.getService(serviceName)
        .getServiceComponent(componentName).getServiceComponentHost(host2).getStackVersion()));
    ServiceComponent sc = c.getService(serviceName).getServiceComponent(componentName);
    Assert.assertEquals(State.UPGRADING, sc.getServiceComponentHost(host1).getState());
    Assert.assertEquals(State.UPGRADING, sc.getServiceComponentHost(host2).getState());

    // Fail as another request is active
    try {
      controller.updateClusters(Collections.singleton(r), mapRequestProps);
      fail("Update cluster should fail");
    } catch (AmbariException e) {
      Assert.assertTrue(e.getMessage().contains("A prior upgrade request with id"));
    }

    // cases where there is no update required
    c.getService(serviceName).getServiceComponent(componentName).getServiceComponentHost(host1)
        .setDesiredState(State.INSTALLED);
    c.getService(serviceName).getServiceComponent(componentName).getServiceComponentHost(host2)
        .setDesiredState(State.INSTALLED);
    c.getService(serviceName).getServiceComponent(componentName).getServiceComponentHost(host1)
        .setState(State.INSTALLED);
    c.getService(serviceName).getServiceComponent(componentName).getServiceComponentHost(host2)
        .setState(State.INSTALLED);
    c.setCurrentStackVersion(expectedStackId);
    r = new ClusterRequest(c.getClusterId(), cluster1, "", null);
    controller.updateClusters(Collections.singleton(r), mapRequestProps);
    Assert.assertEquals(State.INSTALLED, sc.getServiceComponentHost(host1).getState());
    Assert.assertEquals(State.INSTALLED, sc.getServiceComponentHost(host2).getState());

    r = new ClusterRequest(c.getClusterId(), cluster1, null, null);
    controller.updateClusters(Collections.singleton(r), mapRequestProps);
    Assert.assertEquals(State.INSTALLED, sc.getServiceComponentHost(host1).getState());
    Assert.assertEquals(State.INSTALLED, sc.getServiceComponentHost(host2).getState());

    r = new ClusterRequest(c.getClusterId(), cluster1, "HDP-0.2", null);
    controller.updateClusters(Collections.singleton(r), mapRequestProps);
    Assert.assertEquals(State.INSTALLED, sc.getServiceComponentHost(host1).getState());
    Assert.assertEquals(State.INSTALLED, sc.getServiceComponentHost(host2).getState());
  }

=======
>>>>>>> 9d802b7c
  @Test
  public void testUpdateClusterUpgradabilityCheck() throws AmbariException, AuthorizationException {
    String cluster1 = getUniqueName();
    StackId currentStackId = new StackId("HDP-0.2");

    Map<String, String> mapRequestProps = new HashMap<>();
    mapRequestProps.put("context", "Called from a test");

    createCluster(cluster1);
    Cluster c = clusters.getCluster(cluster1);
    c.setDesiredStackVersion(currentStackId);
    ClusterRequest r = new ClusterRequest(c.getClusterId(), cluster1, "HDP-0.3", null);
    try {
      controller.updateClusters(Collections.singleton(r), mapRequestProps);
    } catch (AmbariException e) {
      Assert.assertTrue(e.getMessage().contains("Illegal request to upgrade to"));
    }

    StackId unsupportedStackId = new StackId("HDP-2.2.0");
    c.setDesiredStackVersion(unsupportedStackId);
    c.setCurrentStackVersion(unsupportedStackId);
    c.refresh();
    r = new ClusterRequest(c.getClusterId(), cluster1, "HDP-0.2", null);
    try {
      controller.updateClusters(Collections.singleton(r), mapRequestProps);
    } catch (AmbariException e) {
      Assert.assertTrue(e.getMessage().contains("Upgrade is not allowed from"));
    }
  }

<<<<<<< HEAD
  // disabled as cluster upgrade feature is disabled
  @Ignore
  @Test
  public void testUpdateClusterVersionCombinations() throws AmbariException, AuthorizationException {
    String cluster1 = getUniqueName();
    String pigServiceName = "PIG";
    String mrServiceName = "MAPREDUCE";
    final String host1 = getUniqueName();
    final String host2 = getUniqueName();
    String pigComponentName = "PIG";
    String mrJobTrackerComp = "JOBTRACKER";
    String mrTaskTrackerComp = "TASKTRACKER";
    String mrClientComp = "MAPREDUCE_CLIENT";
    String hdfsService = "HDFS";
    String hdfsNameNode = "NAMENODE";
    String hdfsDataNode = "DATANODE";
    String hdfsClient = "HDFS_CLIENT";
    StackId currentStackId = new StackId("HDP-0.1");
    StackId desiredStackId = new StackId("HDP-0.2");

    List<String> hosts = new ArrayList<>();
    hosts.add(host1);
    hosts.add(host2);

    Map<String, String> mapRequestProps = new HashMap<>();
    mapRequestProps.put("context", "Called from a test");

    createCluster(cluster1);
    Cluster c = clusters.getCluster(cluster1);
    c.setDesiredStackVersion(currentStackId);
    createService(cluster1, pigServiceName, State.INIT);
    createServiceComponent(cluster1, pigServiceName, pigComponentName, null);

    addHostToCluster(host1, cluster1);
    addHostToCluster(host2, cluster1);

    createServiceComponentHost(cluster1, null, pigComponentName,
        host1, null);
    createServiceComponentHost(cluster1, null, pigComponentName,
        host2, null);

    resetServiceState(pigServiceName, currentStackId, c);

    ClusterRequest r = new ClusterRequest(c.getClusterId(), cluster1, "HDP-0.2", null);
    RequestStatusResponse trackAction = controller.updateClusters(Collections.singleton(r), mapRequestProps);
    List<Stage> stages = actionDB.getAllStages(trackAction.getRequestId());

    // Upgrade a cluster with one service
    ExpectedUpgradeTasks expectedTasks = new ExpectedUpgradeTasks(hosts);
    expectedTasks.expectTask(Role.PIG, host1);
    expectedTasks.expectTask(Role.PIG, host2);
    expectedTasks.expectTask(Role.AMBARI_SERVER_ACTION);
    validateGeneratedStages(stages, 2, expectedTasks);

    resetCluster(c, currentStackId);

    createService(cluster1, mrServiceName, State.INIT);
    createServiceComponent(cluster1, mrServiceName, mrJobTrackerComp, null);
    createServiceComponent(cluster1, mrServiceName, mrTaskTrackerComp, null);
    createServiceComponent(cluster1, mrServiceName, mrClientComp, null);

    createServiceComponentHost(cluster1, null, mrJobTrackerComp, host1, null);
    createServiceComponentHost(cluster1, null, mrTaskTrackerComp, host2, null);
    createServiceComponentHost(cluster1, null, mrClientComp, host2, null);

    resetServiceState(mrServiceName, currentStackId, c);

    // Upgrade a cluster with two service
    actionDB.abortOperation(trackAction.getRequestId());
    r = new ClusterRequest(c.getClusterId(), cluster1, "HDP-0.2", null);
    trackAction = controller.updateClusters(Collections.singleton(r), mapRequestProps);
    stages = actionDB.getAllStages(trackAction.getRequestId());

    expectedTasks.expectTask(Role.JOBTRACKER, host1);
    expectedTasks.expectTask(Role.TASKTRACKER, host2);
    expectedTasks.expectTask(Role.MAPREDUCE_CLIENT, host2);
    validateGeneratedStages(stages, 5, expectedTasks);

    // Upgrade again
    actionDB.abortOperation(trackAction.getRequestId());
    trackAction = controller.updateClusters(Collections.singleton(r), mapRequestProps);
    stages = actionDB.getAllStages(trackAction.getRequestId());
    validateGeneratedStages(stages, 5, expectedTasks);

    // some host components are upgraded
    c.getService(pigServiceName).getServiceComponent(pigComponentName).getServiceComponentHost(host1)
        .setState(State.INSTALLED);
    c.getService(pigServiceName).getServiceComponent(pigComponentName).getServiceComponentHost(host2)
        .setState(State.INSTALLED);
    c.getService(pigServiceName).getServiceComponent(pigComponentName).getServiceComponentHost(host1)
        .setStackVersion(desiredStackId);
    c.getService(pigServiceName).getServiceComponent(pigComponentName).getServiceComponentHost(host2)
        .setStackVersion(desiredStackId);

    actionDB.abortOperation(trackAction.getRequestId());
    trackAction = controller.updateClusters(Collections.singleton(r), mapRequestProps);
    stages = actionDB.getAllStages(trackAction.getRequestId());
    validateGeneratedStages(stages, 5, expectedTasks);

    c.getService(mrServiceName).getServiceComponent(mrJobTrackerComp).getServiceComponentHost(host1)
        .setState(State.UPGRADING);
    c.getService(mrServiceName).getServiceComponent(mrTaskTrackerComp).getServiceComponentHost(host2)
        .setState(State.UPGRADING);
    actionDB.abortOperation(trackAction.getRequestId());
    trackAction = controller.updateClusters(Collections.singleton(r), mapRequestProps);
    stages = actionDB.getAllStages(trackAction.getRequestId());
    validateGeneratedStages(stages, 5, expectedTasks);

    // Add HDFS and upgrade
    createService(cluster1, hdfsService, State.INIT);
    createServiceComponent(cluster1, hdfsService, hdfsNameNode, null);
    createServiceComponent(cluster1, hdfsService, hdfsDataNode, null);
    createServiceComponent(cluster1, hdfsService, hdfsClient, null);

    createServiceComponentHost(cluster1, null, hdfsNameNode, host1, null);
    createServiceComponentHost(cluster1, null, hdfsDataNode, host1, null);
    createServiceComponentHost(cluster1, null, hdfsDataNode, host2, null);
    createServiceComponentHost(cluster1, null, hdfsClient, host2, null);

    resetServiceState(hdfsService, currentStackId, c);
    resetServiceState(mrServiceName, currentStackId, c);
    resetServiceState(pigServiceName, currentStackId, c);

    actionDB.abortOperation(trackAction.getRequestId());
    trackAction = controller.updateClusters(Collections.singleton(r), mapRequestProps);
    stages = actionDB.getAllStages(trackAction.getRequestId());

    expectedTasks.resetAll();
    expectedTasks.expectTask(Role.PIG, host1);
    expectedTasks.expectTask(Role.PIG, host2);
    expectedTasks.expectTask(Role.JOBTRACKER, host1);
    expectedTasks.expectTask(Role.TASKTRACKER, host2);
    expectedTasks.expectTask(Role.MAPREDUCE_CLIENT, host2);
    expectedTasks.expectTask(Role.DATANODE, host1);
    expectedTasks.expectTask(Role.DATANODE, host2);
    expectedTasks.expectTask(Role.NAMENODE, host1);
    expectedTasks.expectTask(Role.HDFS_CLIENT, host2);
    expectedTasks.expectTask(Role.AMBARI_SERVER_ACTION);
    validateGeneratedStages(stages, 8, expectedTasks);
  }

  private void resetServiceState(String service, StackId currentStackId, Cluster c) throws AmbariException {
    c.getService(service).setDesiredState(State.INSTALLED);
    for (ServiceComponent sc : c.getService(service).getServiceComponents().values()) {
      sc.setDesiredState(State.INSTALLED);
      for (ServiceComponentHost sch : sc.getServiceComponentHosts().values()) {
        sch.setDesiredState(State.INSTALLED);
        sch.setState(State.INSTALLED);
        sch.setStackVersion(currentStackId);
      }
    }
  }

=======
>>>>>>> 9d802b7c
  private void validateGeneratedStages(List<Stage> stages, int expectedStageCount, ExpectedUpgradeTasks expectedTasks) {
    Assert.assertEquals(expectedStageCount, stages.size());
    int prevRoleOrder = -1;
    for (Stage stage : stages) {
      int currRoleOrder = -1;
      for (HostRoleCommand command : stage.getOrderedHostRoleCommands()) {
        if(command.getRole() == Role.AMBARI_SERVER_ACTION) {
          Assert.assertTrue(command.toString(), expectedTasks.isTaskExpected(command.getRole()));
          currRoleOrder = expectedTasks.getRoleOrder(command.getRole());
          ExecutionCommand execCommand = command.getExecutionCommandWrapper().getExecutionCommand();
          Assert.assertTrue(
              execCommand.getRoleParams().containsKey(ServerAction.ACTION_NAME));
          Assert.assertEquals(RoleCommand.EXECUTE, execCommand.getRoleCommand());
        } else {
          Assert.assertTrue(command.toString(), expectedTasks.isTaskExpected(command.getRole(), command.getHostName()));
          currRoleOrder = expectedTasks.getRoleOrder(command.getRole());
          ExecutionCommand execCommand = command.getExecutionCommandWrapper().getExecutionCommand();
          Assert.assertTrue(execCommand.getCommandParams().containsKey("source_stack_version"));
          Assert.assertTrue(execCommand.getCommandParams().containsKey("target_stack_version"));
          Assert.assertEquals(RoleCommand.UPGRADE, execCommand.getRoleCommand());
        }
      }

      List<HostRoleCommand> commands = stage.getOrderedHostRoleCommands();
      Assert.assertTrue(commands.size() > 0);
      Role role = commands.get(0).getRole();
      for (HostRoleCommand command : commands) {
        Assert.assertTrue("All commands must be for the same role", role.equals(command.getRole()));
      }

      Assert.assertTrue("Roles must be in order", currRoleOrder > prevRoleOrder);
      prevRoleOrder = currRoleOrder;
    }
  }

  class ExpectedUpgradeTasks {
    private static final int ROLE_COUNT = 25;
    private static final String DEFAULT_HOST = "default_host";
    private ArrayList<Map<String, Boolean>> expectedList;
    private Map<Role, Integer> roleToIndex;

    public ExpectedUpgradeTasks(List<String> hosts) {
      roleToIndex = new HashMap<>();
      expectedList = new ArrayList<>(ROLE_COUNT);

      fillRoleToIndex();
      fillExpectedHosts(hosts);
    }

    public void expectTask(Role role, String host) {
      expectedList.get(roleToIndex.get(role)).put(host, true);
    }

    public void expectTask(Role role) {
      Assert.assertEquals(Role.AMBARI_SERVER_ACTION, role);
      expectTask(role, DEFAULT_HOST);
    }

    public boolean isTaskExpected(Role role, String host) {
      return expectedList.get(roleToIndex.get(role)).get(host);
    }

    public boolean isTaskExpected(Role role) {
      Assert.assertEquals(Role.AMBARI_SERVER_ACTION, role);
      return isTaskExpected(role, DEFAULT_HOST);
    }

    public int getRoleOrder(Role role) {
      return roleToIndex.get(role);
    }

    public void resetAll() {
      for (Role role : roleToIndex.keySet()) {
        Map<String, Boolean> hostState = expectedList.get(roleToIndex.get(role));
        for (String host : hostState.keySet()) {
          hostState.put(host, false);
        }
      }
    }

    private void fillExpectedHosts(List<String> hosts) {
      for (int index = 0; index < ROLE_COUNT; index++) {
        Map<String, Boolean> hostState = new HashMap<>();
        for (String host : hosts) {
          hostState.put(host, false);
        }
        expectedList.add(hostState);
      }
    }

    private void fillRoleToIndex() {
      roleToIndex.put(Role.NAMENODE, 0);
      roleToIndex.put(Role.SECONDARY_NAMENODE, 1);
      roleToIndex.put(Role.DATANODE, 2);
      roleToIndex.put(Role.HDFS_CLIENT, 3);
      roleToIndex.put(Role.JOBTRACKER, 4);
      roleToIndex.put(Role.TASKTRACKER, 5);
      roleToIndex.put(Role.MAPREDUCE_CLIENT, 6);
      roleToIndex.put(Role.ZOOKEEPER_SERVER, 7);
      roleToIndex.put(Role.ZOOKEEPER_CLIENT, 8);
      roleToIndex.put(Role.HBASE_MASTER, 9);

      roleToIndex.put(Role.HBASE_REGIONSERVER, 10);
      roleToIndex.put(Role.HBASE_CLIENT, 11);
      roleToIndex.put(Role.HIVE_SERVER, 12);
      roleToIndex.put(Role.HIVE_METASTORE, 13);
      roleToIndex.put(Role.HIVE_CLIENT, 14);
      roleToIndex.put(Role.HCAT, 15);
      roleToIndex.put(Role.OOZIE_SERVER, 16);
      roleToIndex.put(Role.OOZIE_CLIENT, 17);
      roleToIndex.put(Role.WEBHCAT_SERVER, 18);
      roleToIndex.put(Role.PIG, 19);

      roleToIndex.put(Role.SQOOP, 20);
      roleToIndex.put(Role.GANGLIA_SERVER, 21);
      roleToIndex.put(Role.GANGLIA_MONITOR, 22);
      roleToIndex.put(Role.AMBARI_SERVER_ACTION, 23);
    }
  }

  @Test
  public void testServiceStopWhileStopping() throws Exception {
    String cluster1 = getUniqueName();
    createCluster(cluster1);
    clusters.getCluster(cluster1)
      .setDesiredStackVersion(new StackId("HDP-0.1"));
    String serviceName = "HDFS";
    createService(cluster1, serviceName, null);
    String componentName1 = "NAMENODE";
    String componentName2 = "DATANODE";
    String componentName3 = "HDFS_CLIENT";
    createServiceComponent(cluster1, serviceName, componentName1,
      State.INIT);
    createServiceComponent(cluster1, serviceName, componentName2,
      State.INIT);
    createServiceComponent(cluster1, serviceName, componentName3,
      State.INIT);

    final String host1 = getUniqueName();
    final String host2 = getUniqueName();

    addHostToCluster(host1, cluster1);
    addHostToCluster(host2, cluster1);

    Map<String, String> mapRequestProps = new HashMap<>();
    mapRequestProps.put("context", "Called from a test");

    // null service should work
    createServiceComponentHost(cluster1, null, componentName1,
      host1, null);
    createServiceComponentHost(cluster1, serviceName, componentName2,
      host1, null);
    createServiceComponentHost(cluster1, serviceName, componentName2,
      host2, null);
    createServiceComponentHost(cluster1, serviceName, componentName3,
      host1, null);
    createServiceComponentHost(cluster1, serviceName, componentName3,
      host2, null);

    Assert.assertNotNull(clusters.getCluster(cluster1)
      .getService(serviceName)
      .getServiceComponent(componentName1)
      .getServiceComponentHost(host1));
    Assert.assertNotNull(clusters.getCluster(cluster1)
      .getService(serviceName)
      .getServiceComponent(componentName2)
      .getServiceComponentHost(host1));
    Assert.assertNotNull(clusters.getCluster(cluster1)
      .getService(serviceName)
      .getServiceComponent(componentName2)
      .getServiceComponentHost(host2));
    Assert.assertNotNull(clusters.getCluster(cluster1)
      .getService(serviceName)
      .getServiceComponent(componentName3)
      .getServiceComponentHost(host1));
    Assert.assertNotNull(clusters.getCluster(cluster1)
      .getService(serviceName)
      .getServiceComponent(componentName3)
      .getServiceComponentHost(host2));

    // Install
<<<<<<< HEAD
    ServiceRequest r = new ServiceRequest(cluster1, serviceName, State.INSTALLED.toString());
=======
    ServiceRequest r = new ServiceRequest(cluster1, serviceName, repositoryVersion01.getId(), State.INSTALLED.toString());
>>>>>>> 9d802b7c
    Set<ServiceRequest> requests = new HashSet<>();
    requests.add(r);

    ServiceResourceProviderTest.updateServices(controller, requests, mapRequestProps, true, false);
    Assert.assertEquals(State.INSTALLED,
      clusters.getCluster(cluster1).getService(serviceName)
        .getDesiredState());

    // manually change live state to installed as no running action manager
    for (ServiceComponent sc :
      clusters.getCluster(cluster1).getService(serviceName)
        .getServiceComponents().values()) {
      for (ServiceComponentHost sch : sc.getServiceComponentHosts().values()) {
        sch.setState(State.INSTALLED);
      }
    }

    // Start
    r = new ServiceRequest(cluster1, serviceName, repositoryVersion01.getId(), State.STARTED.toString());
    requests.clear();
    requests.add(r);
    ServiceResourceProviderTest.updateServices(controller, requests, mapRequestProps, true, false);

    // manually change live state to started as no running action manager
    for (ServiceComponent sc :
      clusters.getCluster(cluster1).getService(serviceName)
        .getServiceComponents().values()) {
      for (ServiceComponentHost sch : sc.getServiceComponentHosts().values()) {
        if (!sch.getServiceComponentName().equals("HDFS_CLIENT")) {
          sch.setState(State.STARTED);
        }
      }
    }

    Assert.assertEquals(State.STARTED,
      clusters.getCluster(cluster1).getService(serviceName)
        .getDesiredState());

    // Set Current state to stopping
    clusters.getCluster(cluster1).getService(serviceName).setDesiredState
      (State.STOPPING);
    for (ServiceComponent sc :
      clusters.getCluster(cluster1).getService(serviceName)
        .getServiceComponents().values()) {

      for (ServiceComponentHost sch : sc.getServiceComponentHosts().values()) {
        if (!sch.getServiceComponentName().equals("HDFS_CLIENT")) {
          Assert.assertEquals(State.STARTED, sch.getDesiredState());
          sch.setState(State.STOPPING);
        } else if (sch.getServiceComponentName().equals("DATANODE")) {
          ServiceComponentHostRequest r1 = new ServiceComponentHostRequest
            (cluster1, serviceName, sch.getServiceComponentName(),
              sch.getHostName(), State.INSTALLED.name());
          Set<ServiceComponentHostRequest> reqs1 = new
            HashSet<>();
          reqs1.add(r1);
          updateHostComponents(reqs1, Collections.emptyMap(), true);
          Assert.assertEquals(State.INSTALLED, sch.getDesiredState());
        }
      }
    }

    // Stop all services
    r = new ServiceRequest(cluster1, serviceName, repositoryVersion01.getId(), State.INSTALLED.toString());
    requests.clear();
    requests.add(r);
    ServiceResourceProviderTest.updateServices(controller, requests, mapRequestProps, true, false);

    for (ServiceComponent sc :
      clusters.getCluster(cluster1).getService(serviceName)
        .getServiceComponents().values()) {

      for (ServiceComponentHost sch : sc.getServiceComponentHosts().values()) {
        if (!sch.getServiceComponentName().equals("HDFS_CLIENT")) {
          Assert.assertEquals(State.INSTALLED, sch.getDesiredState());
        }
      }
    }
  }

  @Test
  public void testGetTasksByRequestId() throws AmbariException {
    ActionManager am = injector.getInstance(ActionManager.class);

    final long requestId1 = am.getNextRequestId();
    final long requestId2 = am.getNextRequestId();
    final long requestId3 = am.getNextRequestId();
    final String cluster1 = getUniqueName();
    final String hostName1 = getUniqueName();
    final String context = "Test invocation";

    StackId stackID = new StackId("HDP-0.1");
    clusters.addCluster(cluster1, stackID);
    Cluster c = clusters.getCluster(cluster1);
    Long clusterId = c.getClusterId();

    helper.getOrCreateRepositoryVersion(stackID, stackID.getStackVersion());
    clusters.addHost(hostName1);
    setOsFamily(clusters.getHost(hostName1), "redhat", "5.9");

    clusters.mapAndPublishHostsToCluster(new HashSet<String>(){
      {add(hostName1);}}, cluster1);


    List<Stage> stages = new ArrayList<>();
    stages.add(stageFactory.createNew(requestId1, "/a1", cluster1, clusterId, context,
        "", ""));
    stages.get(0).setStageId(1);
    stages.get(0).addHostRoleExecutionCommand(hostName1, Role.HBASE_MASTER,
            RoleCommand.START,
            new ServiceComponentHostStartEvent(Role.HBASE_MASTER.toString(),
                    hostName1, System.currentTimeMillis()),
            cluster1, "HBASE", false, false);

    stages.add(stageFactory.createNew(requestId1, "/a2", cluster1, clusterId, context,
      "", ""));
    stages.get(1).setStageId(2);
    stages.get(1).addHostRoleExecutionCommand(hostName1, Role.HBASE_CLIENT,
            RoleCommand.START,
            new ServiceComponentHostStartEvent(Role.HBASE_CLIENT.toString(),
                    hostName1, System.currentTimeMillis()), cluster1, "HBASE", false, false);

    stages.add(stageFactory.createNew(requestId1, "/a3", cluster1, clusterId, context,
      "", ""));
    stages.get(2).setStageId(3);
    stages.get(2).addHostRoleExecutionCommand(hostName1, Role.HBASE_CLIENT,
            RoleCommand.START,
            new ServiceComponentHostStartEvent(Role.HBASE_CLIENT.toString(),
                    hostName1, System.currentTimeMillis()), cluster1, "HBASE", false, false);

    Request request = new Request(stages, "", clusters);
    actionDB.persistActions(request);

    stages.clear();
    stages.add(stageFactory.createNew(requestId2, "/a4", cluster1, clusterId, context,
      "", ""));
    stages.get(0).setStageId(4);
    stages.get(0).addHostRoleExecutionCommand(hostName1, Role.HBASE_CLIENT,
            RoleCommand.START,
            new ServiceComponentHostStartEvent(Role.HBASE_CLIENT.toString(),
                    hostName1, System.currentTimeMillis()), cluster1, "HBASE", false, false);

    stages.add(stageFactory.createNew(requestId2, "/a5", cluster1, clusterId, context,
      "", ""));
    stages.get(1).setStageId(5);
    stages.get(1).addHostRoleExecutionCommand(hostName1, Role.HBASE_CLIENT,
            RoleCommand.START,
            new ServiceComponentHostStartEvent(Role.HBASE_CLIENT.toString(),
                    hostName1, System.currentTimeMillis()), cluster1, "HBASE", false, false);

    request = new Request(stages, "", clusters);
    actionDB.persistActions(request);

    // Add a stage to execute a task as server-side action on the Ambari server
    ServiceComponentHostServerActionEvent serviceComponentHostServerActionEvent =
        new ServiceComponentHostServerActionEvent(Role.AMBARI_SERVER_ACTION.toString(), null, System.currentTimeMillis());
    stages.clear();
    stages.add(stageFactory.createNew(requestId3, "/a6", cluster1, clusterId, context,
      "", ""));
    stages.get(0).setStageId(6);
    stages.get(0).addServerActionCommand("some.action.class.name", null, Role.AMBARI_SERVER_ACTION,
        RoleCommand.EXECUTE, cluster1, serviceComponentHostServerActionEvent, null, null, null, null, false, false);
    assertEquals("_internal_ambari", stages.get(0).getOrderedHostRoleCommands().get(0).getHostName());
    request = new Request(stages, "", clusters);
    actionDB.persistActions(request);

    org.apache.ambari.server.controller.spi.Request spiRequest = PropertyHelper.getReadRequest(
        TaskResourceProvider.TASK_CLUSTER_NAME_PROPERTY_ID,
        TaskResourceProvider.TASK_REQUEST_ID_PROPERTY_ID,
        TaskResourceProvider.TASK_STAGE_ID_PROPERTY_ID);

    // request ID 1 has 3 tasks
    Predicate predicate = new PredicateBuilder().property(
        TaskResourceProvider.TASK_REQUEST_ID_PROPERTY_ID).equals(requestId1).toPredicate();

    List<HostRoleCommandEntity> entities = hostRoleCommandDAO.findAll(spiRequest, predicate);
    Assert.assertEquals(3, entities.size());

    Long taskId = entities.get(0).getTaskId();

    // request just a task by ID
    predicate = new PredicateBuilder().property(
        TaskResourceProvider.TASK_REQUEST_ID_PROPERTY_ID).equals(requestId1).and().property(
            TaskResourceProvider.TASK_ID_PROPERTY_ID).equals(taskId).toPredicate();

    entities = hostRoleCommandDAO.findAll(spiRequest, predicate);
    Assert.assertEquals(1, entities.size());

    // request ID 2 has 2 tasks
    predicate = new PredicateBuilder().property(
        TaskResourceProvider.TASK_REQUEST_ID_PROPERTY_ID).equals(requestId2).toPredicate();

    entities = hostRoleCommandDAO.findAll(spiRequest, predicate);
    Assert.assertEquals(2, entities.size());

    // a single task from request 1 and all tasks from request 2 will total 3
    predicate = new PredicateBuilder().property(
        TaskResourceProvider.TASK_REQUEST_ID_PROPERTY_ID).equals(requestId1).and().property(
            TaskResourceProvider.TASK_ID_PROPERTY_ID).equals(taskId).or().property(
                TaskResourceProvider.TASK_REQUEST_ID_PROPERTY_ID).equals(requestId2).toPredicate();

    entities = hostRoleCommandDAO.findAll(spiRequest, predicate);
    Assert.assertEquals(3, entities.size());
  }

  @Test
  public void testUpdateHostComponentsBadState() throws Exception {
    String cluster1 = getUniqueName();
    createCluster(cluster1);
    clusters.getCluster(cluster1)
      .setDesiredStackVersion(new StackId("HDP-0.1"));
    String serviceName = "HDFS";
    createService(cluster1, serviceName, null);
    String componentName1 = "NAMENODE";
    String componentName2 = "DATANODE";
    String componentName3 = "HDFS_CLIENT";
    createServiceComponent(cluster1, serviceName, componentName1,
      State.INIT);
    createServiceComponent(cluster1, serviceName, componentName2,
      State.INIT);
    createServiceComponent(cluster1, serviceName, componentName3,
      State.INIT);

    final String host1 = getUniqueName();
    final String host2 = getUniqueName();

    addHostToCluster(host1, cluster1);
    addHostToCluster(host2, cluster1);

    Map<String, String> mapRequestProps = new HashMap<>();
    mapRequestProps.put("context", "Called from a test");

    // null service should work
    createServiceComponentHost(cluster1, null, componentName1,
      host1, null);
    createServiceComponentHost(cluster1, serviceName, componentName2,
      host1, null);
    createServiceComponentHost(cluster1, serviceName, componentName2,
      host2, null);
    createServiceComponentHost(cluster1, serviceName, componentName3,
      host1, null);
    createServiceComponentHost(cluster1, serviceName, componentName3,
      host2, null);

    Assert.assertNotNull(clusters.getCluster(cluster1).getService(serviceName)
      .getServiceComponent(componentName1)
      .getServiceComponentHost(host1));
    Assert.assertNotNull(clusters.getCluster(cluster1).getService(serviceName)
      .getServiceComponent(componentName2)
      .getServiceComponentHost(host1));
    Assert.assertNotNull(clusters.getCluster(cluster1).getService(serviceName)
      .getServiceComponent(componentName2)
      .getServiceComponentHost(host2));
    Assert.assertNotNull(clusters.getCluster(cluster1).getService(serviceName)
      .getServiceComponent(componentName3)
      .getServiceComponentHost(host1));
    Assert.assertNotNull(clusters.getCluster(cluster1).getService(serviceName)
      .getServiceComponent(componentName3)
      .getServiceComponentHost(host2));



    // Install
<<<<<<< HEAD
    ServiceRequest r = new ServiceRequest(cluster1, serviceName, State.INSTALLED.toString());
=======
    ServiceRequest r = new ServiceRequest(cluster1, serviceName, repositoryVersion01.getId(), State.INSTALLED.toString());
>>>>>>> 9d802b7c
    Set<ServiceRequest> requests = new HashSet<>();
    requests.add(r);

    ServiceResourceProviderTest.updateServices(controller, requests, mapRequestProps, true, false);
    Assert.assertEquals(State.INSTALLED,
      clusters.getCluster(cluster1).getService(serviceName)
        .getDesiredState());

    // set host components on host1 to INSTALLED
    for (ServiceComponentHost sch : clusters.getCluster(cluster1).getServiceComponentHosts(host1)) {
      sch.setState(State.INSTALLED);
    }

    // set the host components on host2 to UNKNOWN state to simulate a lost host
    for (ServiceComponentHost sch : clusters.getCluster(cluster1).getServiceComponentHosts(host2)) {
      sch.setState(State.UNKNOWN);
    }

    // issue an installed state request without failure
    ServiceComponentHostRequest schr = new ServiceComponentHostRequest(cluster1, "HDFS", "DATANODE", host2, "INSTALLED");
    Map<String, String> requestProps = new HashMap<>();
    requestProps.put("datanode", "dn_value");
    requestProps.put("namenode", "nn_value");
    RequestStatusResponse rsr = updateHostComponents(Collections.singleton(schr), requestProps, false);

    List<Stage> stages = actionDB.getAllStages(rsr.getRequestId());
    Assert.assertEquals(1, stages.size());
    Stage stage = stages.iterator().next();
    List<ExecutionCommandWrapper> execWrappers = stage.getExecutionCommands(host2);
    Assert.assertEquals(1, execWrappers.size());
    ExecutionCommandWrapper execWrapper = execWrappers.iterator().next();
    Assert.assertTrue(execWrapper.getExecutionCommand().getCommandParams().containsKey("datanode"));
    Assert.assertFalse(execWrapper.getExecutionCommand().getCommandParams().containsKey("namendode"));



    // set the host components on host2 to UNKNOWN state to simulate a lost host
    for (ServiceComponentHost sch : clusters.getCluster(cluster1).getServiceComponentHosts(host2)) {
      Assert.assertEquals(State.UNKNOWN, sch.getState());
    }
  }

  @Test
  public void testServiceUpdateRecursiveBadHostComponent() throws Exception {
    String cluster1 = getUniqueName();
    createCluster(cluster1);
    clusters.getCluster(cluster1)
        .setDesiredStackVersion(new StackId("HDP-0.2"));

    String serviceName1 = "HDFS";
    createService(cluster1, serviceName1, null);

    String componentName1 = "NAMENODE";
    String componentName2 = "DATANODE";
    String componentName3 = "HDFS_CLIENT";

    createServiceComponent(cluster1, serviceName1, componentName1, State.INIT);
    createServiceComponent(cluster1, serviceName1, componentName2, State.INIT);
    createServiceComponent(cluster1, serviceName1, componentName3, State.INIT);
    String host1 = getUniqueName();
    addHostToCluster(host1, cluster1);

    Set<ServiceComponentHostRequest> set1 = new HashSet<>();
    ServiceComponentHostRequest r1 = new ServiceComponentHostRequest(cluster1, serviceName1,
        componentName1, host1, State.INIT.toString());
    ServiceComponentHostRequest r2 = new ServiceComponentHostRequest(cluster1, serviceName1,
        componentName2, host1, State.INIT.toString());
    ServiceComponentHostRequest r3 = new ServiceComponentHostRequest(cluster1, serviceName1,
        componentName3, host1, State.INIT.toString());

    set1.add(r1);
    set1.add(r2);
    set1.add(r3);
    controller.createHostComponents(set1);

    Cluster c1 = clusters.getCluster(cluster1);
    Service s1 = c1.getService(serviceName1);

    ServiceComponent sc1 = s1.getServiceComponent(componentName1);
    ServiceComponent sc2 = s1.getServiceComponent(componentName2);
    ServiceComponent sc3 = s1.getServiceComponent(componentName3);
    ServiceComponentHost sch1 = sc1.getServiceComponentHost(host1);
    ServiceComponentHost sch2 = sc2.getServiceComponentHost(host1);
    ServiceComponentHost sch3 = sc3.getServiceComponentHost(host1);

    s1.setDesiredState(State.INSTALLED);
    sc1.setDesiredState(State.STARTED);
    sc2.setDesiredState(State.INIT);
    sc3.setDesiredState(State.INSTALLED);
    sch1.setDesiredState(State.INSTALLED);
    sch2.setDesiredState(State.INSTALLED);
    sch3.setDesiredState(State.INSTALLED);
    sch1.setState(State.INSTALLED);
    sch2.setState(State.UNKNOWN);
    sch3.setState(State.INSTALLED);

    // an UNKOWN failure will throw an exception
    ServiceRequest req = new ServiceRequest(cluster1, serviceName1, repositoryVersion02.getId(),
        State.INSTALLED.toString());
    ServiceResourceProviderTest.updateServices(controller, Collections.singleton(req), Collections.emptyMap(), true, false);
  }

  @Test
  public void testUpdateStacks() throws Exception {

    StackInfo stackInfo = ambariMetaInfo.getStack(STACK_NAME, STACK_VERSION);

    for (RepositoryInfo repositoryInfo: stackInfo.getRepositories()) {
      assertFalse(INCORRECT_BASE_URL.equals(repositoryInfo.getBaseUrl()));
      repositoryInfo.setBaseUrl(INCORRECT_BASE_URL);
      assertTrue(INCORRECT_BASE_URL.equals(repositoryInfo.getBaseUrl()));
    }

    stackManagerMock.invalidateCurrentPaths();
    controller.updateStacks();

    stackInfo = ambariMetaInfo.getStack(STACK_NAME, STACK_VERSION);

    for (RepositoryInfo repositoryInfo: stackInfo.getRepositories()) {
      assertFalse(INCORRECT_BASE_URL.equals(repositoryInfo.getBaseUrl()));
    }
  }

  @Test
<<<<<<< HEAD
  public void testUpdateRepoUrl() throws Exception {
    String INCORRECT_URL_2 = "http://bar.com/foo";

    RepositoryInfo repo = ambariMetaInfo.getRepository(STACK_NAME, STACK_VERSION, OS_TYPE, REPO_ID);
    assertNotNull(repo);
    assertNotNull(repo.getBaseUrl());

    String original = repo.getBaseUrl();

    repo = ambariMetaInfo.getRepository(STACK_NAME, STACK_VERSION, OS_TYPE, REPO_ID);
    assertEquals(original, repo.getBaseUrl());

    ambariMetaInfo.updateRepo(STACK_NAME, STACK_VERSION, OS_TYPE, REPO_ID, INCORRECT_BASE_URL, null);

    repo = ambariMetaInfo.getRepository(STACK_NAME, STACK_VERSION, OS_TYPE, REPO_ID);
    assertEquals(INCORRECT_BASE_URL, repo.getBaseUrl());
    assertEquals(original, repo.getDefaultBaseUrl());

    ambariMetaInfo.updateRepo(STACK_NAME, STACK_VERSION, OS_TYPE, REPO_ID, INCORRECT_URL_2, null);
    repo = ambariMetaInfo.getRepository(STACK_NAME, STACK_VERSION, OS_TYPE, REPO_ID);
    assertFalse(INCORRECT_BASE_URL.equals(repo.getBaseUrl()));
    assertEquals(INCORRECT_URL_2, repo.getBaseUrl());
    assertEquals(original, repo.getDefaultBaseUrl());

    // verify change with new meta info
    Configuration configuration = injector.getInstance(Configuration.class);
    Properties properties = configuration.getProperties();
    properties.setProperty(Configuration.METADATA_DIR_PATH.getKey(), "src/test/resources/stacks");
    properties.setProperty(Configuration.SERVER_VERSION_FILE.getKey(), "src/test/resources/version");
    Configuration newConfiguration = new Configuration(properties);

    AmbariMetaInfo ami = new AmbariMetaInfo(newConfiguration);

    injector.injectMembers(ami);
    ami.init();

    repo = ami.getRepository(STACK_NAME, STACK_VERSION, OS_TYPE, REPO_ID);
    assertEquals(INCORRECT_URL_2, repo.getBaseUrl());
    assertNotNull(repo.getDefaultBaseUrl());
    assertEquals(original, repo.getDefaultBaseUrl());

    ami.updateRepo(STACK_NAME, STACK_VERSION, OS_TYPE, REPO_ID, original, null);
    repo = ami.getRepository(STACK_NAME, STACK_VERSION, OS_TYPE, REPO_ID);
    assertEquals(original, repo.getBaseUrl());
    assertEquals(original, repo.getDefaultBaseUrl());
  }

  @Test
  public void testUpdateRepoUrlController() throws Exception {
    String badUrl = "http://some_custom.url";
    RepositoryInfo repo = ambariMetaInfo.getRepository(STACK_NAME, STACK_VERSION, OS_TYPE, REPO_ID);
    RepositoryRequest request = new RepositoryRequest(STACK_NAME, STACK_VERSION, OS_TYPE, REPO_ID);
    request.setBaseUrl(badUrl);

    Set<RepositoryRequest> requests = new HashSet<>();
    requests.add(request);

    // test bad url
    try {
      controller.updateRepositories(requests);
      Assert.fail("Expected a bad URL to throw an exception");
    } catch (Exception e) {
      assertNotNull(e);
      Assert.assertTrue(e.getMessage().contains(badUrl));
    }
    // test bad url, but allow to set anyway
    request.setVerifyBaseUrl(false);
    controller.updateRepositories(requests);
    Assert.assertEquals(request.getBaseUrl(), repo.getBaseUrl());

    requests.clear();
    request = new RepositoryRequest(STACK_NAME, STACK_VERSION, OS_TYPE, REPO_ID);
    request.setBaseUrl("https://some_custom.url");
    request.setVerifyBaseUrl(false);
    requests.add(request);
    HostnameVerifier defaultHostnameVerifier = HttpsURLConnection.getDefaultHostnameVerifier();
    HttpsURLConnection.setDefaultHostnameVerifier(new HostnameVerifier() {
      @Override
      public boolean verify(String hostName, SSLSession session) {
        return true;
      }
    });
    // test https url
    try {
      controller.updateRepositories(requests);
    } catch(Exception e) {
      // verification passed, but unable to connect to https://some_custom.url
      assertTrue(e.getCause() instanceof UnknownHostException);
    }
    HttpsURLConnection.setDefaultHostnameVerifier(defaultHostnameVerifier);

    requests.clear();
    request = new RepositoryRequest(STACK_NAME, STACK_VERSION, OS_TYPE, REPO_ID);
    request.setBaseUrl("pro://hortonworks.com");
    requests.add(request);
    // test bad url
    try {
      controller.updateRepositories(requests);
    } catch (Exception e) {
      assertTrue(e.getMessage().contains("Could not access base url"));
    }

    requests.clear();
    request = new RepositoryRequest(STACK_NAME, STACK_VERSION, OS_TYPE, REPO_ID);
    request.setBaseUrl("http://rrr1.cccc");
    requests.add(request);
    // test bad url
    try {
      controller.updateRepositories(requests);
    } catch (Exception e) {
      String exceptionMsg = e.getMessage();
      assertTrue(exceptionMsg.contains("Could not access base url"));
    }

    // reset repo
    requests.clear();
    request = new RepositoryRequest(STACK_NAME, STACK_VERSION, OS_TYPE, REPO_ID);
    request.setBaseUrl(repo.getDefaultBaseUrl());
    requests.add(request);
    try {
      controller.updateRepositories(requests);
      Assert.assertEquals(repo.getBaseUrl(), repo.getDefaultBaseUrl());
    } catch (Exception e) {
      String exceptionMsg = e.getMessage();
      assertTrue(exceptionMsg.contains("Could not access base url"));
      LOG.error("Can not complete test. " + exceptionMsg);
    }

    String baseUrl = repo.getDefaultBaseUrl();
    if (!baseUrl.endsWith("/")) {
      baseUrl += "/";
    }

    // variation #1: url with trailing slash, suffix preceding slash
    backingProperties.setProperty(Configuration.REPO_SUFFIX_KEY_UBUNTU.getKey(), "/repodata/repomd.xml");
    Assert.assertTrue(baseUrl.endsWith("/") && configuration.getRepoValidationSuffixes("ubuntu12")[0].startsWith("/"));
    request.setBaseUrl(baseUrl);
    try {
      controller.updateRepositories(requests);
      Assert.assertEquals(baseUrl, repo.getBaseUrl());
    } catch (Exception e) {
      String exceptionMsg = e.getMessage();
      assertTrue(exceptionMsg.contains("Could not access base url"));
      LOG.error("Can not complete test. " + exceptionMsg);
    }

    // variation #2: url with trailing slash, suffix no preceding slash
    backingProperties.setProperty(Configuration.REPO_SUFFIX_KEY_DEFAULT.getKey(), "repodata/repomd.xml");
    Assert.assertTrue(baseUrl.endsWith("/") && !configuration.getRepoValidationSuffixes("redhat6")[0].startsWith("/"));
    request.setBaseUrl(baseUrl);
    try {
      controller.updateRepositories(requests);
      Assert.assertEquals(baseUrl, repo.getBaseUrl());
    } catch (Exception e) {
      String exceptionMsg = e.getMessage();
      assertTrue(exceptionMsg.contains("Could not access base url"));
      LOG.error("Can not complete test. " + exceptionMsg);
    }

    baseUrl = baseUrl.substring(0, baseUrl.length()-1);
    // variation #3: url with no trailing slash, suffix no prededing slash
    Assert.assertTrue(!baseUrl.endsWith("/") && !configuration.getRepoValidationSuffixes("redhat6")[0].startsWith("/"));
    request.setBaseUrl(baseUrl);
    try {
      controller.updateRepositories(requests);
      Assert.assertEquals(baseUrl, repo.getBaseUrl());
    } catch (Exception e) {
      String exceptionMsg = e.getMessage();
      assertTrue(exceptionMsg.contains("Could not access base url"));
      LOG.error("Can not complete test. " + exceptionMsg);
    }

    // variation #4: url with no trailing slash, suffix preceding slash
    backingProperties.setProperty(Configuration.REPO_SUFFIX_KEY_DEFAULT.getKey(), "/repodata/repomd.xml");
    Assert.assertTrue(!baseUrl.endsWith("/") && configuration.getRepoValidationSuffixes("suse11")[0].startsWith("/"));
    request.setBaseUrl(baseUrl);
    try {
      controller.updateRepositories(requests);
      Assert.assertEquals(baseUrl, repo.getBaseUrl());
    } catch (Exception e) {
      String exceptionMsg = e.getMessage();
      assertTrue(exceptionMsg.contains("Could not access base url"));
      LOG.error("Can not complete test. " + exceptionMsg);
    }

    // variation #5: multiple suffix tests
    backingProperties.setProperty(Configuration.REPO_SUFFIX_KEY_UBUNTU.getKey(), "/foo/bar.xml,/repodata/repomd.xml");
    Assert.assertTrue(configuration.getRepoValidationSuffixes("ubuntu12").length > 1);
    request.setBaseUrl(baseUrl);
    try {
      controller.updateRepositories(requests);
      Assert.assertEquals(baseUrl, repo.getBaseUrl());
    } catch (Exception e) {
      String exceptionMsg = e.getMessage();
      assertTrue(exceptionMsg.contains("Could not access base url"));
      LOG.error("Can not complete test. " + exceptionMsg);
    }

  }

  @Test
=======
>>>>>>> 9d802b7c
  public void testDeleteHostComponentInVariousStates() throws Exception {
    String cluster1 = getUniqueName();
    createCluster(cluster1);
    clusters.getCluster(cluster1).setDesiredStackVersion(new StackId("HDP-1.3.1"));
    String hdfs = "HDFS";
    String mapred = "MAPREDUCE";
    createService(cluster1, hdfs, null);
    createService(cluster1, mapred, null);
    String componentName1 = "NAMENODE";
    String componentName2 = "DATANODE";
    String componentName3 = "HDFS_CLIENT";
    String componentName4 = "JOBTRACKER";
    String componentName5 = "TASKTRACKER";
    String componentName6 = "MAPREDUCE_CLIENT";

    createServiceComponent(cluster1, hdfs, componentName1, State.INIT);
    createServiceComponent(cluster1, hdfs, componentName2, State.INIT);
    createServiceComponent(cluster1, hdfs, componentName3, State.INIT);
    createServiceComponent(cluster1, mapred, componentName4, State.INIT);
    createServiceComponent(cluster1, mapred, componentName5, State.INIT);
    createServiceComponent(cluster1, mapred, componentName6, State.INIT);

    String host1 = getUniqueName();

    addHostToCluster(host1, cluster1);

    createServiceComponentHost(cluster1, hdfs, componentName1, host1, null);
    createServiceComponentHost(cluster1, hdfs, componentName2, host1, null);
    createServiceComponentHost(cluster1, hdfs, componentName3, host1, null);
    createServiceComponentHost(cluster1, mapred, componentName4, host1, null);
    createServiceComponentHost(cluster1, mapred, componentName5, host1, null);
    createServiceComponentHost(cluster1, mapred, componentName6, host1, null);

    // Install
    installService(cluster1, hdfs, false, false);
    installService(cluster1, mapred, false, false);

    Cluster cluster = clusters.getCluster(cluster1);
    Service s1 = cluster.getService(hdfs);
    Service s2 = cluster.getService(mapred);
    ServiceComponent sc1 = s1.getServiceComponent(componentName1);
    sc1.getServiceComponentHosts().values().iterator().next().setState(State.STARTED);

    Set<ServiceComponentHostRequest> schRequests = new HashSet<>();
    // delete HC
    schRequests.clear();
    schRequests.add(new ServiceComponentHostRequest(cluster1, hdfs, componentName1, host1, null));
    try {
      controller.deleteHostComponents(schRequests);
      Assert.fail("Expect failure while deleting.");
    } catch (Exception ex) {
      Assert.assertTrue(ex.getMessage().contains(
          "Host Component cannot be removed"));
    }

    sc1.getServiceComponentHosts().values().iterator().next().setDesiredState(State.STARTED);
    sc1.getServiceComponentHosts().values().iterator().next().setState(State.UNKNOWN);
    ServiceComponent sc2 = s1.getServiceComponent(componentName2);
    sc2.getServiceComponentHosts().values().iterator().next().setState(State.INIT);
    ServiceComponent sc3 = s1.getServiceComponent(componentName3);
    sc3.getServiceComponentHosts().values().iterator().next().setState(State.INSTALL_FAILED);
    ServiceComponent sc4 = s2.getServiceComponent(componentName4);
    sc4.getServiceComponentHosts().values().iterator().next().setDesiredState(State.INSTALLED);
    sc4.getServiceComponentHosts().values().iterator().next().setState(State.DISABLED);
    ServiceComponent sc5 = s2.getServiceComponent(componentName5);
    sc5.getServiceComponentHosts().values().iterator().next().setState(State.INSTALLED);
    ServiceComponent sc6 = s2.getServiceComponent(componentName6);
    sc6.getServiceComponentHosts().values().iterator().next().setState(State.INIT);

    schRequests.clear();
    schRequests.add(new ServiceComponentHostRequest(cluster1, hdfs, componentName1, host1, null));
    schRequests.add(new ServiceComponentHostRequest(cluster1, hdfs, componentName2, host1, null));
    schRequests.add(new ServiceComponentHostRequest(cluster1, hdfs, componentName3, host1, null));
    schRequests.add(new ServiceComponentHostRequest(cluster1, mapred, componentName4, host1, null));
    schRequests.add(new ServiceComponentHostRequest(cluster1, mapred, componentName5, host1, null));
    schRequests.add(new ServiceComponentHostRequest(cluster1, mapred, componentName6, host1, null));
    DeleteStatusMetaData deleteStatusMetaData = controller.deleteHostComponents(schRequests);
    Assert.assertEquals(0, deleteStatusMetaData.getExceptionForKeys().size());
  }

  @Test
  public void testDeleteHostComponentWithForce() throws Exception {
    String cluster1 = getUniqueName();

    createCluster(cluster1);

    Cluster cluster = clusters.getCluster(cluster1);
    cluster.setDesiredStackVersion(new StackId("HDP-0.1"));

    String serviceName = "HDFS";
    createService(cluster1, serviceName, null);
    String componentName1 = "NAMENODE";
    String componentName2 = "DATANODE";
    String componentName3 = "HDFS_CLIENT";

    createServiceComponent(cluster1, serviceName, componentName1, State.INIT);
    createServiceComponent(cluster1, serviceName, componentName2, State.INIT);
    createServiceComponent(cluster1, serviceName, componentName3, State.INIT);

    String host1 = getUniqueName();  // Host will belong to the cluster and contain components

    addHostToCluster(host1, cluster1);

    // Add components to host1
    createServiceComponentHost(cluster1, serviceName, componentName1, host1, null);
    createServiceComponentHost(cluster1, serviceName, componentName2, host1, null);
    createServiceComponentHost(cluster1, serviceName, componentName3, host1, null);

    // Install
    installService(cluster1, serviceName, false, false);

    // Treat host components on host1 as up and healthy
    Map<String, ServiceComponentHost> hostComponents = cluster.getService(serviceName).getServiceComponent(componentName1).getServiceComponentHosts();
    for (Map.Entry<String, ServiceComponentHost> entry : hostComponents.entrySet()) {
      ServiceComponentHost cHost = entry.getValue();
      cHost.handleEvent(new ServiceComponentHostInstallEvent(cHost.getServiceComponentName(), cHost.getHostName(), System.currentTimeMillis(), cluster.getDesiredStackVersion().getStackId()));
      cHost.handleEvent(new ServiceComponentHostOpSucceededEvent(cHost.getServiceComponentName(), cHost.getHostName(), System.currentTimeMillis()));
    }
    hostComponents = cluster.getService(serviceName).getServiceComponent(componentName2).getServiceComponentHosts();
    for (Map.Entry<String, ServiceComponentHost> entry : hostComponents.entrySet()) {
      ServiceComponentHost cHost = entry.getValue();
      cHost.handleEvent(new ServiceComponentHostInstallEvent(cHost.getServiceComponentName(), cHost.getHostName(), System.currentTimeMillis(), cluster.getDesiredStackVersion().getStackId()));
      cHost.handleEvent(new ServiceComponentHostOpSucceededEvent(cHost.getServiceComponentName(), cHost.getHostName(), System.currentTimeMillis()));
    }

    // Case 1: Attempt delete when components still exist
    Set<HostRequest> requests = new HashSet<>();
    requests.clear();
    requests.add(new HostRequest(host1, cluster1));
    try {
      HostResourceProviderTest.deleteHosts(controller, requests, false, false);
      fail("Expect failure deleting hosts when components exist and have not been deleted.");
    } catch (Exception e) {
      LOG.info("Exception is - " + e.getMessage());
      Assert.assertTrue(e.getMessage().contains("these components must be stopped if running, and then deleted"));
    }

    Service s = cluster.getService(serviceName);
    s.getServiceComponent("DATANODE").getServiceComponentHost(host1).setState(State.STARTED);
    try {
      HostResourceProviderTest.deleteHosts(controller, requests, false, true);
      fail("Expect failure deleting hosts when components exist and have not been stopped.");
    } catch (Exception e) {
      LOG.info("Exception is - " + e.getMessage());
      Assert.assertTrue(e.getMessage().contains("these components must be stopped:"));
    }

    DeleteStatusMetaData data = null;
    try {
      data = HostResourceProviderTest.deleteHosts(controller, requests, true, true);
      Assert.assertTrue(data.getDeletedKeys().size() == 0);
    } catch (Exception e) {
      LOG.info("Exception is - " + e.getMessage());
      fail("Do not expect failure deleting hosts when components exist and are stopped.");
    }

    LOG.info("Test dry run of delete with all host components");
    s.getServiceComponent("DATANODE").getServiceComponentHost(host1).setState(State.INSTALLED);
    try {
      data = HostResourceProviderTest.deleteHosts(controller, requests, true, true);
      Assert.assertTrue(data.getDeletedKeys().size() == 1);
    } catch (Exception e) {
      LOG.info("Exception is - " + e.getMessage());
      fail("Do not expect failure deleting hosts when components exist and are stopped.");
    }

    LOG.info("Test successful delete with all host components");
    s.getServiceComponent("DATANODE").getServiceComponentHost(host1).setState(State.INSTALLED);
    try {
      data = HostResourceProviderTest.deleteHosts(controller, requests, false, true);
      Assert.assertNotNull(data);
      Assert.assertTrue(4 == data.getDeletedKeys().size());
      Assert.assertTrue(0 == data.getExceptionForKeys().size());
    } catch (Exception e) {
      LOG.info("Exception is - " + e.getMessage());
      fail("Do not expect failure deleting hosts when components exist and are stopped.");
    }
    // Verify host does not exist
    try {
      clusters.getHost(host1);
      Assert.fail("Expected a HostNotFoundException.");
    } catch (HostNotFoundException e) {
      // expected
    }
  }

  @Test
  public void testDeleteHost() throws Exception {
    String cluster1 = getUniqueName();

    createCluster(cluster1);

    Cluster cluster = clusters.getCluster(cluster1);
    cluster.setDesiredStackVersion(new StackId("HDP-0.1"));

    String serviceName = "HDFS";
    createService(cluster1, serviceName, null);
    String componentName1 = "NAMENODE";
    String componentName2 = "DATANODE";
    String componentName3 = "HDFS_CLIENT";

    createServiceComponent(cluster1, serviceName, componentName1, State.INIT);
    createServiceComponent(cluster1, serviceName, componentName2, State.INIT);
    createServiceComponent(cluster1, serviceName, componentName3, State.INIT);

    String host1 = getUniqueName();  // Host will belong to the cluster and contain components
    String host2 = getUniqueName();  // Host will belong to the cluster and not contain any components

    addHostToCluster(host1, cluster1);
    addHostToCluster(host2, cluster1);
    String host3 = getUniqueName();  // Host is not registered

    // Add components to host1
    createServiceComponentHost(cluster1, serviceName, componentName1, host1, null);
    createServiceComponentHost(cluster1, serviceName, componentName2, host1, null);
    createServiceComponentHost(cluster1, serviceName, componentName3, host1, null);

    // Install
    installService(cluster1, serviceName, false, false);

    // Treat host components on host1 as up and healthy
    Map<String, ServiceComponentHost> hostComponents = cluster.getService(serviceName).getServiceComponent(componentName1).getServiceComponentHosts();
    for (Map.Entry<String, ServiceComponentHost> entry : hostComponents.entrySet()) {
      ServiceComponentHost cHost = entry.getValue();
      cHost.handleEvent(new ServiceComponentHostInstallEvent(cHost.getServiceComponentName(), cHost.getHostName(), System.currentTimeMillis(), cluster.getDesiredStackVersion().getStackId()));
      cHost.handleEvent(new ServiceComponentHostOpSucceededEvent(cHost.getServiceComponentName(), cHost.getHostName(), System.currentTimeMillis()));
    }
    hostComponents = cluster.getService(serviceName).getServiceComponent(componentName2).getServiceComponentHosts();
    for (Map.Entry<String, ServiceComponentHost> entry : hostComponents.entrySet()) {
      ServiceComponentHost cHost = entry.getValue();
      cHost.handleEvent(new ServiceComponentHostInstallEvent(cHost.getServiceComponentName(), cHost.getHostName(), System.currentTimeMillis(), cluster.getDesiredStackVersion().getStackId()));
      cHost.handleEvent(new ServiceComponentHostOpSucceededEvent(cHost.getServiceComponentName(), cHost.getHostName(), System.currentTimeMillis()));
    }

    // Case 1: Attempt delete when components still exist
    Set<HostRequest> requests = new HashSet<>();
    requests.clear();
    requests.add(new HostRequest(host1, cluster1));
    try {
      HostResourceProviderTest.deleteHosts(controller, requests);
      fail("Expect failure deleting hosts when components exist and have not been deleted.");
    } catch (Exception e) {
    }

    // Case 2: Delete host that is still part of cluster, but do not specify the cluster_name in the request
    Set<ServiceComponentHostRequest> schRequests = new HashSet<>();
    // Disable HC for non-clients
    schRequests.add(new ServiceComponentHostRequest(cluster1, serviceName, componentName1, host1, "DISABLED"));
    schRequests.add(new ServiceComponentHostRequest(cluster1, serviceName, componentName2, host1, "DISABLED"));
    updateHostComponents(schRequests, new HashMap<>(), false);

    // Delete HC
    schRequests.clear();
    schRequests.add(new ServiceComponentHostRequest(cluster1, serviceName, componentName1, host1, null));
    schRequests.add(new ServiceComponentHostRequest(cluster1, serviceName, componentName2, host1, null));
    schRequests.add(new ServiceComponentHostRequest(cluster1, serviceName, componentName3, host1, null));
    controller.deleteHostComponents(schRequests);

    Assert.assertEquals(0, cluster.getServiceComponentHosts(host1).size());

    Assert.assertNull(topologyHostInfoDAO.findByHostname(host1));

    Long firstHostId = clusters.getHost(host1).getHostId();

    // Deletion without specifying cluster should be successful
    requests.clear();
    requests.add(new HostRequest(host1, null));
    try {
      HostResourceProviderTest.deleteHosts(controller, requests);
    } catch (Exception e) {
      fail("Did not expect an error deleting the host from the cluster. Error: " + e.getMessage());
    }
    // Verify host is no longer part of the cluster
    Assert.assertFalse(clusters.getHostsForCluster(cluster1).containsKey(host1));
    Assert.assertFalse(clusters.getClustersForHost(host1).contains(cluster));
    Assert.assertNull(topologyHostInfoDAO.findByHostname(host1));

    // verify there are no host role commands for the host
    List<HostRoleCommandEntity> tasks = hostRoleCommandDAO.findByHostId(firstHostId);
    assertEquals(0, tasks.size());

    // Case 3: Delete host that is still part of the cluster, and specify the cluster_name in the request
    requests.clear();
    requests.add(new HostRequest(host2, cluster1));
    try {
      HostResourceProviderTest.deleteHosts(controller, requests);
    } catch (Exception e) {
      fail("Did not expect an error deleting the host from the cluster. Error: " + e.getMessage());
    }
    // Verify host is no longer part of the cluster
    Assert.assertFalse(clusters.getHostsForCluster(cluster1).containsKey(host2));
    Assert.assertFalse(clusters.getClustersForHost(host2).contains(cluster));
    Assert.assertNull(topologyHostInfoDAO.findByHostname(host2));

    // Case 4: Attempt to delete a host that has already been deleted
    requests.clear();
    requests.add(new HostRequest(host1, null));
    try {
      HostResourceProviderTest.deleteHosts(controller, requests);
      Assert.fail("Expected a HostNotFoundException trying to remove a host that was already deleted.");
    } catch (HostNotFoundException e) {
      // expected
    }

    // Verify host does not exist
    try {
      clusters.getHost(host1);
      Assert.fail("Expected a HostNotFoundException.");
    } catch (HostNotFoundException e) {
      // expected
    }

    // Case 5: Attempt to delete a host that was never added to the cluster
    requests.clear();
    requests.add(new HostRequest(host3, null));
    try {
      HostResourceProviderTest.deleteHosts(controller, requests);
      Assert.fail("Expected a HostNotFoundException trying to remove a host that was never added.");
    } catch (HostNotFoundException e) {
      // expected
    }
  }

  @Test
  public void testGetRootServices() throws Exception {

    RootServiceRequest request = new RootServiceRequest(null);
    Set<RootServiceResponse> responses = controller.getRootServices(Collections.singleton(request));
    Assert.assertEquals(RootServiceResponseFactory.Services.values().length, responses.size());

    RootServiceRequest requestWithParams = new RootServiceRequest(RootServiceResponseFactory.Services.AMBARI.toString());
    Set<RootServiceResponse> responsesWithParams = controller.getRootServices(Collections.singleton(requestWithParams));
    Assert.assertEquals(1, responsesWithParams.size());
    for (RootServiceResponse responseWithParams: responsesWithParams) {
      Assert.assertEquals(responseWithParams.getServiceName(), RootServiceResponseFactory.Services.AMBARI.toString());
    }

    RootServiceRequest invalidRequest = new RootServiceRequest(NON_EXT_VALUE);
    try {
      controller.getRootServices(Collections.singleton(invalidRequest));
    } catch (ObjectNotFoundException e) {
      // do nothing
    }
  }

  @Test
  public void testGetRootServiceComponents() throws Exception {

    RootServiceComponentRequest request = new RootServiceComponentRequest(RootServiceResponseFactory.Services.AMBARI.toString(), null);
    Set<RootServiceComponentResponse> responses = controller.getRootServiceComponents(Collections.singleton(request));
    Assert.assertEquals(RootServiceResponseFactory.Services.AMBARI.getComponents().length, responses.size());

    RootServiceComponentRequest requestWithParams = new RootServiceComponentRequest(
        RootServiceResponseFactory.Services.AMBARI.toString(),
        RootServiceResponseFactory.Services.AMBARI.getComponents()[0].toString());

    Set<RootServiceComponentResponse> responsesWithParams = controller.getRootServiceComponents(Collections.singleton(requestWithParams));
    Assert.assertEquals(1, responsesWithParams.size());
    for (RootServiceComponentResponse responseWithParams: responsesWithParams) {
      Assert.assertEquals(responseWithParams.getComponentName(), RootServiceResponseFactory.Services.AMBARI.getComponents()[0].toString());
    }

    RootServiceComponentRequest invalidRequest = new RootServiceComponentRequest(NON_EXT_VALUE, NON_EXT_VALUE);
    try {
      controller.getRootServiceComponents(Collections.singleton(invalidRequest));
    } catch (ObjectNotFoundException e) {
      // do nothing
    }
  }

  @Test
  public void testDeleteComponentsOnHost() throws Exception {
    String cluster1 = getUniqueName();

    createCluster(cluster1);

    Cluster cluster = clusters.getCluster(cluster1);
    cluster.setDesiredStackVersion(new StackId("HDP-0.1"));

    String serviceName = "HDFS";
    createService(cluster1, serviceName, null);
    String componentName1 = "NAMENODE";
    String componentName2 = "DATANODE";
    String componentName3 = "HDFS_CLIENT";

    createServiceComponent(cluster1, serviceName, componentName1, State.INIT);
    createServiceComponent(cluster1, serviceName, componentName2, State.INIT);
    createServiceComponent(cluster1, serviceName, componentName3, State.INIT);

    String host1 = getUniqueName();

    addHostToCluster(host1, cluster1);

    createServiceComponentHost(cluster1, null, componentName1, host1, null);
    createServiceComponentHost(cluster1, serviceName, componentName2, host1, null);
    createServiceComponentHost(cluster1, serviceName, componentName3, host1, null);

    // Install
    installService(cluster1, serviceName, false, false);

    // make them believe they are up
    Map<String, ServiceComponentHost> hostComponents = cluster.getService(serviceName).getServiceComponent(componentName1).getServiceComponentHosts();
    for (Map.Entry<String, ServiceComponentHost> entry : hostComponents.entrySet()) {
      ServiceComponentHost cHost = entry.getValue();
      cHost.handleEvent(new ServiceComponentHostInstallEvent(cHost.getServiceComponentName(), cHost.getHostName(), System.currentTimeMillis(), cluster.getDesiredStackVersion().getStackId()));
      cHost.handleEvent(new ServiceComponentHostOpSucceededEvent(cHost.getServiceComponentName(), cHost.getHostName(), System.currentTimeMillis()));
    }
    hostComponents = cluster.getService(serviceName).getServiceComponent(componentName2).getServiceComponentHosts();
    for (Map.Entry<String, ServiceComponentHost> entry : hostComponents.entrySet()) {
      ServiceComponentHost cHost = entry.getValue();
      cHost.handleEvent(new ServiceComponentHostInstallEvent(cHost.getServiceComponentName(), cHost.getHostName(), System.currentTimeMillis(), cluster.getDesiredStackVersion().getStackId()));
      cHost.handleEvent(new ServiceComponentHostOpSucceededEvent(cHost.getServiceComponentName(), cHost.getHostName(), System.currentTimeMillis()));
    }


    ServiceComponentHost sch = cluster.getService(serviceName).getServiceComponent(componentName2).getServiceComponentHost(host1);
    Assert.assertNotNull(sch);

    sch.handleEvent(new ServiceComponentHostStartEvent(sch.getServiceComponentName(), sch.getHostName(), System.currentTimeMillis()));
    sch.handleEvent(new ServiceComponentHostStartedEvent (sch.getServiceComponentName(), sch.getHostName(), System.currentTimeMillis()));

    Set<ServiceComponentHostRequest> schRequests = new HashSet<>();
    schRequests.add(new ServiceComponentHostRequest(cluster1, null, null, host1, null));

    DeleteStatusMetaData deleteStatusMetaData = controller.deleteHostComponents(schRequests);
    Assert.assertEquals(1, deleteStatusMetaData.getExceptionForKeys().size());
    Assert.assertEquals(1, cluster.getServiceComponentHosts(host1).size());

    sch.handleEvent(new ServiceComponentHostStopEvent(sch.getServiceComponentName(), sch.getHostName(), System.currentTimeMillis()));
    sch.handleEvent(new ServiceComponentHostStoppedEvent (sch.getServiceComponentName(), sch.getHostName(), System.currentTimeMillis()));

    controller.deleteHostComponents(schRequests);

    Assert.assertEquals(0, cluster.getServiceComponentHosts(host1).size());
  }

  @Test
  public void testExecutionCommandConfiguration() throws AmbariException {
    Map<String, Map<String, String>> config = new HashMap<>();
<<<<<<< HEAD
    config.put("type1", new HashMap<String, String>());
    config.put("type3", new HashMap<String, String>());
=======
    config.put("type1", new HashMap<>());
    config.put("type3", new HashMap<>());
>>>>>>> 9d802b7c
    config.get("type3").put("name1", "neverchange");
    configHelper.applyCustomConfig(config, "type1", "name1", "value11", false);
    Assert.assertEquals("value11", config.get("type1").get("name1"));

    config.put("type1", new HashMap<>());
    configHelper.applyCustomConfig(config, "type1", "name1", "value12", false);
    Assert.assertEquals("value12", config.get("type1").get("name1"));

    configHelper.applyCustomConfig(config, "type2", "name2", "value21", false);
    Assert.assertEquals("value21", config.get("type2").get("name2"));

    configHelper.applyCustomConfig(config, "type2", "name2", "", true);
    Assert.assertEquals("", config.get("type2").get("DELETED_name2"));
    Assert.assertEquals("neverchange", config.get("type3").get("name1"));

    Map<String, String> persistedClusterConfig = new HashMap<>();
    persistedClusterConfig.put("name1", "value11");
    persistedClusterConfig.put("name3", "value31");
    persistedClusterConfig.put("name4", "value41");
    Map<String, String> override = new HashMap<>();
    override.put("name1", "value12");
    override.put("name2", "value21");
    override.put("DELETED_name3", "value31");
    Map<String, String> mergedConfig = configHelper.getMergedConfig
      (persistedClusterConfig, override);
    Assert.assertEquals(3, mergedConfig.size());
    Assert.assertFalse(mergedConfig.containsKey("name3"));
    Assert.assertEquals("value12", mergedConfig.get("name1"));
    Assert.assertEquals("value21", mergedConfig.get("name2"));
    Assert.assertEquals("value41", mergedConfig.get("name4"));
  }

  @Test
  public void testApplyConfigurationWithTheSameTag() throws AuthorizationException {

    final String cluster1 = getUniqueName();

    String tag = "version1";
    String type = "core-site";
    AmbariException exception = null;
    try {
      AmbariManagementController amc = injector.getInstance(AmbariManagementController.class);
      Clusters clusters = injector.getInstance(Clusters.class);
      Gson gson = new Gson();

      clusters.addHost("host1");
      clusters.addHost("host2");
      clusters.addHost("host3");
      Host host = clusters.getHost("host1");
      setOsFamily(host, "redhat", "6.3");
      host = clusters.getHost("host2");
      setOsFamily(host, "redhat", "6.3");
      host = clusters.getHost("host3");
      setOsFamily(host, "redhat", "6.3");

      ClusterRequest clusterRequest = new ClusterRequest(null, cluster1, "HDP-1.2.0", null);
      amc.createCluster(clusterRequest);

      Set<ServiceRequest> serviceRequests = new HashSet<>();
<<<<<<< HEAD
      serviceRequests.add(new ServiceRequest(cluster1, "HDFS", null));
=======
      serviceRequests.add(new ServiceRequest(cluster1, "HDFS", repositoryVersion120.getId(), null));
>>>>>>> 9d802b7c

      ServiceResourceProviderTest.createServices(amc, repositoryVersionDAO, serviceRequests);

      Type confType = new TypeToken<Map<String, String>>() {
      }.getType();

      ConfigurationRequest configurationRequest = new ConfigurationRequest(cluster1, type, tag,
          gson.fromJson("{ \"fs.default.name\" : \"localhost:8020\"}", confType), null);
      amc.createConfiguration(configurationRequest);

      amc.createConfiguration(configurationRequest);
    } catch (AmbariException e) {
      exception = e;
    }

    assertNotNull(exception);
    String exceptionMessage = MessageFormat.format("Configuration with tag ''{0}'' exists for ''{1}''",
        tag, type);
    assertEquals(exceptionMessage, exception.getMessage());
  }

  @Test
  public void testDeleteClusterCreateHost() throws Exception {

    String STACK_ID = "HDP-2.0.1";

    String CLUSTER_NAME = getUniqueName();
    String HOST1 = getUniqueName();
    String HOST2 = getUniqueName();

    Clusters clusters = injector.getInstance(Clusters.class);

    clusters.addHost(HOST1);
    Host host = clusters.getHost(HOST1);
    setOsFamily(host, "redhat", "6.3");
    clusters.getHost(HOST1).setState(HostState.HEALTHY);

    clusters.addHost(HOST2);
    host = clusters.getHost(HOST2);
    setOsFamily(host, "redhat", "6.3");

    AmbariManagementController amc = injector.getInstance(AmbariManagementController.class);

    ClusterRequest cr = new ClusterRequest(null, CLUSTER_NAME, STACK_ID, null);
    amc.createCluster(cr);

    long clusterId = clusters.getCluster(CLUSTER_NAME).getClusterId();

    ConfigurationRequest configRequest = new ConfigurationRequest(CLUSTER_NAME, "global", "version1",
        new HashMap<String, String>() {{ put("a", "b"); }}, null);
    ClusterRequest ur = new ClusterRequest(clusterId, CLUSTER_NAME, STACK_ID, null);
    ur.setDesiredConfig(Collections.singletonList(configRequest));
    amc.updateClusters(Collections.singleton(ur), new HashMap<>());

    // add some hosts
    Set<HostRequest> hrs = new HashSet<>();
<<<<<<< HEAD
    hrs.add(new HostRequest(HOST1, CLUSTER_NAME, null));
    HostResourceProviderTest.createHosts(amc, hrs);

    Set<ServiceRequest> serviceRequests = new HashSet<>();
    serviceRequests.add(new ServiceRequest(CLUSTER_NAME, "HDFS", null));
    serviceRequests.add(new ServiceRequest(CLUSTER_NAME, "MAPREDUCE2", null));
    serviceRequests.add(new ServiceRequest(CLUSTER_NAME, "YARN", null));
=======
    hrs.add(new HostRequest(HOST1, CLUSTER_NAME));
    HostResourceProviderTest.createHosts(amc, hrs);

    Set<ServiceRequest> serviceRequests = new HashSet<>();
    serviceRequests.add(new ServiceRequest(CLUSTER_NAME, "HDFS", repositoryVersion201.getId(), null));
    serviceRequests.add(new ServiceRequest(CLUSTER_NAME, "MAPREDUCE2", repositoryVersion201.getId(), null));
    serviceRequests.add(new ServiceRequest(CLUSTER_NAME, "YARN", repositoryVersion201.getId(), null));
>>>>>>> 9d802b7c

    ServiceResourceProviderTest.createServices(amc, repositoryVersionDAO, serviceRequests);

    Set<ServiceComponentRequest> serviceComponentRequests = new HashSet<>();
    serviceComponentRequests.add(new ServiceComponentRequest(CLUSTER_NAME, "HDFS", "NAMENODE", null));
    serviceComponentRequests.add(new ServiceComponentRequest(CLUSTER_NAME, "HDFS", "SECONDARY_NAMENODE", null));
    serviceComponentRequests.add(new ServiceComponentRequest(CLUSTER_NAME, "HDFS", "DATANODE", null));
    serviceComponentRequests.add(new ServiceComponentRequest(CLUSTER_NAME, "MAPREDUCE2", "HISTORYSERVER", null));
    serviceComponentRequests.add(new ServiceComponentRequest(CLUSTER_NAME, "YARN", "RESOURCEMANAGER", null));
    serviceComponentRequests.add(new ServiceComponentRequest(CLUSTER_NAME, "YARN", "NODEMANAGER", null));
    serviceComponentRequests.add(new ServiceComponentRequest(CLUSTER_NAME, "HDFS", "HDFS_CLIENT", null));

    ComponentResourceProviderTest.createComponents(amc, serviceComponentRequests);

    Set<ServiceComponentHostRequest> componentHostRequests = new HashSet<>();
    componentHostRequests.add(new ServiceComponentHostRequest(CLUSTER_NAME, "HDFS", "DATANODE", HOST1, null));
    componentHostRequests.add(new ServiceComponentHostRequest(CLUSTER_NAME, "HDFS", "NAMENODE", HOST1, null));
    componentHostRequests.add(new ServiceComponentHostRequest(CLUSTER_NAME, "HDFS", "SECONDARY_NAMENODE", HOST1, null));
    componentHostRequests.add(new ServiceComponentHostRequest(CLUSTER_NAME, "MAPREDUCE2", "HISTORYSERVER", HOST1, null));
    componentHostRequests.add(new ServiceComponentHostRequest(CLUSTER_NAME, "YARN", "RESOURCEMANAGER", HOST1, null));
    componentHostRequests.add(new ServiceComponentHostRequest(CLUSTER_NAME, "YARN", "NODEMANAGER", HOST1, null));
    componentHostRequests.add(new ServiceComponentHostRequest(CLUSTER_NAME, "HDFS", "HDFS_CLIENT", HOST1, null));

    amc.createHostComponents(componentHostRequests);

    RequestResourceFilter resourceFilter = new RequestResourceFilter("HDFS", null, null);
    ExecuteActionRequest ar = new ExecuteActionRequest(CLUSTER_NAME, Role.HDFS_SERVICE_CHECK.name(), null, false);
    ar.getResourceFilters().add(resourceFilter);
    amc.createAction(ar, null);


    // change mind, delete the cluster
    amc.deleteCluster(cr);

    assertNotNull(clusters.getHost(HOST1));
    assertNotNull(clusters.getHost(HOST2));

    HostDAO dao = injector.getInstance(HostDAO.class);

    assertNotNull(dao.findByName(HOST1));
    assertNotNull(dao.findByName(HOST2));

  }

  @Test
  @Ignore
  public void testDisableAndDeleteStates() throws Exception {
    Map<String,String> mapRequestProps = new HashMap<>();

    String cluster1 = getUniqueName();

    AmbariManagementController amc = injector.getInstance(AmbariManagementController.class);
    Clusters clusters = injector.getInstance(Clusters.class);
    Gson gson = new Gson();

    String host1 = getUniqueName();
    String host2 = getUniqueName();
    String host3 = getUniqueName();

    clusters.addHost(host1);
    clusters.addHost(host2);
    clusters.addHost(host3);
    Host host = clusters.getHost("host1");
    setOsFamily(host, "redhat", "5.9");
    host = clusters.getHost("host2");
    setOsFamily(host, "redhat", "5.9");
    host = clusters.getHost("host3");
    setOsFamily(host, "redhat", "5.9");

    ClusterRequest clusterRequest = new ClusterRequest(null, cluster1, "HDP-1.2.0", null);
    amc.createCluster(clusterRequest);

    Set<ServiceRequest> serviceRequests = new HashSet<>();
<<<<<<< HEAD
    serviceRequests.add(new ServiceRequest(cluster1, "HDFS", null));
    serviceRequests.add(new ServiceRequest(cluster1, "HIVE", null));
=======
    serviceRequests.add(new ServiceRequest(cluster1, "HDFS", repositoryVersion120.getId(), null));
    serviceRequests.add(new ServiceRequest(cluster1, "HIVE", repositoryVersion120.getId(), null));
>>>>>>> 9d802b7c

    ServiceResourceProviderTest.createServices(amc, repositoryVersionDAO, serviceRequests);

    Type confType = new TypeToken<Map<String, String>>() {}.getType();

    ConfigurationRequest configurationRequest = new ConfigurationRequest(cluster1, "core-site", "version1",
        gson.fromJson("{ \"fs.default.name\" : \"localhost:8020\"}", confType), null);
    amc.createConfiguration(configurationRequest);

    configurationRequest = new ConfigurationRequest(cluster1, "hdfs-site", "version1",
        gson.fromJson("{ \"dfs.datanode.data.dir.perm\" : \"750\"}", confType), null);
    amc.createConfiguration(configurationRequest);

    configurationRequest = new ConfigurationRequest(cluster1, "global", "version1",
        gson.fromJson("{ \"hive.server2.enable.doAs\" : \"true\"}", confType), null);
    amc.createConfiguration(configurationRequest);

    Assert.assertTrue(clusters.getCluster(cluster1).getDesiredConfigs().containsKey("hive-site"));

    serviceRequests.clear();
    serviceRequests.add(new ServiceRequest(cluster1, "HDFS", repositoryVersion120.getId(), null));

    ServiceResourceProviderTest.updateServices(amc, serviceRequests, mapRequestProps, true, false);

    Set<ServiceComponentRequest> serviceComponentRequests = new HashSet<>();
    serviceComponentRequests.add(new ServiceComponentRequest(cluster1, "HDFS", "NAMENODE", null));
    serviceComponentRequests.add(new ServiceComponentRequest(cluster1, "HDFS", "SECONDARY_NAMENODE", null));
    serviceComponentRequests.add(new ServiceComponentRequest(cluster1, "HDFS", "DATANODE", null));
    serviceComponentRequests.add(new ServiceComponentRequest(cluster1, "HDFS", "HDFS_CLIENT", null));

    ComponentResourceProviderTest.createComponents(amc, serviceComponentRequests);

    Set<HostRequest> hostRequests = new HashSet<>();
<<<<<<< HEAD
    hostRequests.add(new HostRequest(host1, cluster1, null));
    hostRequests.add(new HostRequest(host2, cluster1, null));
    hostRequests.add(new HostRequest(host3, cluster1, null));
=======
    hostRequests.add(new HostRequest(host1, cluster1));
    hostRequests.add(new HostRequest(host2, cluster1));
    hostRequests.add(new HostRequest(host3, cluster1));
>>>>>>> 9d802b7c

    HostResourceProviderTest.createHosts(amc, hostRequests);

    Set<ServiceComponentHostRequest> componentHostRequests = new HashSet<>();
    componentHostRequests.add(new ServiceComponentHostRequest(cluster1, null, "DATANODE", host1, null));
    componentHostRequests.add(new ServiceComponentHostRequest(cluster1, null, "NAMENODE", host1, null));
    componentHostRequests.add(new ServiceComponentHostRequest(cluster1, null, "SECONDARY_NAMENODE", host1, null));
    componentHostRequests.add(new ServiceComponentHostRequest(cluster1, null, "DATANODE", host2, null));
    componentHostRequests.add(new ServiceComponentHostRequest(cluster1, null, "DATANODE", host3, null));


    amc.createHostComponents(componentHostRequests);

    serviceRequests.clear();
    serviceRequests.add(new ServiceRequest(cluster1, "HDFS", repositoryVersion120.getId(), "INSTALLED"));
    ServiceResourceProviderTest.updateServices(amc, serviceRequests, mapRequestProps, true, false);

    Cluster cluster = clusters.getCluster(cluster1);
    Map<String, ServiceComponentHost> namenodes = cluster.getService("HDFS").getServiceComponent("NAMENODE").getServiceComponentHosts();
    org.junit.Assert.assertEquals(1, namenodes.size());

    ServiceComponentHost componentHost = namenodes.get(host1);

    Map<String, ServiceComponentHost> hostComponents = cluster.getService("HDFS").getServiceComponent("DATANODE").getServiceComponentHosts();
    for (Map.Entry<String, ServiceComponentHost> entry : hostComponents.entrySet()) {
      ServiceComponentHost cHost = entry.getValue();
      cHost.handleEvent(new ServiceComponentHostInstallEvent(cHost.getServiceComponentName(), cHost.getHostName(), System.currentTimeMillis(), "HDP-1.2.0"));
      cHost.handleEvent(new ServiceComponentHostOpSucceededEvent(cHost.getServiceComponentName(), cHost.getHostName(), System.currentTimeMillis()));
    }
    hostComponents = cluster.getService("HDFS").getServiceComponent("NAMENODE").getServiceComponentHosts();
    for (Map.Entry<String, ServiceComponentHost> entry : hostComponents.entrySet()) {
      ServiceComponentHost cHost = entry.getValue();
      cHost.handleEvent(new ServiceComponentHostInstallEvent(cHost.getServiceComponentName(), cHost.getHostName(), System.currentTimeMillis(), "HDP-1.2.0"));
      cHost.handleEvent(new ServiceComponentHostOpSucceededEvent(cHost.getServiceComponentName(), cHost.getHostName(), System.currentTimeMillis()));
    }
    hostComponents = cluster.getService("HDFS").getServiceComponent("SECONDARY_NAMENODE").getServiceComponentHosts();
    for (Map.Entry<String, ServiceComponentHost> entry : hostComponents.entrySet()) {
      ServiceComponentHost cHost = entry.getValue();
      cHost.handleEvent(new ServiceComponentHostInstallEvent(cHost.getServiceComponentName(), cHost.getHostName(), System.currentTimeMillis(), "HDP-1.2.0"));
      cHost.handleEvent(new ServiceComponentHostOpSucceededEvent(cHost.getServiceComponentName(), cHost.getHostName(), System.currentTimeMillis()));
    }

    componentHostRequests.clear();
    componentHostRequests.add(new ServiceComponentHostRequest(cluster1, null, "NAMENODE", host1, "DISABLED"));

    updateHostComponents(amc, componentHostRequests, mapRequestProps, true);

    Assert.assertEquals(State.DISABLED, componentHost.getState());

    componentHostRequests.clear();
    componentHostRequests.add(new ServiceComponentHostRequest(cluster1, null, "NAMENODE", host1, "INSTALLED"));

    updateHostComponents(amc, componentHostRequests, mapRequestProps, true);

    Assert.assertEquals(State.INSTALLED, componentHost.getState());

    componentHostRequests.clear();
    componentHostRequests.add(new ServiceComponentHostRequest(cluster1, null, "NAMENODE", host1, "DISABLED"));

    updateHostComponents(amc, componentHostRequests, mapRequestProps, true);

    Assert.assertEquals(State.DISABLED, componentHost.getState());

    componentHostRequests.clear();
    componentHostRequests.add(new ServiceComponentHostRequest(cluster1, null, "NAMENODE", host2, null));

    amc.createHostComponents(componentHostRequests);

    componentHostRequests.clear();
    componentHostRequests.add(new ServiceComponentHostRequest(cluster1, null, "NAMENODE", host2, "INSTALLED"));

    updateHostComponents(amc, componentHostRequests, mapRequestProps, true);

    namenodes = cluster.getService("HDFS").getServiceComponent("NAMENODE").getServiceComponentHosts();
    Assert.assertEquals(2, namenodes.size());

    componentHost = namenodes.get(host2);
    componentHost.handleEvent(new ServiceComponentHostInstallEvent(componentHost.getServiceComponentName(), componentHost.getHostName(), System.currentTimeMillis(), "HDP-1.2.0"));
    componentHost.handleEvent(new ServiceComponentHostOpSucceededEvent(componentHost.getServiceComponentName(), componentHost.getHostName(), System.currentTimeMillis()));

    serviceRequests.clear();
    serviceRequests.add(new ServiceRequest(cluster1, "HDFS", repositoryVersion120.getId(), "STARTED"));

    RequestStatusResponse response = ServiceResourceProviderTest.updateServices(amc, serviceRequests,
        mapRequestProps, true, false);
    for (ShortTaskStatus shortTaskStatus : response.getTasks()) {
      assertFalse(host1.equals(shortTaskStatus.getHostName()) && "NAMENODE".equals(shortTaskStatus.getRole()));
    }

    componentHostRequests.clear();
    componentHostRequests.add(new ServiceComponentHostRequest(cluster1, null, "NAMENODE", host1, null));

    amc.deleteHostComponents(componentHostRequests);

    namenodes = cluster.getService("HDFS").getServiceComponent("NAMENODE").getServiceComponentHosts();
    org.junit.Assert.assertEquals(1, namenodes.size());

    // testing the behavior for runSmokeTest flag
    // piggybacking on this test to avoid setting up the mock cluster
    testRunSmokeTestFlag(mapRequestProps, amc, serviceRequests);

    // should be able to add the host component back
    componentHostRequests.clear();
    componentHostRequests.add(new ServiceComponentHostRequest(cluster1, null, "NAMENODE", host1, null));
    amc.createHostComponents(componentHostRequests);
    namenodes = cluster.getService("HDFS").getServiceComponent("NAMENODE").getServiceComponentHosts();
    assertEquals(2, namenodes.size());

    // make INSTALLED again
    componentHost = namenodes.get(host1);
    componentHost.handleEvent(new ServiceComponentHostInstallEvent(componentHost.getServiceComponentName(), componentHost.getHostName(), System.currentTimeMillis(), "HDP-1.2.0"));
    componentHost.handleEvent(new ServiceComponentHostOpSucceededEvent(componentHost.getServiceComponentName(), componentHost.getHostName(), System.currentTimeMillis()));
    componentHostRequests.clear();
    componentHostRequests.add(new ServiceComponentHostRequest(cluster1, null, "NAMENODE", host1, "INSTALLED"));
    updateHostComponents(amc, componentHostRequests, mapRequestProps, true);
    assertEquals(State.INSTALLED, namenodes.get(host1).getState());

    // make unknown
    ServiceComponentHost sch = null;
    for (ServiceComponentHost tmp : cluster.getServiceComponentHosts(host2)) {
      if (tmp.getServiceComponentName().equals("DATANODE")) {
        tmp.setState(State.UNKNOWN);
        sch = tmp;
      }
    }
    assertNotNull(sch);

    // make disabled
    componentHostRequests.clear();
    componentHostRequests.add(new ServiceComponentHostRequest(cluster1, null, "DATANODE", host2, "DISABLED"));
    updateHostComponents(amc, componentHostRequests, mapRequestProps, false);
    org.junit.Assert.assertEquals(State.DISABLED, sch.getState());

    // State should not be changed if componentHostRequests are empty
    componentHostRequests.clear();
    mapRequestProps.put(RequestOperationLevel.OPERATION_CLUSTER_ID,cluster1);
    updateHostComponents(amc, componentHostRequests, mapRequestProps, false);
    org.junit.Assert.assertEquals(State.DISABLED, sch.getState());
    mapRequestProps.clear();

    // ServiceComponentHost remains in disabled after service stop
    assertEquals(sch.getServiceComponentName(),"DATANODE");
    serviceRequests.clear();
    serviceRequests.add(new ServiceRequest(cluster1, "HDFS", repositoryVersion120.getId(), "INSTALLED"));
    ServiceResourceProviderTest.updateServices(amc, serviceRequests,
      mapRequestProps, true, false);
    assertEquals(State.DISABLED, sch.getState());

    // ServiceComponentHost remains in disabled after service start
    serviceRequests.clear();
    serviceRequests.add(new ServiceRequest(cluster1, "HDFS", repositoryVersion120.getId(), "STARTED"));
    ServiceResourceProviderTest.updateServices(amc, serviceRequests,
      mapRequestProps, true, false);
    assertEquals(State.DISABLED, sch.getState());

    // confirm delete
    componentHostRequests.clear();
    componentHostRequests.add(new ServiceComponentHostRequest(cluster1, null, "DATANODE", host2, null));
    amc.deleteHostComponents(componentHostRequests);

    sch = null;
    for (ServiceComponentHost tmp : cluster.getServiceComponentHosts(host2)) {
      if (tmp.getServiceComponentName().equals("DATANODE")) {
        sch = tmp;
      }
    }
    org.junit.Assert.assertNull(sch);

    /*
    *Test remove service
    */
    serviceRequests.clear();
    serviceRequests.add(new ServiceRequest(cluster1, "HDFS", repositoryVersion120.getId(), "INSTALLED"));
    ServiceResourceProviderTest.updateServices(amc, serviceRequests, mapRequestProps, true, false);
    serviceRequests.clear();
    serviceRequests.add(new ServiceRequest(cluster1, null, null, null, null));
    org.junit.Assert.assertEquals(2, ServiceResourceProviderTest.getServices(amc, serviceRequests).size());
    serviceRequests.clear();
    serviceRequests.add(new ServiceRequest(cluster1, "HDFS", repositoryVersion120.getId(), null));
    serviceRequests.add(new ServiceRequest(cluster1, "HIVE", repositoryVersion120.getId(), null));
    ServiceResourceProviderTest.deleteServices(amc, serviceRequests);
    serviceRequests.clear();
    serviceRequests.add(new ServiceRequest(cluster1, null, null, null, null));
    org.junit.Assert.assertEquals(0, ServiceResourceProviderTest.getServices(amc, serviceRequests).size());

    /*
    *Test add service again
    */
    serviceRequests.clear();
    serviceRequests.add(new ServiceRequest(cluster1, "HDFS", repositoryVersion120.getId(), null));

    ServiceResourceProviderTest.createServices(amc, repositoryVersionDAO, serviceRequests);

    org.junit.Assert.assertEquals(1, ServiceResourceProviderTest.getServices(amc, serviceRequests).size());
    //Create new configs
    configurationRequest = new ConfigurationRequest(cluster1, "core-site", "version2",
        gson.fromJson("{ \"fs.default.name\" : \"localhost:8020\"}", confType), null);
    amc.createConfiguration(configurationRequest);
    configurationRequest = new ConfigurationRequest(cluster1, "hdfs-site", "version2",
        gson.fromJson("{ \"dfs.datanode.data.dir.perm\" : \"750\"}", confType), null);
    amc.createConfiguration(configurationRequest);
    configurationRequest = new ConfigurationRequest(cluster1, "global", "version2",
        gson.fromJson("{ \"hbase_hdfs_root_dir\" : \"/apps/hbase/\"}", confType), null);
    amc.createConfiguration(configurationRequest);
    //Add configs to service
    serviceRequests.clear();
    serviceRequests.add(new ServiceRequest(cluster1, "HDFS", repositoryVersion120.getId(), null));
    ServiceResourceProviderTest.updateServices(amc, serviceRequests, mapRequestProps, true, false);
    //Crate service components
    serviceComponentRequests = new HashSet<>();
    serviceComponentRequests.add(new ServiceComponentRequest(cluster1, "HDFS", "NAMENODE", null));
    serviceComponentRequests.add(new ServiceComponentRequest(cluster1, "HDFS", "SECONDARY_NAMENODE", null));
    serviceComponentRequests.add(new ServiceComponentRequest(cluster1, "HDFS", "DATANODE", null));
    serviceComponentRequests.add(new ServiceComponentRequest(cluster1, "HDFS", "HDFS_CLIENT", null));
    ComponentResourceProviderTest.createComponents(amc, serviceComponentRequests);

    //Create ServiceComponentHosts
    componentHostRequests = new HashSet<>();
    componentHostRequests.add(new ServiceComponentHostRequest(cluster1, null, "DATANODE", "host1", null));
    componentHostRequests.add(new ServiceComponentHostRequest(cluster1, null, "NAMENODE", "host1", null));
    componentHostRequests.add(new ServiceComponentHostRequest(cluster1, null, "SECONDARY_NAMENODE", host1, null));
    componentHostRequests.add(new ServiceComponentHostRequest(cluster1, null, "DATANODE", "host2", null));
    componentHostRequests.add(new ServiceComponentHostRequest(cluster1, null, "DATANODE", "host3", null));
    amc.createHostComponents(componentHostRequests);


    namenodes = cluster.getService("HDFS").getServiceComponent("NAMENODE").getServiceComponentHosts();
    org.junit.Assert.assertEquals(1, namenodes.size());
    Map<String, ServiceComponentHost> datanodes = cluster.getService("HDFS").getServiceComponent("DATANODE").getServiceComponentHosts();
    org.junit.Assert.assertEquals(3, datanodes.size());
    Map<String, ServiceComponentHost> namenodes2 = cluster.getService("HDFS").getServiceComponent("SECONDARY_NAMENODE").getServiceComponentHosts();
    org.junit.Assert.assertEquals(1, namenodes2.size());

  }

  @Test
  public void testScheduleSmokeTest() throws Exception {

    final String HOST1 = getUniqueName();
    final String OS_TYPE = "centos5";
    final String STACK_ID = "HDP-2.0.1";
    final String CLUSTER_NAME = getUniqueName();
    final String HDFS_SERVICE_CHECK_ROLE = "HDFS_SERVICE_CHECK";
    final String MAPREDUCE2_SERVICE_CHECK_ROLE = "MAPREDUCE2_SERVICE_CHECK";
    final String YARN_SERVICE_CHECK_ROLE = "YARN_SERVICE_CHECK";

    Map<String,String> mapRequestProps = Collections.emptyMap();


    AmbariManagementController amc = injector.getInstance(AmbariManagementController.class);
    Clusters clusters = injector.getInstance(Clusters.class);

    clusters.addHost(HOST1);
    Host host = clusters.getHost(HOST1);
    setOsFamily(host, "redhat", "5.9");
    clusters.getHost(HOST1).setState(HostState.HEALTHY);

    ClusterRequest clusterRequest = new ClusterRequest(null, CLUSTER_NAME, STACK_ID, null);
    amc.createCluster(clusterRequest);

    Set<ServiceRequest> serviceRequests = new HashSet<>();
<<<<<<< HEAD
    serviceRequests.add(new ServiceRequest(CLUSTER_NAME, "HDFS", null));
    serviceRequests.add(new ServiceRequest(CLUSTER_NAME, "MAPREDUCE2", null));
    serviceRequests.add(new ServiceRequest(CLUSTER_NAME, "YARN", null));
=======
    serviceRequests.add(new ServiceRequest(CLUSTER_NAME, "HDFS", repositoryVersion201.getId(), null));
    serviceRequests.add(new ServiceRequest(CLUSTER_NAME, "MAPREDUCE2", repositoryVersion201.getId(), null));
    serviceRequests.add(new ServiceRequest(CLUSTER_NAME, "YARN", repositoryVersion201.getId(), null));
>>>>>>> 9d802b7c

    ServiceResourceProviderTest.createServices(amc, repositoryVersionDAO, serviceRequests);

    Set<ServiceComponentRequest> serviceComponentRequests = new HashSet<>();
    serviceComponentRequests.add(new ServiceComponentRequest(CLUSTER_NAME, "HDFS", "NAMENODE", null));
    serviceComponentRequests.add(new ServiceComponentRequest(CLUSTER_NAME, "HDFS", "SECONDARY_NAMENODE", null));
    serviceComponentRequests.add(new ServiceComponentRequest(CLUSTER_NAME, "HDFS", "DATANODE", null));
    serviceComponentRequests.add(new ServiceComponentRequest(CLUSTER_NAME, "MAPREDUCE2", "HISTORYSERVER", null));
    serviceComponentRequests.add(new ServiceComponentRequest(CLUSTER_NAME, "YARN", "RESOURCEMANAGER", null));
    serviceComponentRequests.add(new ServiceComponentRequest(CLUSTER_NAME, "YARN", "NODEMANAGER", null));

    ComponentResourceProviderTest.createComponents(amc, serviceComponentRequests);

    Set<HostRequest> hostRequests = new HashSet<>();
<<<<<<< HEAD
    hostRequests.add(new HostRequest(HOST1, CLUSTER_NAME, null));
=======
    hostRequests.add(new HostRequest(HOST1, CLUSTER_NAME));
>>>>>>> 9d802b7c

    HostResourceProviderTest.createHosts(amc, hostRequests);

    Set<ServiceComponentHostRequest> componentHostRequests = new HashSet<>();
    componentHostRequests.add(new ServiceComponentHostRequest(CLUSTER_NAME, null, "DATANODE", HOST1, null));
    componentHostRequests.add(new ServiceComponentHostRequest(CLUSTER_NAME, null, "NAMENODE", HOST1, null));
    componentHostRequests.add(new ServiceComponentHostRequest(CLUSTER_NAME, null, "SECONDARY_NAMENODE", HOST1, null));
    componentHostRequests.add(new ServiceComponentHostRequest(CLUSTER_NAME, null, "HISTORYSERVER", HOST1, null));
    componentHostRequests.add(new ServiceComponentHostRequest(CLUSTER_NAME, null, "RESOURCEMANAGER", HOST1, null));
    componentHostRequests.add(new ServiceComponentHostRequest(CLUSTER_NAME, null, "NODEMANAGER", HOST1, null));

    amc.createHostComponents(componentHostRequests);

    //Install services
    serviceRequests.clear();
    serviceRequests.add(new ServiceRequest(CLUSTER_NAME, "HDFS", repositoryVersion201.getId(), State.INSTALLED.name()));
    serviceRequests.add(new ServiceRequest(CLUSTER_NAME, "MAPREDUCE2", repositoryVersion201.getId(), State.INSTALLED.name()));
    serviceRequests.add(new ServiceRequest(CLUSTER_NAME, "YARN", repositoryVersion201.getId(), State.INSTALLED.name()));

    ServiceResourceProviderTest.updateServices(amc, serviceRequests, mapRequestProps, true, false);

    Cluster cluster = clusters.getCluster(CLUSTER_NAME);

    for (String serviceName : cluster.getServices().keySet() ) {

      for(String componentName: cluster.getService(serviceName).getServiceComponents().keySet()) {

        Map<String, ServiceComponentHost> serviceComponentHosts = cluster.getService(serviceName).getServiceComponent(componentName).getServiceComponentHosts();

        for (Map.Entry<String, ServiceComponentHost> entry : serviceComponentHosts.entrySet()) {
          ServiceComponentHost cHost = entry.getValue();
          cHost.handleEvent(new ServiceComponentHostInstallEvent(cHost.getServiceComponentName(), cHost.getHostName(), System.currentTimeMillis(), STACK_ID));
          cHost.handleEvent(new ServiceComponentHostOpSucceededEvent(cHost.getServiceComponentName(), cHost.getHostName(), System.currentTimeMillis()));
        }
      }
    }

    //Start services
    serviceRequests.clear();
    serviceRequests.add(new ServiceRequest(CLUSTER_NAME, "HDFS", repositoryVersion201.getId(), State.STARTED.name()));
    serviceRequests.add(new ServiceRequest(CLUSTER_NAME, "MAPREDUCE2", repositoryVersion201.getId(), State.STARTED.name()));
    serviceRequests.add(new ServiceRequest(CLUSTER_NAME, "YARN", repositoryVersion201.getId(), State.STARTED.name()));

    RequestStatusResponse response = ServiceResourceProviderTest.updateServices(amc, serviceRequests,
        mapRequestProps, true, false);

    Collection<?> hdfsSmokeTasks = CollectionUtils.select(response.getTasks(), new RolePredicate(HDFS_SERVICE_CHECK_ROLE));
    //Ensure that smoke test task was created for HDFS
    org.junit.Assert.assertEquals(1, hdfsSmokeTasks.size());

    Collection<?> mapreduce2SmokeTasks = CollectionUtils.select(response.getTasks(), new RolePredicate(MAPREDUCE2_SERVICE_CHECK_ROLE));
    //Ensure that smoke test task was created for MAPREDUCE2
    org.junit.Assert.assertEquals(1, mapreduce2SmokeTasks.size());

    Collection<?> yarnSmokeTasks = CollectionUtils.select(response.getTasks(), new RolePredicate(YARN_SERVICE_CHECK_ROLE));
    //Ensure that smoke test task was created for YARN
    org.junit.Assert.assertEquals(1, yarnSmokeTasks.size());
  }

  @Test
  public void testGetServices2() throws Exception {
    // member state mocks
    Injector injector = createStrictMock(Injector.class);
    Capture<AmbariManagementController> controllerCapture = EasyMock.newCapture();
    Clusters clusters = createNiceMock(Clusters.class);
    MaintenanceStateHelper maintHelper = createNiceMock(MaintenanceStateHelper.class);

    Cluster cluster = createNiceMock(Cluster.class);
    Service service = createNiceMock(Service.class);
    ServiceResponse response = createNiceMock(ServiceResponse.class);

    // requests
    ServiceRequest request1 = new ServiceRequest("cluster1", "service1", null, null, null);

    Set<ServiceRequest> setRequests = new HashSet<>();
    setRequests.add(request1);

    // expectations
    // constructor init
    injector.injectMembers(capture(controllerCapture));
    expect(injector.getInstance(Gson.class)).andReturn(null);
    expect(injector.getInstance(MaintenanceStateHelper.class)).andReturn(maintHelper);
    expect(injector.getInstance(KerberosHelper.class)).andReturn(createStrictMock(KerberosHelper.class));

    // getServices
    expect(clusters.getCluster("cluster1")).andReturn(cluster);
    expect(cluster.getService("service1")).andReturn(service);

    expect(service.convertToResponse()).andReturn(response);
    // replay mocks
    replay(maintHelper, injector, clusters, cluster, service, response);

    //test
    AmbariManagementController controller = new AmbariManagementControllerImpl(null, clusters, injector);
    Set<ServiceResponse> setResponses = ServiceResourceProviderTest.getServices(controller, setRequests);

    // assert and verify
    assertSame(controller, controllerCapture.getValue());
    assertEquals(1, setResponses.size());
    assertTrue(setResponses.contains(response));

    verify(injector, clusters, cluster, service, response);
  }

  /**
   * Ensure that ServiceNotFoundException is propagated in case where there is a single request.
   */
  @Test
  public void testGetServices___ServiceNotFoundException() throws Exception {
    // member state mocks
    Injector injector = createStrictMock(Injector.class);
    Capture<AmbariManagementController> controllerCapture = EasyMock.newCapture();
    Clusters clusters = createNiceMock(Clusters.class);
    MaintenanceStateHelper maintHelper = createNiceMock(MaintenanceStateHelper.class);
    Cluster cluster = createNiceMock(Cluster.class);

    // requests
<<<<<<< HEAD
    ServiceRequest request1 = new ServiceRequest("cluster1", "service1", null);
=======
    ServiceRequest request1 = new ServiceRequest("cluster1", "service1", null, null, null);
>>>>>>> 9d802b7c
    Set<ServiceRequest> setRequests = new HashSet<>();
    setRequests.add(request1);

    // expectations
    // constructor init
    injector.injectMembers(capture(controllerCapture));
    expect(injector.getInstance(Gson.class)).andReturn(null);
    expect(injector.getInstance(MaintenanceStateHelper.class)).andReturn(maintHelper);
    expect(injector.getInstance(KerberosHelper.class)).andReturn(createStrictMock(KerberosHelper.class));

    // getServices
    expect(clusters.getCluster("cluster1")).andReturn(cluster);
    expect(cluster.getService("service1")).andThrow(new ServiceNotFoundException("custer1", "service1"));

    // replay mocks
    replay(maintHelper, injector, clusters, cluster);

    //test
    AmbariManagementController controller = new AmbariManagementControllerImpl(null, clusters, injector);

    // assert that exception is thrown in case where there is a single request
    try {
      ServiceResourceProviderTest.getServices(controller, setRequests);
      fail("expected ServiceNotFoundException");
    } catch (ServiceNotFoundException e) {
      // expected
    }

    assertSame(controller, controllerCapture.getValue());
    verify(injector, clusters, cluster);
  }

  /**
   * Ensure that ServiceNotFoundException is handled where there are multiple requests as would be the
   * case when an OR predicate is provided in the query.
   */
  @Test
  public void testGetServices___OR_Predicate_ServiceNotFoundException() throws Exception {
    // member state mocks
    Injector injector = createStrictMock(Injector.class);
    Capture<AmbariManagementController> controllerCapture = EasyMock.newCapture();
    Clusters clusters = createNiceMock(Clusters.class);
    MaintenanceStateHelper maintHelper = createNiceMock(MaintenanceStateHelper.class);

    Cluster cluster = createNiceMock(Cluster.class);
    Service service1 = createNiceMock(Service.class);
    Service service2 = createNiceMock(Service.class);
    ServiceResponse response = createNiceMock(ServiceResponse.class);
    ServiceResponse response2 = createNiceMock(ServiceResponse.class);

    // requests
    ServiceRequest request1 = new ServiceRequest("cluster1", "service1", null, null, null);
    ServiceRequest request2 = new ServiceRequest("cluster1", "service2", null, null, null);
    ServiceRequest request3 = new ServiceRequest("cluster1", "service3", null, null, null);
    ServiceRequest request4 = new ServiceRequest("cluster1", "service4", null, null, null);

    Set<ServiceRequest> setRequests = new HashSet<>();
    setRequests.add(request1);
    setRequests.add(request2);
    setRequests.add(request3);
    setRequests.add(request4);

    // expectations
    // constructor init
    injector.injectMembers(capture(controllerCapture));
    expect(injector.getInstance(Gson.class)).andReturn(null);
    expect(injector.getInstance(MaintenanceStateHelper.class)).andReturn(maintHelper);
    expect(injector.getInstance(KerberosHelper.class)).andReturn(createStrictMock(KerberosHelper.class));

    // getServices
    expect(clusters.getCluster("cluster1")).andReturn(cluster).times(4);
    expect(cluster.getService("service1")).andReturn(service1);
    expect(cluster.getService("service2")).andThrow(new ServiceNotFoundException("cluster1", "service2"));
    expect(cluster.getService("service3")).andThrow(new ServiceNotFoundException("cluster1", "service3"));
    expect(cluster.getService("service4")).andReturn(service2);

    expect(service1.convertToResponse()).andReturn(response);
    expect(service2.convertToResponse()).andReturn(response2);
    // replay mocks
    replay(maintHelper, injector, clusters, cluster, service1, service2,
      response, response2);

    //test
    AmbariManagementController controller = new AmbariManagementControllerImpl(null, clusters, injector);
    Set<ServiceResponse> setResponses = ServiceResourceProviderTest.getServices(controller, setRequests);

    // assert and verify
    assertSame(controller, controllerCapture.getValue());
    assertEquals(2, setResponses.size());
    assertTrue(setResponses.contains(response));
    assertTrue(setResponses.contains(response2));

    verify(injector, clusters, cluster, service1, service2, response, response2);
  }

  private void testRunSmokeTestFlag(Map<String, String> mapRequestProps,
                                    AmbariManagementController amc,
                                    Set<ServiceRequest> serviceRequests)
      throws AmbariException, AuthorizationException {
    RequestStatusResponse response;//Starting HDFS service. No run_smoke_test flag is set, smoke

    String cluster1 = getUniqueName();

    //Stopping HDFS service
    serviceRequests.clear();
    serviceRequests.add(new ServiceRequest(cluster1, "HDFS", repositoryVersion02.getId(), "INSTALLED"));
    ServiceResourceProviderTest.updateServices(amc, serviceRequests, mapRequestProps, false,
        false);

    //Starting HDFS service. No run_smoke_test flag is set, smoke
    // test(HDFS_SERVICE_CHECK) won't run
    boolean runSmokeTest = false;
    serviceRequests.clear();
    serviceRequests.add(new ServiceRequest(cluster1, "HDFS", repositoryVersion02.getId(), "STARTED"));
    response = ServiceResourceProviderTest.updateServices(amc, serviceRequests, mapRequestProps,
        runSmokeTest, false);

    List<ShortTaskStatus> taskStatuses = response.getTasks();
    boolean smokeTestRequired = false;
    for (ShortTaskStatus shortTaskStatus : taskStatuses) {
      if (shortTaskStatus.getRole().equals(Role.HDFS_SERVICE_CHECK.toString())) {
        smokeTestRequired= true;
      }
    }
    assertFalse(smokeTestRequired);

    //Stopping HDFS service
    serviceRequests.clear();
    serviceRequests.add(new ServiceRequest(cluster1, "HDFS", repositoryVersion02.getId(), "INSTALLED"));
    ServiceResourceProviderTest.updateServices(amc, serviceRequests, mapRequestProps, false,
        false);

    //Starting HDFS service again.
    //run_smoke_test flag is set, smoke test will be run
    runSmokeTest = true;
    serviceRequests.clear();
    serviceRequests.add(new ServiceRequest(cluster1, "HDFS", repositoryVersion02.getId(), "STARTED"));
    response = ServiceResourceProviderTest.updateServices(amc, serviceRequests, mapRequestProps,
        runSmokeTest, false);

    taskStatuses = response.getTasks();
    smokeTestRequired = false;
    for (ShortTaskStatus shortTaskStatus : taskStatuses) {
      if (shortTaskStatus.getRole().equals(Role.HDFS_SERVICE_CHECK.toString())) {
        smokeTestRequired= true;
      }
    }
    assertTrue(smokeTestRequired);
  }

  private class RolePredicate implements org.apache.commons.collections.Predicate {

    private String role;

    public RolePredicate(String role) {
      this.role = role;
    }

    @Override
    public boolean evaluate(Object obj) {
      ShortTaskStatus task = (ShortTaskStatus)obj;
      return task.getRole().equals(role);
    }
  }

  @Test
  public void testReinstallClientSchSkippedInMaintenance() throws Exception {
    String cluster1 = getUniqueName();
    final String host1 = getUniqueName();
    final String host2 = getUniqueName();
    final String host3 = getUniqueName();

    Cluster c1 = setupClusterWithHosts(cluster1, "HDP-1.2.0",
      new ArrayList<String>() {{
        add(host1);
        add(host2);
        add(host3);
      }},
      "centos5");

    RepositoryVersionEntity repositoryVersion = repositoryVersion120;

    Service hdfs = c1.addService("HDFS", repositoryVersion);
    createServiceComponent(cluster1, "HDFS", "NAMENODE", State.INIT);
    createServiceComponent(cluster1, "HDFS", "DATANODE", State.INIT);
    createServiceComponent(cluster1, "HDFS", "HDFS_CLIENT", State.INIT);

    createServiceComponentHost(cluster1, "HDFS", "NAMENODE", host1, State.INIT);
    createServiceComponentHost(cluster1, "HDFS", "DATANODE", host1, State.INIT);
    createServiceComponentHost(cluster1, "HDFS", "HDFS_CLIENT", host1, State.INIT);
    createServiceComponentHost(cluster1, "HDFS", "HDFS_CLIENT", host2, State.INIT);
    createServiceComponentHost(cluster1, "HDFS", "HDFS_CLIENT", host3, State.INIT);

    installService(cluster1, "HDFS", false, false);

    clusters.getHost(host3).setMaintenanceState(c1.getClusterId(), MaintenanceState.ON);

    Long id = startService(cluster1, "HDFS", false ,true);

    Assert.assertNotNull(id);
    List<Stage> stages = actionDB.getAllStages(id);
    Assert.assertNotNull(stages);
    HostRoleCommand hrc1 = null;
    HostRoleCommand hrc2 = null;
    HostRoleCommand hrc3 = null;
    for (Stage s : stages) {
      for (HostRoleCommand hrc : s.getOrderedHostRoleCommands()) {
        if (hrc.getRole().equals(Role.HDFS_CLIENT) && hrc.getHostName().equals(host1)) {
          hrc1 = hrc;
        } else if (hrc.getRole().equals(Role.HDFS_CLIENT) && hrc.getHostName().equals(host2)) {
          hrc2 = hrc;
        } else if (hrc.getRole().equals(Role.HDFS_CLIENT) && hrc.getHostName().equals(host3)) {
          hrc3 = hrc;
        }
      }
    }

    Assert.assertNotNull(hrc1);
    Assert.assertNotNull(hrc2);
    Assert.assertNull(hrc3);
  }

  @Test
  public void setMonitoringServicesRestartRequired() throws Exception {
    String cluster1 = getUniqueName();
    createCluster(cluster1);
    Cluster cluster = clusters.getCluster(cluster1);
    StackId stackId = new StackId("HDP-2.0.8");
    cluster.setDesiredStackVersion(stackId);
    cluster.setCurrentStackVersion(stackId);

    String hdfsService = "HDFS";
    String fakeMonitoringService = "FAKENAGIOS";
    createService(cluster1, hdfsService, repositoryVersion208, null);
    createService(cluster1, fakeMonitoringService, repositoryVersion208, null);

    String namenode = "NAMENODE";
    String datanode = "DATANODE";
    String hdfsClient = "HDFS_CLIENT";
    String fakeServer = "FAKE_MONITORING_SERVER";

    createServiceComponent(cluster1, hdfsService, namenode, State.INIT);
    createServiceComponent(cluster1, hdfsService, datanode, State.INIT);
    createServiceComponent(cluster1, fakeMonitoringService, fakeServer, State.INIT);

    String host1 = getUniqueName();

    addHostToCluster(host1, cluster1);
    createServiceComponentHost(cluster1, hdfsService, namenode, host1, null);
    createServiceComponentHost(cluster1, hdfsService, datanode, host1, null);
    createServiceComponentHost(cluster1, fakeMonitoringService, fakeServer, host1,
      null);


    ServiceComponentHost monitoringServiceComponentHost = null;
    for (ServiceComponentHost sch : cluster.getServiceComponentHosts(host1)) {
      if (sch.getServiceComponentName().equals(fakeServer)) {
        monitoringServiceComponentHost = sch;
      }
    }

    assertFalse(monitoringServiceComponentHost.isRestartRequired());

    createServiceComponent(cluster1, hdfsService, hdfsClient,
      State.INIT);

    createServiceComponentHost(cluster1, hdfsService, hdfsClient, host1, null);

    assertTrue(monitoringServiceComponentHost.isRestartRequired());
  }

  @Test
  public void setRestartRequiredAfterChangeService() throws Exception {
    String cluster1 = getUniqueName();
    createCluster(cluster1);
    Cluster cluster = clusters.getCluster(cluster1);
    StackId stackId = new StackId("HDP-2.0.7");
    cluster.setDesiredStackVersion(stackId);
    cluster.setCurrentStackVersion(stackId);

    String hdfsService = "HDFS";
    String zookeeperService = "ZOOKEEPER";
    createService(cluster1, hdfsService, repositoryVersion207, null);
    createService(cluster1, zookeeperService, repositoryVersion207, null);

    String namenode = "NAMENODE";
    String datanode = "DATANODE";
    String hdfsClient = "HDFS_CLIENT";
    String zookeeperServer = "ZOOKEEPER_SERVER";
    String zookeeperClient = "ZOOKEEPER_CLIENT";

    createServiceComponent(cluster1, hdfsService, namenode,
      State.INIT);
    createServiceComponent(cluster1, hdfsService, datanode,
      State.INIT);
    createServiceComponent(cluster1, zookeeperService, zookeeperServer,
      State.INIT);
    createServiceComponent(cluster1, zookeeperService, zookeeperClient,
      State.INIT);

    String host1 = getUniqueName();
    String host2 = getUniqueName();

    addHostToCluster(host1, cluster1);
    createServiceComponentHost(cluster1, hdfsService, namenode, host1, null);
    createServiceComponentHost(cluster1, hdfsService, datanode, host1, null);
    createServiceComponentHost(cluster1, zookeeperService, zookeeperServer, host1,
      null);
    createServiceComponentHost(cluster1, zookeeperService, zookeeperClient, host1,
      null);

    ServiceComponentHost zookeeperSch = null;
    for (ServiceComponentHost sch : cluster.getServiceComponentHosts(host1)) {
      if (sch.getServiceComponentName().equals(zookeeperServer)) {
        zookeeperSch = sch;
      }
    }
    assertFalse(zookeeperSch.isRestartRequired());

    addHostToCluster(host2, cluster1);
    createServiceComponentHost(cluster1, zookeeperService, zookeeperClient, host2, null);

    assertFalse(zookeeperSch.isRestartRequired());  //No restart required if adding host

    createServiceComponentHost(cluster1, zookeeperService, zookeeperServer, host2, null);

    assertTrue(zookeeperSch.isRestartRequired());  //Add zk server required restart

    deleteServiceComponentHost(cluster1, zookeeperService, zookeeperServer, host2, null);
    deleteServiceComponentHost(cluster1, zookeeperService, zookeeperClient, host2, null);
    deleteHost(host2);

    assertTrue(zookeeperSch.isRestartRequired());   //Restart if removing host!
  }

  @Test
  public void testRestartIndicatorsAndSlaveFilesUpdateAtComponentsDelete() throws Exception {
    String cluster1 = getUniqueName();
    createCluster(cluster1);
    Cluster cluster = clusters.getCluster(cluster1);
    StackId stackId = new StackId("HDP-2.0.7");
    cluster.setDesiredStackVersion(stackId);
    cluster.setCurrentStackVersion(stackId);

    String hdfsService = "HDFS";
    String zookeeperService = "ZOOKEEPER";
    createService(cluster1, hdfsService, null);
    createService(cluster1, zookeeperService, null);

    String namenode = "NAMENODE";
    String datanode = "DATANODE";
    String zookeeperServer = "ZOOKEEPER_SERVER";
    String zookeeperClient = "ZOOKEEPER_CLIENT";

    createServiceComponent(cluster1, hdfsService, namenode,
        State.INIT);
    createServiceComponent(cluster1, hdfsService, datanode,
        State.INIT);
    createServiceComponent(cluster1, zookeeperService, zookeeperServer,
        State.INIT);
    createServiceComponent(cluster1, zookeeperService, zookeeperClient,
        State.INIT);

    String host1 = getUniqueName();
    String host2 = getUniqueName();

    addHostToCluster(host1, cluster1);
    createServiceComponentHost(cluster1, hdfsService, namenode, host1, null);
    createServiceComponentHost(cluster1, hdfsService, datanode, host1, null);
    createServiceComponentHost(cluster1, zookeeperService, zookeeperServer, host1,
        null);
    createServiceComponentHost(cluster1, zookeeperService, zookeeperClient, host1,
        null);

    ServiceComponentHost nameNodeSch = null;
    for (ServiceComponentHost sch : cluster.getServiceComponentHosts(host1)) {
      if (sch.getServiceComponentName().equals(namenode)) {
        nameNodeSch = sch;
      }
    }

    assertFalse(nameNodeSch.isRestartRequired());

    addHostToCluster(host2, cluster1);

    createServiceComponentHost(cluster1, hdfsService, datanode, host2, null);
    assertFalse(nameNodeSch.isRestartRequired());  //No restart required if adding host

    deleteServiceComponentHost(cluster1, hdfsService, datanode, host2, null);
    deleteHost(host2);

    assertFalse(nameNodeSch.isRestartRequired());   //NameNode doesn't need to be restarted!

    List<Long> requestIDs = actionDB.getRequestsByStatus(null, 1, false);
    Request request = actionDB.getRequest(requestIDs.get(0));
    assertEquals("Update Include/Exclude Files for [HDFS]", request.getRequestContext());
    assertEquals(false, request.isExclusive());
    Type type = new TypeToken<Map<String, String>>(){}.getType();
    Map<String, String> requestParams = StageUtils.getGson().fromJson(request.getInputs(), type);
    assertEquals(2, requestParams.size());
    assertEquals("true", requestParams.get("is_add_or_delete_slave_request"));
    assertEquals("true", requestParams.get("update_files_only"));
    assertEquals(1, request.getResourceFilters().size());
    RequestResourceFilter resourceFilter = request.getResourceFilters().get(0);
    assertEquals(resourceFilter.getServiceName(), hdfsService);
    assertEquals(resourceFilter.getComponentName(), namenode);
    assertEquals(resourceFilter.getHostNames(), new ArrayList<String>());
  }

  @Test
  public void testMaintenanceState() throws Exception {
    String cluster1 = getUniqueName();
    createCluster(cluster1);
    clusters.getCluster(cluster1).setDesiredStackVersion(
        new StackId("HDP-1.2.0"));

    String serviceName = "HDFS";
    createService(cluster1, serviceName, null);

    String componentName1 = "NAMENODE";
    String componentName2 = "DATANODE";
    String componentName3 = "HDFS_CLIENT";

    createServiceComponent(cluster1, serviceName, componentName1, State.INIT);
    createServiceComponent(cluster1, serviceName, componentName2, State.INIT);
    createServiceComponent(cluster1, serviceName, componentName3, State.INIT);

    String host1 = getUniqueName();
    String host2 = getUniqueName();

    addHostToCluster(host1, cluster1);
    addHostToCluster(host2, cluster1);

    createServiceComponentHost(cluster1, serviceName, componentName1, host1,
        null);
    createServiceComponentHost(cluster1, serviceName, componentName2, host1,
        null);
    createServiceComponentHost(cluster1, serviceName, componentName2, host2,
        null);

    Map<String, String> requestProperties = new HashMap<>();
    requestProperties.put("context", "Called from a test");

    Cluster cluster = clusters.getCluster(cluster1);
    Service service = cluster.getService(serviceName);
    Map<String, Host> hosts = clusters.getHostsForCluster(cluster1);

    MaintenanceStateHelper maintenanceStateHelper = MaintenanceStateHelperTest.getMaintenanceStateHelperInstance(clusters);

    // test updating a service
    ServiceRequest sr = new ServiceRequest(cluster1, serviceName, repositoryVersion120.getId(), null);
    sr.setMaintenanceState(MaintenanceState.ON.name());
    ServiceResourceProviderTest.updateServices(controller,
        Collections.singleton(sr), requestProperties, false, false,
        maintenanceStateHelper);
    Assert.assertEquals(MaintenanceState.ON, service.getMaintenanceState());

    // check the host components implied state vs desired state
    for (ServiceComponent sc : service.getServiceComponents().values()) {
      for (ServiceComponentHost sch : sc.getServiceComponentHosts().values()) {
        Assert.assertEquals(MaintenanceState.IMPLIED_FROM_SERVICE,
            controller.getEffectiveMaintenanceState(sch));
        Assert.assertEquals(MaintenanceState.OFF, sch.getMaintenanceState());
      }
    }

    // reset
    sr.setMaintenanceState(MaintenanceState.OFF.name());
    ServiceResourceProviderTest.updateServices(controller,
        Collections.singleton(sr), requestProperties, false, false,
        maintenanceStateHelper);
    Assert.assertEquals(MaintenanceState.OFF, service.getMaintenanceState());

    // check the host components implied state vs desired state
    for (ServiceComponent sc : service.getServiceComponents().values()) {
      for (ServiceComponentHost sch : sc.getServiceComponentHosts().values()) {
        Assert.assertEquals(MaintenanceState.OFF,
            controller.getEffectiveMaintenanceState(sch));
        Assert.assertEquals(MaintenanceState.OFF, sch.getMaintenanceState());
      }
    }

    // passivate a host
    HostRequest hr = new HostRequest(host1, cluster1);
    hr.setMaintenanceState(MaintenanceState.ON.name());
    HostResourceProviderTest.updateHosts(controller, Collections.singleton(hr)
    );

    Host host = hosts.get(host1);
    Assert.assertEquals(MaintenanceState.ON,
        host.getMaintenanceState(cluster.getClusterId()));

    // check the host components implied state vs desired state, only for
    // affected hosts
    for (ServiceComponent sc : service.getServiceComponents().values()) {
      for (ServiceComponentHost sch : sc.getServiceComponentHosts().values()) {
        MaintenanceState implied = controller.getEffectiveMaintenanceState(sch);
        if (sch.getHostName().equals(host1)) {
          Assert.assertEquals(MaintenanceState.IMPLIED_FROM_HOST, implied);
        } else {
          Assert.assertEquals(MaintenanceState.OFF, implied);
        }
        Assert.assertEquals(MaintenanceState.OFF, sch.getMaintenanceState());
      }
    }

    // reset
    hr.setMaintenanceState(MaintenanceState.OFF.name());
    HostResourceProviderTest.updateHosts(controller, Collections.singleton(hr)
    );

    host = hosts.get(host1);
    Assert.assertEquals(MaintenanceState.OFF,
        host.getMaintenanceState(cluster.getClusterId()));

    // check the host components active state vs desired state
    for (ServiceComponent sc : service.getServiceComponents().values()) {
      for (ServiceComponentHost sch : sc.getServiceComponentHosts().values()) {
        Assert.assertEquals(MaintenanceState.OFF,
            controller.getEffectiveMaintenanceState(sch));
        Assert.assertEquals(MaintenanceState.OFF, sch.getMaintenanceState());
      }
    }

    // passivate several hosts
    HostRequest hr1 = new HostRequest(host1, cluster1);
    hr1.setMaintenanceState(MaintenanceState.ON.name());
    HostRequest hr2 = new HostRequest(host2, cluster1);
    hr2.setMaintenanceState(MaintenanceState.ON.name());
    Set<HostRequest> set = new HashSet<>();
    set.add(hr1);
    set.add(hr2);
    HostResourceProviderTest.updateHosts(controller, set
    );

    host = hosts.get(host1);
    Assert.assertEquals(MaintenanceState.ON,
        host.getMaintenanceState(cluster.getClusterId()));
    host = hosts.get(host2);
    Assert.assertEquals(MaintenanceState.ON,
        host.getMaintenanceState(cluster.getClusterId()));

    // reset
    hr1 = new HostRequest(host1, cluster1);
    hr1.setMaintenanceState(MaintenanceState.OFF.name());
    hr2 = new HostRequest(host2, cluster1);
    hr2.setMaintenanceState(MaintenanceState.OFF.name());
    set = new HashSet<>();
    set.add(hr1);
    set.add(hr2);

    HostResourceProviderTest.updateHosts(controller, set
    );
    host = hosts.get(host1);
    Assert.assertEquals(MaintenanceState.OFF,
        host.getMaintenanceState(cluster.getClusterId()));
    host = hosts.get(host2);
    Assert.assertEquals(MaintenanceState.OFF,
        host.getMaintenanceState(cluster.getClusterId()));

    // only do one SCH
    ServiceComponentHost targetSch = service.getServiceComponent(componentName2).getServiceComponentHosts().get(
        host2);
    Assert.assertNotNull(targetSch);
    targetSch.setMaintenanceState(MaintenanceState.ON);

    // check the host components active state vs desired state
    Assert.assertEquals(MaintenanceState.ON,
        controller.getEffectiveMaintenanceState(targetSch));

    // update the service
    service.setMaintenanceState(MaintenanceState.ON);
    Assert.assertEquals(MaintenanceState.ON,
        controller.getEffectiveMaintenanceState(targetSch));

    // make SCH active
    targetSch.setMaintenanceState(MaintenanceState.OFF);
    Assert.assertEquals(MaintenanceState.IMPLIED_FROM_SERVICE,
        controller.getEffectiveMaintenanceState(targetSch));

    // update the service
    service.setMaintenanceState(MaintenanceState.OFF);
    Assert.assertEquals(MaintenanceState.OFF,
        controller.getEffectiveMaintenanceState(targetSch));

    host = hosts.get(host2);
    // update host
    host.setMaintenanceState(cluster.getClusterId(), MaintenanceState.ON);
    Assert.assertEquals(MaintenanceState.IMPLIED_FROM_HOST,
        controller.getEffectiveMaintenanceState(targetSch));

    targetSch.setMaintenanceState(MaintenanceState.ON);
    Assert.assertEquals(MaintenanceState.ON,
        controller.getEffectiveMaintenanceState(targetSch));

    // check the host components active state vs desired state
    for (ServiceComponent sc : service.getServiceComponents().values()) {
      for (ServiceComponentHost sch : sc.getServiceComponentHosts().values()) {
        Assert.assertEquals(State.INIT, sch.getState());
      }
    }

    long id1 = installService(cluster1, serviceName, false, false,
        maintenanceStateHelper, null);

    List<HostRoleCommand> hdfsCmds = actionDB.getRequestTasks(id1);
    Assert.assertNotNull(hdfsCmds);

    HostRoleCommand datanodeCmd = null;

    for (HostRoleCommand cmd : hdfsCmds) {
      if (cmd.getRole().equals(Role.DATANODE)) {
        datanodeCmd = cmd;
      }
    }

    Assert.assertNotNull(datanodeCmd);

    // verify passive sch was skipped
    for (ServiceComponent sc : service.getServiceComponents().values()) {
      if (!sc.getName().equals(componentName2)) {
        continue;
      }

      for (ServiceComponentHost sch : sc.getServiceComponentHosts().values()) {
        Assert.assertEquals(sch == targetSch ? State.INIT : State.INSTALLED,
            sch.getState());
      }
    }
  }

  @Test
  public void testCredentialStoreRelatedAPICallsToUpdateSettings() throws Exception {
    String cluster1 = getUniqueName();
    createCluster(cluster1);
    clusters.getCluster(cluster1).setDesiredStackVersion(
        new StackId("HDP-2.2.0"));

    String service1Name = "HDFS";
    String service2Name = "STORM";
    String service3Name = "ZOOKEEPER";
    createService(cluster1, service1Name, repositoryVersion220, null);
    createService(cluster1, service2Name, repositoryVersion220, null);
    createService(cluster1, service3Name, repositoryVersion220, null);
    String component1Name = "NAMENODE";
    String component2Name = "DRPC_SERVER";
    String component3Name = "ZOOKEEPER_SERVER";
    createServiceComponent(cluster1, service1Name, component1Name, State.INIT);
    createServiceComponent(cluster1, service2Name, component2Name, State.INIT);
    createServiceComponent(cluster1, service3Name, component3Name, State.INIT);
    String host1 = getUniqueName();
    addHostToCluster(host1, cluster1);
    createServiceComponentHost(cluster1, service1Name, component1Name, host1, null);
    createServiceComponentHost(cluster1, service2Name, component2Name, host1, null);
    createServiceComponentHost(cluster1, service3Name, component3Name, host1, null);

    Map<String, String> requestProperties = new HashMap<>();
    requestProperties.put("context", "Called from a test");

    Cluster cluster = clusters.getCluster(cluster1);
    Service service1 = cluster.getService(service1Name);

    MaintenanceStateHelper
        maintenanceStateHelper =
        MaintenanceStateHelperTest.getMaintenanceStateHelperInstance(clusters);

    // test updating a service
    ServiceRequest sr = new ServiceRequest(cluster1, service1Name, repositoryVersion220.getId(), null);
    sr.setCredentialStoreEnabled("true");

    ServiceResourceProviderTest.updateServices(controller,
                                               Collections.singleton(sr), requestProperties, false, false,
                                               maintenanceStateHelper);
    Assert.assertTrue(service1.isCredentialStoreEnabled());
    Assert.assertTrue(service1.isCredentialStoreSupported());
    Assert.assertFalse(service1.isCredentialStoreRequired());

    ServiceRequest sr2 = new ServiceRequest(cluster1, service2Name, repositoryVersion220.getId(), null);
    sr2.setCredentialStoreEnabled("true");
    try {
      ServiceResourceProviderTest.updateServices(controller,
                                                 Collections.singleton(sr2), requestProperties, false, false,
                                                 maintenanceStateHelper);
      Assert.assertTrue("Expected exception not thrown - service does not support cred store", true);
    }catch(IllegalArgumentException iaex) {
      Assert.assertTrue(iaex.getMessage(), iaex.getMessage().contains(
          "Invalid arguments, cannot enable credential store as it is not supported by the service. Service=STORM"));
    }

    ServiceRequest sr3 = new ServiceRequest(cluster1, service3Name, repositoryVersion220.getId(), null);
    sr3.setCredentialStoreEnabled("false");
    try {
      ServiceResourceProviderTest.updateServices(controller,
                                                 Collections.singleton(sr3), requestProperties, false, false,
                                                 maintenanceStateHelper);
      Assert.assertTrue("Expected exception not thrown - service does not support disabling of cred store", true);
    }catch(IllegalArgumentException iaex) {
      Assert.assertTrue(iaex.getMessage(), iaex.getMessage().contains(
          "Invalid arguments, cannot disable credential store as it is required by the service. Service=ZOOKEEPER"));
    }

    ServiceRequest sr4 = new ServiceRequest(cluster1, service3Name, repositoryVersion220.getId(), null);
    sr4.setCredentialStoreSupported("true");
    try {
      ServiceResourceProviderTest.updateServices(controller,
                                                 Collections.singleton(sr4), requestProperties, false, false,
                                                 maintenanceStateHelper);
      Assert.assertTrue("Expected exception not thrown - service does not support updating cred store support", true);
    }catch(IllegalArgumentException iaex) {
      Assert.assertTrue(iaex.getMessage(), iaex.getMessage().contains(
          "Invalid arguments, cannot update credential_store_supported as it is set only via service definition. Service=ZOOKEEPER"));
    }
  }

  @Test
  public void testPassiveSkipServices() throws Exception {
    String cluster1 = getUniqueName();
    createCluster(cluster1);
    clusters.getCluster(cluster1)
        .setDesiredStackVersion(new StackId("HDP-0.1"));

    String serviceName1 = "HDFS";
    String serviceName2 = "MAPREDUCE";
    createService(cluster1, serviceName1, null);
    createService(cluster1, serviceName2, null);

    String componentName1_1 = "NAMENODE";
    String componentName1_2 = "DATANODE";
    String componentName1_3 = "HDFS_CLIENT";
    createServiceComponent(cluster1, serviceName1, componentName1_1,
        State.INIT);
    createServiceComponent(cluster1, serviceName1, componentName1_2,
        State.INIT);
    createServiceComponent(cluster1, serviceName1, componentName1_3,
        State.INIT);

    String componentName2_1 = "JOBTRACKER";
    String componentName2_2 = "TASKTRACKER";
    createServiceComponent(cluster1, serviceName2, componentName2_1,
        State.INIT);
    createServiceComponent(cluster1, serviceName2, componentName2_2,
        State.INIT);

    String host1 = getUniqueName();
    String host2 = getUniqueName();

    addHostToCluster(host1, cluster1);
    addHostToCluster(host2, cluster1);

    createServiceComponentHost(cluster1, serviceName1, componentName1_1, host1, null);
    createServiceComponentHost(cluster1, serviceName1, componentName1_2, host1, null);
    createServiceComponentHost(cluster1, serviceName1, componentName1_2, host2, null);

    createServiceComponentHost(cluster1, serviceName2, componentName2_1, host1, null);
    createServiceComponentHost(cluster1, serviceName2, componentName2_2, host2, null);

    MaintenanceStateHelper maintenanceStateHelper =
            MaintenanceStateHelperTest.getMaintenanceStateHelperInstance(clusters);

    installService(cluster1, serviceName1, false, false, maintenanceStateHelper, null);
    installService(cluster1, serviceName2, false, false, maintenanceStateHelper, null);

    startService(cluster1, serviceName1, false, false, maintenanceStateHelper);
    startService(cluster1, serviceName2, false, false, maintenanceStateHelper);

    Map<String, String> requestProperties = new HashMap<>();
    requestProperties.put("context", "Called from a test");

    Cluster cluster = clusters.getCluster(cluster1);

    for (Service service : cluster.getServices().values()) {
      Assert.assertEquals(State.STARTED, service.getDesiredState());
    }

    Service service2 = cluster.getService(serviceName2);
    service2.setMaintenanceState(MaintenanceState.ON);

    Set<ServiceRequest> srs = new HashSet<>();
<<<<<<< HEAD
    srs.add(new ServiceRequest(cluster1, serviceName1, State.INSTALLED.name()));
    srs.add(new ServiceRequest(cluster1, serviceName2, State.INSTALLED.name()));
=======
    srs.add(new ServiceRequest(cluster1, serviceName1, repositoryVersion01.getId(), State.INSTALLED.name()));
    srs.add(new ServiceRequest(cluster1, serviceName2, repositoryVersion01.getId(), State.INSTALLED.name()));
>>>>>>> 9d802b7c
    RequestStatusResponse rsr = ServiceResourceProviderTest.updateServices(controller, srs,
            requestProperties, false, false, maintenanceStateHelper);

    for (ShortTaskStatus sts : rsr.getTasks()) {
      String role = sts.getRole();
      Assert.assertFalse(role.equals(componentName2_1));
      Assert.assertFalse(role.equals(componentName2_2));
    }

    for (Service service : cluster.getServices().values()) {
      if (service.getName().equals(serviceName2)) {
        Assert.assertEquals(State.STARTED, service.getDesiredState());
      } else {
        Assert.assertEquals(State.INSTALLED, service.getDesiredState());
      }
    }

    service2.setMaintenanceState(MaintenanceState.OFF);
    ServiceResourceProviderTest.updateServices(controller, srs, requestProperties,
            false, false, maintenanceStateHelper);
    for (Service service : cluster.getServices().values()) {
      Assert.assertEquals(State.INSTALLED, service.getDesiredState());
    }

    startService(cluster1, serviceName1, false, false, maintenanceStateHelper);
    startService(cluster1, serviceName2, false, false, maintenanceStateHelper);

    // test host
    Host h1 = clusters.getHost(host1);
    h1.setMaintenanceState(cluster.getClusterId(), MaintenanceState.ON);

    srs = new HashSet<>();
<<<<<<< HEAD
    srs.add(new ServiceRequest(cluster1, serviceName1, State.INSTALLED.name()));
    srs.add(new ServiceRequest(cluster1, serviceName2, State.INSTALLED.name()));
=======
    srs.add(new ServiceRequest(cluster1, serviceName1, repositoryVersion01.getId(), State.INSTALLED.name()));
    srs.add(new ServiceRequest(cluster1, serviceName2, repositoryVersion01.getId(), State.INSTALLED.name()));
>>>>>>> 9d802b7c

    rsr = ServiceResourceProviderTest.updateServices(controller, srs, requestProperties,
            false, false, maintenanceStateHelper);

    for (ShortTaskStatus sts : rsr.getTasks()) {
      Assert.assertFalse(sts.getHostName().equals(host1));
    }

    h1.setMaintenanceState(cluster.getClusterId(), MaintenanceState.OFF);
    startService(cluster1, serviceName2, false, false, maintenanceStateHelper);

    service2.setMaintenanceState(MaintenanceState.ON);

    ServiceRequest sr = new ServiceRequest(cluster1, serviceName2, repositoryVersion01.getId(), State.INSTALLED.name());
    rsr = ServiceResourceProviderTest.updateServices(controller,
        Collections.singleton(sr), requestProperties, false, false, maintenanceStateHelper);

    Assert.assertTrue("Service start request defaults to Cluster operation level," +
                    "command does not create tasks",
        rsr == null || rsr.getTasks().size() == 0);

  }

  @Test
  public void testIsAttributeMapsEqual() {
    AmbariManagementControllerImpl controllerImpl = null;
    if (controller instanceof AmbariManagementControllerImpl){
      controllerImpl = (AmbariManagementControllerImpl)controller;
    }
    Map<String, Map<String, String>> requestConfigAttributes = new HashMap<>();
    Map<String, Map<String, String>> clusterConfigAttributes = new HashMap<>();
    Assert.assertTrue(controllerImpl.isAttributeMapsEqual(requestConfigAttributes, clusterConfigAttributes));
    requestConfigAttributes.put("final", new HashMap<>());
    requestConfigAttributes.get("final").put("c", "true");
    clusterConfigAttributes.put("final", new HashMap<>());
    clusterConfigAttributes.get("final").put("c", "true");
    Assert.assertTrue(controllerImpl.isAttributeMapsEqual(requestConfigAttributes, clusterConfigAttributes));
    clusterConfigAttributes.put("final2", new HashMap<>());
    clusterConfigAttributes.get("final2").put("a", "true");
    Assert.assertFalse(controllerImpl.isAttributeMapsEqual(requestConfigAttributes, clusterConfigAttributes));
    requestConfigAttributes.put("final2", new HashMap<>());
    requestConfigAttributes.get("final2").put("a", "false");
    Assert.assertFalse(controllerImpl.isAttributeMapsEqual(requestConfigAttributes, clusterConfigAttributes));
  }

  @Test
  public void testEmptyConfigs() throws Exception {
    String cluster1 = getUniqueName();
    createCluster(cluster1);
    Cluster cluster =  clusters.getCluster(cluster1);
    cluster.setDesiredStackVersion(new StackId("HDP-0.1"));

    ClusterRequest cr = new ClusterRequest(cluster.getClusterId(), cluster.getClusterName(), null, null);

    // test null map with no prior
    cr.setDesiredConfig(Collections.singletonList(
        new ConfigurationRequest(cluster1, "typeA", "v1", null, null)));
    controller.updateClusters(Collections.singleton(cr), new HashMap<>());
    Config config = cluster.getDesiredConfigByType("typeA");
    Assert.assertNull(config);

    // test empty map with no prior
    cr.setDesiredConfig(Collections.singletonList(
        new ConfigurationRequest(cluster1, "typeA", "v1", new HashMap<>(), new HashMap<>())));
    controller.updateClusters(Collections.singleton(cr), new HashMap<>());
    config = cluster.getDesiredConfigByType("typeA");
    Assert.assertNotNull(config);

    // test empty properties on a new version
    cr.setDesiredConfig(Collections.singletonList(
        new ConfigurationRequest(cluster1, "typeA", "v2", new HashMap<>(), new HashMap<>())));
    controller.updateClusters(Collections.singleton(cr), new HashMap<>());
    config = cluster.getDesiredConfigByType("typeA");
    Assert.assertNotNull(config);
    Assert.assertEquals(Integer.valueOf(0), Integer.valueOf(config.getProperties().size()));

    // test new version
    Map<String, String> map = new HashMap<>();
    map.clear();
    map.put("c", "d");
    Map<String, Map<String, String>> attributesMap = new HashMap<>();
<<<<<<< HEAD
    attributesMap.put("final", new HashMap<String, String>());
=======
    attributesMap.put("final", new HashMap<>());
>>>>>>> 9d802b7c
    attributesMap.get("final").put("c", "true");
    cr.setDesiredConfig(Collections.singletonList(
        new ConfigurationRequest(cluster1, "typeA", "v3", map, attributesMap)));
    controller.updateClusters(Collections.singleton(cr), new HashMap<>());
    config = cluster.getDesiredConfigByType("typeA");
    Assert.assertNotNull(config);
    Assert.assertTrue(config.getProperties().containsKey("c"));

    // test reset to v2
    cr.setDesiredConfig(Collections.singletonList(
        new ConfigurationRequest(cluster1, "typeA", "v2", new HashMap<>(), new HashMap<>())));
    controller.updateClusters(Collections.singleton(cr), new HashMap<>());
    config = cluster.getDesiredConfigByType("typeA");
    Assert.assertEquals("v2", config.getTag());
    Assert.assertNotNull(config);
    Assert.assertEquals(Integer.valueOf(0), Integer.valueOf(config.getProperties().size()));

    // test v2, but with properties
    cr.setDesiredConfig(Collections.singletonList(
        new ConfigurationRequest(cluster1, "typeA", "v2", new HashMap<String, String>() {{ put("a", "b"); }},
            new HashMap<String, Map<String,String>>(){{put("final", new HashMap<String, String>(){{put("a", "true");}});
          }
        })));
    try {
      controller.updateClusters(Collections.singleton(cr), new HashMap<>());
      Assert.fail("Expect failure when creating a config that exists");
    } catch (AmbariException e) {
      // expected
    }
  }

  @Test
  public void testCreateCustomActionNoCluster() throws Exception {
    String hostname1 = getUniqueName();
    String hostname2 = getUniqueName();
    addHost(hostname1);
    addHost(hostname2);

    String action1 = getUniqueName();

    ambariMetaInfo.addActionDefinition(new ActionDefinition(action1, ActionType.SYSTEM,
        "", "", "", "action def description", TargetHostType.ANY,
        Short.valueOf("60"), null));

    Map<String, String> requestProperties = new HashMap<>();
    requestProperties.put(REQUEST_CONTEXT_PROPERTY, "Called from a test");

    Map<String, String> requestParams = new HashMap<>();
    requestParams.put("some_custom_param", "abc");

    // !!! target single host
    List<String> hosts = Arrays.asList(hostname1);
    RequestResourceFilter resourceFilter = new RequestResourceFilter(null, null, hosts);
    List<RequestResourceFilter> resourceFilters = new ArrayList<>();
    resourceFilters.add(resourceFilter);

    ExecuteActionRequest actionRequest = new ExecuteActionRequest(null, null,
        action1, resourceFilters, null, requestParams, false);
    RequestStatusResponse response = controller.createAction(actionRequest, requestProperties);
    assertEquals(1, response.getTasks().size());
    ShortTaskStatus taskStatus = response.getTasks().get(0);
    Assert.assertEquals(hostname1, taskStatus.getHostName());

    Stage stage = actionDB.getAllStages(response.getRequestId()).get(0);
    Assert.assertNotNull(stage);
    Assert.assertEquals(-1L, stage.getClusterId());

    List<HostRoleCommand> storedTasks = actionDB.getRequestTasks(response.getRequestId());
    Assert.assertEquals(1, storedTasks.size());
    HostRoleCommand task = storedTasks.get(0);
    Assert.assertEquals(RoleCommand.ACTIONEXECUTE, task.getRoleCommand());
    Assert.assertEquals(action1, task.getRole().name());
    Assert.assertEquals(hostname1, task.getHostName());

    ExecutionCommand cmd = task.getExecutionCommandWrapper().getExecutionCommand();
    Type type = new TypeToken<Map<String, String>>(){}.getType();
    Map<String, String> commandParamsStage = StageUtils.getGson().fromJson(stage.getCommandParamsStage(), type);
    Assert.assertTrue(commandParamsStage.containsKey("some_custom_param"));
    Assert.assertEquals(null, cmd.getServiceName());
    Assert.assertEquals(null, cmd.getComponentName());
    Assert.assertTrue(cmd.getLocalComponents().isEmpty());

    Assert.assertEquals(requestProperties.get(REQUEST_CONTEXT_PROPERTY), response.getRequestContext());

    // !!! target two hosts

    hosts = Arrays.asList(hostname1, hostname2);
    resourceFilter = new RequestResourceFilter(null, null, hosts);
    resourceFilters = new ArrayList<>();
    resourceFilters.add(resourceFilter);

    actionRequest = new ExecuteActionRequest(null, null,
        action1, resourceFilters, null, requestParams, false);
    response = controller.createAction(actionRequest, requestProperties);
    assertEquals(2, response.getTasks().size());
    boolean host1Found = false;
    boolean host2Found = false;
    for (ShortTaskStatus sts : response.getTasks()) {
      if (sts.getHostName().equals(hostname1)) {
        host1Found = true;
      } else if (sts.getHostName().equals(hostname2)) {
        host2Found = true;
      }
    }
    Assert.assertTrue(host1Found);
    Assert.assertTrue(host2Found);

    stage = actionDB.getAllStages(response.getRequestId()).get(0);
    Assert.assertNotNull(stage);
    Assert.assertEquals(-1L, stage.getClusterId());

    storedTasks = actionDB.getRequestTasks(response.getRequestId());
    Assert.assertEquals(2, storedTasks.size());
    task = storedTasks.get(0);
    Assert.assertEquals(RoleCommand.ACTIONEXECUTE, task.getRoleCommand());
    Assert.assertEquals(action1, task.getRole().name());
    // order is not guaranteed
    Assert.assertTrue(hostname1.equals(task.getHostName()) || hostname2.equals(task.getHostName()));

    cmd = task.getExecutionCommandWrapper().getExecutionCommand();
    commandParamsStage = StageUtils.getGson().fromJson(stage.getCommandParamsStage(), type);
    Assert.assertTrue(commandParamsStage.containsKey("some_custom_param"));
    Assert.assertEquals(null, cmd.getServiceName());
    Assert.assertEquals(null, cmd.getComponentName());
    Assert.assertTrue(cmd.getLocalComponents().isEmpty());

    Assert.assertEquals(requestProperties.get(REQUEST_CONTEXT_PROPERTY), response.getRequestContext());
  }

  @Test
  public void testConfigAttributesStaleConfigFilter() throws AmbariException, AuthorizationException {

    final String host1 = getUniqueName();
    final String host2 = getUniqueName();
    String cluster1 = getUniqueName();
    Cluster c = setupClusterWithHosts(cluster1, "HDP-2.0.5", new ArrayList<String>() {
      {
        add(host1);
        add(host2);
      }
    }, "centos5");

    Long clusterId = c.getClusterId();

    String serviceName = "HDFS";
    createService(cluster1, serviceName, null);
    String componentName1 = "NAMENODE";
    String componentName2 = "DATANODE";
    String componentName3 = "HDFS_CLIENT";

    createServiceComponent(cluster1, serviceName, componentName1, State.INIT);
    createServiceComponent(cluster1, serviceName, componentName2, State.INIT);
    createServiceComponent(cluster1, serviceName, componentName3, State.INIT);

    createServiceComponentHost(cluster1, serviceName, componentName1, host1, null);
    createServiceComponentHost(cluster1, serviceName, componentName2, host1, null);
    createServiceComponentHost(cluster1, serviceName, componentName3, host1, null);
    createServiceComponentHost(cluster1, serviceName, componentName2, host2, null);
    createServiceComponentHost(cluster1, serviceName, componentName3, host2, null);

    // Install
    installService(cluster1, serviceName, false, false);

    // Create and attach config
    // hdfs-site will not have config-attributes
    Map<String, String> hdfsConfigs = new HashMap<>();
    hdfsConfigs.put("a", "b");
    Map<String, Map<String, String>> hdfsConfigAttributes = new HashMap<String, Map<String, String>>() {
      {
        put("final", new HashMap<String, String>() {{put("a", "true");}});
      }
    };

    ConfigurationRequest cr1 = new ConfigurationRequest(cluster1, "hdfs-site", "version1", hdfsConfigs, hdfsConfigAttributes);
    ClusterRequest crReq1 = new ClusterRequest(clusterId, cluster1, null, null);
    crReq1.setDesiredConfig(Collections.singletonList(cr1));

    controller.updateClusters(Collections.singleton(crReq1), null);

    // Start
    startService(cluster1, serviceName, false, false);

    // Update actual config
    HashMap<String, Map<String, String>> actualConfig = new HashMap<String, Map<String, String>>() {
      {
        put("hdfs-site", new HashMap<String, String>() {{put("tag", "version1");}});
      }
    };
    HashMap<String, Map<String, String>> actualConfigOld = new HashMap<String, Map<String, String>>() {
      {
        put("hdfs-site", new HashMap<String, String>() {{put("tag", "version0");}});
      }
    };

    Service s1 = clusters.getCluster(cluster1).getService(serviceName);
    s1.getServiceComponent(componentName1).getServiceComponentHost(host1).updateActualConfigs(actualConfig);
    s1.getServiceComponent(componentName2).getServiceComponentHost(host1).updateActualConfigs(actualConfig);
    s1.getServiceComponent(componentName3).getServiceComponentHost(host1).updateActualConfigs(actualConfigOld);
    s1.getServiceComponent(componentName2).getServiceComponentHost(host2).updateActualConfigs(actualConfigOld);
    s1.getServiceComponent(componentName3).getServiceComponentHost(host2).updateActualConfigs(actualConfig);

    ServiceComponentHostRequest r = new ServiceComponentHostRequest(cluster1, null, null, null, null);
    Set<ServiceComponentHostResponse> resps = controller.getHostComponents(Collections.singleton(r));
    Assert.assertEquals(5, resps.size());

    // Get all host components with stale config = true
    r = new ServiceComponentHostRequest(cluster1, null, null, null, null);
    r.setStaleConfig("true");
    resps = controller.getHostComponents(Collections.singleton(r));
    Assert.assertEquals(2, resps.size());

    // Get all host components with stale config = false
    r = new ServiceComponentHostRequest(cluster1, null, null, null, null);
    r.setStaleConfig("false");
    resps = controller.getHostComponents(Collections.singleton(r));
    Assert.assertEquals(3, resps.size());

    // Get all host components with stale config = false and hostname filter
    r = new ServiceComponentHostRequest(cluster1, null, null, host1, null);
    r.setStaleConfig("false");
    resps = controller.getHostComponents(Collections.singleton(r));
    Assert.assertEquals(2, resps.size());

    // Get all host components with stale config = false and hostname filter
    r = new ServiceComponentHostRequest(cluster1, null, null, host2, null);
    r.setStaleConfig("true");
    resps = controller.getHostComponents(Collections.singleton(r));
    Assert.assertEquals(1, resps.size());
  }

  @Test
  public void testSecretReferences() throws AmbariException, AuthorizationException {

    final String host1 = getUniqueName();
    final String host2 = getUniqueName();
    String cluster1 = getUniqueName();

    Cluster cl = setupClusterWithHosts(cluster1, "HDP-2.0.5", new ArrayList<String>() {
      {
        add(host1);
        add(host2);
      }
    }, "centos5");

    Long clusterId = cl.getClusterId();

    String serviceName = "HDFS";
    createService(cluster1, serviceName, null);
    String componentName1 = "NAMENODE";
    String componentName2 = "DATANODE";
    String componentName3 = "HDFS_CLIENT";

    createServiceComponent(cluster1, serviceName, componentName1, State.INIT);
    createServiceComponent(cluster1, serviceName, componentName2, State.INIT);
    createServiceComponent(cluster1, serviceName, componentName3, State.INIT);

    createServiceComponentHost(cluster1, serviceName, componentName1, host1, null);
    createServiceComponentHost(cluster1, serviceName, componentName2, host1, null);
    createServiceComponentHost(cluster1, serviceName, componentName3, host1, null);
    createServiceComponentHost(cluster1, serviceName, componentName2, host2, null);
    createServiceComponentHost(cluster1, serviceName, componentName3, host2, null);

    // Install
    installService(cluster1, serviceName, false, false);

    ClusterRequest crReq;
    ConfigurationRequest cr;

    cr = new ConfigurationRequest(cluster1,
        "hdfs-site",
        "version1",
        new HashMap<String, String>(){{
          put("test.password", "first");
          put("test.password.empty", "");
        }},
      new HashMap<>()
    );
    crReq = new ClusterRequest(clusterId, cluster1, null, null);
    crReq.setDesiredConfig(Collections.singletonList(cr));

    controller.updateClusters(Collections.singleton(crReq), null);
    // update config with secret reference
    cr = new ConfigurationRequest(cluster1,
        "hdfs-site",
        "version2",
        new HashMap<String, String>(){{
          put("test.password", "SECRET:hdfs-site:1:test.password");
          put("new", "new");//need this to mark config as "changed"
        }},
      new HashMap<>()
    );
    crReq = new ClusterRequest(clusterId, cluster1, null, null);
    crReq.setDesiredConfig(Collections.singletonList(cr));
    controller.updateClusters(Collections.singleton(crReq), null);
    // change password to new value
    cr = new ConfigurationRequest(cluster1,
        "hdfs-site",
        "version3",
        new HashMap<String, String>(){{
          put("test.password", "brandNewPassword");
        }},
      new HashMap<>()
    );
    crReq = new ClusterRequest(clusterId, cluster1, null, null);
    crReq.setDesiredConfig(Collections.singletonList(cr));
    controller.updateClusters(Collections.singleton(crReq), null);
    // wrong secret reference
    cr = new ConfigurationRequest(cluster1,
        "hdfs-site",
        "version3",
        new HashMap<String, String>(){{
          put("test.password", "SECRET:hdfs-site:666:test.password");
        }},
      new HashMap<>()
    );
    crReq = new ClusterRequest(clusterId, cluster1, null, null);
    crReq.setDesiredConfig(Collections.singletonList(cr));
    try {
      controller.updateClusters(Collections.singleton(crReq), null);
      fail("Request need to be failed with wrong secret reference");
    } catch (AmbariException e){

    }
    // reference to config which does not contain requested property
    cr = new ConfigurationRequest(cluster1,
        "hdfs-site",
        "version4",
        new HashMap<String, String>(){{
          put("foo", "bar");
        }},
      new HashMap<>()
    );
    crReq = new ClusterRequest(clusterId, cluster1, null, null);
    crReq.setDesiredConfig(Collections.singletonList(cr));
    controller.updateClusters(Collections.singleton(crReq), null);
    cr = new ConfigurationRequest(cluster1,
        "hdfs-site",
        "version5",
        new HashMap<String, String>(){{
          put("test.password", "SECRET:hdfs-site:4:test.password");
          put("new", "new");
        }},
      new HashMap<>()
    );
    crReq = new ClusterRequest(clusterId, cluster1, null, null);
    crReq.setDesiredConfig(Collections.singletonList(cr));
    try {
      controller.updateClusters(Collections.singleton(crReq), null);
      fail("Request need to be failed with wrong secret reference");
    } catch (AmbariException e) {
      assertEquals("Error when parsing secret reference. Cluster: " + cluster1 + " ConfigType: hdfs-site ConfigVersion: 4 does not contain property 'test.password'",
          e.getMessage());
    }
    cl.getAllConfigs();
    assertEquals(cl.getAllConfigs().size(), 4);

    Config v1 = cl.getConfigByVersion("hdfs-site", 1l);
    Config v2 = cl.getConfigByVersion("hdfs-site", 2l);
    Config v3 = cl.getConfigByVersion("hdfs-site", 3l);
    Config v4 = cl.getConfigByVersion("hdfs-site", 4l);

    assertEquals(v1.getProperties().get("test.password"), "first");
    assertEquals(v2.getProperties().get("test.password"), "first");
    assertEquals(v3.getProperties().get("test.password"), "brandNewPassword");
    assertFalse(v4.getProperties().containsKey("test.password"));

    // check if we have masked secret in responce
    final ConfigurationRequest configRequest = new ConfigurationRequest(cluster1, "hdfs-site", null, null, null);
    configRequest.setIncludeProperties(true);
    Set<ConfigurationResponse> requestedConfigs = controller.getConfigurations(new HashSet<ConfigurationRequest>() {{
      add(configRequest);
    }});
    for(ConfigurationResponse resp : requestedConfigs) {
      String secretName = "SECRET:hdfs-site:"+ resp.getVersion() +":test.password";
      if(resp.getConfigs().containsKey("test.password")) {
        assertEquals(resp.getConfigs().get("test.password"), secretName);
      }
      if(resp.getConfigs().containsKey("test.password.empty")) {
        assertEquals(resp.getConfigs().get("test.password.empty"), "");
      }
    }
  }

  @Test
  public void testTargetedProcessCommand() throws Exception {
    final String host1 = getUniqueName();
    String cluster1 = getUniqueName();

    Cluster cluster = setupClusterWithHosts(cluster1, "HDP-2.0.5", Arrays.asList(host1), "centos5");
    String serviceName = "HDFS";
    createService(cluster1, serviceName, null);
    String componentName1 = "NAMENODE";

    createServiceComponent(cluster1, serviceName, componentName1, State.INIT);

    createServiceComponentHost(cluster1, serviceName, componentName1, host1, null);

    // Install
    installService(cluster1, serviceName, false, false);

    // Create and attach config
    // hdfs-site will not have config-attributes
    Map<String, String> hdfsConfigs = new HashMap<>();
    hdfsConfigs.put("a", "b");
    Map<String, Map<String, String>> hdfsConfigAttributes = new HashMap<String, Map<String, String>>() {
      {
        put("final", new HashMap<String, String>() {{put("a", "true");}});
      }
    };

    ConfigurationRequest cr1 = new ConfigurationRequest(cluster1, "hdfs-site", "version1", hdfsConfigs, hdfsConfigAttributes);
    ClusterRequest crReq1 = new ClusterRequest(cluster.getClusterId(), cluster1, null, null);
    crReq1.setDesiredConfig(Collections.singletonList(cr1));

    controller.updateClusters(Collections.singleton(crReq1), null);

    // Start
    startService(cluster1, serviceName, false, false);

    ServiceComponentHostRequest req = new ServiceComponentHostRequest(cluster1, serviceName,
        componentName1, host1, "INSTALLED");

    Map<String, String> requestProperties = new HashMap<>();
    requestProperties.put("namenode", "p1");
    RequestStatusResponse resp = updateHostComponents(Collections.singleton(req), requestProperties, false);

    // succeed in creating a task
    assertNotNull(resp);

    // manually change live state to stopped as no running action manager
    for (ServiceComponentHost sch :
      clusters.getCluster(cluster1).getServiceComponentHosts(host1)) {
        sch.setState(State.INSTALLED);
    }

    // no new commands since no targeted info
    resp = updateHostComponents(Collections.singleton(req), new HashMap<>(), false);
    assertNull(resp);

    // role commands added for targeted command
    resp = updateHostComponents(Collections.singleton(req), requestProperties, false);
    assertNotNull(resp);

  }

  @Test
  public void testGetPackagesForServiceHost() throws Exception {
    ServiceInfo service = ambariMetaInfo.getStack("HDP", "2.0.1").getService("HIVE");
    HashMap<String, String> hostParams = new HashMap<>();

    Map<String, ServiceOsSpecific.Package> packages = new HashMap<>();
    String [] packageNames = {"hive", "mysql-connector-java", "mysql", "mysql-server", "mysql-client"};
    for (String packageName : packageNames) {
      ServiceOsSpecific.Package pkg = new ServiceOsSpecific.Package();
      pkg.setName(packageName);
      packages.put(packageName, pkg);
    }

    List<ServiceOsSpecific.Package> rhel5Packages = controller.getPackagesForServiceHost(service, hostParams, "redhat5");
    List<ServiceOsSpecific.Package> expectedRhel5 = Arrays.asList(
            packages.get("hive"),
            packages.get("mysql-connector-java"),
            packages.get("mysql"),
            packages.get("mysql-server")
    );

    List<ServiceOsSpecific.Package> sles11Packages = controller.getPackagesForServiceHost(service, hostParams, "suse11");
    List<ServiceOsSpecific.Package> expectedSles11 = Arrays.asList(
            packages.get("hive"),
            packages.get("mysql-connector-java"),
            packages.get("mysql"),
            packages.get("mysql-client")
    );
    assertThat(rhel5Packages, is(expectedRhel5));
    assertThat(sles11Packages, is(expectedSles11));
  }

  @Test
  public void testServiceWidgetCreationOnServiceCreate() throws Exception {
    String cluster1 = getUniqueName();
    ClusterRequest r = new ClusterRequest(null, cluster1,
      State.INSTALLED.name(), SecurityType.NONE, "OTHER-2.0", null);
    controller.createCluster(r);
    String serviceName = "HBASE";
    clusters.getCluster(cluster1).setDesiredStackVersion(new StackId("OTHER-2.0"));

    RepositoryVersionEntity repositoryVersion = helper.getOrCreateRepositoryVersion(
        new StackId("OTHER-2.0"), "2.0-1234");

    createService(cluster1, serviceName, repositoryVersion, State.INIT);

    Service s = clusters.getCluster(cluster1).getService(serviceName);
    Assert.assertNotNull(s);
    Assert.assertEquals(serviceName, s.getName());
    Assert.assertEquals(cluster1, s.getCluster().getClusterName());

    WidgetDAO widgetDAO = injector.getInstance(WidgetDAO.class);
    WidgetLayoutDAO widgetLayoutDAO = injector.getInstance(WidgetLayoutDAO.class);
    List<WidgetEntity> widgetEntities = widgetDAO.findAll();
    List<WidgetLayoutEntity> layoutEntities = widgetLayoutDAO.findAll();

    Assert.assertNotNull(widgetEntities);
    Assert.assertFalse(widgetEntities.isEmpty());
    Assert.assertNotNull(layoutEntities);
    Assert.assertFalse(layoutEntities.isEmpty());

    WidgetEntity candidateVisibleEntity = null;
    for (WidgetEntity entity : widgetEntities) {
      if (entity.getWidgetName().equals("OPEN_CONNECTIONS")) {
        candidateVisibleEntity = entity;
      }
    }
    Assert.assertNotNull(candidateVisibleEntity);
    Assert.assertEquals("GRAPH", candidateVisibleEntity.getWidgetType());
    Assert.assertEquals("ambari", candidateVisibleEntity.getAuthor());
    Assert.assertEquals("CLUSTER", candidateVisibleEntity.getScope());
    Assert.assertNotNull(candidateVisibleEntity.getMetrics());
    Assert.assertNotNull(candidateVisibleEntity.getProperties());
    Assert.assertNotNull(candidateVisibleEntity.getWidgetValues());

    WidgetLayoutEntity candidateLayoutEntity = null;
    for (WidgetLayoutEntity entity : layoutEntities) {
      if (entity.getLayoutName().equals("default_hbase_layout")) {
        candidateLayoutEntity = entity;
      }
    }
    Assert.assertNotNull(candidateLayoutEntity);
    List<WidgetLayoutUserWidgetEntity> layoutUserWidgetEntities =
      candidateLayoutEntity.getListWidgetLayoutUserWidgetEntity();
    Assert.assertNotNull(layoutUserWidgetEntities);
    Assert.assertEquals(4, layoutUserWidgetEntities.size());
    Assert.assertEquals("RS_READS_WRITES", layoutUserWidgetEntities.get(0).getWidget().getWidgetName());
    Assert.assertEquals("OPEN_CONNECTIONS", layoutUserWidgetEntities.get(1).getWidget().getWidgetName());
    Assert.assertEquals("FILES_LOCAL", layoutUserWidgetEntities.get(2).getWidget().getWidgetName());
    Assert.assertEquals("UPDATED_BLOCKED_TIME", layoutUserWidgetEntities.get(3).getWidget().getWidgetName());
    Assert.assertEquals("HBASE_SUMMARY", layoutUserWidgetEntities.get(0).getWidget().getDefaultSectionName());

    candidateLayoutEntity = null;
    for (WidgetLayoutEntity entity : layoutEntities) {
      if (entity.getLayoutName().equals("default_system_heatmap")) {
        candidateLayoutEntity = entity;
        break;
      }
    }
    Assert.assertNotNull(candidateLayoutEntity);
    Assert.assertEquals("ambari", candidateVisibleEntity.getAuthor());
    Assert.assertEquals("CLUSTER", candidateVisibleEntity.getScope());
  }

  // this is a temporary measure as a result of moving updateHostComponents from AmbariManagementController
  // to HostComponentResourceProvider.  Eventually the tests should be moved out of this class.
  private RequestStatusResponse updateHostComponents(Set<ServiceComponentHostRequest> requests,
                                                     Map<String, String> requestProperties,
                                                     boolean runSmokeTest) throws Exception {

    return updateHostComponents(controller, requests, requestProperties, runSmokeTest);
  }

  private RequestStatusResponse updateHostComponents(AmbariManagementController controller,
                                                     Set<ServiceComponentHostRequest> requests,
                                                     Map<String, String> requestProperties,
                                                     boolean runSmokeTest) throws Exception {

    return HostComponentResourceProviderTest.updateHostComponents(
        controller, injector, requests, requestProperties, runSmokeTest);
  }
}

<|MERGE_RESOLUTION|>--- conflicted
+++ resolved
@@ -373,15 +373,11 @@
     if (desiredState != null) {
       dStateStr = desiredState.toString();
     }
-<<<<<<< HEAD
-    ServiceRequest r1 = new ServiceRequest(clusterName, serviceName, dStateStr);
-=======
 
     ServiceRequest r1 = new ServiceRequest(clusterName, serviceName,
         repositoryVersion.getId(), dStateStr,
         null);
 
->>>>>>> 9d802b7c
     Set<ServiceRequest> requests = new HashSet<>();
     requests.add(r1);
 
@@ -463,11 +459,7 @@
   private long stopService(String clusterName, String serviceName,
       boolean runSmokeTests, boolean reconfigureClients) throws
       AmbariException, AuthorizationException {
-<<<<<<< HEAD
-    ServiceRequest r = new ServiceRequest(clusterName, serviceName, State.INSTALLED.toString());
-=======
     ServiceRequest r = new ServiceRequest(clusterName, serviceName, null, State.INSTALLED.toString(), null);
->>>>>>> 9d802b7c
     Set<ServiceRequest> requests = new HashSet<>();
     requests.add(r);
     Map<String, String> mapRequestProps = new HashMap<>();
@@ -532,13 +524,8 @@
                             boolean runSmokeTests, boolean reconfigureClients,
                             MaintenanceStateHelper maintenanceStateHelper) throws
       AmbariException, AuthorizationException {
-<<<<<<< HEAD
-    ServiceRequest r = new ServiceRequest(clusterName, serviceName,
-        State.STARTED.toString());
-=======
     ServiceRequest r = new ServiceRequest(clusterName, serviceName, repositoryVersion02.getId(),
         State.STARTED.toString(), null);
->>>>>>> 9d802b7c
     Set<ServiceRequest> requests = new HashSet<>();
     requests.add(r);
     Map<String, String> mapRequestProps = new HashMap<>();
@@ -1975,13 +1962,9 @@
     Config c1 = configFactory.createNew(cluster, "hdfs-site", "v1",  properties, propertiesAttributes);
     configs.put(c1.getType(), c1);
 
-<<<<<<< HEAD
-    ServiceRequest r = new ServiceRequest(cluster1, serviceName, State.INSTALLED.toString());
-=======
     ServiceRequest r = new ServiceRequest(cluster1, serviceName, repositoryVersion02.getId(),
         State.INSTALLED.toString(), null);
 
->>>>>>> 9d802b7c
     Set<ServiceRequest> requests = new HashSet<>();
     requests.add(r);
 
@@ -2031,13 +2014,9 @@
     configs.put(c1.getType(), c1);
     configs.put(c2.getType(), c2);
 
-<<<<<<< HEAD
-    ServiceRequest r = new ServiceRequest(cluster1, serviceName, State.INSTALLED.toString());
-=======
     ServiceRequest r = new ServiceRequest(cluster1, serviceName, repositoryVersion02.getId(),
         State.INSTALLED.toString(), null);
 
->>>>>>> 9d802b7c
     Set<ServiceRequest> requests = new HashSet<>();
     requests.add(r);
 
@@ -3901,330 +3880,6 @@
     Assert.assertNull(trackAction);
   }
 
-<<<<<<< HEAD
-  @Ignore
-  @Test
-  public void testServiceComponentHostUpdateStackId() throws Exception {
-    String cluster1 = getUniqueName();
-    createCluster(cluster1);
-    String serviceName1 = "HDFS";
-    createService(cluster1, serviceName1, null);
-    String componentName1 = "NAMENODE";
-    String componentName2 = "DATANODE";
-    createServiceComponent(cluster1, serviceName1, componentName1,
-        State.INIT);
-    createServiceComponent(cluster1, serviceName1, componentName2,
-        State.INIT);
-    String host1 = getUniqueName();
-    String host2 = getUniqueName();
-    addHostToCluster(host1, cluster1);
-    addHostToCluster(host2, cluster1);
-
-    Set<ServiceComponentHostRequest> set1 =
-      new HashSet<>();
-    ServiceComponentHostRequest r1 =
-        new ServiceComponentHostRequest(cluster1, serviceName1,
-            componentName1, host1, State.INIT.toString());
-    ServiceComponentHostRequest r2 =
-        new ServiceComponentHostRequest(cluster1, serviceName1,
-            componentName1, host2, State.INIT.toString());
-    ServiceComponentHostRequest r3 =
-        new ServiceComponentHostRequest(cluster1, serviceName1,
-            componentName2, host1, State.INIT.toString());
-
-    set1.add(r1);
-    set1.add(r2);
-    set1.add(r3);
-    controller.createHostComponents(set1);
-
-    Cluster c1 = clusters.getCluster(cluster1);
-    Service s1 = c1.getService(serviceName1);
-    ServiceComponent sc1 = s1.getServiceComponent(componentName1);
-    ServiceComponent sc2 = s1.getServiceComponent(componentName2);
-    ServiceComponentHost sch1 = sc1.getServiceComponentHost(host1);
-    ServiceComponentHost sch2 = sc1.getServiceComponentHost(host2);
-    ServiceComponentHost sch3 = sc2.getServiceComponentHost(host1);
-
-    s1.setDesiredState(State.INSTALLED);
-    sc1.setDesiredState(State.INSTALLED);
-    sc2.setDesiredState(State.INSTALLED);
-
-    ServiceComponentHostRequest req1;
-    ServiceComponentHostRequest req2;
-    ServiceComponentHostRequest req3;
-    Set<ServiceComponentHostRequest> reqs =
-      new HashSet<>();
-
-    StackId newStack = new StackId("HDP-0.2");
-    StackId oldStack = new StackId("HDP-0.1");
-    c1.setCurrentStackVersion(newStack);
-    c1.setDesiredStackVersion(newStack);
-    sch1.setState(State.INSTALLED);
-    sch2.setState(State.UPGRADING);
-    sch1.setDesiredState(State.INSTALLED);
-    sch2.setDesiredState(State.INSTALLED);
-
-    sch1.setStackVersion(oldStack);
-    sch2.setStackVersion(oldStack);
-    sch1.setDesiredStackVersion(newStack);
-    sch2.setDesiredStackVersion(oldStack);
-
-    reqs.clear();
-    req1 = new ServiceComponentHostRequest(cluster1, serviceName1,
-        componentName1, host1,
-        State.INSTALLED.toString());
-    req1.setDesiredStackId("HDP-0.2");
-    reqs.add(req1);
-    req2 = new ServiceComponentHostRequest(cluster1, serviceName1,
-        componentName1, host2,
-        State.INSTALLED.toString());
-    req2.setDesiredStackId("HDP-0.2");
-    reqs.add(req2);
-
-    Map<String,String> mapRequestProps = new HashMap<>();
-    mapRequestProps.put("context", "testServiceComponentHostUpdateStackId");
-
-    RequestStatusResponse resp = updateHostComponents(reqs, mapRequestProps, true);
-    List<Stage> stages = actionDB.getAllStages(resp.getRequestId());
-    Assert.assertEquals(1, stages.size());
-    Assert.assertEquals(2, stages.get(0).getOrderedHostRoleCommands().size());
-    Assert.assertEquals("testServiceComponentHostUpdateStackId", stages.get(0).getRequestContext());
-    Assert.assertEquals(State.UPGRADING, sch1.getState());
-    Assert.assertEquals(State.UPGRADING, sch2.getState());
-    Assert.assertTrue(sch1.getDesiredStackVersion().compareTo(newStack) == 0);
-    Assert.assertTrue(sch2.getDesiredStackVersion().compareTo(newStack) == 0);
-    for (HostRoleCommand command : stages.get(0).getOrderedHostRoleCommands()) {
-      ExecutionCommand execCommand = command.getExecutionCommandWrapper().getExecutionCommand();
-      Assert.assertTrue(execCommand.getCommandParams().containsKey("source_stack_version"));
-      Assert.assertTrue(execCommand.getCommandParams().containsKey("target_stack_version"));
-      Assert.assertEquals(RoleCommand.UPGRADE, execCommand.getRoleCommand());
-    }
-
-    sch1.setState(State.INSTALLED);
-    sch1.setDesiredState(State.INSTALLED);
-    sch2.setState(State.UPGRADING);
-    sch2.setDesiredState(State.INSTALLED);
-    sch3.setState(State.UPGRADING);
-    sch3.setDesiredState(State.INSTALLED);
-
-    sch3.setStackVersion(oldStack);
-    sch3.setDesiredStackVersion(newStack);
-
-    reqs.clear();
-    req1 = new ServiceComponentHostRequest(cluster1, serviceName1,
-        componentName1, host1,
-        State.INSTALLED.toString());
-    req1.setDesiredStackId("HDP-0.2");
-    reqs.add(req1);
-    req2 = new ServiceComponentHostRequest(cluster1, serviceName1,
-        componentName1, host2,
-        State.INSTALLED.toString());
-    req2.setDesiredStackId("HDP-0.2");
-    reqs.add(req2);
-    req3 = new ServiceComponentHostRequest(cluster1, serviceName1,
-        componentName2, host1,
-        State.INSTALLED.toString());
-    req3.setDesiredStackId("HDP-0.2");
-    reqs.add(req3);
-
-    resp = updateHostComponents(reqs, Collections.<String, String>emptyMap(), true);
-    stages = actionDB.getAllStages(resp.getRequestId());
-    Assert.assertEquals(2, stages.size());
-    Assert.assertEquals(2, stages.get(0).getOrderedHostRoleCommands().size());
-    Assert.assertEquals("", stages.get(0).getRequestContext());
-    Assert.assertEquals(State.UPGRADING, sch1.getState());
-    Assert.assertEquals(State.UPGRADING, sch2.getState());
-    Assert.assertEquals(State.UPGRADING, sch3.getState());
-    Assert.assertTrue(sch1.getDesiredStackVersion().compareTo(newStack) == 0);
-    Assert.assertTrue(sch2.getDesiredStackVersion().compareTo(newStack) == 0);
-    Assert.assertTrue(sch3.getDesiredStackVersion().compareTo(newStack) == 0);
-    for (Stage stage : stages) {
-      for (HostRoleCommand command : stage.getOrderedHostRoleCommands()) {
-        ExecutionCommand execCommand = command.getExecutionCommandWrapper().getExecutionCommand();
-        Assert.assertTrue(execCommand.getCommandParams().containsKey("source_stack_version"));
-        Assert.assertTrue(execCommand.getCommandParams().containsKey("target_stack_version"));
-        Assert.assertEquals("{\"stackName\":\"HDP\",\"stackVersion\":\"0.2\"}",
-            execCommand.getCommandParams().get("target_stack_version"));
-        Assert.assertEquals(RoleCommand.UPGRADE, execCommand.getRoleCommand());
-      }
-    }
-  }
-
-  @Ignore
-  @Test
-  public void testServiceComponentHostUpdateStackIdError() throws Exception {
-    String cluster1 = getUniqueName();
-    createCluster(cluster1);
-    String serviceName1 = "HDFS";
-    createService(cluster1, serviceName1, null);
-    String componentName1 = "NAMENODE";
-    createServiceComponent(cluster1, serviceName1, componentName1,
-        State.INIT);
-    String host1 = getUniqueName();
-    String host2 = getUniqueName();
-    addHostToCluster(host1, cluster1);
-    addHostToCluster(host2, cluster1);
-
-    Set<ServiceComponentHostRequest> set1 =
-      new HashSet<>();
-    ServiceComponentHostRequest r1 =
-        new ServiceComponentHostRequest(cluster1, serviceName1,
-            componentName1, host1, State.INIT.toString());
-    ServiceComponentHostRequest r2 =
-        new ServiceComponentHostRequest(cluster1, serviceName1,
-            componentName1, host2, State.INIT.toString());
-
-    set1.add(r1);
-    set1.add(r2);
-    controller.createHostComponents(set1);
-
-    Cluster c1 = clusters.getCluster(cluster1);
-    Service s1 = c1.getService(serviceName1);
-    ServiceComponent sc1 = s1.getServiceComponent(componentName1);
-    ServiceComponentHost sch1 = sc1.getServiceComponentHost(host1);
-    ServiceComponentHost sch2 = sc1.getServiceComponentHost(host2);
-
-    s1.setDesiredState(State.INIT);
-    sc1.setDesiredState(State.INIT);
-
-    ServiceComponentHostRequest req1;
-    ServiceComponentHostRequest req2;
-    Set<ServiceComponentHostRequest> reqs =
-      new HashSet<>();
-
-    reqs.clear();
-    req1 = new ServiceComponentHostRequest(cluster1, serviceName1,
-        componentName1, host1, State.STARTED.toString());
-    req1.setDesiredStackId("invalid stack id");
-    reqs.add(req1);
-    updateHostAndCompareExpectedFailure(reqs, "Invalid desired stack id");
-
-    c1.setCurrentStackVersion(new StackId("HDP-0.0"));
-    sch1.setStackVersion(new StackId("HDP-0.1"));
-    reqs.clear();
-    req1 = new ServiceComponentHostRequest(cluster1, serviceName1,
-        componentName1, host1,
-        State.STARTED.toString());
-    req1.setDesiredStackId("HDP-0.2");
-    reqs.add(req1);
-    updateHostAndCompareExpectedFailure(reqs, "Cluster has not been upgraded yet");
-
-    c1.setCurrentStackVersion(new StackId("HDP2-0.1"));
-    reqs.clear();
-    req1 = new ServiceComponentHostRequest(cluster1, serviceName1,
-        componentName1, host1,
-        State.STARTED.toString());
-    req1.setDesiredStackId("HDP-0.2");
-    reqs.add(req1);
-    updateHostAndCompareExpectedFailure(reqs, "Deployed stack name and requested stack names");
-
-    c1.setCurrentStackVersion(new StackId("HDP-0.2"));
-    reqs.clear();
-    req1 = new ServiceComponentHostRequest(cluster1, serviceName1,
-        componentName1, host1,
-        State.STARTED.toString());
-    req1.setDesiredStackId("HDP-0.3");
-    reqs.add(req1);
-    updateHostAndCompareExpectedFailure(reqs, "Component host can only be upgraded to the same version");
-
-    c1.setCurrentStackVersion(new StackId("HDP-0.2"));
-    sch1.setState(State.STARTED);
-    reqs.clear();
-    req1 = new ServiceComponentHostRequest(cluster1, serviceName1,
-        componentName1, host1,
-        State.STARTED.toString());
-    req1.setDesiredStackId("HDP-0.2");
-    reqs.add(req1);
-    updateHostAndCompareExpectedFailure(reqs, "Component host is in an invalid state for upgrade");
-
-    c1.setCurrentStackVersion(new StackId("HDP-0.2"));
-    sch1.setState(State.UPGRADING);
-    reqs.clear();
-    req1 = new ServiceComponentHostRequest(cluster1, serviceName1,
-        componentName1, host1,
-        State.STARTED.toString());
-    req1.setDesiredStackId("HDP-0.2");
-    reqs.add(req1);
-    updateHostAndCompareExpectedFailure(reqs, "The desired state for an upgrade request must be");
-
-    c1.setCurrentStackVersion(new StackId("HDP-0.2"));
-    sch1.setState(State.UPGRADING);
-    reqs.clear();
-    req1 = new ServiceComponentHostRequest(cluster1, serviceName1,
-        componentName1, host1, null);
-    req1.setDesiredStackId("HDP-0.2");
-    reqs.add(req1);
-    updateHostAndCompareExpectedFailure(reqs, "The desired state for an upgrade request must be");
-
-    c1.setCurrentStackVersion(new StackId("HDP-0.2"));
-    sch1.setState(State.INSTALLED);
-    sch1.setDesiredState(State.INSTALLED);
-    sch2.setState(State.INSTALLED);
-    sch2.setDesiredState(State.INSTALLED);
-    reqs.clear();
-    req1 = new ServiceComponentHostRequest(cluster1, serviceName1,
-        componentName1, host1,
-        State.INSTALLED.toString());
-    req1.setDesiredStackId("HDP-0.2");
-    reqs.add(req1);
-    req2 = new ServiceComponentHostRequest(cluster1, serviceName1,
-        componentName1, host2,
-        State.STARTED.toString());
-    reqs.add(req2);
-    updateHostAndCompareExpectedFailure(reqs, "An upgrade request cannot be combined with other");
-
-    c1.setCurrentStackVersion(new StackId("HDP-0.2"));
-    sch1.setState(State.INSTALLED);
-    sch1.setStackVersion(new StackId("HDP-0.2"));
-    reqs.clear();
-    req1 = new ServiceComponentHostRequest(cluster1, serviceName1,
-        componentName1, host1,
-        null);
-    req1.setDesiredStackId("HDP-0.2");
-    reqs.add(req1);
-
-    RequestStatusResponse resp = updateHostComponents(reqs,
-        Collections.<String,String>emptyMap(), true);
-    Assert.assertNull(resp);
-
-    c1.setCurrentStackVersion(new StackId("HDP-0.2"));
-    sch1.setState(State.INSTALLED);
-    sch1.setStackVersion(new StackId("HDP-0.2"));
-    reqs.clear();
-    req1 = new ServiceComponentHostRequest(cluster1, serviceName1,
-        componentName1, host1,
-        State.INSTALLED.toString());
-    req1.setDesiredStackId("HDP-0.2");
-    reqs.add(req1);
-    resp = updateHostComponents(reqs, Collections.<String,String>emptyMap(), true);
-    Assert.assertNull(resp);
-  }
-
-  private void updateHostAndCompareExpectedFailure(Set<ServiceComponentHostRequest> reqs,
-                                                   String expectedMessage) {
-    try {
-      updateHostComponents(reqs, Collections.<String,String>emptyMap(), true);
-      fail("Expected failure: " + expectedMessage);
-    } catch (Exception e) {
-      LOG.info("Actual exception message: " + e.getMessage());
-      Assert.assertTrue(e.getMessage().contains(expectedMessage));
-    }
-  }
-
-  @Test
-  public void testStartClientComponent() {
-    // FIXME write test after meta data integration
-    // start should fail
-  }
-
-  @Test
-  public void testStartClientHostComponent() {
-    // FIXME write test after meta data integration
-    // start should fail
-  }
-
-=======
->>>>>>> 9d802b7c
   @Test
   public void testCreateCustomActions() throws Exception {
     final String cluster1 = getUniqueName();
@@ -5020,13 +4675,8 @@
             .getServiceComponentHost(host2));
 
     // Install
-<<<<<<< HEAD
-    ServiceRequest r = new ServiceRequest(cluster1, serviceName,
-        State.INSTALLED.toString());
-=======
     ServiceRequest r = new ServiceRequest(cluster1, serviceName, repositoryVersion01.getId(),
         State.INSTALLED.toString(), null);
->>>>>>> 9d802b7c
     Set<ServiceRequest> requests = new HashSet<>();
     requests.add(r);
 
@@ -5228,11 +4878,7 @@
     configs.put("a", "b");
 
     Map<String, Map<String, String>> configAttributes = new HashMap<>();
-<<<<<<< HEAD
-    configAttributes.put("final", new HashMap<String, String>());
-=======
     configAttributes.put("final", new HashMap<>());
->>>>>>> 9d802b7c
     configAttributes.get("final").put("a", "true");
 
     ConfigurationRequest cr1, cr2, cr3, cr4, cr5, cr6, cr7, cr8;
@@ -5777,12 +5423,8 @@
     createServiceComponentHost(cluster1, null, componentName1,
         host2, null);
 
-<<<<<<< HEAD
-    ServiceRequest r = new ServiceRequest(cluster1, serviceName, State.INSTALLED.toString());
-=======
     ServiceRequest r = new ServiceRequest(cluster1, serviceName, repositoryVersion01.getId(),
         State.INSTALLED.toString());
->>>>>>> 9d802b7c
     Set<ServiceRequest> requests = new HashSet<>();
     requests.add(r);
 
@@ -6242,11 +5884,7 @@
 
     // Start Service
     ServiceRequest sr = new ServiceRequest(
-<<<<<<< HEAD
-      cluster1, serviceName, State.STARTED.name());
-=======
       cluster1, serviceName, repositoryVersion206.getId(), State.STARTED.name());
->>>>>>> 9d802b7c
     Set<ServiceRequest> setReqs = new HashSet<>();
     setReqs.add(sr);
     RequestStatusResponse resp = ServiceResourceProviderTest.updateServices(controller,
@@ -6900,12 +6538,8 @@
 
 
 
-<<<<<<< HEAD
-    ServiceRequest r = new ServiceRequest(cluster1, serviceName, State.INSTALLED.toString());
-=======
     ServiceRequest r = new ServiceRequest(cluster1, serviceName, repositoryVersion01.getId(),
         State.INSTALLED.toString());
->>>>>>> 9d802b7c
     Set<ServiceRequest> requests = new HashSet<>();
     requests.add(r);
 
@@ -7343,11 +6977,7 @@
     Assert.assertEquals(1, responsesWithParams.size());
     StackVersionResponse resp = responsesWithParams.iterator().next();
     assertNotNull(resp.getUpgradePacks());
-<<<<<<< HEAD
-    assertEquals(13, resp.getUpgradePacks().size());
-=======
-    assertTrue(resp.getUpgradePacks().size() > 0);
->>>>>>> 9d802b7c
+    assertEquals(15, resp.getUpgradePacks().size());
     assertTrue(resp.getUpgradePacks().contains("upgrade_test"));
   }
 
@@ -7689,143 +7319,6 @@
     }
   }
 
-<<<<<<< HEAD
-  // disabled as upgrade feature is disabled
-  @Ignore
-  @Test
-  public void testUpdateClusterVersionBasic() throws AmbariException, AuthorizationException {
-    String cluster1 = getUniqueName();
-    String serviceName = "MAPREDUCE";
-    String host1 = getUniqueName();
-    String host2 = getUniqueName();
-    String componentName = "JOBTRACKER";
-    StackId currentStackId = new StackId("HDP-0.1");
-
-    Map<String, String> mapRequestProps = new HashMap<>();
-    mapRequestProps.put("context", "Called from a test");
-
-    createCluster(cluster1);
-    Cluster c = clusters.getCluster(cluster1);
-    c.setDesiredStackVersion(currentStackId);
-    createService(cluster1, serviceName, State.INIT);
-    createServiceComponent(cluster1, serviceName, componentName, null);
-
-    addHostToCluster(host1, cluster1);
-    addHostToCluster(host2, cluster1);
-
-    createServiceComponentHost(cluster1, null, componentName,
-        host1, null);
-    createServiceComponentHost(cluster1, null, componentName,
-        host2, null);
-
-    c.getService(serviceName).setDesiredState(State.INSTALLED);
-    c.getService(serviceName).getServiceComponent(componentName).setDesiredState(State.INSTALLED);
-    c.getService(serviceName).getServiceComponent(componentName).getServiceComponentHost(host1)
-        .setDesiredState(State.INSTALLED);
-    c.getService(serviceName).getServiceComponent(componentName).getServiceComponentHost(host2)
-        .setDesiredState(State.STARTED);
-    c.getService(serviceName).getServiceComponent(componentName).getServiceComponentHost(host1)
-        .setState(State.INSTALLED);
-    c.getService(serviceName).getServiceComponent(componentName).getServiceComponentHost(host2)
-        .setState(State.STARTED);
-    c.getService(serviceName).getServiceComponent(componentName).getServiceComponentHost(host1)
-        .setStackVersion(currentStackId);
-    c.getService(serviceName).getServiceComponent(componentName).getServiceComponentHost(host2)
-        .setStackVersion(currentStackId);
-
-    ClusterRequest r = new ClusterRequest(c.getClusterId(), cluster1, "HDP-0.0.1", null);
-    try {
-      controller.updateClusters(Collections.singleton(r), mapRequestProps);
-      fail("Update cluster should fail");
-    } catch (AmbariException e) {
-      Assert.assertTrue(e.getMessage().contains("must be greater than current version"));
-    }
-
-    r = new ClusterRequest(c.getClusterId(), cluster1, "HDPLocal-1.2.2", null);
-    try {
-      controller.updateClusters(Collections.singleton(r), mapRequestProps);
-      fail("Update cluster should fail");
-    } catch (AmbariException e) {
-      Assert.assertTrue(e.getMessage().contains("Upgrade not possible between different stacks"));
-    }
-
-    r = new ClusterRequest(c.getClusterId(), cluster1, "HDP-0.2", null);
-    try {
-      controller.updateClusters(Collections.singleton(r), mapRequestProps);
-      fail("Update cluster should fail");
-    } catch (AmbariException e) {
-      Assert.assertTrue(e.getMessage().contains("Upgrade needs all services to be stopped"));
-      Assert.assertTrue(e.getMessage().contains(serviceName));
-    }
-
-    c.getService(serviceName).getServiceComponent(componentName).getServiceComponentHost(host2)
-        .setDesiredState(State.INSTALLED);
-
-    r = new ClusterRequest(c.getClusterId(), cluster1, "HDP-0.2", null);
-    try {
-      controller.updateClusters(Collections.singleton(r), mapRequestProps);
-      fail("Update cluster should fail");
-    } catch (AmbariException e) {
-      Assert.assertTrue(e.getMessage().contains("Upgrade needs all services to be stopped"));
-      Assert.assertTrue(e.getMessage().contains(componentName));
-    }
-
-    c.getService(serviceName).getServiceComponent(componentName).getServiceComponentHost(host2)
-        .setState(State.INSTALLED);
-    controller.updateClusters(Collections.singleton(r), mapRequestProps);
-    StackId expectedStackId = new StackId("HDP-0.2");
-    Assert.assertTrue(expectedStackId.equals(c.getDesiredStackVersion()));
-    Assert.assertTrue(expectedStackId.equals(c.getService(serviceName).getDesiredStackVersion()));
-    Assert.assertTrue(expectedStackId.equals(c.getService(serviceName)
-        .getServiceComponent(componentName).getDesiredStackVersion()));
-    Assert.assertTrue(expectedStackId.equals(c.getService(serviceName)
-        .getServiceComponent(componentName).getServiceComponentHost(host1).getDesiredStackVersion()));
-    Assert.assertTrue(expectedStackId.equals(c.getService(serviceName)
-        .getServiceComponent(componentName).getServiceComponentHost(host2).getDesiredStackVersion()));
-    Assert.assertTrue(currentStackId.equals(c.getService(serviceName)
-        .getServiceComponent(componentName).getServiceComponentHost(host1).getStackVersion()));
-    Assert.assertTrue(currentStackId.equals(c.getService(serviceName)
-        .getServiceComponent(componentName).getServiceComponentHost(host2).getStackVersion()));
-    ServiceComponent sc = c.getService(serviceName).getServiceComponent(componentName);
-    Assert.assertEquals(State.UPGRADING, sc.getServiceComponentHost(host1).getState());
-    Assert.assertEquals(State.UPGRADING, sc.getServiceComponentHost(host2).getState());
-
-    // Fail as another request is active
-    try {
-      controller.updateClusters(Collections.singleton(r), mapRequestProps);
-      fail("Update cluster should fail");
-    } catch (AmbariException e) {
-      Assert.assertTrue(e.getMessage().contains("A prior upgrade request with id"));
-    }
-
-    // cases where there is no update required
-    c.getService(serviceName).getServiceComponent(componentName).getServiceComponentHost(host1)
-        .setDesiredState(State.INSTALLED);
-    c.getService(serviceName).getServiceComponent(componentName).getServiceComponentHost(host2)
-        .setDesiredState(State.INSTALLED);
-    c.getService(serviceName).getServiceComponent(componentName).getServiceComponentHost(host1)
-        .setState(State.INSTALLED);
-    c.getService(serviceName).getServiceComponent(componentName).getServiceComponentHost(host2)
-        .setState(State.INSTALLED);
-    c.setCurrentStackVersion(expectedStackId);
-    r = new ClusterRequest(c.getClusterId(), cluster1, "", null);
-    controller.updateClusters(Collections.singleton(r), mapRequestProps);
-    Assert.assertEquals(State.INSTALLED, sc.getServiceComponentHost(host1).getState());
-    Assert.assertEquals(State.INSTALLED, sc.getServiceComponentHost(host2).getState());
-
-    r = new ClusterRequest(c.getClusterId(), cluster1, null, null);
-    controller.updateClusters(Collections.singleton(r), mapRequestProps);
-    Assert.assertEquals(State.INSTALLED, sc.getServiceComponentHost(host1).getState());
-    Assert.assertEquals(State.INSTALLED, sc.getServiceComponentHost(host2).getState());
-
-    r = new ClusterRequest(c.getClusterId(), cluster1, "HDP-0.2", null);
-    controller.updateClusters(Collections.singleton(r), mapRequestProps);
-    Assert.assertEquals(State.INSTALLED, sc.getServiceComponentHost(host1).getState());
-    Assert.assertEquals(State.INSTALLED, sc.getServiceComponentHost(host2).getState());
-  }
-
-=======
->>>>>>> 9d802b7c
   @Test
   public void testUpdateClusterUpgradabilityCheck() throws AmbariException, AuthorizationException {
     String cluster1 = getUniqueName();
@@ -7856,162 +7349,6 @@
     }
   }
 
-<<<<<<< HEAD
-  // disabled as cluster upgrade feature is disabled
-  @Ignore
-  @Test
-  public void testUpdateClusterVersionCombinations() throws AmbariException, AuthorizationException {
-    String cluster1 = getUniqueName();
-    String pigServiceName = "PIG";
-    String mrServiceName = "MAPREDUCE";
-    final String host1 = getUniqueName();
-    final String host2 = getUniqueName();
-    String pigComponentName = "PIG";
-    String mrJobTrackerComp = "JOBTRACKER";
-    String mrTaskTrackerComp = "TASKTRACKER";
-    String mrClientComp = "MAPREDUCE_CLIENT";
-    String hdfsService = "HDFS";
-    String hdfsNameNode = "NAMENODE";
-    String hdfsDataNode = "DATANODE";
-    String hdfsClient = "HDFS_CLIENT";
-    StackId currentStackId = new StackId("HDP-0.1");
-    StackId desiredStackId = new StackId("HDP-0.2");
-
-    List<String> hosts = new ArrayList<>();
-    hosts.add(host1);
-    hosts.add(host2);
-
-    Map<String, String> mapRequestProps = new HashMap<>();
-    mapRequestProps.put("context", "Called from a test");
-
-    createCluster(cluster1);
-    Cluster c = clusters.getCluster(cluster1);
-    c.setDesiredStackVersion(currentStackId);
-    createService(cluster1, pigServiceName, State.INIT);
-    createServiceComponent(cluster1, pigServiceName, pigComponentName, null);
-
-    addHostToCluster(host1, cluster1);
-    addHostToCluster(host2, cluster1);
-
-    createServiceComponentHost(cluster1, null, pigComponentName,
-        host1, null);
-    createServiceComponentHost(cluster1, null, pigComponentName,
-        host2, null);
-
-    resetServiceState(pigServiceName, currentStackId, c);
-
-    ClusterRequest r = new ClusterRequest(c.getClusterId(), cluster1, "HDP-0.2", null);
-    RequestStatusResponse trackAction = controller.updateClusters(Collections.singleton(r), mapRequestProps);
-    List<Stage> stages = actionDB.getAllStages(trackAction.getRequestId());
-
-    // Upgrade a cluster with one service
-    ExpectedUpgradeTasks expectedTasks = new ExpectedUpgradeTasks(hosts);
-    expectedTasks.expectTask(Role.PIG, host1);
-    expectedTasks.expectTask(Role.PIG, host2);
-    expectedTasks.expectTask(Role.AMBARI_SERVER_ACTION);
-    validateGeneratedStages(stages, 2, expectedTasks);
-
-    resetCluster(c, currentStackId);
-
-    createService(cluster1, mrServiceName, State.INIT);
-    createServiceComponent(cluster1, mrServiceName, mrJobTrackerComp, null);
-    createServiceComponent(cluster1, mrServiceName, mrTaskTrackerComp, null);
-    createServiceComponent(cluster1, mrServiceName, mrClientComp, null);
-
-    createServiceComponentHost(cluster1, null, mrJobTrackerComp, host1, null);
-    createServiceComponentHost(cluster1, null, mrTaskTrackerComp, host2, null);
-    createServiceComponentHost(cluster1, null, mrClientComp, host2, null);
-
-    resetServiceState(mrServiceName, currentStackId, c);
-
-    // Upgrade a cluster with two service
-    actionDB.abortOperation(trackAction.getRequestId());
-    r = new ClusterRequest(c.getClusterId(), cluster1, "HDP-0.2", null);
-    trackAction = controller.updateClusters(Collections.singleton(r), mapRequestProps);
-    stages = actionDB.getAllStages(trackAction.getRequestId());
-
-    expectedTasks.expectTask(Role.JOBTRACKER, host1);
-    expectedTasks.expectTask(Role.TASKTRACKER, host2);
-    expectedTasks.expectTask(Role.MAPREDUCE_CLIENT, host2);
-    validateGeneratedStages(stages, 5, expectedTasks);
-
-    // Upgrade again
-    actionDB.abortOperation(trackAction.getRequestId());
-    trackAction = controller.updateClusters(Collections.singleton(r), mapRequestProps);
-    stages = actionDB.getAllStages(trackAction.getRequestId());
-    validateGeneratedStages(stages, 5, expectedTasks);
-
-    // some host components are upgraded
-    c.getService(pigServiceName).getServiceComponent(pigComponentName).getServiceComponentHost(host1)
-        .setState(State.INSTALLED);
-    c.getService(pigServiceName).getServiceComponent(pigComponentName).getServiceComponentHost(host2)
-        .setState(State.INSTALLED);
-    c.getService(pigServiceName).getServiceComponent(pigComponentName).getServiceComponentHost(host1)
-        .setStackVersion(desiredStackId);
-    c.getService(pigServiceName).getServiceComponent(pigComponentName).getServiceComponentHost(host2)
-        .setStackVersion(desiredStackId);
-
-    actionDB.abortOperation(trackAction.getRequestId());
-    trackAction = controller.updateClusters(Collections.singleton(r), mapRequestProps);
-    stages = actionDB.getAllStages(trackAction.getRequestId());
-    validateGeneratedStages(stages, 5, expectedTasks);
-
-    c.getService(mrServiceName).getServiceComponent(mrJobTrackerComp).getServiceComponentHost(host1)
-        .setState(State.UPGRADING);
-    c.getService(mrServiceName).getServiceComponent(mrTaskTrackerComp).getServiceComponentHost(host2)
-        .setState(State.UPGRADING);
-    actionDB.abortOperation(trackAction.getRequestId());
-    trackAction = controller.updateClusters(Collections.singleton(r), mapRequestProps);
-    stages = actionDB.getAllStages(trackAction.getRequestId());
-    validateGeneratedStages(stages, 5, expectedTasks);
-
-    // Add HDFS and upgrade
-    createService(cluster1, hdfsService, State.INIT);
-    createServiceComponent(cluster1, hdfsService, hdfsNameNode, null);
-    createServiceComponent(cluster1, hdfsService, hdfsDataNode, null);
-    createServiceComponent(cluster1, hdfsService, hdfsClient, null);
-
-    createServiceComponentHost(cluster1, null, hdfsNameNode, host1, null);
-    createServiceComponentHost(cluster1, null, hdfsDataNode, host1, null);
-    createServiceComponentHost(cluster1, null, hdfsDataNode, host2, null);
-    createServiceComponentHost(cluster1, null, hdfsClient, host2, null);
-
-    resetServiceState(hdfsService, currentStackId, c);
-    resetServiceState(mrServiceName, currentStackId, c);
-    resetServiceState(pigServiceName, currentStackId, c);
-
-    actionDB.abortOperation(trackAction.getRequestId());
-    trackAction = controller.updateClusters(Collections.singleton(r), mapRequestProps);
-    stages = actionDB.getAllStages(trackAction.getRequestId());
-
-    expectedTasks.resetAll();
-    expectedTasks.expectTask(Role.PIG, host1);
-    expectedTasks.expectTask(Role.PIG, host2);
-    expectedTasks.expectTask(Role.JOBTRACKER, host1);
-    expectedTasks.expectTask(Role.TASKTRACKER, host2);
-    expectedTasks.expectTask(Role.MAPREDUCE_CLIENT, host2);
-    expectedTasks.expectTask(Role.DATANODE, host1);
-    expectedTasks.expectTask(Role.DATANODE, host2);
-    expectedTasks.expectTask(Role.NAMENODE, host1);
-    expectedTasks.expectTask(Role.HDFS_CLIENT, host2);
-    expectedTasks.expectTask(Role.AMBARI_SERVER_ACTION);
-    validateGeneratedStages(stages, 8, expectedTasks);
-  }
-
-  private void resetServiceState(String service, StackId currentStackId, Cluster c) throws AmbariException {
-    c.getService(service).setDesiredState(State.INSTALLED);
-    for (ServiceComponent sc : c.getService(service).getServiceComponents().values()) {
-      sc.setDesiredState(State.INSTALLED);
-      for (ServiceComponentHost sch : sc.getServiceComponentHosts().values()) {
-        sch.setDesiredState(State.INSTALLED);
-        sch.setState(State.INSTALLED);
-        sch.setStackVersion(currentStackId);
-      }
-    }
-  }
-
-=======
->>>>>>> 9d802b7c
   private void validateGeneratedStages(List<Stage> stages, int expectedStageCount, ExpectedUpgradeTasks expectedTasks) {
     Assert.assertEquals(expectedStageCount, stages.size());
     int prevRoleOrder = -1;
@@ -8193,11 +7530,7 @@
       .getServiceComponentHost(host2));
 
     // Install
-<<<<<<< HEAD
-    ServiceRequest r = new ServiceRequest(cluster1, serviceName, State.INSTALLED.toString());
-=======
     ServiceRequest r = new ServiceRequest(cluster1, serviceName, repositoryVersion01.getId(), State.INSTALLED.toString());
->>>>>>> 9d802b7c
     Set<ServiceRequest> requests = new HashSet<>();
     requests.add(r);
 
@@ -8461,11 +7794,7 @@
 
 
     // Install
-<<<<<<< HEAD
-    ServiceRequest r = new ServiceRequest(cluster1, serviceName, State.INSTALLED.toString());
-=======
     ServiceRequest r = new ServiceRequest(cluster1, serviceName, repositoryVersion01.getId(), State.INSTALLED.toString());
->>>>>>> 9d802b7c
     Set<ServiceRequest> requests = new HashSet<>();
     requests.add(r);
 
@@ -8590,210 +7919,6 @@
   }
 
   @Test
-<<<<<<< HEAD
-  public void testUpdateRepoUrl() throws Exception {
-    String INCORRECT_URL_2 = "http://bar.com/foo";
-
-    RepositoryInfo repo = ambariMetaInfo.getRepository(STACK_NAME, STACK_VERSION, OS_TYPE, REPO_ID);
-    assertNotNull(repo);
-    assertNotNull(repo.getBaseUrl());
-
-    String original = repo.getBaseUrl();
-
-    repo = ambariMetaInfo.getRepository(STACK_NAME, STACK_VERSION, OS_TYPE, REPO_ID);
-    assertEquals(original, repo.getBaseUrl());
-
-    ambariMetaInfo.updateRepo(STACK_NAME, STACK_VERSION, OS_TYPE, REPO_ID, INCORRECT_BASE_URL, null);
-
-    repo = ambariMetaInfo.getRepository(STACK_NAME, STACK_VERSION, OS_TYPE, REPO_ID);
-    assertEquals(INCORRECT_BASE_URL, repo.getBaseUrl());
-    assertEquals(original, repo.getDefaultBaseUrl());
-
-    ambariMetaInfo.updateRepo(STACK_NAME, STACK_VERSION, OS_TYPE, REPO_ID, INCORRECT_URL_2, null);
-    repo = ambariMetaInfo.getRepository(STACK_NAME, STACK_VERSION, OS_TYPE, REPO_ID);
-    assertFalse(INCORRECT_BASE_URL.equals(repo.getBaseUrl()));
-    assertEquals(INCORRECT_URL_2, repo.getBaseUrl());
-    assertEquals(original, repo.getDefaultBaseUrl());
-
-    // verify change with new meta info
-    Configuration configuration = injector.getInstance(Configuration.class);
-    Properties properties = configuration.getProperties();
-    properties.setProperty(Configuration.METADATA_DIR_PATH.getKey(), "src/test/resources/stacks");
-    properties.setProperty(Configuration.SERVER_VERSION_FILE.getKey(), "src/test/resources/version");
-    Configuration newConfiguration = new Configuration(properties);
-
-    AmbariMetaInfo ami = new AmbariMetaInfo(newConfiguration);
-
-    injector.injectMembers(ami);
-    ami.init();
-
-    repo = ami.getRepository(STACK_NAME, STACK_VERSION, OS_TYPE, REPO_ID);
-    assertEquals(INCORRECT_URL_2, repo.getBaseUrl());
-    assertNotNull(repo.getDefaultBaseUrl());
-    assertEquals(original, repo.getDefaultBaseUrl());
-
-    ami.updateRepo(STACK_NAME, STACK_VERSION, OS_TYPE, REPO_ID, original, null);
-    repo = ami.getRepository(STACK_NAME, STACK_VERSION, OS_TYPE, REPO_ID);
-    assertEquals(original, repo.getBaseUrl());
-    assertEquals(original, repo.getDefaultBaseUrl());
-  }
-
-  @Test
-  public void testUpdateRepoUrlController() throws Exception {
-    String badUrl = "http://some_custom.url";
-    RepositoryInfo repo = ambariMetaInfo.getRepository(STACK_NAME, STACK_VERSION, OS_TYPE, REPO_ID);
-    RepositoryRequest request = new RepositoryRequest(STACK_NAME, STACK_VERSION, OS_TYPE, REPO_ID);
-    request.setBaseUrl(badUrl);
-
-    Set<RepositoryRequest> requests = new HashSet<>();
-    requests.add(request);
-
-    // test bad url
-    try {
-      controller.updateRepositories(requests);
-      Assert.fail("Expected a bad URL to throw an exception");
-    } catch (Exception e) {
-      assertNotNull(e);
-      Assert.assertTrue(e.getMessage().contains(badUrl));
-    }
-    // test bad url, but allow to set anyway
-    request.setVerifyBaseUrl(false);
-    controller.updateRepositories(requests);
-    Assert.assertEquals(request.getBaseUrl(), repo.getBaseUrl());
-
-    requests.clear();
-    request = new RepositoryRequest(STACK_NAME, STACK_VERSION, OS_TYPE, REPO_ID);
-    request.setBaseUrl("https://some_custom.url");
-    request.setVerifyBaseUrl(false);
-    requests.add(request);
-    HostnameVerifier defaultHostnameVerifier = HttpsURLConnection.getDefaultHostnameVerifier();
-    HttpsURLConnection.setDefaultHostnameVerifier(new HostnameVerifier() {
-      @Override
-      public boolean verify(String hostName, SSLSession session) {
-        return true;
-      }
-    });
-    // test https url
-    try {
-      controller.updateRepositories(requests);
-    } catch(Exception e) {
-      // verification passed, but unable to connect to https://some_custom.url
-      assertTrue(e.getCause() instanceof UnknownHostException);
-    }
-    HttpsURLConnection.setDefaultHostnameVerifier(defaultHostnameVerifier);
-
-    requests.clear();
-    request = new RepositoryRequest(STACK_NAME, STACK_VERSION, OS_TYPE, REPO_ID);
-    request.setBaseUrl("pro://hortonworks.com");
-    requests.add(request);
-    // test bad url
-    try {
-      controller.updateRepositories(requests);
-    } catch (Exception e) {
-      assertTrue(e.getMessage().contains("Could not access base url"));
-    }
-
-    requests.clear();
-    request = new RepositoryRequest(STACK_NAME, STACK_VERSION, OS_TYPE, REPO_ID);
-    request.setBaseUrl("http://rrr1.cccc");
-    requests.add(request);
-    // test bad url
-    try {
-      controller.updateRepositories(requests);
-    } catch (Exception e) {
-      String exceptionMsg = e.getMessage();
-      assertTrue(exceptionMsg.contains("Could not access base url"));
-    }
-
-    // reset repo
-    requests.clear();
-    request = new RepositoryRequest(STACK_NAME, STACK_VERSION, OS_TYPE, REPO_ID);
-    request.setBaseUrl(repo.getDefaultBaseUrl());
-    requests.add(request);
-    try {
-      controller.updateRepositories(requests);
-      Assert.assertEquals(repo.getBaseUrl(), repo.getDefaultBaseUrl());
-    } catch (Exception e) {
-      String exceptionMsg = e.getMessage();
-      assertTrue(exceptionMsg.contains("Could not access base url"));
-      LOG.error("Can not complete test. " + exceptionMsg);
-    }
-
-    String baseUrl = repo.getDefaultBaseUrl();
-    if (!baseUrl.endsWith("/")) {
-      baseUrl += "/";
-    }
-
-    // variation #1: url with trailing slash, suffix preceding slash
-    backingProperties.setProperty(Configuration.REPO_SUFFIX_KEY_UBUNTU.getKey(), "/repodata/repomd.xml");
-    Assert.assertTrue(baseUrl.endsWith("/") && configuration.getRepoValidationSuffixes("ubuntu12")[0].startsWith("/"));
-    request.setBaseUrl(baseUrl);
-    try {
-      controller.updateRepositories(requests);
-      Assert.assertEquals(baseUrl, repo.getBaseUrl());
-    } catch (Exception e) {
-      String exceptionMsg = e.getMessage();
-      assertTrue(exceptionMsg.contains("Could not access base url"));
-      LOG.error("Can not complete test. " + exceptionMsg);
-    }
-
-    // variation #2: url with trailing slash, suffix no preceding slash
-    backingProperties.setProperty(Configuration.REPO_SUFFIX_KEY_DEFAULT.getKey(), "repodata/repomd.xml");
-    Assert.assertTrue(baseUrl.endsWith("/") && !configuration.getRepoValidationSuffixes("redhat6")[0].startsWith("/"));
-    request.setBaseUrl(baseUrl);
-    try {
-      controller.updateRepositories(requests);
-      Assert.assertEquals(baseUrl, repo.getBaseUrl());
-    } catch (Exception e) {
-      String exceptionMsg = e.getMessage();
-      assertTrue(exceptionMsg.contains("Could not access base url"));
-      LOG.error("Can not complete test. " + exceptionMsg);
-    }
-
-    baseUrl = baseUrl.substring(0, baseUrl.length()-1);
-    // variation #3: url with no trailing slash, suffix no prededing slash
-    Assert.assertTrue(!baseUrl.endsWith("/") && !configuration.getRepoValidationSuffixes("redhat6")[0].startsWith("/"));
-    request.setBaseUrl(baseUrl);
-    try {
-      controller.updateRepositories(requests);
-      Assert.assertEquals(baseUrl, repo.getBaseUrl());
-    } catch (Exception e) {
-      String exceptionMsg = e.getMessage();
-      assertTrue(exceptionMsg.contains("Could not access base url"));
-      LOG.error("Can not complete test. " + exceptionMsg);
-    }
-
-    // variation #4: url with no trailing slash, suffix preceding slash
-    backingProperties.setProperty(Configuration.REPO_SUFFIX_KEY_DEFAULT.getKey(), "/repodata/repomd.xml");
-    Assert.assertTrue(!baseUrl.endsWith("/") && configuration.getRepoValidationSuffixes("suse11")[0].startsWith("/"));
-    request.setBaseUrl(baseUrl);
-    try {
-      controller.updateRepositories(requests);
-      Assert.assertEquals(baseUrl, repo.getBaseUrl());
-    } catch (Exception e) {
-      String exceptionMsg = e.getMessage();
-      assertTrue(exceptionMsg.contains("Could not access base url"));
-      LOG.error("Can not complete test. " + exceptionMsg);
-    }
-
-    // variation #5: multiple suffix tests
-    backingProperties.setProperty(Configuration.REPO_SUFFIX_KEY_UBUNTU.getKey(), "/foo/bar.xml,/repodata/repomd.xml");
-    Assert.assertTrue(configuration.getRepoValidationSuffixes("ubuntu12").length > 1);
-    request.setBaseUrl(baseUrl);
-    try {
-      controller.updateRepositories(requests);
-      Assert.assertEquals(baseUrl, repo.getBaseUrl());
-    } catch (Exception e) {
-      String exceptionMsg = e.getMessage();
-      assertTrue(exceptionMsg.contains("Could not access base url"));
-      LOG.error("Can not complete test. " + exceptionMsg);
-    }
-
-  }
-
-  @Test
-=======
->>>>>>> 9d802b7c
   public void testDeleteHostComponentInVariousStates() throws Exception {
     String cluster1 = getUniqueName();
     createCluster(cluster1);
@@ -9233,13 +8358,8 @@
   @Test
   public void testExecutionCommandConfiguration() throws AmbariException {
     Map<String, Map<String, String>> config = new HashMap<>();
-<<<<<<< HEAD
-    config.put("type1", new HashMap<String, String>());
-    config.put("type3", new HashMap<String, String>());
-=======
     config.put("type1", new HashMap<>());
     config.put("type3", new HashMap<>());
->>>>>>> 9d802b7c
     config.get("type3").put("name1", "neverchange");
     configHelper.applyCustomConfig(config, "type1", "name1", "value11", false);
     Assert.assertEquals("value11", config.get("type1").get("name1"));
@@ -9299,11 +8419,7 @@
       amc.createCluster(clusterRequest);
 
       Set<ServiceRequest> serviceRequests = new HashSet<>();
-<<<<<<< HEAD
-      serviceRequests.add(new ServiceRequest(cluster1, "HDFS", null));
-=======
       serviceRequests.add(new ServiceRequest(cluster1, "HDFS", repositoryVersion120.getId(), null));
->>>>>>> 9d802b7c
 
       ServiceResourceProviderTest.createServices(amc, repositoryVersionDAO, serviceRequests);
 
@@ -9360,15 +8476,6 @@
 
     // add some hosts
     Set<HostRequest> hrs = new HashSet<>();
-<<<<<<< HEAD
-    hrs.add(new HostRequest(HOST1, CLUSTER_NAME, null));
-    HostResourceProviderTest.createHosts(amc, hrs);
-
-    Set<ServiceRequest> serviceRequests = new HashSet<>();
-    serviceRequests.add(new ServiceRequest(CLUSTER_NAME, "HDFS", null));
-    serviceRequests.add(new ServiceRequest(CLUSTER_NAME, "MAPREDUCE2", null));
-    serviceRequests.add(new ServiceRequest(CLUSTER_NAME, "YARN", null));
-=======
     hrs.add(new HostRequest(HOST1, CLUSTER_NAME));
     HostResourceProviderTest.createHosts(amc, hrs);
 
@@ -9376,7 +8483,6 @@
     serviceRequests.add(new ServiceRequest(CLUSTER_NAME, "HDFS", repositoryVersion201.getId(), null));
     serviceRequests.add(new ServiceRequest(CLUSTER_NAME, "MAPREDUCE2", repositoryVersion201.getId(), null));
     serviceRequests.add(new ServiceRequest(CLUSTER_NAME, "YARN", repositoryVersion201.getId(), null));
->>>>>>> 9d802b7c
 
     ServiceResourceProviderTest.createServices(amc, repositoryVersionDAO, serviceRequests);
 
@@ -9450,13 +8556,8 @@
     amc.createCluster(clusterRequest);
 
     Set<ServiceRequest> serviceRequests = new HashSet<>();
-<<<<<<< HEAD
-    serviceRequests.add(new ServiceRequest(cluster1, "HDFS", null));
-    serviceRequests.add(new ServiceRequest(cluster1, "HIVE", null));
-=======
     serviceRequests.add(new ServiceRequest(cluster1, "HDFS", repositoryVersion120.getId(), null));
     serviceRequests.add(new ServiceRequest(cluster1, "HIVE", repositoryVersion120.getId(), null));
->>>>>>> 9d802b7c
 
     ServiceResourceProviderTest.createServices(amc, repositoryVersionDAO, serviceRequests);
 
@@ -9490,15 +8591,9 @@
     ComponentResourceProviderTest.createComponents(amc, serviceComponentRequests);
 
     Set<HostRequest> hostRequests = new HashSet<>();
-<<<<<<< HEAD
-    hostRequests.add(new HostRequest(host1, cluster1, null));
-    hostRequests.add(new HostRequest(host2, cluster1, null));
-    hostRequests.add(new HostRequest(host3, cluster1, null));
-=======
     hostRequests.add(new HostRequest(host1, cluster1));
     hostRequests.add(new HostRequest(host2, cluster1));
     hostRequests.add(new HostRequest(host3, cluster1));
->>>>>>> 9d802b7c
 
     HostResourceProviderTest.createHosts(amc, hostRequests);
 
@@ -9760,15 +8855,9 @@
     amc.createCluster(clusterRequest);
 
     Set<ServiceRequest> serviceRequests = new HashSet<>();
-<<<<<<< HEAD
-    serviceRequests.add(new ServiceRequest(CLUSTER_NAME, "HDFS", null));
-    serviceRequests.add(new ServiceRequest(CLUSTER_NAME, "MAPREDUCE2", null));
-    serviceRequests.add(new ServiceRequest(CLUSTER_NAME, "YARN", null));
-=======
     serviceRequests.add(new ServiceRequest(CLUSTER_NAME, "HDFS", repositoryVersion201.getId(), null));
     serviceRequests.add(new ServiceRequest(CLUSTER_NAME, "MAPREDUCE2", repositoryVersion201.getId(), null));
     serviceRequests.add(new ServiceRequest(CLUSTER_NAME, "YARN", repositoryVersion201.getId(), null));
->>>>>>> 9d802b7c
 
     ServiceResourceProviderTest.createServices(amc, repositoryVersionDAO, serviceRequests);
 
@@ -9783,11 +8872,7 @@
     ComponentResourceProviderTest.createComponents(amc, serviceComponentRequests);
 
     Set<HostRequest> hostRequests = new HashSet<>();
-<<<<<<< HEAD
-    hostRequests.add(new HostRequest(HOST1, CLUSTER_NAME, null));
-=======
     hostRequests.add(new HostRequest(HOST1, CLUSTER_NAME));
->>>>>>> 9d802b7c
 
     HostResourceProviderTest.createHosts(amc, hostRequests);
 
@@ -9905,11 +8990,7 @@
     Cluster cluster = createNiceMock(Cluster.class);
 
     // requests
-<<<<<<< HEAD
-    ServiceRequest request1 = new ServiceRequest("cluster1", "service1", null);
-=======
     ServiceRequest request1 = new ServiceRequest("cluster1", "service1", null, null, null);
->>>>>>> 9d802b7c
     Set<ServiceRequest> setRequests = new HashSet<>();
     setRequests.add(request1);
 
@@ -10306,7 +9387,6 @@
     List<Long> requestIDs = actionDB.getRequestsByStatus(null, 1, false);
     Request request = actionDB.getRequest(requestIDs.get(0));
     assertEquals("Update Include/Exclude Files for [HDFS]", request.getRequestContext());
-    assertEquals(false, request.isExclusive());
     Type type = new TypeToken<Map<String, String>>(){}.getType();
     Map<String, String> requestParams = StageUtils.getGson().fromJson(request.getInputs(), type);
     assertEquals(2, requestParams.size());
@@ -10688,13 +9768,8 @@
     service2.setMaintenanceState(MaintenanceState.ON);
 
     Set<ServiceRequest> srs = new HashSet<>();
-<<<<<<< HEAD
-    srs.add(new ServiceRequest(cluster1, serviceName1, State.INSTALLED.name()));
-    srs.add(new ServiceRequest(cluster1, serviceName2, State.INSTALLED.name()));
-=======
     srs.add(new ServiceRequest(cluster1, serviceName1, repositoryVersion01.getId(), State.INSTALLED.name()));
     srs.add(new ServiceRequest(cluster1, serviceName2, repositoryVersion01.getId(), State.INSTALLED.name()));
->>>>>>> 9d802b7c
     RequestStatusResponse rsr = ServiceResourceProviderTest.updateServices(controller, srs,
             requestProperties, false, false, maintenanceStateHelper);
 
@@ -10727,13 +9802,8 @@
     h1.setMaintenanceState(cluster.getClusterId(), MaintenanceState.ON);
 
     srs = new HashSet<>();
-<<<<<<< HEAD
-    srs.add(new ServiceRequest(cluster1, serviceName1, State.INSTALLED.name()));
-    srs.add(new ServiceRequest(cluster1, serviceName2, State.INSTALLED.name()));
-=======
     srs.add(new ServiceRequest(cluster1, serviceName1, repositoryVersion01.getId(), State.INSTALLED.name()));
     srs.add(new ServiceRequest(cluster1, serviceName2, repositoryVersion01.getId(), State.INSTALLED.name()));
->>>>>>> 9d802b7c
 
     rsr = ServiceResourceProviderTest.updateServices(controller, srs, requestProperties,
             false, false, maintenanceStateHelper);
@@ -10815,11 +9885,7 @@
     map.clear();
     map.put("c", "d");
     Map<String, Map<String, String>> attributesMap = new HashMap<>();
-<<<<<<< HEAD
-    attributesMap.put("final", new HashMap<String, String>());
-=======
     attributesMap.put("final", new HashMap<>());
->>>>>>> 9d802b7c
     attributesMap.get("final").put("c", "true");
     cr.setDesiredConfig(Collections.singletonList(
         new ConfigurationRequest(cluster1, "typeA", "v3", map, attributesMap)));
@@ -11356,17 +10422,6 @@
     Assert.assertEquals("FILES_LOCAL", layoutUserWidgetEntities.get(2).getWidget().getWidgetName());
     Assert.assertEquals("UPDATED_BLOCKED_TIME", layoutUserWidgetEntities.get(3).getWidget().getWidgetName());
     Assert.assertEquals("HBASE_SUMMARY", layoutUserWidgetEntities.get(0).getWidget().getDefaultSectionName());
-
-    candidateLayoutEntity = null;
-    for (WidgetLayoutEntity entity : layoutEntities) {
-      if (entity.getLayoutName().equals("default_system_heatmap")) {
-        candidateLayoutEntity = entity;
-        break;
-      }
-    }
-    Assert.assertNotNull(candidateLayoutEntity);
-    Assert.assertEquals("ambari", candidateVisibleEntity.getAuthor());
-    Assert.assertEquals("CLUSTER", candidateVisibleEntity.getScope());
   }
 
   // this is a temporary measure as a result of moving updateHostComponents from AmbariManagementController
