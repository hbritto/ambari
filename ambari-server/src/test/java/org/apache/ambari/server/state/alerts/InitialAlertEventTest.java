/*
 * Licensed to the Apache Software Foundation (ASF) under one
 * or more contributor license agreements.  See the NOTICE file
 * distributed with this work for additional information
 * regarding copyright ownership.  The ASF licenses this file
 * to you under the Apache License, Version 2.0 (the
 * "License"); you may not use this file except in compliance
 * with the License.  You may obtain a copy of the License at
 *
 *     http://www.apache.org/licenses/LICENSE-2.0
 *
 * Unless required by applicable law or agreed to in writing, software
 * distributed under the License is distributed on an "AS IS" BASIS,
 * WITHOUT WARRANTIES OR CONDITIONS OF ANY KIND, either express or implied.
 * See the License for the specific language governing permissions and
 * limitations under the License.
 */
package org.apache.ambari.server.state.alerts;

import java.util.Collections;
import java.util.List;

import javax.persistence.EntityManager;

import org.apache.ambari.server.H2DatabaseCleaner;
import org.apache.ambari.server.events.AlertReceivedEvent;
import org.apache.ambari.server.events.InitialAlertEvent;
import org.apache.ambari.server.events.MockEventListener;
import org.apache.ambari.server.events.publishers.AlertEventPublisher;
import org.apache.ambari.server.orm.GuiceJpaInitializer;
import org.apache.ambari.server.orm.InMemoryDefaultTestModule;
import org.apache.ambari.server.orm.OrmTestHelper;
import org.apache.ambari.server.orm.dao.AlertDefinitionDAO;
import org.apache.ambari.server.orm.dao.AlertsDAO;
import org.apache.ambari.server.orm.entities.AlertCurrentEntity;
import org.apache.ambari.server.orm.entities.AlertDefinitionEntity;
import org.apache.ambari.server.orm.entities.RepositoryVersionEntity;
import org.apache.ambari.server.state.Alert;
import org.apache.ambari.server.state.AlertFirmness;
import org.apache.ambari.server.state.AlertState;
import org.apache.ambari.server.state.Cluster;
import org.apache.ambari.server.state.Clusters;
import org.apache.ambari.server.state.Service;
import org.apache.ambari.server.state.ServiceFactory;
import org.apache.ambari.server.state.ServiceGroup;
import org.apache.ambari.server.state.StackId;
import org.apache.ambari.server.utils.EventBusSynchronizer;
import org.junit.After;
import org.junit.Before;
import org.junit.Test;
import org.junit.experimental.categories.Category;

import com.google.common.eventbus.EventBus;
import com.google.inject.Binder;
import com.google.inject.Guice;
import com.google.inject.Injector;
import com.google.inject.Module;
import com.google.inject.util.Modules;

import junit.framework.Assert;

/**
 * Tests that {@link InitialAlertEventTest} instances are fired correctly.
 */
@Category({ category.AlertTest.class })
public class InitialAlertEventTest {

  private AlertsDAO m_alertsDao;
  private AlertEventPublisher m_eventPublisher;
  private Injector m_injector;
  private MockEventListener m_listener;

  private AlertDefinitionDAO m_definitionDao;
  private Clusters m_clusters;
  private Cluster m_cluster;
  private String m_clusterName;
  private ServiceFactory m_serviceFactory;

  private OrmTestHelper m_helper;

  private static final String STACK_VERSION = "2.0.6";
  private static final String REPO_VERSION = "2.0.6-1234";
  private static final StackId STACK_ID = new StackId("HDP", STACK_VERSION);
  private RepositoryVersionEntity m_repositoryVersion;

  @Before
  public void setup() throws Exception {
    m_injector = Guice.createInjector(Modules.override(
        new InMemoryDefaultTestModule()).with(new MockModule()));

    m_injector.getInstance(GuiceJpaInitializer.class);

    // get a mock listener
    m_listener = m_injector.getInstance(MockEventListener.class);

    // create the publisher and mock listener
    m_eventPublisher = m_injector.getInstance(AlertEventPublisher.class);

    // register listeners needed
    EventBus synchronizedBus = EventBusSynchronizer.synchronizeAlertEventPublisher(m_injector);
    synchronizedBus.register(m_listener);

    m_definitionDao = m_injector.getInstance(AlertDefinitionDAO.class);
    m_clusters = m_injector.getInstance(Clusters.class);
    m_serviceFactory = m_injector.getInstance(ServiceFactory.class);

    m_alertsDao = m_injector.getInstance(AlertsDAO.class);
    m_helper = m_injector.getInstance(OrmTestHelper.class);

    m_repositoryVersion = m_helper.getOrCreateRepositoryVersion(STACK_ID, REPO_VERSION);

    m_clusterName = "c1";
    m_clusters.addCluster(m_clusterName, STACK_ID);
    m_cluster = m_clusters.getCluster(m_clusterName);
    Assert.assertNotNull(m_cluster);

    // install HDFS to get 6 definitions
    installHdfsService();
    Assert.assertEquals(1, m_cluster.getServices().size());
    Assert.assertEquals(6, m_definitionDao.findAll().size());
  }

  @After
  public void teardown() throws Exception {
    H2DatabaseCleaner.clearDatabase(m_injector.getProvider(EntityManager.class).get());
    m_injector = null;
  }

  /**
   * Tests that when a new alert is received that an {@link InitialAlertEvent}
   * is fired.
   */
  @Test
  public void testInitialAlertEvent() throws Exception {
    // ensure there are no historical items
    Assert.assertEquals(0, m_alertsDao.findAll().size());
    Assert.assertEquals(0,
        m_listener.getAlertEventReceivedCount(InitialAlertEvent.class));

    // get a definition to use for the incoming alert
    AlertDefinitionEntity definition = m_definitionDao.findAll(
        m_cluster.getClusterId()).get(0);

    // create the "first" alert
    Alert alert = new Alert(definition.getDefinitionName(), null,
        definition.getServiceName(), definition.getComponentName(), null,
        AlertState.CRITICAL);

    alert.setCluster(m_clusterName);

    AlertReceivedEvent event = new AlertReceivedEvent(m_cluster.getClusterId(), alert);

    // public the received event
    m_eventPublisher.publish(event);

    // ensure we now have a history item and a current
    Assert.assertEquals(1, m_alertsDao.findAll().size());
    List<AlertCurrentEntity> currentAlerts = m_alertsDao.findCurrent();
    Assert.assertEquals(1, currentAlerts.size());

    // verify that that initial alert is HARD
    Assert.assertEquals(AlertFirmness.HARD, currentAlerts.get(0).getFirmness());
    Assert.assertEquals(AlertState.CRITICAL,
        currentAlerts.get(0).getAlertHistory().getAlertState());

    // verify that the initial alert event was triggered
    Assert.assertEquals(1,
        m_listener.getAlertEventReceivedCount(InitialAlertEvent.class));

    // clear the initial alert event that was recorded
    m_listener.reset();

    // alert the alert and re-fire
    alert.setState(AlertState.WARNING);
    m_eventPublisher.publish(event);

    // ensure that the initial alert event was NOT received again
    Assert.assertEquals(0,
        m_listener.getAlertEventReceivedCount(InitialAlertEvent.class));
  }

  private void installHdfsService() throws Exception {
    String serviceName = "HDFS";
<<<<<<< HEAD
    ServiceGroup serviceGroup = m_cluster.addServiceGroup("CORE", "HDP-1.0");
=======
    ServiceGroup serviceGroup = m_cluster.addServiceGroup("CORE", STACK_ID.getStackId());
>>>>>>> 5be3604f
    m_serviceFactory.createNew(m_cluster, serviceGroup, Collections.emptyList(), serviceName, serviceName, m_repositoryVersion);
    Service service = m_cluster.getService(serviceName);

    Assert.assertNotNull(service);
  }

  private static class MockModule implements Module {
    @Override
    public void configure(Binder binder) {
      // synchronize on the ambari event bus for this test to work properly
      EventBusSynchronizer.synchronizeAmbariEventPublisher(binder);
    }
  }
}<|MERGE_RESOLUTION|>--- conflicted
+++ resolved
@@ -181,11 +181,7 @@
 
   private void installHdfsService() throws Exception {
     String serviceName = "HDFS";
-<<<<<<< HEAD
-    ServiceGroup serviceGroup = m_cluster.addServiceGroup("CORE", "HDP-1.0");
-=======
     ServiceGroup serviceGroup = m_cluster.addServiceGroup("CORE", STACK_ID.getStackId());
->>>>>>> 5be3604f
     m_serviceFactory.createNew(m_cluster, serviceGroup, Collections.emptyList(), serviceName, serviceName, m_repositoryVersion);
     Service service = m_cluster.getService(serviceName);
 
