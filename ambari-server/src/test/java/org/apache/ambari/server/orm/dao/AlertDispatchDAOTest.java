--- conflicted
+++ resolved
@@ -117,11 +117,7 @@
     EventBusSynchronizer.synchronizeAmbariEventPublisher(m_injector);
 
     m_cluster = m_clusters.getClusterById(m_helper.createCluster());
-<<<<<<< HEAD
-    serviceGroup = m_cluster.addServiceGroup("CORE", "HDP-1.0");
-=======
     serviceGroup = m_cluster.addServiceGroup("CORE", m_cluster.getDesiredStackVersion().getStackId());
->>>>>>> 5be3604f
     m_helper.initializeClusterWithStack(m_cluster);
   }
 
