/*
 * Licensed to the Apache Software Foundation (ASF) under one
 * or more contributor license agreements.  See the NOTICE file
 * distributed with this work for additional information
 * regarding copyright ownership.  The ASF licenses this file
 * to you under the Apache License, Version 2.0 (the
 * "License"); you may not use this file except in compliance
 * with the License.  You may obtain a copy of the License at
 *
 *     http://www.apache.org/licenses/LICENSE-2.0
 *
 * Unless required by applicable law or agreed to in writing, software
 * distributed under the License is distributed on an "AS IS" BASIS,
 * WITHOUT WARRANTIES OR CONDITIONS OF ANY KIND, either express or implied.
 * See the License for the specific language governing permissions and
 * limitations under the License.
 */
package org.apache.ambari.server.controller.utilities;

import static com.google.common.collect.Lists.newArrayList;
import static com.google.common.collect.Sets.newHashSet;
import static java.util.Collections.singletonList;
import static org.easymock.EasyMock.expect;
import static org.easymock.EasyMock.expectLastCall;
import static org.easymock.EasyMock.reset;

import java.util.ArrayList;
import java.util.HashMap;
import java.util.List;
import java.util.Map;

import org.apache.ambari.server.controller.KerberosHelper;
import org.apache.ambari.server.events.ServiceComponentUninstalledEvent;
import org.apache.ambari.server.events.ServiceRemovedEvent;
import org.apache.ambari.server.events.publishers.AmbariEventPublisher;
import org.apache.ambari.server.serveraction.kerberos.Component;
import org.apache.ambari.server.serveraction.kerberos.KerberosMissingAdminCredentialsException;
import org.apache.ambari.server.state.Cluster;
import org.apache.ambari.server.state.Clusters;
import org.apache.ambari.server.state.SecurityType;
import org.apache.ambari.server.state.Service;
import org.apache.ambari.server.state.ServiceComponent;
import org.apache.ambari.server.state.ServiceComponentHost;
import org.apache.ambari.server.state.kerberos.KerberosDescriptor;
import org.apache.ambari.server.state.kerberos.KerberosDescriptorFactory;
import org.easymock.EasyMockRule;
import org.easymock.EasyMockSupport;
import org.easymock.Mock;
import org.junit.Before;
import org.junit.Rule;
import org.junit.Test;

public class KerberosIdentityCleanerTest extends EasyMockSupport {
  @Rule public EasyMockRule mocks = new EasyMockRule(this);
  private static final String HOST = "c6401";
  private static final String HOST2 = "c6402";
  private static final String OOZIE = "OOZIE";
  private static final String OOZIE_SERVER = "OOZIE_SERVER";
  private static final String OOZIE_2 = "OOZIE2";
  private static final String OOZIE_SERVER_2 = "OOZIE_SERVER2";
  private static final String YARN_2 = "YARN2";
  private static final String RESOURCE_MANAGER_2 = "RESOURCE_MANAGER2";
  private static final String YARN = "YARN";
  private static final String RESOURCE_MANAGER = "RESOURCE_MANAGER";
  private static final String HDFS = "HDFS";
  private static final String NAMENODE = "NAMENODE";
  private static final String DATANODE = "DATANODE";
  private static final long CLUSTER_ID = 1;
  @Mock private KerberosHelper kerberosHelper;
  @Mock private Clusters clusters;
  @Mock private Cluster cluster;
  private Map<String, Service> installedServices = new HashMap<>();
  private KerberosDescriptorFactory kerberosDescriptorFactory = new KerberosDescriptorFactory();
  private KerberosIdentityCleaner kerberosIdentityCleaner;
  private KerberosDescriptor kerberosDescriptor;

  @Test
  public void removesAllKerberosIdentitesOfComponentAfterComponentWasUninstalled() throws Exception {
    installComponent(OOZIE, OOZIE_SERVER, HOST);
    kerberosHelper.deleteIdentities(cluster, singletonList(new Component(HOST, OOZIE, OOZIE_SERVER, -1l)), newHashSet("/OOZIE/OOZIE_SERVER/oozie_server1", "/OOZIE/OOZIE_SERVER/oozie_server2"));
    expectLastCall().once();
    replayAll();
    uninstallComponent(OOZIE, OOZIE_SERVER, HOST);
    verifyAll();
  }

  @Test
  public void skipsRemovingIdentityWhenServiceDoesNotExist() throws Exception {
    replayAll();
    uninstallComponent("NO_SUCH_SERVICE", OOZIE_SERVER, HOST);
    verifyAll();
  }

  @Test
  public void skipsRemovingIdentityThatIsSharedByPrincipalName() throws Exception {
    installComponent(OOZIE, OOZIE_SERVER, HOST);
    installComponent(OOZIE_2, OOZIE_SERVER_2, HOST);
    kerberosHelper.deleteIdentities(cluster, singletonList(new Component(HOST, OOZIE, OOZIE_SERVER, -1l)), newHashSet("/OOZIE/OOZIE_SERVER/oozie_server1"));
    expectLastCall().once();
    replayAll();
    uninstallComponent(OOZIE, OOZIE_SERVER, HOST);
    verifyAll();
  }

  @Test
  public void skipsRemovingIdentityThatIsSharedByKeyTabFilePath() throws Exception {
    installComponent(YARN, RESOURCE_MANAGER, HOST);
    installComponent(YARN_2, RESOURCE_MANAGER_2, HOST);
    kerberosHelper.deleteIdentities(cluster, singletonList(new Component(HOST, YARN, RESOURCE_MANAGER, -1l)), newHashSet("/YARN/RESOURCE_MANAGER/rm_unique"));
    expectLastCall().once();
    replayAll();
    uninstallComponent(YARN, RESOURCE_MANAGER, HOST);
    verifyAll();
  }

  @Test
  public void skipsRemovingIdentityWhenClusterIsNotKerberized() throws Exception {
    reset(cluster);
    expect(cluster.getSecurityType()).andReturn(SecurityType.NONE).anyTimes();
    replayAll();
    uninstallComponent(OOZIE, OOZIE_SERVER, HOST);
    verifyAll();
  }

  @Test
  public void skipsRemovingIdentityIfComponentIsStillInstalledOnADifferentHost() throws Exception {
    installComponent(OOZIE, OOZIE_SERVER, HOST, HOST2);
    replayAll();
    uninstallComponent(OOZIE, OOZIE_SERVER, HOST);
    verifyAll();
  }

  @Test
  public void removesServiceIdentitiesSkipComponentIdentitiesAfterServiceWasUninstalled() throws Exception {
    installComponent(OOZIE, OOZIE_SERVER, HOST);
    kerberosHelper.deleteIdentities(cluster, hdfsComponents(), newHashSet("/HDFS/hdfs-service"));
    expectLastCall().once();
    replayAll();
    uninstallService(HDFS, hdfsComponents());
    verifyAll();
  }

  private ArrayList<Component> hdfsComponents() {
    return newArrayList(new Component(HOST, HDFS, NAMENODE, 0l), new Component(HOST, HDFS, DATANODE, 0l));
  }

  private void installComponent(String serviceName, String componentName, String... hostNames) {
    Service service = createMock(serviceName + "_" + componentName, Service.class);
    ServiceComponent component = createMock(componentName, ServiceComponent.class);
    expect(component.getName()).andReturn(componentName).anyTimes();
    Map<String, ServiceComponentHost> hosts = new HashMap<>();
    expect(component.getServiceComponentHosts()).andReturn(hosts).anyTimes();
    for (String hostName : hostNames) {
      ServiceComponentHost host = createMock(hostName, ServiceComponentHost.class);
      expect(host.getHostName()).andReturn(hostName).anyTimes();
      hosts.put(hostName, host);
    }
    installedServices.put(serviceName, service);
    expect(service.getName()).andReturn(serviceName).anyTimes();
    expect(service.getServiceComponents()).andReturn(new HashMap<String, ServiceComponent>() {{
      put(componentName, component);
    }}).anyTimes();
  }

  private void uninstallComponent(String service, String component, String host) throws KerberosMissingAdminCredentialsException {
<<<<<<< HEAD
    kerberosIdentityCleaner.componentRemoved(new ServiceComponentUninstalledEvent(CLUSTER_ID, "any", "any", service, component, host, false, false));
=======
    kerberosIdentityCleaner.componentRemoved(new ServiceComponentUninstalledEvent(CLUSTER_ID, "any", "any", service, component, host, false, -1l));
>>>>>>> c3150a46
  }

  private void uninstallService(String service, List<Component> components) throws KerberosMissingAdminCredentialsException {
    kerberosIdentityCleaner.serviceRemoved(new ServiceRemovedEvent(CLUSTER_ID, "any", "any", service, components));
  }

  @Before
  public void setUp() throws Exception {
    kerberosIdentityCleaner = new KerberosIdentityCleaner(new AmbariEventPublisher(), kerberosHelper, clusters);
    kerberosDescriptor = kerberosDescriptorFactory.createInstance("{" +
      "  'services': [" +
      "    {" +
      "      'name': 'OOZIE'," +
      "      'components': [" +
      "        {" +
      "          'name': 'OOZIE_SERVER'," +
      "          'identities': [" +
      "            {" +
      "              'name': '/HDFS/NAMENODE/hdfs'" +
      "            }," +
      "            {" +
      "              'name': 'oozie_server1'," +
      "              'principal': { 'value': 'oozie1/_HOST@EXAMPLE.COM' }" +
      "            }," +"" +
      "            {" +
      "              'name': 'oozie_server2'," +
      "              'principal': { 'value': 'oozie/_HOST@EXAMPLE.COM' }" +
      "            }" +
      "          ]" +
      "        }" +
      "      ]" +
      "    }," +
      "    {" +
      "      'name': 'OOZIE2'," +
      "      'components': [" +
      "        {" +
      "          'name': 'OOZIE_SERVER2'," +
      "          'identities': [" +
      "            {" +
      "              'name': 'oozie_server3'," +
      "              'principal': { 'value': 'oozie/_HOST@EXAMPLE.COM' }" +
      "            }" +"" +
      "          ]" +
      "        }" +
      "      ]" +
      "    }," +
      "    {" +
      "      'name': 'YARN'," +
      "      'components': [" +
      "        {" +
      "          'name': 'RESOURCE_MANAGER'," +
      "          'identities': [" +
      "            {" +
      "              'name': 'rm_unique'" +
      "            }," +
      "            {" +
      "              'name': 'rm1-shared'," +
      "              'keytab' : { 'file' : 'shared' }" +
      "            }" +
      "          ]" +
      "        }" +
      "      ]" +
      "    }," +
      "    {" +
      "      'name': 'YARN2'," +
      "      'components': [" +
      "        {" +
      "          'name': 'RESOURCE_MANAGER2'," +
      "          'identities': [" +
      "            {" +
      "              'name': 'rm2-shared'," +
      "              'keytab' : { 'file' : 'shared' }" +
      "            }" +
      "          ]" +
      "        }" +
      "      ]" +
      "    }," +
      "    {" +
      "      'name': 'HDFS'," +
      "      'identities': [" +
      "            {" +
      "              'name': 'hdfs-service'" +
      "            }," +
      "            {" +
      "              'name': 'shared'," +
      "              'principal': { 'value': 'oozie/_HOST@EXAMPLE.COM' }" +
      "            }," +
      "            {" +
      "              'name': '/YARN/RESOURCE_MANAGER/rm'" +
      "            }," +
      "          ]," +
      "      'components': [" +
      "        {" +
      "          'name': 'NAMENODE'," +
      "          'identities': [" +
      "            {" +
      "              'name': 'namenode'" +
      "            }" +
      "          ]" +
      "        }," +
      "        {" +
      "          'name': 'DATANODE'," +
      "          'identities': [" +
      "            {" +
      "              'name': 'datanode'" +
      "            }" +
      "          ]" +
      "        }" +
      "      ]" +
      "    }" +
      "  ]" +
      "}");
    expect(clusters.getCluster(CLUSTER_ID)).andReturn(cluster).anyTimes();
    expect(cluster.getSecurityType()).andReturn(SecurityType.KERBEROS).anyTimes();
    expect(kerberosHelper.getKerberosDescriptor(cluster, false)).andReturn(kerberosDescriptor).anyTimes();
    expect(cluster.getServices()).andReturn(installedServices).anyTimes();
  }
}<|MERGE_RESOLUTION|>--- conflicted
+++ resolved
@@ -163,11 +163,7 @@
   }
 
   private void uninstallComponent(String service, String component, String host) throws KerberosMissingAdminCredentialsException {
-<<<<<<< HEAD
-    kerberosIdentityCleaner.componentRemoved(new ServiceComponentUninstalledEvent(CLUSTER_ID, "any", "any", service, component, host, false, false));
-=======
-    kerberosIdentityCleaner.componentRemoved(new ServiceComponentUninstalledEvent(CLUSTER_ID, "any", "any", service, component, host, false, -1l));
->>>>>>> c3150a46
+    kerberosIdentityCleaner.componentRemoved(new ServiceComponentUninstalledEvent(CLUSTER_ID, "any", "any", service, component, host, false, false, -1l));
   }
 
   private void uninstallService(String service, List<Component> components) throws KerberosMissingAdminCredentialsException {
