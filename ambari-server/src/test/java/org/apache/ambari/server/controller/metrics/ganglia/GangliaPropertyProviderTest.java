--- conflicted
+++ resolved
@@ -651,11 +651,7 @@
     resource.setProperty(COMPONENT_NAME_PROPERTY_ID, "FLUME_HANDLER");
 
     Map<String, TemporalInfo> temporalInfoMap = new HashMap<>();
-<<<<<<< HEAD
-    Request  request = PropertyHelper.getReadRequest(Collections.<String>emptySet(), temporalInfoMap);
-=======
     Request  request = PropertyHelper.getReadRequest(Collections.emptySet(), temporalInfoMap);
->>>>>>> 9d802b7c
 
     Assert.assertEquals(1, propertyProvider.populateResources(Collections.singleton(resource), request, null).size());
 
