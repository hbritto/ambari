--- conflicted
+++ resolved
@@ -1916,95 +1916,11 @@
     assertEquals(1, entities.size());
   }
 
-<<<<<<< HEAD
-=======
   /**
    * Checks case when there are 2 cluster stack versions present (CURRENT and OUT_OF_SYNC),
    * and we add a new host to cluster. On a new host, both CURRENT and OUT_OF_SYNC host
    * versions should be present
    */
-  @Test
-  public void testTransitionHostVersionState_OutOfSync_BlankCurrent() throws Exception {
-    StackId stackId = new StackId("HDP-2.0.5");
-    String clusterName = "c1";
-    clusters.addCluster(clusterName, stackId);
-    final Cluster c1 = clusters.getCluster(clusterName);
-    Assert.assertEquals(clusterName, c1.getClusterName());
-
-    clusters.addHost("h-1");
-    clusters.addHost("h-2");
-    String h3 = "h-3";
-    clusters.addHost(h3);
-
-    for (String hostName : new String[] { "h-1", "h-2", h3}) {
-      Host h = clusters.getHost(hostName);
-      h.setIPv4("ipv4");
-      h.setIPv6("ipv6");
-
-      Map<String, String> hostAttributes = new HashMap<>();
-      hostAttributes.put("os_family", "redhat");
-      hostAttributes.put("os_release_version", "5.9");
-      h.setHostAttributes(hostAttributes);
-    }
-
-    String v1 = "2.0.5-1";
-    String v2 = "2.0.5-2";
-    c1.setDesiredStackVersion(stackId);
-    RepositoryVersionEntity rve1 = helper.getOrCreateRepositoryVersion(stackId,
-        v1);
-    RepositoryVersionEntity rve2 = helper.getOrCreateRepositoryVersion(stackId,
-        v2);
-
-    c1.setCurrentStackVersion(stackId);
-    c1.createClusterVersion(stackId, v1, "admin",
-        RepositoryVersionState.INSTALLING);
-    c1.transitionClusterVersion(stackId, v1, RepositoryVersionState.CURRENT);
-
-    clusters.mapHostToCluster("h-1", clusterName);
-    clusters.mapHostToCluster("h-2", clusterName);
-
-    ClusterVersionDAOMock.failOnCurrentVersionState = false;
-
-    Service service = c1.addService("ZOOKEEPER");
-    ServiceComponent sc = service.addServiceComponent("ZOOKEEPER_SERVER");
-    sc.addServiceComponentHost("h-1");
-    sc.addServiceComponentHost("h-2");
-
-    c1.createClusterVersion(stackId, v2, "admin",
-        RepositoryVersionState.INSTALLING);
-    c1.transitionClusterVersion(stackId, v2, RepositoryVersionState.INSTALLED);
-    c1.transitionClusterVersion(stackId, v2, RepositoryVersionState.OUT_OF_SYNC);
-
-    clusters.mapHostToCluster(h3, clusterName);
-
-    // This method is usually called when we receive heartbeat from new host
-    HostEntity hostEntity3 = mock(HostEntity.class);
-    when(hostEntity3.getHostName()).thenReturn(h3);
-
-    // HACK: to workaround issue with NullPointerException at
-    // org.eclipse.persistence.internal.sessions.MergeManager.registerObjectForMergeCloneIntoWorkingCopy(MergeManager.java:1037)
-    // during hostVersionDAO.merge()
-    HostVersionDAO hostVersionDAOMock = mock(HostVersionDAO.class);
-    Field field = ClusterImpl.class.getDeclaredField("hostVersionDAO");
-    field.setAccessible(true);
-    field.set(c1, hostVersionDAOMock);
-
-    ArgumentCaptor<HostVersionEntity> hostVersionCaptor = ArgumentCaptor.forClass(HostVersionEntity.class);
-
-    ClusterVersionDAOMock.mockedClusterVersions = new ArrayList<ClusterVersionEntity>() {{
-      addAll(c1.getAllClusterVersions());
-    }};
-
-    c1.transitionHostVersionState(hostEntity3, rve1, stackId);
-
-    // Revert fields of static instance
-    ClusterVersionDAOMock.mockedClusterVersions = null;
-
-    verify(hostVersionDAOMock).merge(hostVersionCaptor.capture());
-    assertEquals(hostVersionCaptor.getValue().getState(), RepositoryVersionState.CURRENT);
-  }
-
->>>>>>> 14acc0ae
   /**
    * Tests that an existing configuration can be successfully updated without
    * creating a new version.
