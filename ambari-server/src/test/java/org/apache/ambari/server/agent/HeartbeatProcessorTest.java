--- conflicted
+++ resolved
@@ -1311,11 +1311,7 @@
    */
   private Service addService(Cluster cluster, String serviceName) throws AmbariException {
     RepositoryVersionEntity repositoryVersion = helper.getOrCreateRepositoryVersion(cluster);
-<<<<<<< HEAD
-    ServiceGroup serviceGroup = cluster.addServiceGroup("CORE", "HDP-2.6.0");
-=======
     ServiceGroup serviceGroup = cluster.addServiceGroup("CORE", cluster.getDesiredStackVersion().getStackId());
->>>>>>> 5be3604f
     return cluster.addService(serviceGroup, serviceName, serviceName, repositoryVersion);
   }
 }