--- conflicted
+++ resolved
@@ -459,11 +459,7 @@
     hb.setResponseId(0);
     hb.setHostname(DummyHostname1);
     hb.setNodeStatus(new HostStatus(HostStatus.Status.HEALTHY, DummyHostStatus));
-<<<<<<< HEAD
-    hb.setReports(new ArrayList<CommandReport>());
-=======
     hb.setReports(new ArrayList<>());
->>>>>>> 9d802b7c
     ArrayList<ComponentStatus> componentStatuses = new ArrayList<>();
     ComponentStatus componentStatus1 = new ComponentStatus();
     //componentStatus1.setClusterName(DummyCluster);
@@ -841,94 +837,6 @@
   }
 
   @Test
-<<<<<<< HEAD
-  @SuppressWarnings("unchecked")
-  public void testComponentUpgradeCompleteReport() throws Exception {
-    Cluster cluster = heartbeatTestHelper.getDummyCluster();
-    Service hdfs = cluster.addService(HDFS);
-    hdfs.addServiceComponent(DATANODE);
-    hdfs.getServiceComponent(DATANODE).addServiceComponentHost(DummyHostname1);
-    hdfs.addServiceComponent(NAMENODE);
-    hdfs.getServiceComponent(NAMENODE).addServiceComponentHost(DummyHostname1);
-    hdfs.addServiceComponent(HDFS_CLIENT);
-    hdfs.getServiceComponent(HDFS_CLIENT).addServiceComponentHost(DummyHostname1);
-
-    ServiceComponentHost serviceComponentHost1 = clusters.getCluster(DummyCluster).getService(HDFS).
-        getServiceComponent(DATANODE).getServiceComponentHost(DummyHostname1);
-    ServiceComponentHost serviceComponentHost2 = clusters.getCluster(DummyCluster).getService(HDFS).
-        getServiceComponent(NAMENODE).getServiceComponentHost(DummyHostname1);
-
-    StackId stack130 = new StackId("HDP-1.3.0");
-    StackId stack120 = new StackId("HDP-1.2.0");
-
-    serviceComponentHost1.setState(State.UPGRADING);
-    serviceComponentHost2.setState(State.INSTALLING);
-
-    serviceComponentHost1.setStackVersion(stack120);
-    serviceComponentHost1.setDesiredStackVersion(stack130);
-    serviceComponentHost2.setStackVersion(stack120);
-
-    HeartBeat hb = new HeartBeat();
-    hb.setTimestamp(System.currentTimeMillis());
-    hb.setResponseId(0);
-    hb.setHostname(DummyHostname1);
-    hb.setNodeStatus(new HostStatus(HostStatus.Status.HEALTHY, DummyHostStatus));
-    CommandReport cr1 = new CommandReport();
-    cr1.setActionId(StageUtils.getActionId(requestId, stageId));
-    cr1.setTaskId(1);
-    //cr1.setClusterName(DummyCluster);
-    cr1.setServiceName(HDFS);
-    cr1.setRole(DATANODE);
-    cr1.setStatus(HostRoleStatus.COMPLETED.toString());
-    cr1.setStdErr("none");
-    cr1.setStdOut("dummy output");
-    cr1.setExitCode(0);
-    cr1.setRoleCommand(RoleCommand.UPGRADE.toString());
-
-    CommandReport cr2 = new CommandReport();
-    cr2.setActionId(StageUtils.getActionId(requestId, stageId));
-    cr2.setTaskId(2);
-    //cr2.setClusterName(DummyCluster);
-    cr2.setServiceName(HDFS);
-    cr2.setRole(NAMENODE);
-    cr2.setStatus(HostRoleStatus.COMPLETED.toString());
-    cr2.setStdErr("none");
-    cr2.setStdOut("dummy output");
-    cr2.setExitCode(0);
-    cr2.setRoleCommand(RoleCommand.UPGRADE.toString());
-    ArrayList<CommandReport> reports = new ArrayList<>();
-    reports.add(cr1);
-    reports.add(cr2);
-    hb.setReports(reports);
-
-    ActionQueue aq = new ActionQueue();
-    final HostRoleCommand command = hostRoleCommandFactory.create(DummyHostname1,
-        Role.DATANODE, null, null);
-
-    ActionManager am = actionManagerTestHelper.getMockActionManager();
-    expect(am.getTasks(EasyMock.<List<Long>>anyObject())).andReturn(
-        new ArrayList<HostRoleCommand>() {{
-          add(command);
-          add(command);
-        }});
-    replay(am);
-
-    HeartBeatHandler handler = heartbeatTestHelper.getHeartBeatHandler(am, aq);
-    HeartbeatProcessor heartbeatProcessor = handler.getHeartbeatProcessor();
-    heartbeatProcessor.processHeartbeat(hb);
-
-    assertEquals("Stack version for SCH should be updated to " +
-            serviceComponentHost1.getDesiredStackVersion(),
-        stack130, serviceComponentHost1.getStackVersion());
-    assertEquals("Stack version for SCH should not change ",
-        stack120, serviceComponentHost2.getStackVersion());
-  }
-
-
-  @Test
-  @SuppressWarnings("unchecked")
-=======
->>>>>>> 9d802b7c
   public void testComponentUpgradeFailReport() throws Exception {
     Cluster cluster = heartbeatTestHelper.getDummyCluster();
     Service hdfs = addService(cluster, HDFS);
@@ -1324,11 +1232,7 @@
     hb.setResponseId(0);
     hb.setHostname(DummyHostname1);
     hb.setNodeStatus(new HostStatus(HostStatus.Status.HEALTHY, DummyHostStatus));
-<<<<<<< HEAD
-    hb.setReports(new ArrayList<CommandReport>());
-=======
     hb.setReports(new ArrayList<>());
->>>>>>> 9d802b7c
     ArrayList<ComponentStatus> componentStatuses = new ArrayList<>();
 
     ComponentStatus componentStatus1 = new ComponentStatus();
