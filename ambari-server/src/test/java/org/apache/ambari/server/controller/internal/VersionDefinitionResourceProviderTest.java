/*
 * Licensed to the Apache Software Foundation (ASF) under one
 * or more contributor license agreements.  See the NOTICE file
 * distributed with this work for additional information
 * regarding copyright ownership.  The ASF licenses this file
 * to you under the Apache License, Version 2.0 (the
 * "License"); you may not use this file except in compliance
 * with the License.  You may obtain a copy of the License at
 *
 *     http://www.apache.org/licenses/LICENSE-2.0
 *
 * Unless required by applicable law or agreed to in writing, software
 * distributed under the License is distributed on an "AS IS" BASIS,
 * WITHOUT WARRANTIES OR CONDITIONS OF ANY KIND, either express or implied.
 * See the License for the specific language governing permissions and
 * limitations under the License.
 */
package org.apache.ambari.server.controller.internal;

import static org.junit.Assert.fail;

import java.io.File;
import java.io.FileInputStream;
import java.util.Collections;
import java.util.HashMap;
import java.util.LinkedHashMap;
import java.util.LinkedHashSet;
import java.util.Map;
import java.util.Set;

import org.apache.ambari.server.AmbariException;
import org.apache.ambari.server.H2DatabaseCleaner;
import org.apache.ambari.server.api.services.AmbariMetaInfo;
import org.apache.ambari.server.controller.ResourceProviderFactory;
import org.apache.ambari.server.controller.predicate.AndPredicate;
import org.apache.ambari.server.controller.spi.Predicate;
import org.apache.ambari.server.controller.spi.Request;
import org.apache.ambari.server.controller.spi.RequestStatus;
import org.apache.ambari.server.controller.spi.Resource;
import org.apache.ambari.server.controller.spi.ResourceProvider;
import org.apache.ambari.server.controller.utilities.PredicateBuilder;
import org.apache.ambari.server.controller.utilities.PropertyHelper;
import org.apache.ambari.server.orm.GuiceJpaInitializer;
import org.apache.ambari.server.orm.InMemoryDefaultTestModule;
import org.apache.ambari.server.orm.dao.RepositoryVersionDAO;
import org.apache.ambari.server.orm.dao.StackDAO;
import org.apache.ambari.server.orm.entities.RepositoryVersionEntity;
import org.apache.ambari.server.orm.entities.StackEntity;
import org.apache.ambari.server.security.TestAuthenticationFactory;
import org.apache.ambari.server.stack.StackManager;
import org.apache.ambari.server.state.Cluster;
import org.apache.ambari.server.state.Clusters;
import org.apache.ambari.server.state.ServiceGroup;
import org.apache.ambari.server.state.repository.VersionDefinitionXml;
import org.apache.commons.codec.binary.Base64;
import org.apache.commons.io.IOUtils;
import org.junit.After;
import org.junit.Assert;
import org.junit.Before;
import org.junit.Test;
import org.springframework.security.core.Authentication;
import org.springframework.security.core.context.SecurityContextHolder;

import com.google.inject.Guice;
import com.google.inject.Injector;

/**
 * Tests the VersionDefinitionResourceProvider class
 */
public class VersionDefinitionResourceProviderTest {
  private Injector injector;

  private RepositoryVersionEntity parentEntity = null;

  @Before
  public void before() throws Exception {
    injector = Guice.createInjector(new InMemoryDefaultTestModule());
    injector.getInstance(GuiceJpaInitializer.class);

    AmbariMetaInfo ami = injector.getInstance(AmbariMetaInfo.class);
    ami.init();

    StackDAO stackDao = injector.getInstance(StackDAO.class);
    StackEntity stack = stackDao.find("HDP", "2.2.0");

    parentEntity = new RepositoryVersionEntity();
    parentEntity.setStack(stack);
    parentEntity.setDisplayName("2.2.0.0");
    parentEntity.setVersion("2.3.4.4-1234");

    RepositoryVersionDAO dao = injector.getInstance(RepositoryVersionDAO.class);
    dao.create(parentEntity);

  }

  @After
  public void after() throws Exception {
    H2DatabaseCleaner.clearDatabaseAndStopPersistenceService(injector);
  }

  @Test
  public void testWithParentFromBase64() throws Exception {
    Authentication authentication = TestAuthenticationFactory.createAdministrator();
    SecurityContextHolder.getContext().setAuthentication(authentication);

    File file = new File("src/test/resources/version_definition_resource_provider.xml");

    byte[] bytes = IOUtils.toByteArray(new FileInputStream(file));
    String base64Str = Base64.encodeBase64String(bytes);

    final ResourceProvider versionProvider = new VersionDefinitionResourceProvider();
    final ResourceProvider provider = injector.getInstance(ResourceProviderFactory.class)
        .getRepositoryVersionResourceProvider();

    final Set<Map<String, Object>> propertySet = new LinkedHashSet<>();
    final Map<String, Object> properties = new LinkedHashMap<>();
    properties.put(VersionDefinitionResourceProvider.VERSION_DEF_DEFINITION_BASE64, base64Str);
    propertySet.add(properties);


    final Request createRequest = PropertyHelper.getCreateRequest(propertySet, null);
    RequestStatus status = versionProvider.createResources(createRequest);
    Assert.assertEquals(1, status.getAssociatedResources().size());

    Request getRequest = PropertyHelper.getReadRequest("VersionDefinition");
    Set<Resource> results = versionProvider.getResources(getRequest, null);
    Assert.assertEquals(1, results.size());

    final Predicate predicateStackName = new PredicateBuilder().property(RepositoryVersionResourceProvider.REPOSITORY_VERSION_STACK_NAME_PROPERTY_ID).equals("HDP").toPredicate();
    final Predicate predicateStackVersion = new PredicateBuilder().property(RepositoryVersionResourceProvider.REPOSITORY_VERSION_STACK_VERSION_PROPERTY_ID).equals("2.2.0").toPredicate();

    results = provider.getResources(getRequest,
        new AndPredicate(predicateStackName, predicateStackVersion));
    Assert.assertEquals(1, results.size());

    getRequest = PropertyHelper.getReadRequest(
        RepositoryVersionResourceProvider.REPOSITORY_VERSION_DISPLAY_NAME_PROPERTY_ID,
        RepositoryVersionResourceProvider.REPOSITORY_VERSION_ID_PROPERTY_ID,
        RepositoryVersionResourceProvider.REPOSITORY_VERSION_REPOSITORY_VERSION_PROPERTY_ID,
        RepositoryVersionResourceProvider.REPOSITORY_VERSION_STACK_NAME_PROPERTY_ID,
        RepositoryVersionResourceProvider.REPOSITORY_VERSION_STACK_VERSION_PROPERTY_ID,
        RepositoryVersionResourceProvider.SUBRESOURCE_OPERATING_SYSTEMS_PROPERTY_ID,
        RepositoryVersionResourceProvider.SUBRESOURCE_REPOSITORIES_PROPERTY_ID,
        "RepositoryVersions/release", "RepositoryVersions/services",
        "RepositoryVersions/has_children", "RepositoryVersions/parent_id");

    results = provider.getResources(getRequest,
        new AndPredicate(predicateStackName, predicateStackVersion));
    Assert.assertEquals(2, results.size());

    Resource r = null;
    for (Resource result : results) {
      if (result.getPropertyValue("RepositoryVersions/repository_version").equals("2.2.0.8-5678")) {
        r = result;
        break;
      }
    }

    Assert.assertNotNull(r);
    Map<String, Map<String, Object>> map = r.getPropertiesMap();
    Assert.assertTrue(map.containsKey("RepositoryVersions"));

    Map<String, Object> vals = map.get("RepositoryVersions");

    Assert.assertEquals("2.2.0.8-5678", vals.get("repository_version"));
    Assert.assertNotNull(vals.get("parent_id"));
    Assert.assertEquals(Boolean.FALSE, vals.get("has_children"));


    Assert.assertTrue(map.containsKey("RepositoryVersions/release"));
    vals = map.get("RepositoryVersions/release");
    Assert.assertEquals("5678", vals.get("build"));
    Assert.assertEquals("2.3.4.[1-9]", vals.get("compatible_with"));
    Assert.assertEquals("http://docs.hortonworks.com/HDPDocuments/HDP2/HDP-2.3.4/",
        vals.get("notes"));
  }

  @Test
  public void testWithParent() throws Exception {
    Authentication authentication = TestAuthenticationFactory.createAdministrator();
    SecurityContextHolder.getContext().setAuthentication(authentication);

    File file = new File("src/test/resources/version_definition_resource_provider.xml");

    final ResourceProvider versionProvider = new VersionDefinitionResourceProvider();
    final ResourceProvider provider = injector.getInstance(ResourceProviderFactory.class)
        .getRepositoryVersionResourceProvider();

    final Set<Map<String, Object>> propertySet = new LinkedHashSet<>();
    final Map<String, Object> properties = new LinkedHashMap<>();
    properties.put(VersionDefinitionResourceProvider.VERSION_DEF_DEFINITION_URL,
        file.toURI().toURL().toString());
    propertySet.add(properties);


    final Request createRequest = PropertyHelper.getCreateRequest(propertySet, null);
    RequestStatus status = versionProvider.createResources(createRequest);
    Assert.assertEquals(1, status.getAssociatedResources().size());

    Request getRequest = PropertyHelper.getReadRequest("VersionDefinition");
    Set<Resource> results = versionProvider.getResources(getRequest, null);
    Assert.assertEquals(1, results.size());

    final Predicate predicateStackName = new PredicateBuilder().property(RepositoryVersionResourceProvider.REPOSITORY_VERSION_STACK_NAME_PROPERTY_ID).equals("HDP").toPredicate();
    final Predicate predicateStackVersion = new PredicateBuilder().property(RepositoryVersionResourceProvider.REPOSITORY_VERSION_STACK_VERSION_PROPERTY_ID).equals("2.2.0").toPredicate();

    results = provider.getResources(getRequest,
        new AndPredicate(predicateStackName, predicateStackVersion));
    Assert.assertEquals(1, results.size());

    getRequest = PropertyHelper.getReadRequest(
        RepositoryVersionResourceProvider.REPOSITORY_VERSION_DISPLAY_NAME_PROPERTY_ID,
        RepositoryVersionResourceProvider.REPOSITORY_VERSION_ID_PROPERTY_ID,
        RepositoryVersionResourceProvider.REPOSITORY_VERSION_REPOSITORY_VERSION_PROPERTY_ID,
        RepositoryVersionResourceProvider.REPOSITORY_VERSION_STACK_NAME_PROPERTY_ID,
        RepositoryVersionResourceProvider.REPOSITORY_VERSION_STACK_VERSION_PROPERTY_ID,
        RepositoryVersionResourceProvider.SUBRESOURCE_OPERATING_SYSTEMS_PROPERTY_ID,
        RepositoryVersionResourceProvider.SUBRESOURCE_REPOSITORIES_PROPERTY_ID,
        "RepositoryVersions/release", "RepositoryVersions/services",
        "RepositoryVersions/has_children", "RepositoryVersions/parent_id");

    results = provider.getResources(getRequest,
        new AndPredicate(predicateStackName, predicateStackVersion));
    Assert.assertEquals(2, results.size());

    Resource r = null;
    for (Resource result : results) {
      if (result.getPropertyValue("RepositoryVersions/repository_version").equals("2.2.0.8-5678")) {
        r = result;
        break;
      }
    }

    Assert.assertNotNull(r);
    Map<String, Map<String, Object>> map = r.getPropertiesMap();
    Assert.assertTrue(map.containsKey("RepositoryVersions"));

    Map<String, Object> vals = map.get("RepositoryVersions");

    Assert.assertEquals("2.2.0.8-5678", vals.get("repository_version"));
    Assert.assertNotNull(vals.get("parent_id"));
    Assert.assertEquals(Boolean.FALSE, vals.get("has_children"));


    Assert.assertTrue(map.containsKey("RepositoryVersions/release"));
    vals = map.get("RepositoryVersions/release");
    Assert.assertEquals("5678", vals.get("build"));
    Assert.assertEquals("2.3.4.[1-9]", vals.get("compatible_with"));
    Assert.assertEquals("http://docs.hortonworks.com/HDPDocuments/HDP2/HDP-2.3.4/",
        vals.get("notes"));
  }

  @Test
  public void testGetAvailable() throws Exception {
    AmbariMetaInfo ami = injector.getInstance(AmbariMetaInfo.class);
    // ensure that all of the latest repo retrieval tasks have completed
    StackManager sm = ami.getStackManager();
    int maxWait = 15000;
    int waitTime = 0;
    while (waitTime < maxWait && ! sm.haveAllRepoUrlsBeenResolved()) {
      Thread.sleep(5);
      waitTime += 5;
    }

    if (waitTime >= maxWait) {
      fail("Latest Repo tasks did not complete");
    }

    Authentication authentication = TestAuthenticationFactory.createAdministrator();
    SecurityContextHolder.getContext().setAuthentication(authentication);

    final ResourceProvider versionProvider = new VersionDefinitionResourceProvider();

    Request getRequest = PropertyHelper.getReadRequest("VersionDefinition");

    Predicate predicate = new PredicateBuilder().property(
        VersionDefinitionResourceProvider.SHOW_AVAILABLE).equals("true").toPredicate();

    Set<Resource> results = versionProvider.getResources(getRequest, predicate);
    Assert.assertEquals(3, results.size());

    boolean found1 = false;
    boolean found2 = false;
    for (Resource res : results) {
      if ("HDP-2.2.0-2.2.1.0".equals(res.getPropertyValue("VersionDefinition/id"))) {
        Assert.assertEquals(Boolean.FALSE, res.getPropertyValue("VersionDefinition/stack_default"));
        found1 = true;
      } else if ("HDP-2.2.0".equals(res.getPropertyValue("VersionDefinition/id"))) {
        Assert.assertEquals(Boolean.TRUE, res.getPropertyValue("VersionDefinition/stack_default"));

        VersionDefinitionXml vdf = ami.getVersionDefinition("HDP-2.2.0");

        Assert.assertNotNull(vdf);
        Assert.assertEquals(1, vdf.repositoryInfo.getOses().size());

        String family1 = vdf.repositoryInfo.getOses().get(0).getFamily();
        Assert.assertEquals("redhat6", family1);
        found2 = true;
      }
    }

    Assert.assertTrue(found1);
    Assert.assertTrue(found2);

  }

  @Test
  public void testCreateByAvailable() throws Exception {
    AmbariMetaInfo ami = injector.getInstance(AmbariMetaInfo.class);
    // ensure that all of the latest repo retrieval tasks have completed
    StackManager sm = ami.getStackManager();
    int maxWait = 15000;
    int waitTime = 0;
    while (waitTime < maxWait && ! sm.haveAllRepoUrlsBeenResolved()) {
      Thread.sleep(5);
      waitTime += 5;
    }

    if (waitTime >= maxWait) {
      fail("Latest Repo tasks did not complete");
    }

    Authentication authentication = TestAuthenticationFactory.createAdministrator();
    SecurityContextHolder.getContext().setAuthentication(authentication);

    final ResourceProvider versionProvider = new VersionDefinitionResourceProvider();

    Request getRequest = PropertyHelper.getReadRequest("VersionDefinition");
    Set<Resource> results = versionProvider.getResources(getRequest, null);
    Assert.assertEquals(0, results.size());

    Map<String, Object> createMap = new HashMap<>();
    createMap.put("VersionDefinition/available", "HDP-2.2.0-2.2.1.0");

    Request createRequest = PropertyHelper.getCreateRequest(Collections.singleton(createMap), null);
    versionProvider.createResources(createRequest);

    results = versionProvider.getResources(getRequest, null);
    Assert.assertEquals(1, results.size());
  }

  @Test
  public void testCreateDryRun() throws Exception {
    Authentication authentication = TestAuthenticationFactory.createAdministrator();
    SecurityContextHolder.getContext().setAuthentication(authentication);

    File file = new File("src/test/resources/version_definition_resource_provider.xml");

    final ResourceProvider versionProvider = new VersionDefinitionResourceProvider();

    final Set<Map<String, Object>> propertySet = new LinkedHashSet<>();
    final Map<String, Object> properties = new LinkedHashMap<>();
    properties.put(VersionDefinitionResourceProvider.VERSION_DEF_DEFINITION_URL,
        file.toURI().toURL().toString());
    propertySet.add(properties);

    Map<String, String> info = Collections.singletonMap(Request.DIRECTIVE_DRY_RUN, "true");

    final Request createRequest = PropertyHelper.getCreateRequest(propertySet, info);
    RequestStatus status = versionProvider.createResources(createRequest);
    Assert.assertEquals(1, status.getAssociatedResources().size());

    Resource res = status.getAssociatedResources().iterator().next();
    // because we aren't using subresources, but return subresource-like properties, the key is an empty string
    Assert.assertTrue(res.getPropertiesMap().containsKey(""));
    Map<String, Object> resMap = res.getPropertiesMap().get("");
    Assert.assertTrue(resMap.containsKey("operating_systems"));

    Assert.assertTrue(res.getPropertiesMap().containsKey("VersionDefinition"));
    Assert.assertEquals("2.2.0.8-5678", res.getPropertyValue("VersionDefinition/repository_version"));
    Assert.assertNull(res.getPropertyValue("VersionDefinition/show_available"));

    Request getRequest = PropertyHelper.getReadRequest("VersionDefinition");
    Set<Resource> results = versionProvider.getResources(getRequest, null);
    Assert.assertEquals(0, results.size());
  }

  @Test
  public void testCreateDryRunByAvailable() throws Exception {
    AmbariMetaInfo ami = injector.getInstance(AmbariMetaInfo.class);
    // ensure that all of the latest repo retrieval tasks have completed
    StackManager sm = ami.getStackManager();
    int maxWait = 15000;
    int waitTime = 0;
    while (waitTime < maxWait && ! sm.haveAllRepoUrlsBeenResolved()) {
      Thread.sleep(5);
      waitTime += 5;
    }

    if (waitTime >= maxWait) {
      fail("Latest Repo tasks did not complete");
    }

    Authentication authentication = TestAuthenticationFactory.createAdministrator();
    SecurityContextHolder.getContext().setAuthentication(authentication);

    final ResourceProvider versionProvider = new VersionDefinitionResourceProvider();

    Request getRequest = PropertyHelper.getReadRequest("VersionDefinition");
    Set<Resource> results = versionProvider.getResources(getRequest, null);
    Assert.assertEquals(0, results.size());

    Map<String, Object> createMap = new HashMap<>();
    createMap.put("VersionDefinition/available", "HDP-2.2.0-2.2.1.0");

    Map<String, String> infoProps = Collections.singletonMap(Request.DIRECTIVE_DRY_RUN, "true");

    Request createRequest = PropertyHelper.getCreateRequest(Collections.singleton(createMap), infoProps);
    RequestStatus status = versionProvider.createResources(createRequest);

    Assert.assertEquals(1, status.getAssociatedResources().size());

    Resource res = status.getAssociatedResources().iterator().next();
    // because we aren't using subresources, but return subresource-like properties, the key is an empty string
    Assert.assertTrue(res.getPropertiesMap().containsKey(""));
    Map<String, Object> resMap = res.getPropertiesMap().get("");
    Assert.assertTrue(resMap.containsKey("operating_systems"));

    Assert.assertTrue(res.getPropertiesMap().containsKey("VersionDefinition"));
    Assert.assertEquals("2.2.1.0", res.getPropertyValue("VersionDefinition/repository_version"));
    Assert.assertNotNull(res.getPropertyValue("VersionDefinition/show_available"));
    Assert.assertNotNull(res.getPropertyValue("VersionDefinition/validation"));

    Set<String> validation = (Set<String>) res.getPropertyValue("VersionDefinition/validation");
    Assert.assertNotNull(validation);
    Assert.assertEquals(0, validation.size());

    getRequest = PropertyHelper.getReadRequest("VersionDefinition");
    results = versionProvider.getResources(getRequest, null);
    Assert.assertEquals(0, results.size());
  }

  @Test
  public void testCreateDryWithValidation() throws Exception {
    AmbariMetaInfo ami = injector.getInstance(AmbariMetaInfo.class);
    // ensure that all of the latest repo retrieval tasks have completed
    StackManager sm = ami.getStackManager();
    int maxWait = 15000;
    int waitTime = 0;
    while (waitTime < maxWait && ! sm.haveAllRepoUrlsBeenResolved()) {
      Thread.sleep(5);
      waitTime += 5;
    }

    if (waitTime >= maxWait) {
      fail("Latest Repo tasks did not complete");
    }


    // !!! make sure we have none
    Authentication authentication = TestAuthenticationFactory.createAdministrator();
    SecurityContextHolder.getContext().setAuthentication(authentication);

    final ResourceProvider versionProvider = new VersionDefinitionResourceProvider();

    Request getRequest = PropertyHelper.getReadRequest("VersionDefinition");
    Set<Resource> results = versionProvider.getResources(getRequest, null);
    Assert.assertEquals(0, results.size());


    // !!! create one
    Map<String, Object> createMap = new HashMap<>();
    createMap.put("VersionDefinition/available", "HDP-2.2.0-2.2.1.0");

    Request createRequest = PropertyHelper.getCreateRequest(Collections.singleton(createMap), null);
    versionProvider.createResources(createRequest);

    results = versionProvider.getResources(getRequest, null);
    Assert.assertEquals(1, results.size());


    // !!! create one, but a dry run to make sure we get two validation errors
    Map<String, String> infoProps = new HashMap<>();
    infoProps.put(Request.DIRECTIVE_DRY_RUN, "true");

    createRequest = PropertyHelper.getCreateRequest(Collections.singleton(createMap), infoProps);
    RequestStatus status = versionProvider.createResources(createRequest);

    Assert.assertEquals(1, status.getAssociatedResources().size());

    Resource res = status.getAssociatedResources().iterator().next();
    // because we aren't using subresources, but return subresource-like properties, the key is an empty string
    Assert.assertTrue(res.getPropertiesMap().containsKey(""));
    Map<String, Object> resMap = res.getPropertiesMap().get("");
    Assert.assertTrue(resMap.containsKey("operating_systems"));

    Assert.assertTrue(res.getPropertiesMap().containsKey("VersionDefinition"));
    Assert.assertEquals("2.2.1.0", res.getPropertyValue("VersionDefinition/repository_version"));
    Assert.assertNotNull(res.getPropertyValue("VersionDefinition/show_available"));
    Assert.assertEquals("HDP-2.2.0.4", res.getPropertyValue("VersionDefinition/display_name"));
    Assert.assertNotNull(res.getPropertyValue("VersionDefinition/validation"));

    Set<String> validation = (Set<String>) res.getPropertyValue("VersionDefinition/validation");
    Assert.assertEquals(3, validation.size());

    validation = (Set<String>) res.getPropertyValue("VersionDefinition/validation");
    Assert.assertEquals(3, validation.size());

    boolean found = false;
    for (String reason : validation) {
      if (reason.contains("http://baseurl1")) {
        found = true;
      }
    }

    Assert.assertTrue("URL validation should be checked", found);


    // !!! test url validation
    infoProps.put(VersionDefinitionResourceProvider.DIRECTIVE_SKIP_URL_CHECK, "true");
    createRequest = PropertyHelper.getCreateRequest(Collections.singleton(createMap), infoProps);
    status = versionProvider.createResources(createRequest);

    Assert.assertEquals(1, status.getAssociatedResources().size());

    res = status.getAssociatedResources().iterator().next();
    Assert.assertTrue(res.getPropertiesMap().containsKey("VersionDefinition"));
    Assert.assertEquals("2.2.1.0", res.getPropertyValue("VersionDefinition/repository_version"));
    Assert.assertNotNull(res.getPropertyValue("VersionDefinition/show_available"));
    Assert.assertNotNull(res.getPropertyValue("VersionDefinition/validation"));

    validation = (Set<String>) res.getPropertyValue("VersionDefinition/validation");
    Assert.assertEquals(2, validation.size());
    for (String reason : validation) {
      if (reason.contains("http://baseurl1")) {
        Assert.fail("URL validation should be skipped for http://baseurl1");
      }
    }

    // dry-run with a changed name
    infoProps.remove(VersionDefinitionResourceProvider.DIRECTIVE_SKIP_URL_CHECK);
    createMap.put(VersionDefinitionResourceProvider.VERSION_DEF_DISPLAY_NAME, "HDP-2.2.0.4-a");
    createRequest = PropertyHelper.getCreateRequest(Collections.singleton(createMap), infoProps);
    status = versionProvider.createResources(createRequest);

    Assert.assertEquals(1, status.getAssociatedResources().size());

    res = status.getAssociatedResources().iterator().next();
    Assert.assertTrue(res.getPropertiesMap().containsKey("VersionDefinition"));
    Assert.assertEquals("2.2.0.4-a", res.getPropertyValue("VersionDefinition/repository_version"));
    Assert.assertEquals("HDP-2.2.0.4-a", res.getPropertyValue("VersionDefinition/display_name"));
    Assert.assertNotNull(res.getPropertyValue("VersionDefinition/show_available"));
    Assert.assertNotNull(res.getPropertyValue("VersionDefinition/validation"));

    validation = (Set<String>) res.getPropertyValue("VersionDefinition/validation");
    Assert.assertEquals(1, validation.size());
  }

  @Test
  public void testCreatePatchNoParentVersions() throws Exception {
    Authentication authentication = TestAuthenticationFactory.createAdministrator();
    SecurityContextHolder.getContext().setAuthentication(authentication);

    File file = new File("src/test/resources/version_definition_resource_provider.xml");

    final ResourceProvider versionProvider = new VersionDefinitionResourceProvider();

    final Set<Map<String, Object>> propertySet = new LinkedHashSet<>();
    final Map<String, Object> properties = new LinkedHashMap<>();
    properties.put(VersionDefinitionResourceProvider.VERSION_DEF_DEFINITION_URL,
        file.toURI().toURL().toString());
    propertySet.add(properties);

    RepositoryVersionDAO dao = injector.getInstance(RepositoryVersionDAO.class);
    dao.remove(dao.findByDisplayName("2.2.0.0"));

    Map<String, String> info = Collections.singletonMap(Request.DIRECTIVE_DRY_RUN, "true");

    final Request createRequest = PropertyHelper.getCreateRequest(propertySet, info);
    try {
      versionProvider.createResources(createRequest);
      fail("Expected exception creating a resource with no parent");
    } catch (IllegalArgumentException expected) {
      Assert.assertTrue(expected.getMessage().contains("there are no repositories for"));
    }
  }

  @Test
  public void testCreatePatchManyParentVersionsNoneUsed() throws Exception {
    Authentication authentication = TestAuthenticationFactory.createAdministrator();
    SecurityContextHolder.getContext().setAuthentication(authentication);

    File file = new File("src/test/resources/version_definition_resource_provider.xml");

    final ResourceProvider versionProvider = new VersionDefinitionResourceProvider();

    final Set<Map<String, Object>> propertySet = new LinkedHashSet<>();
    final Map<String, Object> properties = new LinkedHashMap<>();
    properties.put(VersionDefinitionResourceProvider.VERSION_DEF_DEFINITION_URL,
        file.toURI().toURL().toString());
    propertySet.add(properties);

    RepositoryVersionDAO dao = injector.getInstance(RepositoryVersionDAO.class);
    RepositoryVersionEntity entity = new RepositoryVersionEntity();
    entity.setStack(parentEntity.getStack());
    entity.setDisplayName("2.2.1.0");
    entity.setVersion("2.3.4.5-1234");
    dao.create(entity);

    Map<String, String> info = Collections.singletonMap(Request.DIRECTIVE_DRY_RUN, "true");

    final Request createRequest = PropertyHelper.getCreateRequest(propertySet, info);

    try {
      versionProvider.createResources(createRequest);
      fail("Expected exception creating a resource with no parent");
    } catch (IllegalArgumentException expected) {
      Assert.assertTrue(expected.getMessage().contains("Could not determine which version"));
    }
  }

  @Test
  public void testCreatePatchManyParentVersionsOneUsed() throws Exception {
    Authentication authentication = TestAuthenticationFactory.createAdministrator();
    SecurityContextHolder.getContext().setAuthentication(authentication);

    File file = new File("src/test/resources/version_definition_resource_provider.xml");

    final ResourceProvider versionProvider = new VersionDefinitionResourceProvider();

    final Set<Map<String, Object>> propertySet = new LinkedHashSet<>();
    final Map<String, Object> properties = new LinkedHashMap<>();
    properties.put(VersionDefinitionResourceProvider.VERSION_DEF_DEFINITION_URL,
        file.toURI().toURL().toString());
    propertySet.add(properties);

    RepositoryVersionDAO dao = injector.getInstance(RepositoryVersionDAO.class);
    RepositoryVersionEntity entity = new RepositoryVersionEntity();
    entity.setStack(parentEntity.getStack());
    entity.setDisplayName("2.2.1.0");
    entity.setVersion("2.3.4.5-1234");
    dao.create(entity);

    makeService("HDFS", parentEntity);
    makeService("ZOOKEEPER", parentEntity);

    Map<String, String> info = Collections.singletonMap(Request.DIRECTIVE_DRY_RUN, "true");

    final Request createRequest = PropertyHelper.getCreateRequest(propertySet, info);

    try {
      versionProvider.createResources(createRequest);
    } catch (IllegalArgumentException unexpected) {
      // !!! better not
    }
  }

  @Test
  public void testCreatePatchManyParentVersionsManyUsed() throws Exception {
    Authentication authentication = TestAuthenticationFactory.createAdministrator();
    SecurityContextHolder.getContext().setAuthentication(authentication);

    File file = new File("src/test/resources/version_definition_resource_provider.xml");

    final ResourceProvider versionProvider = new VersionDefinitionResourceProvider();

    final Set<Map<String, Object>> propertySet = new LinkedHashSet<>();
    final Map<String, Object> properties = new LinkedHashMap<>();
    properties.put(VersionDefinitionResourceProvider.VERSION_DEF_DEFINITION_URL,
        file.toURI().toURL().toString());
    propertySet.add(properties);

    RepositoryVersionDAO dao = injector.getInstance(RepositoryVersionDAO.class);
    RepositoryVersionEntity entity = new RepositoryVersionEntity();
    entity.setStack(parentEntity.getStack());
    entity.setDisplayName("2.2.1.0");
    entity.setVersion("2.3.4.5-1234");
    dao.create(entity);

    makeService("HDFS", parentEntity);
    makeService("ZOOKEEPER", entity);

    Map<String, String> info = Collections.singletonMap(Request.DIRECTIVE_DRY_RUN, "true");

    final Request createRequest = PropertyHelper.getCreateRequest(propertySet, info);

    try {
      versionProvider.createResources(createRequest);
      fail("expected exception creating resources");
    } catch (IllegalArgumentException expected) {
      Assert.assertTrue(expected.getMessage().contains("Move all services to a common version and try again."));
    }
  }

  /**
   * Helper to create services that are tested with parent repo checks
   */
  private void makeService(String serviceName, RepositoryVersionEntity serviceRepo) throws Exception {
    Clusters clusters = injector.getInstance(Clusters.class);

    String clusterName = "c1";
    String serviceGroupName = "CORE";
    Cluster cluster;
    ServiceGroup serviceGroup;
    try {
      cluster = clusters.getCluster(clusterName);
      serviceGroup = cluster.getServiceGroup(serviceGroupName);
    } catch (AmbariException e) {
      clusters.addCluster(clusterName, parentEntity.getStackId());
      cluster = clusters.getCluster(clusterName);
<<<<<<< HEAD
      serviceGroup = cluster.addServiceGroup(serviceGroupName, "HDP-1.0");
=======
      serviceGroup = cluster.addServiceGroup(serviceGroupName, cluster.getDesiredStackVersion().getStackId());
>>>>>>> 5be3604f
    }

    cluster.addService(serviceGroup, serviceName, serviceName, serviceRepo);
  }

}<|MERGE_RESOLUTION|>--- conflicted
+++ resolved
@@ -698,11 +698,7 @@
     } catch (AmbariException e) {
       clusters.addCluster(clusterName, parentEntity.getStackId());
       cluster = clusters.getCluster(clusterName);
-<<<<<<< HEAD
-      serviceGroup = cluster.addServiceGroup(serviceGroupName, "HDP-1.0");
-=======
       serviceGroup = cluster.addServiceGroup(serviceGroupName, cluster.getDesiredStackVersion().getStackId());
->>>>>>> 5be3604f
     }
 
     cluster.addService(serviceGroup, serviceName, serviceName, serviceRepo);
