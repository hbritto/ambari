/*
 * Licensed to the Apache Software Foundation (ASF) under one
 * or more contributor license agreements.  See the NOTICE file
 * distributed with this work for additional information
 * regarding copyright ownership.  The ASF licenses this file
 * to you under the Apache License, Version 2.0 (the
 * "License"); you may not use this file except in compliance
 * with the License.  You may obtain a copy of the License at
 *
 *     http://www.apache.org/licenses/LICENSE-2.0
 *
 * Unless required by applicable law or agreed to in writing, software
 * distributed under the License is distributed on an "AS IS" BASIS,
 * WITHOUT WARRANTIES OR CONDITIONS OF ANY KIND, either express or implied.
 * See the License for the specific language governing permissions and
 * limitations under the License.
 */

package org.apache.ambari.server.controller.internal;

import static org.easymock.EasyMock.anyObject;
import static org.easymock.EasyMock.capture;
import static org.easymock.EasyMock.eq;
import static org.easymock.EasyMock.expect;
import static org.easymock.EasyMock.expectLastCall;
import static org.easymock.EasyMock.replay;
import static org.junit.Assert.assertEquals;
import static org.junit.Assert.assertTrue;

import java.util.ArrayList;
import java.util.Arrays;
import java.util.Collections;
import java.util.HashMap;
import java.util.HashSet;
import java.util.LinkedHashMap;
import java.util.LinkedHashSet;
import java.util.LinkedList;
import java.util.List;
import java.util.Map;
import java.util.Set;
import java.util.UUID;

import javax.persistence.EntityManager;

import org.apache.ambari.server.AmbariException;
import org.apache.ambari.server.HostNotFoundException;
import org.apache.ambari.server.actionmanager.ActionDBAccessor;
import org.apache.ambari.server.agent.ComponentRecoveryReport;
import org.apache.ambari.server.agent.RecoveryReport;
import org.apache.ambari.server.api.services.AmbariMetaInfo;
import org.apache.ambari.server.controller.AmbariManagementController;
import org.apache.ambari.server.controller.HostRequest;
import org.apache.ambari.server.controller.HostResponse;
import org.apache.ambari.server.controller.KerberosHelper;
import org.apache.ambari.server.controller.MaintenanceStateHelper;
import org.apache.ambari.server.controller.ResourceProviderFactory;
import org.apache.ambari.server.controller.ServiceComponentHostResponse;
import org.apache.ambari.server.controller.spi.Predicate;
import org.apache.ambari.server.controller.spi.Request;
import org.apache.ambari.server.controller.spi.Resource;
import org.apache.ambari.server.controller.spi.ResourceProvider;
import org.apache.ambari.server.controller.utilities.PredicateBuilder;
import org.apache.ambari.server.controller.utilities.PropertyHelper;
import org.apache.ambari.server.orm.DBAccessor;
import org.apache.ambari.server.scheduler.ExecutionScheduler;
import org.apache.ambari.server.security.TestAuthenticationFactory;
import org.apache.ambari.server.security.authorization.AuthorizationException;
import org.apache.ambari.server.security.authorization.AuthorizationHelperInitializer;
import org.apache.ambari.server.state.Cluster;
import org.apache.ambari.server.state.Clusters;
import org.apache.ambari.server.state.ComponentInfo;
import org.apache.ambari.server.state.DesiredConfig;
import org.apache.ambari.server.state.Host;
import org.apache.ambari.server.state.HostConfig;
import org.apache.ambari.server.state.HostHealthStatus;
import org.apache.ambari.server.state.HostHealthStatus.HealthStatus;
import org.apache.ambari.server.state.HostState;
import org.apache.ambari.server.state.MaintenanceState;
import org.apache.ambari.server.state.stack.OsFamily;
import org.apache.ambari.server.topology.TopologyManager;
import org.easymock.Capture;
import org.easymock.EasyMock;
import org.easymock.EasyMockSupport;
import org.junit.After;
import org.junit.Assert;
import org.junit.Test;
import org.springframework.security.core.Authentication;
import org.springframework.security.core.context.SecurityContextHolder;

import com.google.gson.Gson;
import com.google.inject.AbstractModule;
import com.google.inject.Guice;
import com.google.inject.Injector;

/**
 * HostResourceProvider tests.
 */
public class HostResourceProviderTest extends EasyMockSupport {

  @After
  public void clearAuthentication() {
    SecurityContextHolder.getContext().setAuthentication(null);
  }

  @Test
  public void testCreateResourcesAsAdministrator() throws Exception {
    testCreateResources(TestAuthenticationFactory.createAdministrator());
  }

  @Test
  public void testCreateResourcesAsClusterAdministrator() throws Exception {
    testCreateResources(TestAuthenticationFactory.createClusterAdministrator());
  }

  @Test(expected = AuthorizationException.class)
  public void testCreateResourcesAsServiceAdministrator() throws Exception {
    testCreateResources(TestAuthenticationFactory.createServiceAdministrator());
  }

  private void testCreateResources(Authentication authentication) throws Exception {
    AuthorizationHelperInitializer.viewInstanceDAOReturningNull();
    Resource.Type type = Resource.Type.Host;
    Injector injector = createInjector();

    AmbariManagementController managementController = injector.getInstance(AmbariManagementController.class);
    Capture<String> rackChangeAffectedClusterName = EasyMock.newCapture();
    managementController.registerRackChange(capture(rackChangeAffectedClusterName));
    EasyMock.expectLastCall().once();


    Clusters clusters = injector.getInstance(Clusters.class);
    Cluster cluster = createMock(Cluster.class);
    Host host = createMock(Host.class);
    ResourceProviderFactory resourceProviderFactory = createNiceMock(ResourceProviderFactory.class);
    ResourceProvider hostResourceProvider = getHostProvider(injector);

    AbstractControllerResourceProvider.init(resourceProviderFactory);

    expect(cluster.getClusterId()).andReturn(2L).anyTimes();
    expect(cluster.getResourceId()).andReturn(4L).anyTimes();
    expect(cluster.getDesiredConfigs()).andReturn(new HashMap<>()).anyTimes();

    expect(clusters.getCluster("Cluster100")).andReturn(cluster).atLeastOnce();
    expect(clusters.getHost("Host100")).andReturn(host).atLeastOnce();
    clusters.updateHostWithClusterAndAttributes(EasyMock.anyObject(), EasyMock.anyObject());
    EasyMock.expectLastCall().once();


    expect(host.getRackInfo()).andReturn("/default-rack").anyTimes();
    Capture<String> newRack = EasyMock.newCapture();
    host.setRackInfo(capture(newRack));
    EasyMock.expectLastCall().once();

    expect(managementController.getClusters()).andReturn(clusters).atLeastOnce();

    expect(resourceProviderFactory.getHostResourceProvider(EasyMock.anyObject(),
        EasyMock.anyObject(),
        eq(managementController))).andReturn(hostResourceProvider).anyTimes();

    // replay
    replayAll();

    SecurityContextHolder.getContext().setAuthentication(authentication);

    ResourceProvider provider = AbstractControllerResourceProvider.getResourceProvider(
        type,
        PropertyHelper.getPropertyIds(type),
        PropertyHelper.getKeyPropertyIds(type),
        managementController);

    // add the property map to a set for the request.  add more maps for multiple creates
    Set<Map<String, Object>> propertySet = new LinkedHashSet<>();

    Map<String, Object> properties = new LinkedHashMap<>();

    // add properties to the request map
    properties.put(HostResourceProvider.HOST_CLUSTER_NAME_PROPERTY_ID, "Cluster100");
    properties.put(HostResourceProvider.HOST_HOST_NAME_PROPERTY_ID, "Host100");
    properties.put(HostResourceProvider.HOST_RACK_INFO_PROPERTY_ID, "/test-rack");

    propertySet.add(properties);

    // create the request
    Request request = PropertyHelper.getCreateRequest(propertySet, null);

    provider.createResources(request);

    // verify
    verifyAll();

    // the registerRackChange should be called on AmbariManagementController for Cluster100 cluster
    assertEquals("Cluster100", rackChangeAffectedClusterName.getValue());

    // new rack info of the host should be /test-rack
    assertEquals("/test-rack", newRack.getValue());
  }

  @Test
  public void testGetResourcesAsAdministrator() throws Exception {
    testGetResources(TestAuthenticationFactory.createAdministrator());
  }

  @Test
  public void testGetResourcesAsClusterAdministrator() throws Exception {
    testGetResources(TestAuthenticationFactory.createClusterAdministrator());
  }

  @Test
  public void testGetResourcesAsServiceAdministrator() throws Exception {
    testGetResources(TestAuthenticationFactory.createServiceAdministrator());
  }

  private void testGetResources(Authentication authentication) throws Exception {
    AuthorizationHelperInitializer.viewInstanceDAOReturningNull();
    Resource.Type type = Resource.Type.Host;
    Injector injector = createInjector();
    AmbariManagementController managementController = injector.getInstance(AmbariManagementController.class);
    Clusters clusters = injector.getInstance(Clusters.class);
    Cluster cluster = createMock(Cluster.class);
    Host host100 = createMockHost("Host100", "Cluster100", null, "HEALTHY", "RECOVERABLE", null);
    Host host101 = createMockHost("Host101", "Cluster100", null, "HEALTHY", "RECOVERABLE", null);
    Host host102 = createMockHost("Host102", "Cluster100", null, "HEALTHY", "RECOVERABLE", null);
    HostHealthStatus healthStatus = createNiceMock(HostHealthStatus.class);
    AmbariMetaInfo ambariMetaInfo = createNiceMock(AmbariMetaInfo.class);
    ResourceProviderFactory resourceProviderFactory = createNiceMock(ResourceProviderFactory.class);
    ResourceProvider hostResourceProvider = getHostProvider(injector);

    AbstractControllerResourceProvider.init(resourceProviderFactory);

    List<Host> hosts = new LinkedList<>();
    hosts.add(host100);
    hosts.add(host101);
    hosts.add(host102);

    Set<Cluster> clusterSet = new HashSet<>();
    clusterSet.add(cluster);

    // set expectations
    expect(host100.getMaintenanceState(2)).andReturn(MaintenanceState.OFF).anyTimes();
    expect(host101.getMaintenanceState(2)).andReturn(MaintenanceState.OFF).anyTimes();
    expect(host102.getMaintenanceState(2)).andReturn(MaintenanceState.OFF).anyTimes();

    expect(managementController.getClusters()).andReturn(clusters).anyTimes();
    expect(managementController.getAmbariMetaInfo()).andReturn(ambariMetaInfo).anyTimes();
    expect(managementController.getHostComponents(EasyMock.anyObject()))
        .andReturn(Collections.emptySet()).anyTimes();
    expect(resourceProviderFactory.getHostResourceProvider(EasyMock.anyObject(),
            EasyMock.anyObject(),
            eq(managementController))).
        andReturn(hostResourceProvider).anyTimes();

    expect(clusters.getHosts()).andReturn(hosts).anyTimes();
    expect(clusters.getCluster("Cluster100")).andReturn(cluster).anyTimes();
    expect(clusters.getClustersForHost("Host100")).andReturn(clusterSet).anyTimes();
    expect(clusters.getClustersForHost("Host101")).andReturn(clusterSet).anyTimes();
    expect(clusters.getClustersForHost("Host102")).andReturn(clusterSet).anyTimes();

    expect(cluster.getClusterId()).andReturn(2L).anyTimes();
    expect(cluster.getDesiredConfigs()).andReturn(new HashMap<>()).anyTimes();

    expect(healthStatus.getHealthStatus()).andReturn(HostHealthStatus.HealthStatus.HEALTHY).anyTimes();
    expect(healthStatus.getHealthReport()).andReturn("HEALTHY").anyTimes();

    Set<String> propertyIds = new HashSet<>();

    propertyIds.add(HostResourceProvider.HOST_CLUSTER_NAME_PROPERTY_ID);
    propertyIds.add(HostResourceProvider.HOST_HOST_NAME_PROPERTY_ID);
    propertyIds.add(HostResourceProvider.HOST_MAINTENANCE_STATE_PROPERTY_ID);

    Predicate predicate = buildPredicate("Cluster100", null);
    Request request = PropertyHelper.getReadRequest(propertyIds);

    // replay
    replayAll();

    SecurityContextHolder.getContext().setAuthentication(authentication);

    ResourceProvider provider = AbstractControllerResourceProvider.getResourceProvider(
        type,
        PropertyHelper.getPropertyIds(type),
        PropertyHelper.getKeyPropertyIds(type),
        managementController);


    Set<Resource> resources = provider.getResources(request, predicate);

    Assert.assertEquals(3, resources.size());
    for (Resource resource : resources) {
      String clusterName = (String) resource.getPropertyValue(HostResourceProvider.HOST_CLUSTER_NAME_PROPERTY_ID);
      Assert.assertEquals("Cluster100", clusterName);
      MaintenanceState maintenanceState = (MaintenanceState)resource.getPropertyValue(HostResourceProvider.HOST_MAINTENANCE_STATE_PROPERTY_ID);
      Assert.assertEquals(MaintenanceState.OFF, maintenanceState);
    }

    // verify
    verifyAll();
  }

  @Test
  public void testGetResources_Status_NoCluster() throws Exception {
    Resource.Type type = Resource.Type.Host;

    Injector injector = createInjector();
    AmbariManagementController managementController = injector.getInstance(AmbariManagementController.class);
    Clusters clusters = injector.getInstance(Clusters.class);
    Cluster cluster = createMock(Cluster.class);
    HostHealthStatus healthStatus = createNiceMock(HostHealthStatus.class);
    AmbariMetaInfo ambariMetaInfo = createNiceMock(AmbariMetaInfo.class);
    ComponentInfo componentInfo = createNiceMock(ComponentInfo.class);

    Host host100 = createMockHost("Host100", "Cluster100", null, "HEALTHY", "RECOVERABLE", null);

    HostResponse hostResponse1 = createNiceMock(HostResponse.class);

    ResourceProviderFactory resourceProviderFactory = createNiceMock(ResourceProviderFactory.class);
    ResourceProvider hostResourceProvider = getHostProvider(injector);

    AbstractControllerResourceProvider.init(resourceProviderFactory);

    Set<Cluster> clusterSet = new HashSet<>();
    clusterSet.add(cluster);

    ServiceComponentHostResponse shr1 = new ServiceComponentHostResponse("Cluster100", "Service100", "Component100", "Component 100",
        "Host100", "Host100", "STARTED", "", null, null, null, null);
    ServiceComponentHostResponse shr2 = new ServiceComponentHostResponse("Cluster100", "Service100", "Component102", "Component 102",
        "Host100", "Host100", "STARTED", "", null, null, null, null);
    ServiceComponentHostResponse shr3 = new ServiceComponentHostResponse("Cluster100", "Service100", "Component103", "Component 103",
        "Host100", "Host100", "STARTED", "", null, null, null, null);

    Set<ServiceComponentHostResponse> responses = new HashSet<>();
    responses.add(shr1);
    responses.add(shr2);
    responses.add(shr3);

    // set expectations
    expect(host100.getMaintenanceState(2)).andReturn(MaintenanceState.OFF).anyTimes();

    expect(managementController.getClusters()).andReturn(clusters).anyTimes();
    expect(managementController.getAmbariMetaInfo()).andReturn(ambariMetaInfo).anyTimes();
    expect(managementController.getHostComponents(EasyMock.anyObject()))
        .andReturn(responses).anyTimes();

    expect(clusters.getCluster("Cluster100")).andReturn(cluster).anyTimes();
    expect(clusters.getClustersForHost("Host100")).andReturn(clusterSet).anyTimes();
    expect(clusters.getHosts()).andReturn(Arrays.asList(host100)).anyTimes();

    expect(cluster.getClusterId()).andReturn(2L).anyTimes();
    expect(cluster.getDesiredConfigs()).andReturn(new HashMap<>()).anyTimes();

    expect(hostResponse1.getClusterName()).andReturn("").anyTimes();
    expect(hostResponse1.getHostname()).andReturn("Host100").anyTimes();
    expect(hostResponse1.getStatus()).andReturn(HealthStatus.HEALTHY.name()).anyTimes();
    expect(hostResponse1.getHealthReport()).andReturn("HEALTHY").anyTimes();


    expect(ambariMetaInfo.getComponent((String) anyObject(), (String) anyObject(),
        (String) anyObject(), (String) anyObject())).andReturn(componentInfo).anyTimes();

    expect(componentInfo.getCategory()).andReturn("MASTER").anyTimes();

    expect(resourceProviderFactory.getHostResourceProvider(EasyMock.anyObject(),
        EasyMock.anyObject(),
        eq(managementController))).andReturn(hostResourceProvider).anyTimes();

    Set<String> propertyIds = new HashSet<>();

    propertyIds.add(HostResourceProvider.HOST_CLUSTER_NAME_PROPERTY_ID);
    propertyIds.add(HostResourceProvider.HOST_HOST_NAME_PROPERTY_ID);
    propertyIds.add(HostResourceProvider.HOST_HOST_STATUS_PROPERTY_ID);

    Predicate predicate = buildPredicate("Cluster100", null);
    Request request = PropertyHelper.getReadRequest(propertyIds);

    // replay
    replayAll();

    SecurityContextHolder.getContext().setAuthentication(TestAuthenticationFactory.createAdministrator());

    ResourceProvider provider = AbstractControllerResourceProvider.getResourceProvider(
        type,
        PropertyHelper.getPropertyIds(type),
        PropertyHelper.getKeyPropertyIds(type),
        managementController);

    Set<Resource> resources = provider.getResources(request, predicate);

    Assert.assertEquals(1, resources.size());
    for (Resource resource : resources) {
      String clusterName = (String) resource.getPropertyValue(HostResourceProvider.HOST_CLUSTER_NAME_PROPERTY_ID);
      Assert.assertEquals("Cluster100", clusterName);
      String status = (String) resource.getPropertyValue(HostResourceProvider.HOST_HOST_STATUS_PROPERTY_ID);
      Assert.assertEquals("HEALTHY", status);
    }

    // verify
    verifyAll();
  }

  @Test
  public void testGetResources_Status_Healthy() throws Exception {
    Resource.Type type = Resource.Type.Host;

    Injector injector = createInjector();
    AmbariManagementController managementController = injector.getInstance(AmbariManagementController.class);
    Clusters clusters = injector.getInstance(Clusters.class);
    Cluster cluster = createMock(Cluster.class);
    HostHealthStatus healthStatus = createNiceMock(HostHealthStatus.class);
    AmbariMetaInfo ambariMetaInfo = createNiceMock(AmbariMetaInfo.class);
    ComponentInfo componentInfo = createNiceMock(ComponentInfo.class);

    Host host100 = createMockHost("Host100", "Cluster100", null, "HEALTHY", "RECOVERABLE", null);

    ResourceProviderFactory resourceProviderFactory = createNiceMock(ResourceProviderFactory.class);
    ResourceProvider hostResourceProvider = getHostProvider(injector);

    AbstractControllerResourceProvider.init(resourceProviderFactory);

    Set<Cluster> clusterSet = new HashSet<>();
    clusterSet.add(cluster);

    ServiceComponentHostResponse shr1 = new ServiceComponentHostResponse("Cluster100", "Service100", "Component100", "Component 100",
        "Host100", "Host100", "STARTED", "", null, null, null, null);
    ServiceComponentHostResponse shr2 = new ServiceComponentHostResponse("Cluster100", "Service100", "Component102", "Component 102",
        "Host100", "Host100", "STARTED", "", null, null, null, null);
    ServiceComponentHostResponse shr3 = new ServiceComponentHostResponse("Cluster100", "Service100", "Component103", "Component 103",
        "Host100", "Host100", "STARTED", "", null, null, null, null);

    Set<ServiceComponentHostResponse> responses = new HashSet<>();
    responses.add(shr1);
    responses.add(shr2);
    responses.add(shr3);

    // set expectations
    expect(managementController.getClusters()).andReturn(clusters).anyTimes();
    expect(managementController.getAmbariMetaInfo()).andReturn(ambariMetaInfo).anyTimes();
    expect(managementController.getHostComponents(EasyMock.anyObject()))
        .andReturn(responses).anyTimes();

    expect(host100.getMaintenanceState(2)).andReturn(MaintenanceState.OFF).anyTimes();

    expect(clusters.getCluster("Cluster100")).andReturn(cluster).anyTimes();
    expect(clusters.getClustersForHost("Host100")).andReturn(clusterSet).anyTimes();
    expect(clusters.getHosts()).andReturn(Arrays.asList(host100)).anyTimes();

    expect(cluster.getClusterId()).andReturn(2L).anyTimes();
    expect(cluster.getDesiredConfigs()).andReturn(new HashMap<>()).anyTimes();

    expect(healthStatus.getHealthStatus()).andReturn(HostHealthStatus.HealthStatus.HEALTHY).anyTimes();
    expect(healthStatus.getHealthReport()).andReturn("HEALTHY").anyTimes();

    expect(ambariMetaInfo.getComponent((String) anyObject(), (String) anyObject(),
        (String) anyObject(), (String) anyObject())).andReturn(componentInfo).anyTimes();

    expect(componentInfo.getCategory()).andReturn("MASTER").anyTimes();

    expect(resourceProviderFactory.getHostResourceProvider(EasyMock.anyObject(),
        EasyMock.anyObject(),
        eq(managementController))).andReturn(hostResourceProvider).anyTimes();

    Set<String> propertyIds = new HashSet<>();

    propertyIds.add(HostResourceProvider.HOST_CLUSTER_NAME_PROPERTY_ID);
    propertyIds.add(HostResourceProvider.HOST_HOST_NAME_PROPERTY_ID);
    propertyIds.add(HostResourceProvider.HOST_HOST_STATUS_PROPERTY_ID);

    Predicate predicate = buildPredicate("Cluster100", null);
    Request request = PropertyHelper.getReadRequest(propertyIds);

    // replay
    replayAll();

    SecurityContextHolder.getContext().setAuthentication(TestAuthenticationFactory.createAdministrator());

    ResourceProvider provider = AbstractControllerResourceProvider.getResourceProvider(
        type,
        PropertyHelper.getPropertyIds(type),
        PropertyHelper.getKeyPropertyIds(type),
        managementController);


    Set<Resource> resources = provider.getResources(request, predicate);

    Assert.assertEquals(1, resources.size());
    for (Resource resource : resources) {
      String clusterName = (String) resource.getPropertyValue(HostResourceProvider.HOST_CLUSTER_NAME_PROPERTY_ID);
      Assert.assertEquals("Cluster100", clusterName);
      String status = (String) resource.getPropertyValue(HostResourceProvider.HOST_HOST_STATUS_PROPERTY_ID);
      Assert.assertEquals("HEALTHY", status);
    }

    // verify
    verifyAll();
  }

  @Test
  public void testGetResources_Status_Unhealthy() throws Exception {
    Resource.Type type = Resource.Type.Host;

    Injector injector = createInjector();
    AmbariManagementController managementController = injector.getInstance(AmbariManagementController.class);
    Clusters clusters = injector.getInstance(Clusters.class);
    Cluster cluster = createMock(Cluster.class);
    AmbariMetaInfo ambariMetaInfo = createNiceMock(AmbariMetaInfo.class);
    ComponentInfo componentInfo = createNiceMock(ComponentInfo.class);
    HostResponse hostResponse1 = createNiceMock(HostResponse.class);
    ResourceProviderFactory resourceProviderFactory = createNiceMock(ResourceProviderFactory.class);
    ResourceProvider hostResourceProvider = getHostProvider(injector);

    Host host100 = createMockHost("Host100", "Cluster100", null, "UNHEALTHY", "RECOVERABLE", null);

    AbstractControllerResourceProvider.init(resourceProviderFactory);

    Set<Cluster> clusterSet = new HashSet<>();
    clusterSet.add(cluster);

    ServiceComponentHostResponse shr1 = new ServiceComponentHostResponse("Cluster100", "Service100", "Component100", "Component 100",
        "Host100", "Host100", "STARTED", "", null, null, null, null);
    ServiceComponentHostResponse shr2 = new ServiceComponentHostResponse("Cluster100", "Service100", "Component102", "Component 102",
        "Host100", "Host100", "INSTALLED", "", null, null, null, null);
    ServiceComponentHostResponse shr3 = new ServiceComponentHostResponse("Cluster100", "Service100", "Component103", "Component 103",
        "Host100", "Host100", "STARTED", "", null, null, null, null);

    Set<ServiceComponentHostResponse> responses = new HashSet<>();
    responses.add(shr1);
    responses.add(shr2);
    responses.add(shr3);

    // set expectations
    expect(host100.getMaintenanceState(2)).andReturn(MaintenanceState.OFF).anyTimes();

    expect(managementController.getClusters()).andReturn(clusters).anyTimes();
    expect(managementController.getAmbariMetaInfo()).andReturn(ambariMetaInfo).anyTimes();
    expect(managementController.getHostComponents(EasyMock.anyObject()))
        .andReturn(responses).anyTimes();

    expect(clusters.getCluster("Cluster100")).andReturn(cluster).anyTimes();
    expect(clusters.getClustersForHost("Host100")).andReturn(clusterSet).anyTimes();
    expect(clusters.getHosts()).andReturn(Arrays.asList(host100)).anyTimes();

    expect(cluster.getClusterId()).andReturn(2L).anyTimes();
    expect(cluster.getDesiredConfigs()).andReturn(new HashMap<>()).anyTimes();

    expect(hostResponse1.getClusterName()).andReturn("Cluster100").anyTimes();
    expect(hostResponse1.getHostname()).andReturn("Host100").anyTimes();
    expect(hostResponse1.getStatus()).andReturn(HealthStatus.UNHEALTHY.name()).anyTimes();
    expect(hostResponse1.getHealthReport()).andReturn("HEALTHY").anyTimes();

    expect(ambariMetaInfo.getComponent((String) anyObject(), (String) anyObject(),
        (String) anyObject(), (String) anyObject())).andReturn(componentInfo).anyTimes();

    expect(componentInfo.getCategory()).andReturn("MASTER").anyTimes();

    expect(resourceProviderFactory.getHostResourceProvider(EasyMock.anyObject(),
        EasyMock.anyObject(),
        eq(managementController))).andReturn(hostResourceProvider).anyTimes();

    Set<String> propertyIds = new HashSet<>();

    propertyIds.add(HostResourceProvider.HOST_CLUSTER_NAME_PROPERTY_ID);
    propertyIds.add(HostResourceProvider.HOST_HOST_NAME_PROPERTY_ID);
    propertyIds.add(HostResourceProvider.HOST_HOST_STATUS_PROPERTY_ID);

    Predicate predicate = buildPredicate("Cluster100", null);
    Request request = PropertyHelper.getReadRequest(propertyIds);

    // replay
    replayAll();

    SecurityContextHolder.getContext().setAuthentication(TestAuthenticationFactory.createAdministrator());

    ResourceProvider provider = AbstractControllerResourceProvider.getResourceProvider(
        type,
        PropertyHelper.getPropertyIds(type),
        PropertyHelper.getKeyPropertyIds(type),
        managementController);

    Set<Resource> resources = provider.getResources(request, predicate);

    Assert.assertEquals(1, resources.size());
    for (Resource resource : resources) {
      String clusterName = (String) resource.getPropertyValue(HostResourceProvider.HOST_CLUSTER_NAME_PROPERTY_ID);
      Assert.assertEquals("Cluster100", clusterName);
      String status = (String) resource.getPropertyValue(HostResourceProvider.HOST_HOST_STATUS_PROPERTY_ID);
      Assert.assertEquals("UNHEALTHY", status);
    }

    // verify
    verifyAll();
  }

  @Test
  public void testGetResources_Status_Unknown() throws Exception {
    Resource.Type type = Resource.Type.Host;

    Injector injector = createInjector();
    AmbariManagementController managementController = injector.getInstance(AmbariManagementController.class);
    Clusters clusters = injector.getInstance(Clusters.class);
    Cluster cluster = createMock(Cluster.class);
    AmbariMetaInfo ambariMetaInfo = createNiceMock(AmbariMetaInfo.class);
    HostResponse hostResponse1 = createNiceMock(HostResponse.class);
    ResourceProviderFactory resourceProviderFactory = createNiceMock(ResourceProviderFactory.class);
    ResourceProvider hostResourceProvider = getHostProvider(injector);
    AbstractControllerResourceProvider.init(resourceProviderFactory);

    Host host100 = createMockHost("Host100", "Cluster100", null, "UNKNOWN", "RECOVERABLE", null);

    Set<Cluster> clusterSet = new HashSet<>();
    clusterSet.add(cluster);

    // set expectations
    expect(host100.getMaintenanceState(2)).andReturn(MaintenanceState.OFF).anyTimes();

    expect(managementController.getClusters()).andReturn(clusters).anyTimes();
    expect(managementController.getAmbariMetaInfo()).andReturn(ambariMetaInfo).anyTimes();

    expect(clusters.getCluster("Cluster100")).andReturn(cluster).anyTimes();
    expect(clusters.getClustersForHost("Host100")).andReturn(clusterSet).anyTimes();
    expect(clusters.getHosts()).andReturn(Arrays.asList(host100)).anyTimes();

    expect(cluster.getClusterId()).andReturn(2L).anyTimes();
    expect(cluster.getDesiredConfigs()).andReturn(new HashMap<>()).anyTimes();

    expect(hostResponse1.getClusterName()).andReturn("Cluster100").anyTimes();
    expect(hostResponse1.getHostname()).andReturn("Host100").anyTimes();
    expect(hostResponse1.getStatus()).andReturn(HealthStatus.UNKNOWN.name()).anyTimes();
    expect(hostResponse1.getHealthReport()).andReturn("UNKNOWN").anyTimes();
    expect(resourceProviderFactory.getHostResourceProvider(EasyMock.anyObject(),
        EasyMock.anyObject(),
        eq(managementController))).andReturn(hostResourceProvider).anyTimes();

    Set<String> propertyIds = new HashSet<>();

    propertyIds.add(HostResourceProvider.HOST_CLUSTER_NAME_PROPERTY_ID);
    propertyIds.add(HostResourceProvider.HOST_HOST_NAME_PROPERTY_ID);
    propertyIds.add(HostResourceProvider.HOST_HOST_STATUS_PROPERTY_ID);

    Predicate predicate = buildPredicate("Cluster100", null);
    Request request = PropertyHelper.getReadRequest(propertyIds);

    // replay
    replayAll();

    SecurityContextHolder.getContext().setAuthentication(TestAuthenticationFactory.createAdministrator());

    ResourceProvider provider = AbstractControllerResourceProvider.getResourceProvider(
        type,
        PropertyHelper.getPropertyIds(type),
        PropertyHelper.getKeyPropertyIds(type),
        managementController);

    Set<Resource> resources = provider.getResources(request, predicate);

    Assert.assertEquals(1, resources.size());
    for (Resource resource : resources) {
      String clusterName = (String) resource.getPropertyValue(HostResourceProvider.HOST_CLUSTER_NAME_PROPERTY_ID);
      Assert.assertEquals("Cluster100", clusterName);
      String status = (String) resource.getPropertyValue(HostResourceProvider.HOST_HOST_STATUS_PROPERTY_ID);
      Assert.assertEquals("UNKNOWN", status);
    }

    // verify
    verifyAll();
  }

  @Test
  public void testGetRecoveryReportAsAdministrator() throws Exception {
    testGetRecoveryReport(TestAuthenticationFactory.createAdministrator());
  }

  @Test
  public void testGetRecoveryReportAsClusterAdministrator() throws Exception {
    testGetRecoveryReport(TestAuthenticationFactory.createClusterAdministrator());
  }

  @Test
  public void testGetRecoveryReportAsServiceAdministrator() throws Exception {
    testGetRecoveryReport(TestAuthenticationFactory.createServiceAdministrator());
  }

  private void testGetRecoveryReport(Authentication authentication) throws Exception {
    Resource.Type type = Resource.Type.Host;

    Injector injector = createInjector();
    AmbariManagementController managementController = injector.getInstance(AmbariManagementController.class);
    Clusters clusters = injector.getInstance(Clusters.class);
    Cluster cluster = createMock(Cluster.class);
    AmbariMetaInfo ambariMetaInfo = createNiceMock(AmbariMetaInfo.class);
    ComponentInfo componentInfo = createNiceMock(ComponentInfo.class);
    ResourceProviderFactory resourceProviderFactory = createNiceMock(ResourceProviderFactory.class);
    ResourceProvider hostResourceProvider = getHostProvider(injector);

    RecoveryReport rr = new RecoveryReport();
    rr.setSummary("RECOVERABLE");
    List<ComponentRecoveryReport> compRecReports = new ArrayList<>();
    ComponentRecoveryReport compRecReport = new ComponentRecoveryReport();
    compRecReport.setLimitReached(Boolean.FALSE);
    compRecReport.setName("DATANODE");
    compRecReport.setNumAttempts(2);
    compRecReports.add(compRecReport);
    rr.setComponentReports(compRecReports);

    Host host100 = createMockHost("Host100", "Cluster100", null, "HEALTHY", "RECOVERABLE", rr);

    AbstractControllerResourceProvider.init(resourceProviderFactory);

    Set<Cluster> clusterSet = new HashSet<>();
    clusterSet.add(cluster);

    ServiceComponentHostResponse shr1 = new ServiceComponentHostResponse("Cluster100", "Service100", "Component100", "Component 100",
        "Host100", "Host100", "STARTED", "", null, null, null, null);

    Set<ServiceComponentHostResponse> responses = new HashSet<>();
    responses.add(shr1);

    // set expectations
    expect(host100.getMaintenanceState(2)).andReturn(MaintenanceState.OFF).anyTimes();

    expect(managementController.getClusters()).andReturn(clusters).anyTimes();
    expect(managementController.getAmbariMetaInfo()).andReturn(ambariMetaInfo).anyTimes();
    expect(managementController.getHostComponents(EasyMock.anyObject()))
        .andReturn(responses).anyTimes();
    expect(clusters.getCluster("Cluster100")).andReturn(cluster).anyTimes();
    expect(clusters.getClustersForHost("Host100")).andReturn(clusterSet).anyTimes();
    expect(clusters.getHosts()).andReturn(Arrays.asList(host100)).anyTimes();
    expect(cluster.getClusterId()).andReturn(2L).anyTimes();
    expect(cluster.getDesiredConfigs()).andReturn(new HashMap<>()).anyTimes();

    expect(ambariMetaInfo.getComponent((String) anyObject(), (String) anyObject(),
        (String) anyObject(), (String) anyObject())).andReturn(componentInfo).anyTimes();
    expect(componentInfo.getCategory()).andReturn("SLAVE").anyTimes();
    expect(resourceProviderFactory.getHostResourceProvider(EasyMock.anyObject(),
        EasyMock.anyObject(),
        eq(managementController))).andReturn(hostResourceProvider).anyTimes();


    Set<String> propertyIds = new HashSet<>();

    propertyIds.add(HostResourceProvider.HOST_CLUSTER_NAME_PROPERTY_ID);
    propertyIds.add(HostResourceProvider.HOST_HOST_NAME_PROPERTY_ID);
    propertyIds.add(HostResourceProvider.HOST_RECOVERY_REPORT_PROPERTY_ID);
    propertyIds.add(HostResourceProvider.HOST_RECOVERY_SUMMARY_PROPERTY_ID);

    Predicate predicate = buildPredicate("Cluster100", null);
    Request request = PropertyHelper.getReadRequest(propertyIds);

    // replay
    replayAll();

    SecurityContextHolder.getContext().setAuthentication(authentication);

    ResourceProvider provider = AbstractControllerResourceProvider.getResourceProvider(
        type,
        PropertyHelper.getPropertyIds(type),
        PropertyHelper.getKeyPropertyIds(type),
        managementController);

    Set<Resource> resources = provider.getResources(request, predicate);

    Assert.assertEquals(1, resources.size());
    for (Resource resource : resources) {
      String clusterName = (String) resource.getPropertyValue(HostResourceProvider.HOST_CLUSTER_NAME_PROPERTY_ID);
      Assert.assertEquals("Cluster100", clusterName);
      String recovery = (String) resource.getPropertyValue(HostResourceProvider.HOST_RECOVERY_SUMMARY_PROPERTY_ID);
      Assert.assertEquals("RECOVERABLE", recovery);
      RecoveryReport recRep = (RecoveryReport) resource.getPropertyValue(HostResourceProvider.HOST_RECOVERY_REPORT_PROPERTY_ID);
      Assert.assertEquals("RECOVERABLE", recRep.getSummary());
      Assert.assertEquals(1, recRep.getComponentReports().size());
      Assert.assertEquals(2, recRep.getComponentReports().get(0).getNumAttempts());
    }

    // verify
    verifyAll();
  }

  @Test
  public void testGetResources_Status_Alert() throws Exception {
    Resource.Type type = Resource.Type.Host;

    Injector injector = createInjector();
    AmbariManagementController managementController = injector.getInstance(AmbariManagementController.class);
    Clusters clusters = injector.getInstance(Clusters.class);
    Cluster cluster = createMock(Cluster.class);
    HostHealthStatus healthStatus = createNiceMock(HostHealthStatus.class);
    AmbariMetaInfo ambariMetaInfo = createNiceMock(AmbariMetaInfo.class);
    ComponentInfo componentInfo = createNiceMock(ComponentInfo.class);
    HostResponse hostResponse1 = createNiceMock(HostResponse.class);
    ResourceProviderFactory resourceProviderFactory = createNiceMock(ResourceProviderFactory.class);
    ResourceProvider hostResourceProvider = getHostProvider(injector);

    Host host100 = createMockHost("Host100", "Cluster100", null, "ALERT", "RECOVERABLE", null);

    AbstractControllerResourceProvider.init(resourceProviderFactory);
    Set<Cluster> clusterSet = new HashSet<>();
    clusterSet.add(cluster);

    ServiceComponentHostResponse shr1 = new ServiceComponentHostResponse("Cluster100", "Service100", "Component100", "Component 100",
        "Host100", "Host100", "STARTED", "", null, null, null, null);
    ServiceComponentHostResponse shr2 = new ServiceComponentHostResponse("Cluster100", "Service100", "Component102", "Component 102",
        "Host100", "Host100", "INSTALLED", "", null, null, null, null);
    ServiceComponentHostResponse shr3 = new ServiceComponentHostResponse("Cluster100", "Service100", "Component103", "Component 103",
        "Host100", "Host100", "STARTED", "", null, null, null, null);

    Set<ServiceComponentHostResponse> responses = new HashSet<>();
    responses.add(shr1);
    responses.add(shr2);
    responses.add(shr3);

    // set expectations
    expect(host100.getMaintenanceState(2)).andReturn(MaintenanceState.OFF).anyTimes();

    expect(managementController.getClusters()).andReturn(clusters).anyTimes();
    expect(managementController.getAmbariMetaInfo()).andReturn(ambariMetaInfo).anyTimes();
    expect(managementController.getHostComponents(EasyMock.anyObject()))
        .andReturn(responses).anyTimes();
    expect(clusters.getCluster("Cluster100")).andReturn(cluster).anyTimes();
    expect(clusters.getClustersForHost("Host100")).andReturn(clusterSet).anyTimes();
    expect(clusters.getHosts()).andReturn(Arrays.asList(host100)).anyTimes();
    expect(cluster.getClusterId()).andReturn(2L).anyTimes();
    expect(cluster.getDesiredConfigs()).andReturn(new HashMap<>()).anyTimes();
    expect(hostResponse1.getClusterName()).andReturn("Cluster100").anyTimes();
    expect(hostResponse1.getHostname()).andReturn("Host100").anyTimes();
    expect(hostResponse1.getStatus()).andReturn(HealthStatus.ALERT.name()).anyTimes();
    expect(hostResponse1.getHealthReport()).andReturn("HEALTHY").anyTimes();
    expect(ambariMetaInfo.getComponent((String) anyObject(), (String) anyObject(),
        (String) anyObject(), (String) anyObject())).andReturn(componentInfo).anyTimes();
    expect(componentInfo.getCategory()).andReturn("SLAVE").anyTimes();
    expect(resourceProviderFactory.getHostResourceProvider(EasyMock.anyObject(),
        EasyMock.anyObject(),
        eq(managementController))).andReturn(hostResourceProvider).anyTimes();


    Set<String> propertyIds = new HashSet<>();

    propertyIds.add(HostResourceProvider.HOST_CLUSTER_NAME_PROPERTY_ID);
    propertyIds.add(HostResourceProvider.HOST_HOST_NAME_PROPERTY_ID);
    propertyIds.add(HostResourceProvider.HOST_HOST_STATUS_PROPERTY_ID);

    Predicate predicate = buildPredicate("Cluster100", null);
    Request request = PropertyHelper.getReadRequest(propertyIds);

    // replay
    replayAll();

    SecurityContextHolder.getContext().setAuthentication(TestAuthenticationFactory.createAdministrator());

    ResourceProvider provider = AbstractControllerResourceProvider.getResourceProvider(
        type,
        PropertyHelper.getPropertyIds(type),
        PropertyHelper.getKeyPropertyIds(type),
        managementController);


    Set<Resource> resources = provider.getResources(request, predicate);

    Assert.assertEquals(1, resources.size());
    for (Resource resource : resources) {
      String clusterName = (String) resource.getPropertyValue(HostResourceProvider.HOST_CLUSTER_NAME_PROPERTY_ID);
      Assert.assertEquals("Cluster100", clusterName);
      String status = (String) resource.getPropertyValue(HostResourceProvider.HOST_HOST_STATUS_PROPERTY_ID);
      Assert.assertEquals("ALERT", status);
    }

    // verify
    verifyAll();
  }

  @Test
  public void testUpdateDesiredConfigAsAdministrator() throws Exception {
    testUpdateDesiredConfig(TestAuthenticationFactory.createAdministrator());
  }

  @Test
  public void testUpdateDesiredConfigAsClusterAdministrator() throws Exception {
    testUpdateDesiredConfig(TestAuthenticationFactory.createClusterAdministrator());
  }

  @Test
  public void testUpdateDesiredConfigAsServiceAdministrator() throws Exception {
    testUpdateDesiredConfig(TestAuthenticationFactory.createServiceAdministrator());
  }

  @Test(expected = AuthorizationException.class)
  public void testUpdateDesiredConfigAsServiceOperator() throws Exception {
    testUpdateDesiredConfig(TestAuthenticationFactory.createServiceOperator());
  }

  private void testUpdateDesiredConfig(Authentication authentication) throws Exception {

    Injector injector = createInjector();
    AmbariManagementController managementController = injector.getInstance(AmbariManagementController.class);
    Clusters clusters = injector.getInstance(Clusters.class);
    Cluster cluster = createMock(Cluster.class);
    AmbariMetaInfo ambariMetaInfo = createNiceMock(AmbariMetaInfo.class);
    HostResponse hostResponse1 = createNiceMock(HostResponse.class);
    ResourceProviderFactory resourceProviderFactory = createNiceMock(ResourceProviderFactory.class);
    ResourceProvider hostResourceProvider = getHostProvider(injector);

    AbstractControllerResourceProvider.init(resourceProviderFactory);

    Set<Cluster> clusterSet = new HashSet<>();
    clusterSet.add(cluster);

    Host host100 = createMockHost("Host100", "Cluster100", null, "HEALTHY", "RECOVERABLE", null);

    // set expectations
    expect(managementController.getClusters()).andReturn(clusters).anyTimes();
    expect(managementController.getAmbariMetaInfo()).andReturn(ambariMetaInfo).anyTimes();
    expect(managementController.getHostComponents(EasyMock.anyObject()))
        .andReturn(Collections.emptySet()).anyTimes();
    expect(clusters.getCluster("Cluster100")).andReturn(cluster).anyTimes();
    expect(clusters.getClustersForHost("Host100")).andReturn(clusterSet).anyTimes();
    expect(clusters.getHosts()).andReturn(Arrays.asList(host100)).anyTimes();
    expect(clusters.getHostsForCluster("Cluster100")).andReturn(Collections.singletonMap("Host100", host100)).anyTimes();
    expect(clusters.getHost("Host100")).andReturn(host100).anyTimes();
    clusters.mapAndPublishHostsToCluster(Collections.singleton("Host100"), "Cluster100");
    expectLastCall().anyTimes();
    expect(cluster.getClusterId()).andReturn(2L).anyTimes();
    expect(cluster.getResourceId()).andReturn(4L).anyTimes();
    expect(cluster.getDesiredConfigs()).andReturn(new HashMap<>()).anyTimes();
    expect(hostResponse1.getClusterName()).andReturn("Cluster100").anyTimes();
    expect(hostResponse1.getHostname()).andReturn("Host100").anyTimes();
    expect(hostResponse1.getHealthReport()).andReturn("HEALTHY").anyTimes();
    expect(resourceProviderFactory.getHostResourceProvider(EasyMock.anyObject(),
        EasyMock.anyObject(),
        eq(managementController))).andReturn(hostResourceProvider).anyTimes();

    // replay
    replayAll();

    SecurityContextHolder.getContext().setAuthentication(authentication);

    Map<String, Object> properties = new LinkedHashMap<>();

    properties.put(HostResourceProvider.HOST_CLUSTER_NAME_PROPERTY_ID, "Cluster100");
    properties.put(HostResourceProvider.HOST_HOST_NAME_PROPERTY_ID, "Host100");
    properties.put(PropertyHelper.getPropertyId("Hosts.desired_config", "type"), "global");
    properties.put(PropertyHelper.getPropertyId("Hosts.desired_config", "tag"), "version1");
    properties.put(PropertyHelper.getPropertyId("Hosts.desired_config.properties", "a"), "b");
    properties.put(PropertyHelper.getPropertyId("Hosts.desired_config.properties", "x"), "y");

    // create the request
    Request request = PropertyHelper.getUpdateRequest(properties, null);

    Predicate predicate = buildPredicate("Cluster100", "Host100");

    ResourceProvider provider = AbstractControllerResourceProvider.getResourceProvider(
        Resource.Type.Host,
        PropertyHelper.getPropertyIds(Resource.Type.Host),
        PropertyHelper.getKeyPropertyIds(Resource.Type.Host),
        managementController);

    provider.updateResources(request, predicate);

    // verify
    verifyAll();
  }

  @Test
  public void testUpdateResourcesAsAdministrator() throws Exception {
    testUpdateResources(TestAuthenticationFactory.createAdministrator());
  }

  @Test
  public void testUpdateResourcesAsClusterAdministrator() throws Exception {
    testUpdateResources(TestAuthenticationFactory.createClusterAdministrator());
  }

  @Test(expected = AuthorizationException.class)
  public void testUpdateResourcesAsServiceAdministrator() throws Exception {
    testUpdateResources(TestAuthenticationFactory.createServiceAdministrator());
  }

  private void testUpdateResources(Authentication authentication) throws Exception {
    AuthorizationHelperInitializer.viewInstanceDAOReturningNull();
    Resource.Type type = Resource.Type.Host;
    Injector injector = createInjector();
    AmbariManagementController managementController = injector.getInstance(AmbariManagementController.class);
    Clusters clusters = injector.getInstance(Clusters.class);
    Cluster cluster = createMock(Cluster.class);
    AmbariMetaInfo ambariMetaInfo = createNiceMock(AmbariMetaInfo.class);
    HostResponse hostResponse1 = createNiceMock(HostResponse.class);
    ResourceProviderFactory resourceProviderFactory = createNiceMock(ResourceProviderFactory.class);
    ResourceProvider hostResourceProvider = getHostProvider(injector);

    AbstractControllerResourceProvider.init(resourceProviderFactory);

    Set<Cluster> clusterSet = new HashSet<>();
    clusterSet.add(cluster);

    Host host100 = createMockHost("Host100", "Cluster100", null, "HEALTHY", "RECOVERABLE", null);

    // set expectations
    expect(managementController.getClusters()).andReturn(clusters).anyTimes();
    expect(managementController.getAmbariMetaInfo()).andReturn(ambariMetaInfo).anyTimes();
    expect(managementController.getHostComponents(EasyMock.anyObject()))
        .andReturn(Collections.emptySet()).anyTimes();
    managementController.registerRackChange("Cluster100");
    expectLastCall().anyTimes();
    expect(clusters.getCluster("Cluster100")).andReturn(cluster).anyTimes();
    expect(clusters.getClustersForHost("Host100")).andReturn(clusterSet).anyTimes();
    expect(clusters.getHost("Host100")).andReturn(host100).anyTimes();
    expect(clusters.getHostsForCluster("Cluster100")).andReturn(Collections.singletonMap("Host100", host100)).anyTimes();
    clusters.mapAndPublishHostsToCluster(Collections.singleton("Host100"), "Cluster100");
    expectLastCall().anyTimes();
    expect(cluster.getClusterId()).andReturn(2L).anyTimes();
    expect(cluster.getResourceId()).andReturn(4L).anyTimes();
    expect(cluster.getDesiredConfigs()).andReturn(new HashMap<>()).anyTimes();
    expect(hostResponse1.getClusterName()).andReturn("Cluster100").anyTimes();
    expect(hostResponse1.getHostname()).andReturn("Host100").anyTimes();
    expect(hostResponse1.getHealthReport()).andReturn("HEALTHY").anyTimes();
    expect(resourceProviderFactory.getHostResourceProvider(EasyMock.anyObject(),
        EasyMock.anyObject(),
        eq(managementController))).andReturn(hostResourceProvider).anyTimes();

    // replay
    replayAll();

    SecurityContextHolder.getContext().setAuthentication(authentication);

    ResourceProvider provider = AbstractControllerResourceProvider.getResourceProvider(
        type,
        PropertyHelper.getPropertyIds(type),
        PropertyHelper.getKeyPropertyIds(type),
        managementController);

    // add the property map to a set for the request.
    Map<String, Object> properties = new LinkedHashMap<>();

    properties.put(HostResourceProvider.HOST_RACK_INFO_PROPERTY_ID, "rack info");

    // create the request
    Request request = PropertyHelper.getUpdateRequest(properties, null);

    Predicate predicate = buildPredicate("Cluster100", "Host100");
    provider.updateResources(request, predicate);

    // verify
    verifyAll();
  }

  @Test
  public void testDeleteResourcesAsAdministrator() throws Exception {
    testDeleteResources(TestAuthenticationFactory.createAdministrator());
  }

  @Test
  public void testDeleteResourcesAsClusterAdministrator() throws Exception {
    testDeleteResources(TestAuthenticationFactory.createClusterAdministrator());
  }

  @Test(expected = AuthorizationException.class)
  public void testDeleteResourcesAsServiceAdministrator() throws Exception {
    testDeleteResources(TestAuthenticationFactory.createServiceAdministrator());
  }

  private void testDeleteResources(Authentication authentication) throws Exception {
    Injector injector = createInjector();
    AmbariManagementController managementController = injector.getInstance(AmbariManagementController.class);
    Clusters clusters = injector.getInstance(Clusters.class);
    SecurityContextHolder.getContext().setAuthentication(authentication);
    Cluster cluster = createMock(Cluster.class);
    Host host1 = createNiceMock(Host.class);
    ResourceProvider provider = getHostProvider(injector);
    HostHealthStatus healthStatus = createNiceMock(HostHealthStatus.class);
    TopologyManager topologyManager = createNiceMock(TopologyManager.class);
    HostResourceProvider.setTopologyManager(topologyManager);

    Set<Cluster> clusterSet = new HashSet<>();

    // set expectations
    expect(managementController.getClusters()).andReturn(clusters).anyTimes();
    expect(clusters.getHosts()).andReturn(Arrays.asList(host1)).anyTimes();
    expect(clusters.getHost("Host100")).andReturn(host1).anyTimes();
    expect(clusters.getCluster("Cluster100")).andReturn(cluster).anyTimes();
    expect(clusters.getClustersForHost("Host100")).andReturn(clusterSet).anyTimes();
    expect(cluster.getServiceComponentHosts("Host100")).andReturn(Collections.emptyList());
    expect(cluster.getClusterId()).andReturn(100L).anyTimes();
    expect(cluster.getDesiredConfigs()).andReturn(new HashMap<>()).anyTimes();
    clusters.deleteHost("Host100");
    clusters.publishHostsDeletion(Collections.EMPTY_SET, Collections.singleton("Host100"));
    expect(host1.getHostName()).andReturn("Host100").anyTimes();
    expect(healthStatus.getHealthStatus()).andReturn(HostHealthStatus.HealthStatus.HEALTHY).anyTimes();
    expect(healthStatus.getHealthReport()).andReturn("HEALTHY").anyTimes();
    expect(topologyManager.getRequests(Collections.emptyList())).andReturn(Collections.emptyList()).anyTimes();

    // replay
    replayAll();

    AbstractResourceProviderTest.TestObserver observer = new AbstractResourceProviderTest.TestObserver();
    ((ObservableResourceProvider) provider).addObserver(observer);

    Predicate predicate = buildPredicate("Cluster100", "Host100");
    provider.deleteResources(new RequestImpl(null, null, null, null), predicate);

    ResourceProviderEvent lastEvent = observer.getLastEvent();
    Assert.assertNotNull(lastEvent);
    Assert.assertEquals(Resource.Type.Host, lastEvent.getResourceType());
    Assert.assertEquals(ResourceProviderEvent.Type.Delete, lastEvent.getType());
    Assert.assertEquals(predicate, lastEvent.getPredicate());
    Assert.assertNull(lastEvent.getRequest());

    // verify
    verifyAll();
  }

  public static HostResourceProvider getHostProvider(AmbariManagementController managementController) {
    Resource.Type type = Resource.Type.Host;

    return new HostResourceProvider(PropertyHelper.getPropertyIds(type),
        PropertyHelper.getKeyPropertyIds(type),
        managementController);
  }

  @Test
  public void testGetHostsAsAdministrator() throws Exception {
    testGetHosts(TestAuthenticationFactory.createAdministrator());
  }

  @Test
  public void testGetHostsAsClusterAdministrator() throws Exception {
    testGetHosts(TestAuthenticationFactory.createClusterAdministrator());
  }

  @Test
  public void testGetHostsAsServiceAdministrator() throws Exception {
    testGetHosts(TestAuthenticationFactory.createServiceAdministrator());
  }
  @Test
  public void testGetHostsAsServiceOperator() throws Exception {
    testGetHosts(TestAuthenticationFactory.createServiceOperator());
  }

  private void testGetHosts(Authentication authentication) throws Exception {
    // member state mocks
    Injector injector = createInjector();

    AmbariManagementController managementController = injector.getInstance(AmbariManagementController.class);
    Clusters clusters = injector.getInstance(Clusters.class);
    Cluster cluster = createMock(Cluster.class);
    Host host = createNiceMock(Host.class);
    HostResponse response = createNiceMock(HostResponse.class);

    Set<Cluster> setCluster = Collections.singleton(cluster);
    Map<String, DesiredConfig> desiredConfigs = new HashMap<>();
    Map<String, HostConfig> desiredHostConfigs = new HashMap<>();

    // requests
    HostRequest request1 = new HostRequest("host1", "cluster1");

    Set<HostRequest> setRequests = new HashSet<>();
    setRequests.add(request1);

    // expectations
    expect(managementController.getClusters()).andReturn(clusters).atLeastOnce();

    expect(clusters.getCluster("cluster1")).andReturn(cluster);
    expect(clusters.getHost("host1")).andReturn(host);
    expect(clusters.getClustersForHost("host1")).andReturn(setCluster);
    expect(clusters.getCluster("Cluster100")).andReturn(cluster).anyTimes();
    expect(cluster.getClusterId()).andReturn(2L).anyTimes();
    expect(cluster.getDesiredConfigs()).andReturn(desiredConfigs);
    expect(host.getDesiredHostConfigs(cluster, desiredConfigs)).andReturn(desiredHostConfigs);
    expect(host.getHostName()).andReturn("host1").anyTimes();
    expect(host.convertToResponse()).andReturn(response);
    response.setClusterName("cluster1");

    // replay mocks
    replayAll();

    SecurityContextHolder.getContext().setAuthentication(authentication);

    //test
    Set<HostResponse> setResponses = getHosts(managementController, setRequests);

    // assert and verify
    assertEquals(1, setResponses.size());
    assertTrue(setResponses.contains(response));

    verifyAll();
  }

  /**
   * Ensure that HostNotFoundException is propagated in case where there is a single request.
   */
  @Test(expected = HostNotFoundException.class)
  public void testGetHosts___HostNotFoundException() throws Exception {
    // member state mocks
    Injector injector = createInjector();

    AmbariManagementController managementController = injector.getInstance(AmbariManagementController.class);
    Clusters clusters = injector.getInstance(Clusters.class);
    Cluster cluster = createMock(Cluster.class);

    // requests
    HostRequest request1 = new HostRequest("host1", "cluster1");
    Set<HostRequest> setRequests = Collections.singleton(request1);

    // expectations
    expect(managementController.getClusters()).andReturn(clusters).anyTimes();
    expect(clusters.getCluster("cluster1")).andReturn(cluster);
    expect(clusters.getHost("host1")).andThrow(new HostNotFoundException("host1"));

    // replay mocks
    replayAll();

    SecurityContextHolder.getContext().setAuthentication(TestAuthenticationFactory.createAdministrator());
    getHosts(managementController, setRequests);

    verifyAll();
  }

  /**
   * Ensure that HostNotFoundException is propagated in case where there is a single request.
   */
  @Test(expected = HostNotFoundException.class)
  public void testGetHosts___HostNotFoundException_HostNotAssociatedWithCluster() throws Exception {
    // member state mocks
    Injector injector = createInjector();

    AmbariManagementController managementController = injector.getInstance(AmbariManagementController.class);
    Clusters clusters = injector.getInstance(Clusters.class);
    Cluster cluster = createMock(Cluster.class);
    Host host = createNiceMock(Host.class);

    // requests
    HostRequest request1 = new HostRequest("host1", "cluster1");
    Set<HostRequest> setRequests = Collections.singleton(request1);

    // expectations
    expect(managementController.getClusters()).andReturn(clusters).anyTimes();
    expect(clusters.getCluster("cluster1")).andReturn(cluster);
    expect(clusters.getHost("host1")).andReturn(host);
    expect(cluster.getDesiredConfigs()).andReturn(new HashMap<>()).anyTimes();
    expect(host.getHostName()).andReturn("host1").anyTimes();
    // because cluster is not in set will result in HostNotFoundException
    expect(clusters.getClustersForHost("host1")).andReturn(Collections.emptySet());

    // replay mocks
    replayAll();

    SecurityContextHolder.getContext().setAuthentication(TestAuthenticationFactory.createAdministrator());
    getHosts(managementController, setRequests);

    verifyAll();
  }


  /**
   * Ensure that HostNotFoundException is handled where there are multiple requests as would be the
   * case when an OR predicate is provided in the query.
   */
  @Test
  public void testGetHosts___OR_Predicate_HostNotFoundException() throws Exception {
    // member state mocks
    Injector injector = createInjector();

    AmbariManagementController managementController = injector.getInstance(AmbariManagementController.class);
    Clusters clusters = injector.getInstance(Clusters.class);
    Cluster cluster = createMock(Cluster.class);
    Host host1 = createNiceMock(Host.class);
    Host host2 = createNiceMock(Host.class);
    HostResponse response = createNiceMock(HostResponse.class);
    HostResponse response2 = createNiceMock(HostResponse.class);

    // requests
    HostRequest request1 = new HostRequest("host1", "cluster1");
    HostRequest request2 = new HostRequest("host2", "cluster1");
    HostRequest request3 = new HostRequest("host3", "cluster1");
    HostRequest request4 = new HostRequest("host4", "cluster1");

    Set<HostRequest> setRequests = new HashSet<>();
    setRequests.add(request1);
    setRequests.add(request2);
    setRequests.add(request3);
    setRequests.add(request4);

    // expectations

    expect(managementController.getClusters()).andReturn(clusters).anyTimes();

    expect(clusters.getCluster("cluster1")).andReturn(cluster).times(4);

    expect(clusters.getHost("host1")).andReturn(host1);
    expect(host1.getHostName()).andReturn("host1").anyTimes();
    expect(clusters.getClustersForHost("host1")).andReturn(Collections.singleton(cluster));
    expect(host1.convertToResponse()).andReturn(response);
    response.setClusterName("cluster1");

    expect(clusters.getHost("host2")).andReturn(host2);
    expect(host2.getHostName()).andReturn("host2").anyTimes();
    expect(clusters.getClustersForHost("host2")).andReturn(Collections.singleton(cluster));
    expect(host2.convertToResponse()).andReturn(response2);
    response2.setClusterName("cluster1");

    expect(clusters.getHost("host3")).andThrow(new HostNotFoundException("host3"));
    expect(clusters.getHost("host4")).andThrow(new HostNotFoundException("host4"));

    expect(cluster.getClusterId()).andReturn(2L).anyTimes();
    expect(cluster.getDesiredConfigs()).andReturn(new HashMap<>()).anyTimes();

    // replay mocks
    replayAll();

    SecurityContextHolder.getContext().setAuthentication(TestAuthenticationFactory.createAdministrator());

    //test
    Set<HostResponse> setResponses = getHosts(managementController, setRequests);

    // assert and verify
    assertEquals(2, setResponses.size());
    assertTrue(setResponses.contains(response));
    assertTrue(setResponses.contains(response2));

    verifyAll();
  }

  public static void createHosts(AmbariManagementController controller, Set<HostRequest> requests) throws AmbariException, AuthorizationException {
    HostResourceProvider provider = getHostProvider(controller);
    Set<Map<String, Object>> properties = new HashSet<>();

    for (HostRequest request : requests) {
      Map<String, Object> requestProperties = new HashMap<>();
<<<<<<< HEAD
      requestProperties.put(HostResourceProvider.HOST_NAME_PROPERTY_ID, request.getHostname());
=======
      requestProperties.put(HostResourceProvider.HOST_HOST_NAME_PROPERTY_ID, request.getHostname());
>>>>>>> 9d802b7c
      requestProperties.put(HostResourceProvider.HOST_CLUSTER_NAME_PROPERTY_ID, request.getClusterName());
      if (null != request.getRackInfo()) {
        requestProperties.put(HostResourceProvider.HOST_RACK_INFO_PROPERTY_ID, UUID.randomUUID().toString());
      }
      properties.add(requestProperties);
    }

    provider.createHosts(PropertyHelper.getCreateRequest(properties, Collections.emptyMap()));
  }

  public static Set<HostResponse> getHosts(AmbariManagementController controller,
                                           Set<HostRequest> requests) throws AmbariException {
    HostResourceProvider provider = getHostProvider(controller);
    return provider.getHosts(requests);
  }

  public static void deleteHosts(AmbariManagementController controller, Set<HostRequest> requests)
      throws AmbariException {
    TopologyManager topologyManager = EasyMock.createNiceMock(TopologyManager.class);
    expect(topologyManager.getRequests(Collections.emptyList())).andReturn(Collections.emptyList()).anyTimes();

    replay(topologyManager);

    HostResourceProvider provider = getHostProvider(controller);
    HostResourceProvider.setTopologyManager(topologyManager);
    provider.deleteHosts(requests, false, false);
  }

  public static DeleteStatusMetaData deleteHosts(AmbariManagementController controller,
                                                 Set<HostRequest> requests, boolean dryRun, boolean forceDelete)
      throws AmbariException {
    TopologyManager topologyManager = EasyMock.createNiceMock(TopologyManager.class);
    expect(topologyManager.getRequests(Collections.emptyList())).andReturn(Collections.emptyList()).anyTimes();

    replay(topologyManager);

    HostResourceProvider provider = getHostProvider(controller);
    HostResourceProvider.setTopologyManager(topologyManager);
    return provider.deleteHosts(requests, dryRun, forceDelete);
  }

  public static void updateHosts(AmbariManagementController controller, Set<HostRequest> requests)
      throws AmbariException, AuthorizationException {
    HostResourceProvider provider = getHostProvider(controller);
    provider.updateHosts(requests);
  }

  private Injector createInjector() throws Exception {
    return Guice.createInjector(new AbstractModule() {
      @Override
      protected void configure() {
        bind(EntityManager.class).toInstance(createNiceMock(EntityManager.class));
        bind(DBAccessor.class).toInstance(createNiceMock(DBAccessor.class));
        bind(ActionDBAccessor.class).toInstance(createNiceMock(ActionDBAccessor.class));
        bind(ExecutionScheduler.class).toInstance(createNiceMock(ExecutionScheduler.class));
        bind(OsFamily.class).toInstance(createNiceMock(OsFamily.class));
//        bind(AmbariMetaInfo.class).toInstance(createMock(AmbariMetaInfo.class));
//        bind(ActionManager.class).toInstance(createNiceMock(ActionManager.class));
//        bind(RequestFactory.class).toInstance(createNiceMock(RequestFactory.class));
//        bind(RequestExecutionFactory.class).toInstance(createNiceMock(RequestExecutionFactory.class));
//        bind(StageFactory.class).toInstance(createNiceMock(StageFactory.class));
//        bind(RoleGraphFactory.class).to(RoleGraphFactoryImpl.class);
        bind(Clusters.class).toInstance(createMock(Clusters.class));
//        bind(AbstractRootServiceResponseFactory.class).toInstance(createNiceMock(AbstractRootServiceResponseFactory.class));
//        bind(StackManagerFactory.class).toInstance(createNiceMock(StackManagerFactory.class));
//        bind(ConfigFactory.class).toInstance(createNiceMock(ConfigFactory.class));
//        bind(ConfigGroupFactory.class).toInstance(createNiceMock(ConfigGroupFactory.class));
//        bind(ServiceFactory.class).toInstance(createNiceMock(ServiceFactory.class));
//        bind(ServiceComponentFactory.class).toInstance(createNiceMock(ServiceComponentFactory.class));
//        bind(ServiceComponentHostFactory.class).toInstance(createNiceMock(ServiceComponentHostFactory.class));
//        bind(PasswordEncoder.class).toInstance(createNiceMock(PasswordEncoder.class));
//        bind(KerberosHelper.class).toInstance(createNiceMock(KerberosHelper.class));
//        bind(Users.class).toInstance(createMock(Users.class));
        bind(AmbariManagementController.class).toInstance(createMock(AmbariManagementController.class));
        bind(Gson.class).toInstance(new Gson());
        bind(MaintenanceStateHelper.class).toInstance(createNiceMock(MaintenanceStateHelper.class));
        bind(KerberosHelper.class).toInstance(createNiceMock(KerberosHelper.class));
      }
    });
  }

  private HostResourceProvider getHostProvider(Injector injector) {
    HostResourceProvider provider = getHostProvider(injector.getInstance(AmbariManagementController.class));
    injector.injectMembers(provider);
    return provider;
  }

  private Host createMockHost(String hostName, String clusterName, Map<String, HostConfig> desiredConfigs,
                              String status, String recoverySummary, RecoveryReport recoveryReport) {
    Host host = createMock(Host.class);
    HostHealthStatus hostHealthStatus = new HostHealthStatus(HealthStatus.HEALTHY, "");
    HostResponse hostResponse = new HostResponse(hostName, clusterName, null, 1, 1, null,
        "centos6", 1024, null, 1, 1, null, null, null, hostHealthStatus, HostState.HEALTHY, status);

    hostResponse.setRecoverySummary(recoverySummary);
    hostResponse.setRecoveryReport(recoveryReport);
    expect(host.convertToResponse()).andReturn(hostResponse).anyTimes();

    try {
      expect(host.getDesiredHostConfigs(EasyMock.anyObject(),
          EasyMock.anyObject())).andReturn(desiredConfigs).anyTimes();

    } catch (AmbariException e) {
      Assert.fail(e.getMessage());
    }
    expect(host.getHostName()).andReturn(hostName).anyTimes();
    expect(host.getRackInfo()).andReturn("rackInfo").anyTimes();
    host.setRackInfo(EasyMock.anyObject());
    expectLastCall().anyTimes();
    return host;
  }

  private Predicate buildPredicate(String clusterName, String hostName) {
    PredicateBuilder builder = new PredicateBuilder();
    if (clusterName != null && hostName != null) {
      return builder.property(HostResourceProvider.HOST_CLUSTER_NAME_PROPERTY_ID).equals(clusterName)
      .and().property(HostResourceProvider.HOST_HOST_NAME_PROPERTY_ID).equals(hostName).toPredicate();
    }

    return clusterName != null ?
            builder.property(HostResourceProvider.HOST_CLUSTER_NAME_PROPERTY_ID).equals(clusterName).toPredicate() :
            builder.property(HostResourceProvider.HOST_HOST_NAME_PROPERTY_ID).equals(hostName).toPredicate();
  }
}<|MERGE_RESOLUTION|>--- conflicted
+++ resolved
@@ -1320,11 +1320,7 @@
 
     for (HostRequest request : requests) {
       Map<String, Object> requestProperties = new HashMap<>();
-<<<<<<< HEAD
-      requestProperties.put(HostResourceProvider.HOST_NAME_PROPERTY_ID, request.getHostname());
-=======
       requestProperties.put(HostResourceProvider.HOST_HOST_NAME_PROPERTY_ID, request.getHostname());
->>>>>>> 9d802b7c
       requestProperties.put(HostResourceProvider.HOST_CLUSTER_NAME_PROPERTY_ID, request.getClusterName());
       if (null != request.getRackInfo()) {
         requestProperties.put(HostResourceProvider.HOST_RACK_INFO_PROPERTY_ID, UUID.randomUUID().toString());
