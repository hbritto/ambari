/*
 * Licensed to the Apache Software Foundation (ASF) under one
 * or more contributor license agreements.  See the NOTICE file
 * distributed with this work for additional information
 * regarding copyright ownership.  The ASF licenses this file
 * to you under the Apache License, Version 2.0 (the
 * "License"); you may not use this file except in compliance
 * with the License.  You may obtain a copy of the License at
 *
 *     http://www.apache.org/licenses/LICENSE-2.0
 *
 * Unless required by applicable law or agreed to in writing, software
 * distributed under the License is distributed on an "AS IS" BASIS,
 * WITHOUT WARRANTIES OR CONDITIONS OF ANY KIND, either express or implied.
 * See the License for the specific language governing permissions and
 * limitations under the License.
 */
package org.apache.ambari.server.actionmanager;

import static org.easymock.EasyMock.createMock;
import static org.easymock.EasyMock.createNiceMock;
import static org.easymock.EasyMock.expect;
import static org.easymock.EasyMock.replay;
import static org.junit.Assert.assertEquals;
import static org.junit.Assert.assertFalse;
import static org.junit.Assert.assertTrue;
import static org.mockito.Matchers.any;
import static org.mockito.Matchers.anyBoolean;
import static org.mockito.Matchers.anyCollectionOf;
import static org.mockito.Matchers.anyListOf;
import static org.mockito.Matchers.anyLong;
import static org.mockito.Matchers.anyString;
import static org.mockito.Matchers.eq;
import static org.mockito.Mockito.atLeastOnce;
import static org.mockito.Mockito.doAnswer;
import static org.mockito.Mockito.doReturn;
import static org.mockito.Mockito.mock;
import static org.mockito.Mockito.spy;
import static org.mockito.Mockito.times;
import static org.mockito.Mockito.verify;
import static org.mockito.Mockito.when;

import java.lang.reflect.Method;
import java.lang.reflect.Type;
import java.sql.SQLException;
import java.util.ArrayList;
import java.util.Arrays;
import java.util.Collection;
import java.util.Collections;
import java.util.HashMap;
import java.util.HashSet;
import java.util.List;
import java.util.Map;
import java.util.Properties;
import java.util.Set;
import java.util.TreeMap;
import java.util.concurrent.CountDownLatch;
import java.util.concurrent.TimeUnit;

import javax.persistence.EntityManager;

import org.apache.ambari.server.AmbariException;
import org.apache.ambari.server.H2DatabaseCleaner;
import org.apache.ambari.server.Role;
import org.apache.ambari.server.RoleCommand;
import org.apache.ambari.server.ServiceComponentHostNotFoundException;
import org.apache.ambari.server.actionmanager.ActionScheduler.RoleStats;
import org.apache.ambari.server.agent.ActionQueue;
import org.apache.ambari.server.agent.AgentCommand;
import org.apache.ambari.server.agent.AgentCommand.AgentCommandType;
import org.apache.ambari.server.agent.CancelCommand;
import org.apache.ambari.server.agent.CommandReport;
import org.apache.ambari.server.agent.ExecutionCommand;
import org.apache.ambari.server.configuration.Configuration;
import org.apache.ambari.server.controller.HostsMap;
import org.apache.ambari.server.events.AmbariEvent;
import org.apache.ambari.server.events.publishers.AmbariEventPublisher;
import org.apache.ambari.server.metadata.RoleCommandOrder;
import org.apache.ambari.server.metadata.RoleCommandOrderProvider;
import org.apache.ambari.server.metadata.RoleCommandPair;
import org.apache.ambari.server.orm.GuiceJpaInitializer;
import org.apache.ambari.server.orm.InMemoryDefaultTestModule;
import org.apache.ambari.server.orm.dao.HostDAO;
import org.apache.ambari.server.orm.dao.HostRoleCommandDAO;
import org.apache.ambari.server.orm.entities.HostEntity;
import org.apache.ambari.server.orm.entities.HostRoleCommandEntity;
import org.apache.ambari.server.orm.entities.RequestEntity;
import org.apache.ambari.server.serveraction.MockServerAction;
import org.apache.ambari.server.serveraction.ServerActionExecutor;
import org.apache.ambari.server.state.Cluster;
import org.apache.ambari.server.state.Clusters;
import org.apache.ambari.server.state.Host;
import org.apache.ambari.server.state.HostState;
import org.apache.ambari.server.state.Service;
import org.apache.ambari.server.state.ServiceComponent;
import org.apache.ambari.server.state.ServiceComponentHost;
import org.apache.ambari.server.state.ServiceComponentHostEvent;
import org.apache.ambari.server.state.fsm.InvalidStateTransitionException;
import org.apache.ambari.server.state.svccomphost.ServiceComponentHostInstallEvent;
import org.apache.ambari.server.state.svccomphost.ServiceComponentHostOpFailedEvent;
import org.apache.ambari.server.state.svccomphost.ServiceComponentHostServerActionEvent;
import org.apache.ambari.server.state.svccomphost.ServiceComponentHostUpgradeEvent;
import org.apache.ambari.server.utils.CommandUtils;
import org.apache.ambari.server.utils.StageUtils;
import org.easymock.Capture;
import org.easymock.EasyMock;
import org.junit.After;
import org.junit.Assert;
import org.junit.Before;
import org.junit.Test;
import org.mockito.ArgumentCaptor;
import org.mockito.Mockito;
import org.mockito.invocation.InvocationOnMock;
import org.mockito.stubbing.Answer;
import org.slf4j.Logger;
import org.slf4j.LoggerFactory;

import com.google.common.collect.ArrayListMultimap;
import com.google.common.collect.Lists;
import com.google.common.collect.Multimap;
import com.google.common.reflect.TypeToken;
import com.google.inject.AbstractModule;
import com.google.inject.Guice;
import com.google.inject.Inject;
import com.google.inject.Injector;
import com.google.inject.Provider;
import com.google.inject.persist.UnitOfWork;

public class TestActionScheduler {

  private static final Logger log = LoggerFactory.getLogger(TestActionScheduler.class);
  private static final String CLUSTER_HOST_INFO = "{all_hosts=[c6403.ambari.apache.org," +
  		" c6401.ambari.apache.org, c6402.ambari.apache.org], slave_hosts=[c6403.ambari.apache.org," +
  		" c6401.ambari.apache.org, c6402.ambari.apache.org]}";
  private static final String CLUSTER_HOST_INFO_UPDATED = "{all_hosts=[c6401.ambari.apache.org,"
      + " c6402.ambari.apache.org], slave_hosts=[c6401.ambari.apache.org,"
      + " c6402.ambari.apache.org]}";

  private final Injector injector;

  private final String hostname = "ahost.ambari.apache.org";
  private final int MAX_CYCLE_ITERATIONS = 100;

  @Inject
  private HostRoleCommandFactory hostRoleCommandFactory;

  @Inject
  private StageFactory stageFactory;

  @Inject
  private HostDAO hostDAO;

  private Provider<EntityManager> entityManagerProviderMock = EasyMock.niceMock(Provider.class);


  public  TestActionScheduler(){
    injector = Guice.createInjector(new InMemoryDefaultTestModule());
  }

  @Before
  public void setup() throws Exception {
    injector.getInstance(GuiceJpaInitializer.class);
    injector.getInstance(StageUtils.class);
    injector.injectMembers(this);

    expect(entityManagerProviderMock.get()).andReturn(null);
    replay(entityManagerProviderMock);
  }

  @After
  public void teardown() throws AmbariException, SQLException {
    H2DatabaseCleaner.clearDatabaseAndStopPersistenceService(injector);
  }

  /**
   * This test sends a new action to the action scheduler and verifies that the action
   * shows up in the action queue.
   */
  @Test
  public void testActionSchedule() throws Exception {
    Type type = new TypeToken<Map<String, Set<String>>>() {}.getType();
    Map<String, List<String>> clusterHostInfo = StageUtils.getGson().fromJson(CLUSTER_HOST_INFO, type);

    ActionQueue aq = new ActionQueue();
    Properties properties = new Properties();
    Configuration conf = new Configuration(properties);
    Clusters fsm = mock(Clusters.class);
    Cluster oneClusterMock = mock(Cluster.class);
    Service serviceObj = mock(Service.class);
    ServiceComponent scomp = mock(ServiceComponent.class);
    ServiceComponentHost sch = mock(ServiceComponentHost.class);
    UnitOfWork unitOfWork = mock(UnitOfWork.class);
    when(fsm.getCluster(anyString())).thenReturn(oneClusterMock);
    when(fsm.getClusterById(anyLong())).thenReturn(oneClusterMock);
    when(oneClusterMock.getService(anyString())).thenReturn(serviceObj);
    when(oneClusterMock.getClusterId()).thenReturn(Long.valueOf(1L));
    when(serviceObj.getServiceComponent(anyString())).thenReturn(scomp);
    when(scomp.getServiceComponentHost(anyString())).thenReturn(sch);
    when(serviceObj.getCluster()).thenReturn(oneClusterMock);

    Host host = mock(Host.class);
    HashMap<String, ServiceComponentHost> hosts =
      new HashMap<>();
    hosts.put(hostname, sch);
    HostEntity hostEntity = new HostEntity();
    hostEntity.setHostName(hostname);
    hostDAO.merge(hostEntity);
    when(scomp.getServiceComponentHosts()).thenReturn(hosts);

    when(fsm.getHost(anyString())).thenReturn(host);
    when(host.getState()).thenReturn(HostState.HEALTHY);
    when(host.getHostName()).thenReturn(hostname);

    ActionDBAccessor db = mock(ActionDBAccessorImpl.class);
    HostRoleCommandDAO hostRoleCommandDAOMock = mock(HostRoleCommandDAO.class);
    Mockito.doNothing().when(hostRoleCommandDAOMock).publishTaskCreateEvent(anyListOf(HostRoleCommand.class));
<<<<<<< HEAD
    Stage s = StageUtils.getATestStage(1, 977, hostname, CLUSTER_HOST_INFO,
=======
    Stage s = StageUtils.getATestStage(1, 977, hostname,
>>>>>>> 9d802b7c
      "{\"host_param\":\"param_value\"}", "{\"stage_param\":\"param_value\"}");

    List<Stage> stages = Collections.singletonList(s);
    when(db.getCommandsInProgressCount()).thenReturn(stages.size());
    when(db.getFirstStageInProgressPerRequest()).thenReturn(stages);

    RequestEntity request = mock(RequestEntity.class);
    when(request.isExclusive()).thenReturn(false);
    when(request.getClusterHostInfo()).thenReturn(CLUSTER_HOST_INFO);
    when(db.getRequestEntity(anyLong())).thenReturn(request);


    //Keep large number of attempts so that the task is not expired finally
    //Small action timeout to test rescheduling
    ActionScheduler scheduler = new ActionScheduler(100, 5, db, aq, fsm,
        10000, new HostsMap((String) null), unitOfWork, null, conf, entityManagerProviderMock, hostRoleCommandDAOMock, null);
    scheduler.setTaskTimeoutAdjustment(false);

    List<AgentCommand> ac = waitForQueueSize(hostname, aq, 1, scheduler);
    AgentCommand scheduledCommand = ac.get(0);
    assertTrue(scheduledCommand instanceof ExecutionCommand);
    assertEquals("1-977", ((ExecutionCommand) scheduledCommand).getCommandId());
    assertEquals(clusterHostInfo, ((ExecutionCommand) scheduledCommand).getClusterHostInfo());

    //The action status has not changed, it should be queued again.
    ac = waitForQueueSize(hostname, aq, 2, scheduler);
    // first command is cancel for previous
    scheduledCommand = ac.get(1);
    assertTrue(scheduledCommand instanceof ExecutionCommand);
    assertEquals("1-977", ((ExecutionCommand) scheduledCommand).getCommandId());
    assertEquals(clusterHostInfo, ((ExecutionCommand) scheduledCommand).getClusterHostInfo());

    //Now change the action status
    s.setHostRoleStatus(hostname, "NAMENODE", HostRoleStatus.COMPLETED);
    ac = aq.dequeueAll(hostname);

    //Wait for sometime, it shouldn't be scheduled this time.
    ac = waitForQueueSize(hostname, aq, 0, scheduler);

    EasyMock.verify(entityManagerProviderMock);
  }


  /**
   * This test sends a new action to the action scheduler and verifies that the action
   * shows up in the action queue in case of DEPENDENCY_ORDERED execution type, with RoleCommand
   * having dependencies on himself.
   */
  @Test
  public void testActionScheduleWithDependencyOrderedCommandExecution() throws Exception {
    Type type = new TypeToken<Map<String, Set<String>>>() {}.getType();
    Map<String, List<String>> clusterHostInfo = StageUtils.getGson().fromJson(CLUSTER_HOST_INFO, type);

    ActionQueue aq = new ActionQueue();
    Properties properties = new Properties();
    properties.setProperty("server.stage.command.execution_type", "DEPENDENCY_ORDERED");
    Configuration conf = new Configuration(properties);
    Clusters fsm = mock(Clusters.class);
    Cluster oneClusterMock = mock(Cluster.class);
    Service serviceObj = mock(Service.class);
    ServiceComponent scomp = mock(ServiceComponent.class);
    ServiceComponentHost sch = mock(ServiceComponentHost.class);
    UnitOfWork unitOfWork = mock(UnitOfWork.class);
    RoleCommandOrderProvider rcoProvider = mock(RoleCommandOrderProvider.class);
    RoleCommandOrder rco = mock(RoleCommandOrder.class);
    when(fsm.getCluster(anyString())).thenReturn(oneClusterMock);
    when(fsm.getClusterById(anyLong())).thenReturn(oneClusterMock);
    when(oneClusterMock.getService(anyString())).thenReturn(serviceObj);
    when(oneClusterMock.getClusterId()).thenReturn(Long.valueOf(1L));
    when(serviceObj.getServiceComponent(anyString())).thenReturn(scomp);
    when(scomp.getServiceComponentHost(anyString())).thenReturn(sch);
    when(serviceObj.getCluster()).thenReturn(oneClusterMock);

    when(rcoProvider.getRoleCommandOrder(1L)).thenReturn(rco);
    Map<RoleCommandPair, Set<RoleCommandPair>> roleCommandDependencies = new HashMap();
    RoleCommandPair roleCommand = new
            RoleCommandPair(Role.valueOf("NAMENODE"), RoleCommand.INSTALL);
    Set<RoleCommandPair> namenodeInstallDependencies = new HashSet<>();
    namenodeInstallDependencies.add(roleCommand);
    roleCommandDependencies.put(roleCommand, namenodeInstallDependencies);
    when(rco.getDependencies()).thenReturn(roleCommandDependencies);

    Host host = mock(Host.class);
    HashMap<String, ServiceComponentHost> hosts =
            new HashMap<>();
    hosts.put(hostname, sch);
    HostEntity hostEntity = new HostEntity();
    hostEntity.setHostName(hostname);
    hostDAO.merge(hostEntity);
    when(scomp.getServiceComponentHosts()).thenReturn(hosts);

    when(fsm.getHost(anyString())).thenReturn(host);
    when(host.getState()).thenReturn(HostState.HEALTHY);
    when(host.getHostName()).thenReturn(hostname);

    ActionDBAccessor db = mock(ActionDBAccessorImpl.class);
    HostRoleCommandDAO hostRoleCommandDAOMock = mock(HostRoleCommandDAO.class);
    Mockito.doNothing().when(hostRoleCommandDAOMock).publishTaskCreateEvent(anyListOf(HostRoleCommand.class));
    Stage s = StageUtils.getATestStage(1, 977, hostname,
            "{\"host_param\":\"param_value\"}", "{\"stage_param\":\"param_value\"}");
    s.setCommandExecutionType(CommandExecutionType.DEPENDENCY_ORDERED);
    List<Stage> stages = Collections.singletonList(s);
    when(db.getCommandsInProgressCount()).thenReturn(stages.size());
    when(db.getFirstStageInProgressPerRequest()).thenReturn(stages);

    RequestEntity request = mock(RequestEntity.class);
    when(request.isExclusive()).thenReturn(false);
    when(request.getClusterHostInfo()).thenReturn(CLUSTER_HOST_INFO);
    when(db.getRequestEntity(anyLong())).thenReturn(request);


    //Keep large number of attempts so that the task is not expired finally
    //Small action timeout to test rescheduling
    ActionScheduler scheduler = new ActionScheduler(100, 5, db, aq, fsm,
            10000, new HostsMap((String) null), unitOfWork, null, conf,
            entityManagerProviderMock, hostRoleCommandDAOMock, null, rcoProvider);
    scheduler.setTaskTimeoutAdjustment(false);

    List<AgentCommand> ac = waitForQueueSize(hostname, aq, 1, scheduler);
    AgentCommand scheduledCommand = ac.get(0);
    assertTrue(scheduledCommand instanceof ExecutionCommand);
    assertEquals("1-977", ((ExecutionCommand) scheduledCommand).getCommandId());
    assertEquals(clusterHostInfo, ((ExecutionCommand) scheduledCommand).getClusterHostInfo());

    //The action status has not changed, it should be queued again.
    ac = waitForQueueSize(hostname, aq, 2, scheduler);
    // first command is cancel for previous
    scheduledCommand = ac.get(1);
    assertTrue(scheduledCommand instanceof ExecutionCommand);
    assertEquals("1-977", ((ExecutionCommand) scheduledCommand).getCommandId());
    assertEquals(clusterHostInfo, ((ExecutionCommand) scheduledCommand).getClusterHostInfo());

    //Now change the action status
    s.setHostRoleStatus(hostname, "NAMENODE", HostRoleStatus.COMPLETED);
    ac = aq.dequeueAll(hostname);

    //Wait for sometime, it shouldn't be scheduled this time.
    ac = waitForQueueSize(hostname, aq, 0, scheduler);

    EasyMock.verify(entityManagerProviderMock);
  }

  private List<AgentCommand> waitForQueueSize(String hostname, ActionQueue aq,
      int expectedQueueSize, ActionScheduler scheduler) {
    int cycleCount = 0;
    while (cycleCount++ <= MAX_CYCLE_ITERATIONS) {
      List<AgentCommand> ac = aq.dequeueAll(hostname);
      if (ac != null) {
        if (ac.size() == expectedQueueSize) {
          return ac;
        } else if (ac.size() > expectedQueueSize) {
          Assert.fail("Expected size : " + expectedQueueSize + " Actual size="
              + ac.size());
        }
      }
      try {
        scheduler.doWork();
      } catch (AmbariException e) {
        Assert.fail("Ambari exception : " + e.getMessage() + e.getStackTrace());
      }
    }
    return null;
  }

  /**
   * Test whether scheduler times out an action
   */
  @Test
  public void testActionTimeout() throws Exception {
    ActionQueue aq = new ActionQueue();
    Properties properties = new Properties();
    Configuration conf = new Configuration(properties);
    Clusters fsm = mock(Clusters.class);
    Cluster oneClusterMock = mock(Cluster.class);
    Service serviceObj = mock(Service.class);
    ServiceComponent scomp = mock(ServiceComponent.class);
    ServiceComponentHost sch = mock(ServiceComponentHost.class);
    UnitOfWork unitOfWork = mock(UnitOfWork.class);
    when(fsm.getCluster(anyString())).thenReturn(oneClusterMock);
    when(oneClusterMock.getService(anyString())).thenReturn(serviceObj);
    when(serviceObj.getServiceComponent(anyString())).thenReturn(scomp);
    when(scomp.getServiceComponentHost(anyString())).thenReturn(sch);
    when(serviceObj.getCluster()).thenReturn(oneClusterMock);
    Host host = mock(Host.class);
    HashMap<String, ServiceComponentHost> hosts =
      new HashMap<>();
    hosts.put(hostname, sch);
    when(scomp.getServiceComponentHosts()).thenReturn(hosts);

    when(fsm.getHost(anyString())).thenReturn(host);
    when(host.getState()).thenReturn(HostState.HEALTHY);
    when(host.getHostName()).thenReturn(hostname);

    HostEntity hostEntity = new HostEntity();
    hostEntity.setHostName(hostname);
    hostDAO.create(hostEntity);

<<<<<<< HEAD
    final Stage s = StageUtils.getATestStage(1, 977, hostname, CLUSTER_HOST_INFO,
=======
    final Stage s = StageUtils.getATestStage(1, 977, hostname,
>>>>>>> 9d802b7c
      "{\"host_param\":\"param_value\"}", "{\"stage_param\":\"param_value\"}");
    s.addHostRoleExecutionCommand(hostname, Role.SECONDARY_NAMENODE, RoleCommand.INSTALL,
            new ServiceComponentHostInstallEvent("SECONDARY_NAMENODE", hostname, System.currentTimeMillis(), "HDP-1.2.0"),
            "cluster1", "HDFS", false, false);
    s.setHostRoleStatus(hostname, "SECONDARY_NAMENODE", HostRoleStatus.IN_PROGRESS);
    List<Stage> stages = Collections.singletonList(s);

    ActionDBAccessor db = mock(ActionDBAccessor.class);
    HostRoleCommandDAO hostRoleCommandDAOMock = mock(HostRoleCommandDAO.class);
    Mockito.doNothing().when(hostRoleCommandDAOMock).publishTaskCreateEvent(anyListOf(HostRoleCommand.class));
    when(db.getCommandsInProgressCount()).thenReturn(stages.size());
    when(db.getFirstStageInProgressPerRequest()).thenReturn(stages);

    RequestEntity request = mock(RequestEntity.class);
    when(request.isExclusive()).thenReturn(false);
    when(request.getClusterHostInfo()).thenReturn(CLUSTER_HOST_INFO);
    when(db.getRequestEntity(anyLong())).thenReturn(request);

    doAnswer(new Answer<Void>() {
      @Override
      public Void answer(InvocationOnMock invocation) throws Throwable {
        String host = (String) invocation.getArguments()[0];
        String role = (String) invocation.getArguments()[3];
        HostRoleCommand command = s.getHostRoleCommand(host, role);
        command.setStatus(HostRoleStatus.TIMEDOUT);
        return null;
      }
    }).when(db).timeoutHostRole(anyString(), anyLong(), anyLong(), anyString(), anyBoolean(), eq(false));


    //Small action timeout to test rescheduling
    ActionScheduler scheduler = new ActionScheduler(100, 0, db, aq, fsm, 3,
        new HostsMap((String) null), unitOfWork, null, conf, entityManagerProviderMock, hostRoleCommandDAOMock, null);
    scheduler.setTaskTimeoutAdjustment(false);
    // Start the thread

    int cycleCount = 0;
    scheduler.doWork();
    //Check that in_progress command is rescheduled
    assertEquals(HostRoleStatus.QUEUED, stages.get(0).getHostRoleStatus(hostname, "SECONDARY_NAMENODE"));

    // Check was generated cancel command on timeout
    assertFalse(aq.dequeue(hostname, AgentCommandType.CANCEL_COMMAND).isEmpty());

    //Switch command back to IN_PROGRESS status and check that other command is not rescheduled
    stages.get(0).setHostRoleStatus(hostname, "SECONDARY_NAMENODE", HostRoleStatus.IN_PROGRESS);
    scheduler.doWork();
    assertEquals(1, stages.get(0).getAttemptCount(hostname, "NAMENODE"));
    assertEquals(2, stages.get(0).getAttemptCount(hostname, "SECONDARY_NAMENODE"));

    while (!stages.get(0).getHostRoleStatus(hostname, "SECONDARY_NAMENODE")
        .equals(HostRoleStatus.TIMEDOUT) && cycleCount++ <= MAX_CYCLE_ITERATIONS) {
      scheduler.doWork();
    }
    assertEquals(HostRoleStatus.TIMEDOUT,
            stages.get(0).getHostRoleStatus(hostname, "SECONDARY_NAMENODE"));

    verify(db, times(1)).startRequest(eq(1L));
    verify(db, times(1)).abortOperation(1L);

    EasyMock.verify(entityManagerProviderMock);
  }

  @Test
  public void testActionTimeoutForLostHost() throws Exception {
    ActionQueue aq = new ActionQueue();
    Properties properties = new Properties();
    Configuration conf = new Configuration(properties);
    Clusters fsm = mock(Clusters.class);
    Cluster oneClusterMock = mock(Cluster.class);
    Service serviceObj = mock(Service.class);
    ServiceComponent scomp = mock(ServiceComponent.class);
    ServiceComponentHost sch = mock(ServiceComponentHost.class);
    UnitOfWork unitOfWork = mock(UnitOfWork.class);
    when(fsm.getCluster(anyString())).thenReturn(oneClusterMock);
    when(oneClusterMock.getService(anyString())).thenReturn(serviceObj);
    when(serviceObj.getServiceComponent(anyString())).thenReturn(scomp);
    when(scomp.getServiceComponentHost(anyString())).thenReturn(sch);
    when(serviceObj.getCluster()).thenReturn(oneClusterMock);
    Host host = mock(Host.class);
    HashMap<String, ServiceComponentHost> hosts =
      new HashMap<>();
    hosts.put(hostname, sch);
    when(scomp.getServiceComponentHosts()).thenReturn(hosts);

    when(fsm.getHost(anyString())).thenReturn(host);
    when(host.getState()).thenReturn(HostState.HEARTBEAT_LOST);
    when(host.getHostName()).thenReturn(hostname);

<<<<<<< HEAD
    final Stage s = StageUtils.getATestStage(1, 977, hostname, CLUSTER_HOST_INFO,
=======
    final Stage s = StageUtils.getATestStage(1, 977, hostname,
>>>>>>> 9d802b7c
      "{\"host_param\":\"param_value\"}", "{\"stage_param\":\"param_value\"}");

    List<Stage> stages = Collections.singletonList(s);

    ActionDBAccessor db = mock(ActionDBAccessor.class);

    RequestEntity request = mock(RequestEntity.class);
    when(request.isExclusive()).thenReturn(false);
    when(db.getRequestEntity(anyLong())).thenReturn(request);

    when(db.getCommandsInProgressCount()).thenReturn(stages.size());
    when(db.getFirstStageInProgressPerRequest()).thenReturn(stages);
    HostRoleCommandDAO hostRoleCommandDAOMock = mock(HostRoleCommandDAO.class);
    Mockito.doNothing().when(hostRoleCommandDAOMock).publishTaskCreateEvent(anyListOf(HostRoleCommand.class));

    doAnswer(new Answer<Void>() {
      @Override
      public Void answer(InvocationOnMock invocation) throws Throwable {
        String host = (String) invocation.getArguments()[0];
        String role = (String) invocation.getArguments()[3];
        HostRoleCommand command = s.getHostRoleCommand(host, role);
        command.setStatus(HostRoleStatus.ABORTED);
        return null;
      }
    }).when(db).timeoutHostRole(anyString(), anyLong(), anyLong(), anyString(), anyBoolean(), eq(true));

    //Small action timeout to test rescheduling
    AmbariEventPublisher aep = EasyMock.createNiceMock(AmbariEventPublisher.class);
    ActionScheduler scheduler = new ActionScheduler(100, 0, db, aq, fsm, 3,
      new HostsMap((String) null), unitOfWork, null, conf, entityManagerProviderMock, hostRoleCommandDAOMock, null);
    scheduler.setTaskTimeoutAdjustment(false);

    int cycleCount=0;
    while (!stages.get(0).getHostRoleStatus(hostname, "NAMENODE")
      .equals(HostRoleStatus.ABORTED) && cycleCount++ <= MAX_CYCLE_ITERATIONS) {
      scheduler.doWork();
    }

    Assert.assertEquals(HostRoleStatus.ABORTED,stages.get(0).getHostRoleStatus(hostname, "NAMENODE"));

    EasyMock.verify(entityManagerProviderMock);
  }

  @Test
  public void testOpFailedEventRaisedForAbortedHostRole() throws Exception {
    ActionQueue aq = new ActionQueue();
    Properties properties = new Properties();
    Configuration conf = new Configuration(properties);
    Clusters fsm = mock(Clusters.class);
    Cluster oneClusterMock = mock(Cluster.class);
    Service serviceObj = mock(Service.class);
    ServiceComponent scomp = mock(ServiceComponent.class);
    ServiceComponentHost sch1 = mock(ServiceComponentHost.class);
    ServiceComponentHost sch2 = mock(ServiceComponentHost.class);
    String hostname1 = "host1";
    String hostname2 = "host2";
    Host host1 = mock(Host.class);
    Host host2 = mock(Host.class);
    HostEntity hostEntity1 = new HostEntity();
    hostEntity1.setHostName(hostname1);
    HostEntity hostEntity2 = new HostEntity();
    hostEntity2.setHostName(hostname2);
    hostDAO.merge(hostEntity1);
    hostDAO.merge(hostEntity2);

    HashMap<String, ServiceComponentHost> hosts =
      new HashMap<>();
    hosts.put(hostname1, sch1);
    hosts.put(hostname2, sch2);
    when(scomp.getServiceComponentHosts()).thenReturn(hosts);

    when(fsm.getHost(hostname1)).thenReturn(host1);
    when(fsm.getHost(hostname2)).thenReturn(host2);
    when(host1.getState()).thenReturn(HostState.HEARTBEAT_LOST);
    when(host2.getState()).thenReturn(HostState.HEALTHY);
    when(host1.getHostName()).thenReturn(hostname1);
    when(host2.getHostName()).thenReturn(hostname2);
    when(scomp.getServiceComponentHost(hostname1)).thenReturn(sch1);
    when(scomp.getServiceComponentHost(hostname2)).thenReturn(sch2);

    UnitOfWork unitOfWork = mock(UnitOfWork.class);
    when(fsm.getCluster(anyString())).thenReturn(oneClusterMock);
    when(oneClusterMock.getService(anyString())).thenReturn(serviceObj);
    when(serviceObj.getServiceComponent(anyString())).thenReturn(scomp);
    when(serviceObj.getCluster()).thenReturn(oneClusterMock);

    final Stage stage = stageFactory.createNew(1, "/tmp", "cluster1", 1L, "stageWith2Tasks",
      "{\"command_param\":\"param_value\"}", "{\"host_param\":\"param_value\"}");
    addInstallTaskToStage(stage, hostname1, "cluster1", Role.DATANODE,
      RoleCommand.INSTALL, Service.Type.HDFS, 1);
    addInstallTaskToStage(stage, hostname2, "cluster1", Role.NAMENODE,
      RoleCommand.INSTALL, Service.Type.HDFS, 2);
    final List<Stage> stages = Collections.singletonList(stage);

    ActionDBAccessor db = mock(ActionDBAccessor.class);

    RequestEntity request = mock(RequestEntity.class);
    when(request.isExclusive()).thenReturn(false);
    when(db.getRequestEntity(anyLong())).thenReturn(request);

    when(db.getCommandsInProgressCount()).thenReturn(stages.size());
    when(db.getFirstStageInProgressPerRequest()).thenReturn(stages);
    HostRoleCommandDAO hostRoleCommandDAOMock = mock(HostRoleCommandDAO.class);
    Mockito.doNothing().when(hostRoleCommandDAOMock).publishTaskCreateEvent(anyListOf(HostRoleCommand.class));

    doAnswer(new Answer<Void>() {
      @Override
      public Void answer(InvocationOnMock invocation) throws Throwable {
        String host = (String) invocation.getArguments()[0];
        String role = (String) invocation.getArguments()[3];
        HostRoleCommand command = stage.getHostRoleCommand(host, role);
        command.setStatus(HostRoleStatus.ABORTED);
        return null;
      }
    }).when(db).timeoutHostRole(anyString(), anyLong(), anyLong(), anyString(), anyBoolean(), eq(true));

    doAnswer(new Answer<Collection<HostRoleCommandEntity>>() {
      @Override
      public Collection<HostRoleCommandEntity> answer(InvocationOnMock invocation) throws Throwable {
        Long requestId = (Long) invocation.getArguments()[0];
        List<HostRoleCommandEntity> abortedCommands = Lists.newArrayList();
        for (Stage stage : stages) {
          if (requestId.equals(stage.getRequestId())) {
            for (HostRoleCommand command : stage.getOrderedHostRoleCommands()) {
              if (command.getStatus() == HostRoleStatus.QUEUED ||
                command.getStatus() == HostRoleStatus.IN_PROGRESS ||
                command.getStatus() == HostRoleStatus.PENDING) {
                command.setStatus(HostRoleStatus.ABORTED);

                HostRoleCommandEntity hostRoleCommandEntity = command.constructNewPersistenceEntity();
                hostRoleCommandEntity.setStage(stage.constructNewPersistenceEntity());

                abortedCommands.add(hostRoleCommandEntity);
              }
            }
          }
        }

        return abortedCommands;
      }
    }).when(db).abortOperation(anyLong());

    ArgumentCaptor<ServiceComponentHostEvent> eventsCapture1 =
      ArgumentCaptor.forClass(ServiceComponentHostEvent.class);
    ArgumentCaptor<ServiceComponentHostEvent> eventsCapture2 =
      ArgumentCaptor.forClass(ServiceComponentHostEvent.class);

    // Make sure the NN install doesn't timeout
    ActionScheduler scheduler = new ActionScheduler(100, 50000, db, aq, fsm, 3,
        new HostsMap((String) null), unitOfWork, null, conf, entityManagerProviderMock,
        hostRoleCommandDAOMock, (HostRoleCommandFactory)null);
    scheduler.setTaskTimeoutAdjustment(false);

    int cycleCount=0;
    while (!(stages.get(0).getHostRoleStatus(hostname1, "DATANODE")
      .equals(HostRoleStatus.ABORTED) && stages.get(0).getHostRoleStatus
      (hostname2, "NAMENODE").equals(HostRoleStatus.ABORTED)) && cycleCount++ <= MAX_CYCLE_ITERATIONS) {
      scheduler.doWork();
    }

    Assert.assertEquals(HostRoleStatus.ABORTED,
      stages.get(0).getHostRoleStatus(hostname1, "DATANODE"));
    Assert.assertEquals(HostRoleStatus.ABORTED,
      stages.get(0).getHostRoleStatus(hostname2, "NAMENODE"));

    verify(sch1, atLeastOnce()).handleEvent(eventsCapture1.capture());
    verify(sch2, atLeastOnce()).handleEvent(eventsCapture2.capture());

    List<ServiceComponentHostEvent> eventTypes = eventsCapture1.getAllValues();
    eventTypes.addAll(eventsCapture2.getAllValues());

    Assert.assertNotNull(eventTypes);

    ServiceComponentHostOpFailedEvent datanodeFailedEvent = null;
    ServiceComponentHostOpFailedEvent namenodeFailedEvent = null;

    for (ServiceComponentHostEvent eventType : eventTypes) {
      if (eventType instanceof ServiceComponentHostOpFailedEvent) {
        ServiceComponentHostOpFailedEvent event =
          (ServiceComponentHostOpFailedEvent) eventType;

        if (event.getServiceComponentName().equals("DATANODE")) {
          datanodeFailedEvent = event;
        } else if (event.getServiceComponentName().equals("NAMENODE")) {
          namenodeFailedEvent = event;
        }
      }
    }

    Assert.assertNotNull("Datanode should be in Install failed state.",
      datanodeFailedEvent);
    Assert.assertNotNull("Namenode should be in Install failed state.",
      namenodeFailedEvent);

  }

  /**
   * Test server action
   */
  @Test
  public void testServerAction() throws Exception {
    ActionQueue aq = new ActionQueue();
    Properties properties = new Properties();
    Configuration conf = new Configuration(properties);
    Clusters fsm = mock(Clusters.class);
    UnitOfWork unitOfWork = mock(UnitOfWork.class);

    Map<String, String> payload = new HashMap<>();
    final Stage s = getStageWithServerAction(1, 977, payload, "test", 1200, false, false);
    List<Stage> stages = Collections.singletonList(s);

    ActionDBAccessor db = mock(ActionDBAccessor.class);
    HostRoleCommandDAO hostRoleCommandDAOMock = mock(HostRoleCommandDAO.class);
    Mockito.doNothing().when(hostRoleCommandDAOMock).publishTaskCreateEvent(anyListOf(HostRoleCommand.class));

    RequestEntity request = mock(RequestEntity.class);
    when(request.isExclusive()).thenReturn(false);
    when(request.getClusterHostInfo()).thenReturn(CLUSTER_HOST_INFO);
    when(db.getRequestEntity(anyLong())).thenReturn(request);

    when(db.getCommandsInProgressCount()).thenReturn(stages.size());
    when(db.getFirstStageInProgressPerRequest()).thenReturn(stages);
    doAnswer(new Answer<Void>() {
      @Override
      public Void answer(InvocationOnMock invocation) throws Throwable {
        String host = (String) invocation.getArguments()[0];
        String role = (String) invocation.getArguments()[3];
        CommandReport commandReport = (CommandReport) invocation.getArguments()[4];

        HostRoleCommand command = null;
        if (null == host) {
          command = s.getHostRoleCommand(null, role);
        } else {
          command = s.getHostRoleCommand(host, role);
        }

        command.setStatus(HostRoleStatus.valueOf(commandReport.getStatus()));
        return null;
      }
    }).when(db).updateHostRoleState(anyString(), anyLong(), anyLong(), anyString(), any(CommandReport.class));

    doAnswer(new Answer<HostRoleCommand>() {
      @Override
      public HostRoleCommand answer(InvocationOnMock invocation) throws Throwable {
        return s.getHostRoleCommand(null, "AMBARI_SERVER_ACTION");
      }
    }).when(db).getTask(anyLong());

    doAnswer(new Answer<List<HostRoleCommand>>() {
      @Override
      public List<HostRoleCommand> answer(InvocationOnMock invocation) throws Throwable {
        String role = (String) invocation.getArguments()[0];
        HostRoleStatus status = (HostRoleStatus) invocation.getArguments()[1];

        HostRoleCommand task = s.getHostRoleCommand(null, role);

        if (task.getStatus() == status) {
          return Arrays.asList(task);
        } else {
          return Collections.emptyList();
        }
      }
    }).when(db).getTasksByRoleAndStatus(anyString(), any(HostRoleStatus.class));

    ServerActionExecutor.init(injector);
    ActionScheduler scheduler = new ActionScheduler(100, 50, db, aq, fsm, 3,
        new HostsMap((String) null), unitOfWork, null, conf, entityManagerProviderMock,
        hostRoleCommandDAOMock, (HostRoleCommandFactory)null);

    int cycleCount = 0;
    while (!stages.get(0).getHostRoleStatus(null, "AMBARI_SERVER_ACTION")
        .equals(HostRoleStatus.COMPLETED) && cycleCount++ <= MAX_CYCLE_ITERATIONS) {
      scheduler.doWork();
      scheduler.getServerActionExecutor().doWork();
    }

    assertEquals(stages.get(0).getHostRoleStatus(null, "AMBARI_SERVER_ACTION"),
        HostRoleStatus.COMPLETED);
  }

  /**
   * Test server actions in multiple requests.
   *
   * This is used to make sure the server-side actions do not get filtered out from
   * {@link org.apache.ambari.server.actionmanager.ActionScheduler#filterParallelPerHostStages(java.util.List)}
   */
  @Test
  public void testServerActionInMultipleRequests() throws Exception {
    ActionQueue aq = new ActionQueue();
    Clusters fsm = mock(Clusters.class);
    Cluster oneClusterMock = mock(Cluster.class);
    Service serviceObj = mock(Service.class);
    ServiceComponent scomp = mock(ServiceComponent.class);
    ServiceComponentHost sch = mock(ServiceComponentHost.class);
    UnitOfWork unitOfWork = mock(UnitOfWork.class);
    when(fsm.getCluster(anyString())).thenReturn(oneClusterMock);
    when(oneClusterMock.getService(anyString())).thenReturn(serviceObj);
    when(serviceObj.getServiceComponent(anyString())).thenReturn(scomp);
    when(scomp.getServiceComponentHost(anyString())).thenReturn(sch);
    when(serviceObj.getCluster()).thenReturn(oneClusterMock);

    String clusterName = "cluster1";
    String hostname1 = "ahost.ambari.apache.org";
    String hostname2 = "bhost.ambari.apache.org";
    HashMap<String, ServiceComponentHost> hosts =
      new HashMap<>();
    hosts.put(hostname1, sch);
    hosts.put(hostname2, sch);
    hosts.put(Stage.INTERNAL_HOSTNAME, sch);
    when(scomp.getServiceComponentHosts()).thenReturn(hosts);

    List<Stage> stages = new ArrayList<>();
    Stage stage01 = createStage(clusterName, 0, 1);
    addTask(stage01, Stage.INTERNAL_HOSTNAME, clusterName, Role.AMBARI_SERVER_ACTION, RoleCommand.ACTIONEXECUTE, "AMBARI", 1);

    Stage stage11 = createStage("cluster1", 1, 1);
    addTask(stage11, hostname1, clusterName, Role.KERBEROS_CLIENT, RoleCommand.CUSTOM_COMMAND, "KERBEROS", 2);

    Stage stage02 = createStage("cluster1", 0, 2);
    addTask(stage02, Stage.INTERNAL_HOSTNAME, clusterName, Role.AMBARI_SERVER_ACTION, RoleCommand.ACTIONEXECUTE, "AMBARI", 3);

    Stage stage12 = createStage("cluster1", 1, 2);
    addTask(stage12, hostname2, clusterName, Role.KERBEROS_CLIENT, RoleCommand.CUSTOM_COMMAND, "KERBEROS", 4);

    stages.add(stage01);
    stages.add(stage11);
    stages.add(stage02);
    stages.add(stage12);

    ActionDBAccessor db = mock(ActionDBAccessor.class);
    HostRoleCommandDAO hostRoleCommandDAOMock = mock(HostRoleCommandDAO.class);
    Mockito.doNothing().when(hostRoleCommandDAOMock).publishTaskCreateEvent(anyListOf(HostRoleCommand.class));

    RequestEntity request = mock(RequestEntity.class);
    when(request.isExclusive()).thenReturn(false);
    when(request.getClusterHostInfo()).thenReturn(CLUSTER_HOST_INFO);
    when(db.getRequestEntity(anyLong())).thenReturn(request);

    when(db.getCommandsInProgressCount()).thenReturn(stages.size());
    when(db.getFirstStageInProgressPerRequest()).thenReturn(stages);

    Properties properties = new Properties();
    properties.put(Configuration.PARALLEL_STAGE_EXECUTION.getKey(), "true");
    Configuration conf = new Configuration(properties);
    ActionScheduler scheduler = new ActionScheduler(100, 50, db, aq, fsm, 3,
        new HostsMap((String) null),
        unitOfWork, EasyMock.createNiceMock(AmbariEventPublisher.class), conf,
        entityManagerProviderMock, hostRoleCommandDAOMock, (HostRoleCommandFactory)null);

    scheduler.doWork();

    Assert.assertEquals(HostRoleStatus.QUEUED, stages.get(0).getHostRoleStatus(Stage.INTERNAL_HOSTNAME, Role.AMBARI_SERVER_ACTION.name()));
    Assert.assertEquals(HostRoleStatus.PENDING, stages.get(1).getHostRoleStatus(hostname1, Role.KERBEROS_CLIENT.name()));
    Assert.assertEquals(HostRoleStatus.QUEUED, stages.get(2).getHostRoleStatus(Stage.INTERNAL_HOSTNAME, Role.AMBARI_SERVER_ACTION.name()));
    Assert.assertEquals(HostRoleStatus.PENDING, stages.get(3).getHostRoleStatus(hostname2, Role.KERBEROS_CLIENT.name()));
  }

  /**
   * Test server action
   */
  @Test
  public void testServerActionTimeOut() throws Exception {
    ActionQueue aq = new ActionQueue();
    Properties properties = new Properties();
    Configuration conf = new Configuration(properties);
    Clusters fsm = mock(Clusters.class);
    UnitOfWork unitOfWork = mock(UnitOfWork.class);

    Map<String, String> payload = new HashMap<>();
    payload.put(MockServerAction.PAYLOAD_FORCE_FAIL, "timeout");
    final Stage s = getStageWithServerAction(1, 977, payload, "test", 2, false, false);
    List<Stage> stages = Collections.singletonList(s);

    ActionDBAccessor db = mock(ActionDBAccessor.class);
    HostRoleCommandDAO hostRoleCommandDAOMock = mock(HostRoleCommandDAO.class);
    Mockito.doNothing().when(hostRoleCommandDAOMock).publishTaskCreateEvent(anyListOf(HostRoleCommand.class));

    RequestEntity request = mock(RequestEntity.class);
    when(request.isExclusive()).thenReturn(false);
    when(request.getClusterHostInfo()).thenReturn(CLUSTER_HOST_INFO);
    when(db.getRequestEntity(anyLong())).thenReturn(request);

    when(db.getCommandsInProgressCount()).thenReturn(stages.size());
    when(db.getFirstStageInProgressPerRequest()).thenReturn(stages);
    doAnswer(new Answer<Void>() {
      @Override
      public Void answer(InvocationOnMock invocation) throws Throwable {
        String host = (String) invocation.getArguments()[0];
        String role = (String) invocation.getArguments()[3];
        CommandReport commandReport = (CommandReport) invocation.getArguments()[4];

        HostRoleCommand command = null;
        if (null == host) {
          command = s.getHostRoleCommand(null, role);
        } else {
          command = s.getHostRoleCommand(host, role);
        }

        command.setStatus(HostRoleStatus.valueOf(commandReport.getStatus()));
        return null;
      }
    }).when(db).updateHostRoleState(anyString(), anyLong(), anyLong(), anyString(), any(CommandReport.class));

    doAnswer(new Answer<HostRoleCommand>() {
      @Override
      public HostRoleCommand answer(InvocationOnMock invocation) throws Throwable {
        return s.getHostRoleCommand(null, "AMBARI_SERVER_ACTION");
      }
    }).when(db).getTask(anyLong());

    doAnswer(new Answer<List<HostRoleCommand>>() {
      @Override
      public List<HostRoleCommand> answer(InvocationOnMock invocation) throws Throwable {
        String role = (String) invocation.getArguments()[0];
        HostRoleStatus status = (HostRoleStatus) invocation.getArguments()[1];

        HostRoleCommand task = s.getHostRoleCommand(null, role);

        if (task.getStatus() == status) {
          return Arrays.asList(task);
        } else {
          return Collections.emptyList();
        }

      }
    }).when(db).getTasksByRoleAndStatus(anyString(), any(HostRoleStatus.class));

    ServerActionExecutor.init(injector);
    ActionScheduler scheduler = new ActionScheduler(100, 50, db, aq, fsm, 3,
        new HostsMap((String) null), unitOfWork, null, conf, entityManagerProviderMock,
        hostRoleCommandDAOMock, (HostRoleCommandFactory)null);

    int cycleCount = 0;
    while (!stages.get(0).getHostRoleStatus(null, "AMBARI_SERVER_ACTION").isCompletedState()
        && cycleCount++ <= MAX_CYCLE_ITERATIONS) {
      scheduler.doWork();
      scheduler.getServerActionExecutor().doWork();
    }

    assertEquals(HostRoleStatus.TIMEDOUT,
        stages.get(0).getHostRoleStatus(null, "AMBARI_SERVER_ACTION"));
  }

  @Test
  public void testTimeOutWithHostNull() throws AmbariException {
    Stage s = getStageWithServerAction(1, 977, null, "test", 2, false, false);
    s.setHostRoleStatus(null, Role.AMBARI_SERVER_ACTION.toString(), HostRoleStatus.IN_PROGRESS);

    ActionScheduler scheduler = EasyMock.createMockBuilder(ActionScheduler.class)
      .withConstructor(long.class, long.class, ActionDBAccessor.class, ActionQueue.class, Clusters.class, int.class,
            HostsMap.class, UnitOfWork.class, AmbariEventPublisher.class, Configuration.class,
            Provider.class, HostRoleCommandDAO.class, HostRoleCommandFactory.class)
      .withArgs(100L, 50L, null, null, null, -1, null, null, null, null, entityManagerProviderMock,
            mock(HostRoleCommandDAO.class), mock(HostRoleCommandFactory.class))
      .createNiceMock();

    EasyMock.replay(scheduler);

    // currentTime should be set to -1 and taskTimeout to 1 because it is needed for timeOutActionNeeded method will return false value
    Assert.assertEquals(false, scheduler.timeOutActionNeeded(HostRoleStatus.IN_PROGRESS, s, null, Role.AMBARI_SERVER_ACTION.toString(), -1L, 1L));

    EasyMock.verify(scheduler);
  }

  @Test
  public void testTimeoutRequestDueAgentRestartExecuteCommand() throws Exception {
    testTimeoutRequest(RoleCommand.EXECUTE, false, false);
  }

  @Test
  public void testTimeoutRequestDueAgentRestartCustomCommand() throws Exception {
    testTimeoutRequest(RoleCommand.CUSTOM_COMMAND, false, false);
  }

  @Test
  public void testTimeoutRequestDueAgentRestartActionExecute() throws Exception {
    testTimeoutRequest(RoleCommand.ACTIONEXECUTE, false, false);
  }

  @Test
  public void testTimeoutRequestDueAgentRestartServiceCheck() throws Exception {
    testTimeoutRequest(RoleCommand.SERVICE_CHECK, false, false);
  }

  /**
   * Ensures that the task is timed out but is not skipped just because its
   * stage is skipped.
   *
   * @throws Exception
   */
  @Test
  public void testTimeoutWithSkippableStageButNotCommand() throws Exception {
    testTimeoutRequest(RoleCommand.EXECUTE, true, false);
  }

  /**
   * Ensures that the task is timed out and that it will be skipped.
   *
   * @throws Exception
   */
  @Test
  public void testTimeoutWithSkippableCommand() throws Exception {
    testTimeoutRequest(RoleCommand.EXECUTE, true, true);
  }

  private void testTimeoutRequest(RoleCommand roleCommand, boolean stageSupportsAutoSkip,
      boolean autoSkipFailedTask) throws AmbariException, InvalidStateTransitionException {
    final long HOST_REGISTRATION_TIME = 100L;
    final long STAGE_TASK_START_TIME = HOST_REGISTRATION_TIME - 1L;

    ActionQueue aq = new ActionQueue();
    Clusters fsm = EasyMock.createMock(Clusters.class);
    Cluster cluster = EasyMock.createMock(Cluster.class);
    Service service = EasyMock.createMock(Service.class);
    ServiceComponent serviceComponent = EasyMock.createMock(ServiceComponent.class);
    ServiceComponentHost serviceComponentHost = EasyMock.createMock(ServiceComponentHost.class);
    Host host = EasyMock.createMock(Host.class);
    ActionDBAccessor db = EasyMock.createMock(ActionDBAccessor.class);
    AmbariEventPublisher ambariEventPublisher = EasyMock.createMock(AmbariEventPublisher.class);

    EasyMock.expect(fsm.getCluster(EasyMock.anyString())).andReturn(cluster).anyTimes();
    EasyMock.expect(fsm.getHost(EasyMock.anyString())).andReturn(host);
    EasyMock.expect(cluster.getService(EasyMock.anyString())).andReturn(null);
    EasyMock.expect(host.getHostName()).andReturn(Stage.INTERNAL_HOSTNAME).anyTimes();

    if (RoleCommand.ACTIONEXECUTE.equals(roleCommand)) {
      EasyMock.expect(cluster.getClusterName()).andReturn("clusterName").anyTimes();
      EasyMock.expect(cluster.getClusterId()).andReturn(1L);

      ambariEventPublisher.publish(EasyMock.anyObject(AmbariEvent.class));
      EasyMock.expectLastCall();
    } else if (RoleCommand.EXECUTE.equals(roleCommand)) {
      EasyMock.expect(cluster.getClusterName()).andReturn("clusterName");
      EasyMock.expect(cluster.getService(EasyMock.anyString())).andReturn(service);
      EasyMock.expect(service.getServiceComponent(EasyMock.anyString())).andReturn(serviceComponent);
      EasyMock.expect(serviceComponent.getServiceComponentHost(EasyMock.anyString())).andReturn(serviceComponentHost);

      serviceComponentHost.handleEvent(EasyMock.anyObject(ServiceComponentHostEvent.class));
      EasyMock.expectLastCall();
    }

    Stage s = getStageWithServerAction(1, 977, null, "test", 2, stageSupportsAutoSkip, autoSkipFailedTask);
    s.setStartTime(null, Role.AMBARI_SERVER_ACTION.toString(), STAGE_TASK_START_TIME);
    s.setHostRoleStatus(null, Role.AMBARI_SERVER_ACTION.toString(), HostRoleStatus.IN_PROGRESS);
    s.getExecutionCommands(null).get(0).getExecutionCommand().setServiceName("Service name");
    s.getExecutionCommands(null).get(0).getExecutionCommand().setRoleCommand(roleCommand);

<<<<<<< HEAD
    //aq.enqueue(Stage.INTERNAL_HOSTNAME, s.getExecutionCommands(null).get(0).getExecutionCommand());
=======
    aq.enqueue(Stage.INTERNAL_HOSTNAME, s.getExecutionCommands(null).get(0).getExecutionCommand());
>>>>>>> 9d802b7c
    List<ExecutionCommand> commandsToSchedule = new ArrayList<>();
    Multimap<String, AgentCommand> commandsToEnqueue = ArrayListMultimap.create();

    boolean taskShouldBeSkipped = stageSupportsAutoSkip && autoSkipFailedTask;
    db.timeoutHostRole(EasyMock.anyString(), EasyMock.anyLong(), EasyMock.anyLong(),
        EasyMock.anyString(), EasyMock.eq(taskShouldBeSkipped), EasyMock.anyBoolean());

    EasyMock.expectLastCall();

    ActionScheduler scheduler = EasyMock.createMockBuilder(ActionScheduler.class)
      .withConstructor(long.class, long.class, ActionDBAccessor.class, ActionQueue.class, Clusters.class, int.class,
            HostsMap.class, UnitOfWork.class, AmbariEventPublisher.class, Configuration.class,
            Provider.class, HostRoleCommandDAO.class, HostRoleCommandFactory.class)
        .withArgs(100L, 50L, db, aq, fsm, -1, null, null, ambariEventPublisher, null,
            entityManagerProviderMock, mock(HostRoleCommandDAO.class),
            mock(HostRoleCommandFactory.class))
      .createNiceMock();

    EasyMock.replay(scheduler, fsm, host, db, cluster, ambariEventPublisher, service, serviceComponent, serviceComponentHost);

    scheduler.processInProgressStage(s, commandsToSchedule, commandsToEnqueue);

    EasyMock.verify(scheduler, fsm, host, db, cluster, ambariEventPublisher, service, serviceComponent, serviceComponentHost);

    Assert.assertTrue("ActionQueue should be empty after request was timeout", aq.size(Stage.INTERNAL_HOSTNAME) == 0);
  }

  @Test
  public void testServerActionFailed() throws Exception {
    ActionQueue aq = new ActionQueue();
    Properties properties = new Properties();
    Configuration conf = new Configuration(properties);
    Clusters fsm = mock(Clusters.class);
    UnitOfWork unitOfWork = mock(UnitOfWork.class);

    Map<String, String> payload = new HashMap<>();
    payload.put(MockServerAction.PAYLOAD_FORCE_FAIL, "exception");
    final Stage s = getStageWithServerAction(1, 977, payload, "test", 300, false, false);
    List<Stage> stages = Collections.singletonList(s);

    ActionDBAccessor db = mock(ActionDBAccessor.class);
    HostRoleCommandDAO hostRoleCommandDAOMock = mock(HostRoleCommandDAO.class);
    Mockito.doNothing().when(hostRoleCommandDAOMock).publishTaskCreateEvent(anyListOf(HostRoleCommand.class));

    RequestEntity request = mock(RequestEntity.class);
    when(request.isExclusive()).thenReturn(false);
    when(request.getClusterHostInfo()).thenReturn(CLUSTER_HOST_INFO);
    when(db.getRequestEntity(anyLong())).thenReturn(request);

    when(db.getCommandsInProgressCount()).thenReturn(stages.size());
    when(db.getFirstStageInProgressPerRequest()).thenReturn(stages);

    doAnswer(new Answer<Void>() {
      @Override
      public Void answer(InvocationOnMock invocation) throws Throwable {
        String host = (String) invocation.getArguments()[0];
        String role = (String) invocation.getArguments()[3];
        CommandReport commandReport = (CommandReport) invocation.getArguments()[4];

        HostRoleCommand command = null;
        if (null == host) {
          command = s.getHostRoleCommand(null, role);
        } else {
          command = s.getHostRoleCommand(host, role);
        }

        command.setStatus(HostRoleStatus.valueOf(commandReport.getStatus()));
        return null;
      }
    }).when(db).updateHostRoleState(anyString(), anyLong(), anyLong(), anyString(), any(CommandReport.class));

    doAnswer(new Answer<HostRoleCommand>() {
      @Override
      public HostRoleCommand answer(InvocationOnMock invocation) throws Throwable {
        return s.getHostRoleCommand(null, "AMBARI_SERVER_ACTION");
      }
    }).when(db).getTask(anyLong());

    doAnswer(new Answer<List<HostRoleCommand>>() {
      @Override
      public List<HostRoleCommand> answer(InvocationOnMock invocation) throws Throwable {
        String role = (String) invocation.getArguments()[0];
        HostRoleStatus status = (HostRoleStatus) invocation.getArguments()[1];

        HostRoleCommand task = s.getHostRoleCommand(null, role);

        if (task.getStatus() == status) {
          return Arrays.asList(task);
        } else {
          return Collections.emptyList();
        }
      }
    }).when(db).getTasksByRoleAndStatus(anyString(), any(HostRoleStatus.class));

    ActionScheduler scheduler = new ActionScheduler(100, 50, db, aq, fsm, 3,
        new HostsMap((String) null), unitOfWork, null, conf, entityManagerProviderMock,
        hostRoleCommandDAOMock, (HostRoleCommandFactory)null);

    int cycleCount = 0;
    while (!stages.get(0).getHostRoleStatus(null, "AMBARI_SERVER_ACTION")
        .equals(HostRoleStatus.FAILED) && cycleCount++ <= MAX_CYCLE_ITERATIONS) {
      scheduler.doWork();
      scheduler.getServerActionExecutor().doWork();
    }
    assertEquals(stages.get(0).getHostRoleStatus(null, "AMBARI_SERVER_ACTION"),
        HostRoleStatus.FAILED);
    assertEquals("test", stages.get(0).getRequestContext());
  }

  private Stage getStageWithServerAction(long requestId, long stageId, Map<String, String> payload,
      String requestContext, int timeout, boolean stageSupportsAutoSkip,
      boolean autoSkipFailedTask) {

    Stage stage = stageFactory.createNew(requestId, "/tmp", "cluster1", 1L, requestContext,
      "{}", "{}");

    stage.setStageId(stageId);
    stage.setSkippable(stageSupportsAutoSkip);
    stage.setAutoSkipFailureSupported(stageSupportsAutoSkip);

    stage.addServerActionCommand(MockServerAction.class.getName(), null,
        Role.AMBARI_SERVER_ACTION,
        RoleCommand.EXECUTE, "cluster1",
        new ServiceComponentHostServerActionEvent(null, System.currentTimeMillis()),
        payload,
        null, null, timeout, false, autoSkipFailedTask);

    // make sure the task ID matches the command ID
    stage.getExecutionCommands(null).get(0).getExecutionCommand().setTaskId(
        stage.getOrderedHostRoleCommands().get(0).getTaskId());

    return stage;
  }


  /**
   * Verifies that stages that are executed on different hosts and
   * rely to different requests are scheduled to be  executed in parallel
   */
  @Test
  public void testIndependentStagesExecution() throws Exception {
    ActionQueue aq = new ActionQueue();
    Clusters fsm = mock(Clusters.class);
    Cluster oneClusterMock = mock(Cluster.class);
    Service serviceObj = mock(Service.class);
    ServiceComponent scomp = mock(ServiceComponent.class);
    ServiceComponentHost sch = mock(ServiceComponentHost.class);
    UnitOfWork unitOfWork = mock(UnitOfWork.class);
    when(fsm.getCluster(anyString())).thenReturn(oneClusterMock);
    when(oneClusterMock.getService(anyString())).thenReturn(serviceObj);
    when(serviceObj.getServiceComponent(anyString())).thenReturn(scomp);
    when(scomp.getServiceComponentHost(anyString())).thenReturn(sch);
    when(serviceObj.getCluster()).thenReturn(oneClusterMock);

    String hostname1 = "ahost.ambari.apache.org";
    String hostname2 = "bhost.ambari.apache.org";
    String hostname3 = "chost.ambari.apache.org";
    String hostname4 = "chost.ambari.apache.org";
    HashMap<String, ServiceComponentHost> hosts =
      new HashMap<>();
    hosts.put(hostname1, sch);
    hosts.put(hostname2, sch);
    hosts.put(hostname3, sch);
    hosts.put(hostname4, sch);
    when(scomp.getServiceComponentHosts()).thenReturn(hosts);

    List<Stage> firstStageInProgressPerRequest = new ArrayList<>();

    firstStageInProgressPerRequest.add(
            getStageWithSingleTask(
                    hostname1, "cluster1", Role.DATANODE,
                    RoleCommand.START, Service.Type.HDFS, 1, 1, 1));

    // Stage with the same hostname, should not be scheduled
    firstStageInProgressPerRequest.add(
            getStageWithSingleTask(
                    hostname1, "cluster1", Role.GANGLIA_MONITOR,
                    RoleCommand.START, Service.Type.GANGLIA, 2, 2, 2));

    firstStageInProgressPerRequest.add(
            getStageWithSingleTask(
                    hostname2, "cluster1", Role.DATANODE,
                    RoleCommand.START, Service.Type.HDFS, 3, 3, 3));

    firstStageInProgressPerRequest.add(
        getStageWithSingleTask(
            hostname3, "cluster1", Role.DATANODE,
            RoleCommand.START, Service.Type.HDFS, 4, 4, 4));

    ActionDBAccessor db = mock(ActionDBAccessor.class);
    HostRoleCommandDAO hostRoleCommandDAOMock = mock(HostRoleCommandDAO.class);
    Mockito.doNothing().when(hostRoleCommandDAOMock).publishTaskCreateEvent(anyListOf(HostRoleCommand.class));

    List<String> blockingHostsRequest1 = new ArrayList<>();
    when(hostRoleCommandDAOMock.getBlockingHostsForRequest(1, 1)).thenReturn(blockingHostsRequest1);

    List<String> blockingHostsRequest2 = Lists.newArrayList(hostname1);
    when(hostRoleCommandDAOMock.getBlockingHostsForRequest(1, 2)).thenReturn(blockingHostsRequest2);

    RequestEntity request = mock(RequestEntity.class);
    when(request.isExclusive()).thenReturn(false);
    when(request.getClusterHostInfo()).thenReturn(CLUSTER_HOST_INFO);
    when(db.getRequestEntity(anyLong())).thenReturn(request);

    when(db.getCommandsInProgressCount()).thenReturn(firstStageInProgressPerRequest.size());
    when(db.getFirstStageInProgressPerRequest()).thenReturn(firstStageInProgressPerRequest);

    Properties properties = new Properties();
    Configuration conf = new Configuration(properties);
    ActionScheduler scheduler = spy(new ActionScheduler(100, 50, db, aq, fsm, 3,
        new HostsMap((String) null), unitOfWork, null, conf, entityManagerProviderMock,
        hostRoleCommandDAOMock, (HostRoleCommandFactory)null));

    doReturn(false).when(scheduler).wasAgentRestartedDuringOperation(any(Host.class), any(Stage.class), anyString());

    scheduler.doWork();

    Assert.assertEquals(HostRoleStatus.QUEUED, firstStageInProgressPerRequest.get(0).getHostRoleStatus(hostname1, "DATANODE"));
    Assert.assertEquals(HostRoleStatus.PENDING, firstStageInProgressPerRequest.get(1).getHostRoleStatus(hostname1, "GANGLIA_MONITOR"));
    Assert.assertEquals(HostRoleStatus.QUEUED, firstStageInProgressPerRequest.get(2).getHostRoleStatus(hostname2, "DATANODE"));
    Assert.assertEquals(HostRoleStatus.QUEUED, firstStageInProgressPerRequest.get(3).getHostRoleStatus(hostname3, "DATANODE"));
  }


  /**
   * Verifies that ActionScheduler respects "disable parallel stage execution option"
   */
  @Test
  public void testIndependentStagesExecutionDisabled() throws Exception {
    ActionQueue aq = new ActionQueue();
    Clusters fsm = mock(Clusters.class);
    Cluster oneClusterMock = mock(Cluster.class);
    Service serviceObj = mock(Service.class);
    ServiceComponent scomp = mock(ServiceComponent.class);
    ServiceComponentHost sch = mock(ServiceComponentHost.class);
    UnitOfWork unitOfWork = mock(UnitOfWork.class);
    when(fsm.getCluster(anyString())).thenReturn(oneClusterMock);
    when(oneClusterMock.getService(anyString())).thenReturn(serviceObj);
    when(serviceObj.getServiceComponent(anyString())).thenReturn(scomp);
    when(scomp.getServiceComponentHost(anyString())).thenReturn(sch);
    when(serviceObj.getCluster()).thenReturn(oneClusterMock);

    String hostname1 = "ahost.ambari.apache.org";
    String hostname2 = "bhost.ambari.apache.org";
    String hostname3 = "chost.ambari.apache.org";
    String hostname4 = "chost.ambari.apache.org";
    HashMap<String, ServiceComponentHost> hosts =
      new HashMap<>();
    hosts.put(hostname1, sch);
    hosts.put(hostname2, sch);
    hosts.put(hostname3, sch);
    hosts.put(hostname4, sch);
    when(scomp.getServiceComponentHosts()).thenReturn(hosts);

    List<Stage> stages = new ArrayList<>();
    Stage stage = getStageWithSingleTask(
            hostname1, "cluster1", Role.HIVE_CLIENT,
            RoleCommand.INSTALL, Service.Type.HIVE, 1, 1, 1);
    Map<String, String> hiveSite = new TreeMap<>();
    hiveSite.put("javax.jdo.option.ConnectionPassword", "password");
    hiveSite.put("hive.server2.thrift.port", "10000");
    Map<String, Map<String, String>> configurations =
      new TreeMap<>();
    configurations.put("hive-site", hiveSite);
    stage.getExecutionCommands(hostname1).get(0).getExecutionCommand().setConfigurations(configurations);
    stages.add(stage);

    stages.add( // Stage with the same hostname, should not be scheduled
        getStageWithSingleTask(
            hostname1, "cluster1", Role.GANGLIA_MONITOR,
            RoleCommand.START, Service.Type.GANGLIA, 2, 2, 2));

    stages.add(
        getStageWithSingleTask(
            hostname2, "cluster1", Role.HIVE_CLIENT,
            RoleCommand.INSTALL, Service.Type.HIVE, 3, 3, 3));

    stages.add(
        getStageWithSingleTask(
            hostname3, "cluster1", Role.DATANODE,
            RoleCommand.START, Service.Type.HDFS, 4, 4, 4));

    stages.add( // Stage with the same request id, should not be scheduled
        getStageWithSingleTask(
            hostname4, "cluster1", Role.GANGLIA_MONITOR,
            RoleCommand.START, Service.Type.GANGLIA, 5, 5, 4));

    ActionDBAccessor db = mock(ActionDBAccessor.class);
    HostRoleCommandDAO hostRoleCommandDAOMock = mock(HostRoleCommandDAO.class);
    Mockito.doNothing().when(hostRoleCommandDAOMock).publishTaskCreateEvent(anyListOf(HostRoleCommand.class));

    RequestEntity request = mock(RequestEntity.class);
    when(request.isExclusive()).thenReturn(false);
    when(request.getClusterHostInfo()).thenReturn(CLUSTER_HOST_INFO);
    when(db.getRequestEntity(anyLong())).thenReturn(request);

    when(db.getCommandsInProgressCount()).thenReturn(stages.size());
    when(db.getFirstStageInProgressPerRequest()).thenReturn(stages);

    Properties properties = new Properties();
    properties.put(Configuration.PARALLEL_STAGE_EXECUTION.getKey(), "false");
    Configuration conf = new Configuration(properties);
    ActionScheduler scheduler = spy(new ActionScheduler(100, 50, db, aq, fsm, 3,
            new HostsMap((String) null),
        unitOfWork, null, conf, entityManagerProviderMock,
        hostRoleCommandDAOMock, (HostRoleCommandFactory)null));


    doReturn(false).when(scheduler).wasAgentRestartedDuringOperation(any(Host.class), any(Stage.class), anyString());

    scheduler.doWork();

    Assert.assertEquals(HostRoleStatus.QUEUED, stages.get(0).getHostRoleStatus(hostname1, "HIVE_CLIENT"));
    Assert.assertEquals(HostRoleStatus.PENDING, stages.get(1).getHostRoleStatus(hostname1, "GANGLIA_MONITOR"));
    Assert.assertEquals(HostRoleStatus.PENDING, stages.get(2).getHostRoleStatus(hostname2, "HIVE_CLIENT"));
    Assert.assertEquals(HostRoleStatus.PENDING, stages.get(3).getHostRoleStatus(hostname3, "DATANODE"));
    Assert.assertEquals(HostRoleStatus.PENDING, stages.get(4).getHostRoleStatus(hostname4, "GANGLIA_MONITOR"));
    Assert.assertFalse(stages.get(0).getExecutionCommands(hostname1).get(0).getExecutionCommand().
            getConfigurations().containsKey("javax.jdo.option.ConnectionPassword"));
  }
  /**
   * Verifies that ActionScheduler allows to execute background tasks in parallel
   */
  @Test
  public void testBackgroundStagesExecutionEnable() throws Exception {
    ActionQueue aq = new ActionQueue();
    Clusters fsm = mock(Clusters.class);
    Cluster oneClusterMock = mock(Cluster.class);
    Service serviceObj = mock(Service.class);
    ServiceComponent scomp = mock(ServiceComponent.class);
    ServiceComponentHost sch = mock(ServiceComponentHost.class);
    UnitOfWork unitOfWork = mock(UnitOfWork.class);
    when(fsm.getCluster(anyString())).thenReturn(oneClusterMock);
    when(oneClusterMock.getService(anyString())).thenReturn(serviceObj);
    when(serviceObj.getServiceComponent(anyString())).thenReturn(scomp);
    when(scomp.getServiceComponentHost(anyString())).thenReturn(sch);
    when(serviceObj.getCluster()).thenReturn(oneClusterMock);

    String hostname1 = "ahost.ambari.apache.org";
    String hostname2 = "bhost.ambari.apache.org";
    HashMap<String, ServiceComponentHost> hosts =
      new HashMap<>();
    hosts.put(hostname1, sch);
    hosts.put(hostname2, sch);
    when(scomp.getServiceComponentHosts()).thenReturn(hosts);

    List<Stage> stages = new ArrayList<>();
    Stage backgroundStage = null;
    stages.add(//stage with background command
        backgroundStage = getStageWithSingleTask(
            hostname1, "cluster1", Role.NAMENODE, RoleCommand.CUSTOM_COMMAND, "REBALANCEHDFS", Service.Type.HDFS, 1, 1, 1));

    Assert.assertEquals(AgentCommandType.BACKGROUND_EXECUTION_COMMAND ,backgroundStage.getExecutionCommands(hostname1).get(0).getExecutionCommand().getCommandType());

    stages.add( // Stage with the same hostname, should be scheduled
        getStageWithSingleTask(
            hostname1, "cluster1", Role.GANGLIA_MONITOR,
            RoleCommand.START, Service.Type.GANGLIA, 2, 2, 2));

    stages.add(
        getStageWithSingleTask(
            hostname2, "cluster1", Role.DATANODE,
            RoleCommand.START, Service.Type.HDFS, 3, 3, 3));


    ActionDBAccessor db = mock(ActionDBAccessor.class);
    HostRoleCommandDAO hostRoleCommandDAOMock = mock(HostRoleCommandDAO.class);
    Mockito.doNothing().when(hostRoleCommandDAOMock).publishTaskCreateEvent(anyListOf(HostRoleCommand.class));

    RequestEntity request = mock(RequestEntity.class);
    when(request.isExclusive()).thenReturn(false);
    when(request.getClusterHostInfo()).thenReturn(CLUSTER_HOST_INFO);
    when(db.getRequestEntity(anyLong())).thenReturn(request);

    when(db.getCommandsInProgressCount()).thenReturn(stages.size());
    when(db.getFirstStageInProgressPerRequest()).thenReturn(stages);

    Properties properties = new Properties();
    properties.put(Configuration.PARALLEL_STAGE_EXECUTION.getKey(), "true");
    Configuration conf = new Configuration(properties);
    ActionScheduler scheduler = spy(new ActionScheduler(100, 50, db, aq, fsm, 3,
        new HostsMap((String) null),
        unitOfWork, null, conf, entityManagerProviderMock,
        hostRoleCommandDAOMock, (HostRoleCommandFactory)null));

    doReturn(false).when(scheduler).wasAgentRestartedDuringOperation(any(Host.class), any(Stage.class), anyString());

    scheduler.doWork();

    Assert.assertEquals(HostRoleStatus.QUEUED, stages.get(0).getHostRoleStatus(hostname1, "NAMENODE"));
    Assert.assertEquals(HostRoleStatus.QUEUED, stages.get(2).getHostRoleStatus(hostname2, "DATANODE"));

    Assert.assertEquals(HostRoleStatus.QUEUED, stages.get(1).getHostRoleStatus(hostname1, "GANGLIA_MONITOR"));
  }

  @Test
  public void testRequestFailureOnStageFailure() throws Exception {
    ActionQueue aq = new ActionQueue();
    Clusters fsm = mock(Clusters.class);
    Cluster oneClusterMock = mock(Cluster.class);
    Service serviceObj = mock(Service.class);
    ServiceComponent scomp = mock(ServiceComponent.class);
    ServiceComponentHost sch = mock(ServiceComponentHost.class);
    UnitOfWork unitOfWork = mock(UnitOfWork.class);
    RequestFactory requestFactory = mock(RequestFactory.class);
    when(fsm.getCluster(anyString())).thenReturn(oneClusterMock);
    when(oneClusterMock.getService(anyString())).thenReturn(serviceObj);
    when(serviceObj.getServiceComponent(anyString())).thenReturn(scomp);
    when(scomp.getServiceComponentHost(anyString())).thenReturn(sch);
    when(serviceObj.getCluster()).thenReturn(oneClusterMock);

    HashMap<String, ServiceComponentHost> hosts =
      new HashMap<>();
    hosts.put(hostname, sch);
    when(scomp.getServiceComponentHosts()).thenReturn(hosts);

    final List<Stage> stages = new ArrayList<>();

    stages.add(
        getStageWithSingleTask(
            hostname, "cluster1", Role.NAMENODE, RoleCommand.UPGRADE, Service.Type.HDFS, 1, 1, 1));

    List<Stage> firstStageInProgress = Collections.singletonList(stages.get(0));

    stages.add(
        getStageWithSingleTask(
            hostname, "cluster1", Role.DATANODE, RoleCommand.UPGRADE, Service.Type.HDFS, 2, 2, 1));

    Host host = mock(Host.class);
    when(fsm.getHost(anyString())).thenReturn(host);
    when(host.getState()).thenReturn(HostState.HEALTHY);
    when(host.getHostName()).thenReturn(hostname);

    ActionDBAccessor db = mock(ActionDBAccessor.class);

    RequestEntity request = mock(RequestEntity.class);
    when(request.isExclusive()).thenReturn(false);
    when(request.getClusterHostInfo()).thenReturn(CLUSTER_HOST_INFO);
    when(db.getRequestEntity(anyLong())).thenReturn(request);

    when(db.getCommandsInProgressCount()).thenReturn(stages.size());
    when(db.getFirstStageInProgressPerRequest()).thenReturn(firstStageInProgress);
    doAnswer(new Answer<Void>() {
      @Override
      public Void answer(InvocationOnMock invocation) throws Throwable {
        List<CommandReport> reports = (List<CommandReport>) invocation.getArguments()[0];
        for (CommandReport report : reports) {
          String actionId = report.getActionId();
          long[] requestStageIds = StageUtils.getRequestStage(actionId);
          Long requestId = requestStageIds[0];
          Long stageId = requestStageIds[1];
          Long id = report.getTaskId();
          for (Stage stage : stages) {
            if (requestId.equals(stage.getRequestId()) && stageId.equals(stage.getStageId())) {
              for (HostRoleCommand hostRoleCommand : stage.getOrderedHostRoleCommands()) {
                if (hostRoleCommand.getTaskId() == id) {
                  hostRoleCommand.setStatus(HostRoleStatus.valueOf(report.getStatus()));
                }
              }
            }
          }

        }

        return null;
      }
    }).when(db).updateHostRoleStates(anyCollectionOf(CommandReport.class));

    when(db.getTask(anyLong())).thenAnswer(new Answer<Object>() {
      @Override
      public Object answer(InvocationOnMock invocation) throws Throwable {
        Long taskId = (Long) invocation.getArguments()[0];
        for (Stage stage : stages) {
          for (HostRoleCommand command : stage.getOrderedHostRoleCommands()) {
            if (taskId.equals(command.getTaskId())) {
              return command;
            }
          }
        }
        return null;
      }
    });
    doAnswer(new Answer<Collection<HostRoleCommandEntity>>() {
      @Override
      public Collection<HostRoleCommandEntity> answer(InvocationOnMock invocation) throws Throwable {
        Long requestId = (Long) invocation.getArguments()[0];
        List<HostRoleCommandEntity> abortedCommands = Lists.newArrayList();

        for (Stage stage : stages) {
          if (requestId.equals(stage.getRequestId())) {
            for (HostRoleCommand command : stage.getOrderedHostRoleCommands()) {
              if (command.getStatus() == HostRoleStatus.QUEUED ||
                  command.getStatus() == HostRoleStatus.IN_PROGRESS ||
                  command.getStatus() == HostRoleStatus.PENDING) {
                command.setStatus(HostRoleStatus.ABORTED);

                HostRoleCommandEntity hostRoleCommandEntity = command.constructNewPersistenceEntity();
                hostRoleCommandEntity.setStage(stage.constructNewPersistenceEntity());

                abortedCommands.add(hostRoleCommandEntity);
              }
            }
          }
        }

        return abortedCommands;
      }
    }).when(db).abortOperation(anyLong());

    Properties properties = new Properties();
    Configuration conf = new Configuration(properties);

    Capture<Collection<HostRoleCommand>> cancelCommandList = EasyMock.newCapture();
    ActionScheduler scheduler = EasyMock.createMockBuilder(ActionScheduler.class).
        withConstructor((long)100, (long)50, db, aq, fsm, 3,
          new HostsMap((String) null),
            unitOfWork, EasyMock.createNiceMock(AmbariEventPublisher.class), conf,
            entityManagerProviderMock, mock(HostRoleCommandDAO.class),
            mock(HostRoleCommandFactory.class)).
          addMockedMethod("cancelHostRoleCommands").
          createMock();
    scheduler.cancelHostRoleCommands(EasyMock.capture(cancelCommandList),
            EasyMock.eq(ActionScheduler.FAILED_TASK_ABORT_REASONING));
    EasyMock.expectLastCall().once();
    EasyMock.replay(scheduler);

    ActionManager am = new ActionManager(db, requestFactory, scheduler);

    scheduler.doWork();

    List<CommandReport> reports = new ArrayList<>();
    reports.add(getCommandReport(HostRoleStatus.FAILED, Role.NAMENODE, Service.Type.HDFS, "1-1", 1));
    am.processTaskResponse(hostname, reports, CommandUtils.convertToTaskIdCommandMap(stages.get(0).getOrderedHostRoleCommands()));

    scheduler.doWork();
    Assert.assertEquals(HostRoleStatus.FAILED, stages.get(0).getHostRoleStatus(hostname, "NAMENODE"));
    Assert.assertEquals(HostRoleStatus.ABORTED, stages.get(1).getHostRoleStatus(hostname, "DATANODE"));
    Assert.assertEquals(cancelCommandList.getValue().size(), 1);
    EasyMock.verify(scheduler, entityManagerProviderMock);
  }

  /**
   * Tests that the whole request is aborted when there are no QUEUED tasks for a role and
   * success factor is not met. As long as there is one QUEUED task the request is not
   * aborted.
   * @throws Exception
   */
  @Test
  public void testRequestAbortsOnlyWhenNoQueuedTaskAndSuccessFactorUnmet() throws Exception {
    ActionQueue aq = new ActionQueue();
    Clusters fsm = mock(Clusters.class);
    Cluster oneClusterMock = mock(Cluster.class);
    Service serviceObj = mock(Service.class);
    ServiceComponent scomp = mock(ServiceComponent.class);
    ServiceComponentHost sch = mock(ServiceComponentHost.class);
    UnitOfWork unitOfWork = mock(UnitOfWork.class);
    when(fsm.getCluster(anyString())).thenReturn(oneClusterMock);
    when(oneClusterMock.getService(anyString())).thenReturn(serviceObj);
    when(serviceObj.getServiceComponent(anyString())).thenReturn(scomp);
    when(scomp.getServiceComponentHost(anyString())).thenReturn(sch);
    when(serviceObj.getCluster()).thenReturn(oneClusterMock);

    String host1 = "host1";
    String host2 = "host2";
    Host host = mock(Host.class);
    HashMap<String, ServiceComponentHost> hosts =
      new HashMap<>();
    hosts.put(host1, sch);
    hosts.put(host2, sch);
    when(scomp.getServiceComponentHosts()).thenReturn(hosts);

    when(fsm.getHost(anyString())).thenReturn(host);
    when(host.getState()).thenReturn(HostState.HEALTHY);
    when(host.getHostName()).thenReturn(host1);

    HostEntity hostEntity1 = new HostEntity();
    HostEntity hostEntity2 = new HostEntity();
    hostEntity1.setHostName(host1);
    hostEntity2.setHostName(host2);
    hostDAO.create(hostEntity1);
    hostDAO.create(hostEntity2);

    long now = System.currentTimeMillis();
    Stage stage = stageFactory.createNew(1, "/tmp", "cluster1", 1L,
        "testRequestFailureBasedOnSuccessFactor", "", "");
    stage.setStageId(1);

    addHostRoleExecutionCommand(now, stage, Role.SQOOP, Service.Type.SQOOP,
        RoleCommand.INSTALL, host1, "cluster1");

    addHostRoleExecutionCommand(now, stage, Role.OOZIE_CLIENT, Service.Type.OOZIE,
        RoleCommand.INSTALL, host1, "cluster1");

    addHostRoleExecutionCommand(now, stage, Role.MAPREDUCE_CLIENT, Service.Type.MAPREDUCE,
        RoleCommand.INSTALL, host1, "cluster1");

    addHostRoleExecutionCommand(now, stage, Role.HBASE_CLIENT, Service.Type.HBASE,
        RoleCommand.INSTALL, host1, "cluster1");

    addHostRoleExecutionCommand(now, stage, Role.GANGLIA_MONITOR, Service.Type.GANGLIA,
        RoleCommand.INSTALL, host1, "cluster1");

    addHostRoleExecutionCommand(now, stage, Role.HBASE_CLIENT, Service.Type.HBASE,
        RoleCommand.INSTALL, host2, "cluster1");

    addHostRoleExecutionCommand(now, stage, Role.GANGLIA_MONITOR, Service.Type.GANGLIA,
        RoleCommand.INSTALL, host2, "cluster1");

    final List<Stage> stages = Collections.singletonList(stage);

    HostRoleStatus[] statusesAtIterOne = {HostRoleStatus.QUEUED, HostRoleStatus.QUEUED,
        HostRoleStatus.QUEUED, HostRoleStatus.QUEUED, HostRoleStatus.FAILED,
        HostRoleStatus.FAILED, HostRoleStatus.QUEUED, HostRoleStatus.QUEUED};
    for (int index = 0; index < stage.getOrderedHostRoleCommands().size(); index++) {
      stage.getOrderedHostRoleCommands().get(index).setTaskId(index + 1);
      stage.getOrderedHostRoleCommands().get(index).setStatus(statusesAtIterOne[index]);
    }

    stage.setLastAttemptTime(host1, Role.SQOOP.toString(), now);
    stage.setLastAttemptTime(host1, Role.MAPREDUCE_CLIENT.toString(), now);
    stage.setLastAttemptTime(host1, Role.OOZIE_CLIENT.toString(), now);
    stage.setLastAttemptTime(host1, Role.GANGLIA_MONITOR.toString(), now);
    stage.setLastAttemptTime(host1, Role.HBASE_CLIENT.toString(), now);
    stage.setLastAttemptTime(host2, Role.GANGLIA_MONITOR.toString(), now);
    stage.setLastAttemptTime(host2, Role.HBASE_CLIENT.toString(), now);

    ActionDBAccessor db = mock(ActionDBAccessor.class);
    HostRoleCommandDAO hostRoleCommandDAOMock = mock(HostRoleCommandDAO.class);
    Mockito.doNothing().when(hostRoleCommandDAOMock).publishTaskCreateEvent(anyListOf(HostRoleCommand.class));

    RequestEntity request = mock(RequestEntity.class);
    when(request.isExclusive()).thenReturn(false);
    when(db.getRequestEntity(anyLong())).thenReturn(request);

    when(db.getCommandsInProgressCount()).thenReturn(stages.size());
    when(db.getFirstStageInProgressPerRequest()).thenReturn(stages);
    doAnswer(new Answer<Void>() {
      @Override
      public Void answer(InvocationOnMock invocation) throws Throwable {
        String host = (String) invocation.getArguments()[0];
        Long requestId = (Long) invocation.getArguments()[1];
        Long stageId = (Long) invocation.getArguments()[2];
        String role = (String) invocation.getArguments()[3];
        CommandReport commandReport = (CommandReport) invocation.getArguments()[4];
        for (Stage stage : stages) {
          if (requestId.equals(stage.getRequestId()) && stageId.equals(stage.getStageId())) {
            HostRoleCommand command = stage.getHostRoleCommand(host, role);
            command.setStatus(HostRoleStatus.valueOf(commandReport.getStatus()));
          }
        }

        return null;
      }
    }).when(db).updateHostRoleState(anyString(), anyLong(), anyLong(), anyString(), any(CommandReport.class));

    when(db.getTask(anyLong())).thenAnswer(new Answer<Object>() {
      @Override
      public Object answer(InvocationOnMock invocation) throws Throwable {
        Long taskId = (Long) invocation.getArguments()[0];
        for (Stage stage : stages) {
          for (HostRoleCommand command : stage.getOrderedHostRoleCommands()) {
            if (taskId.equals(command.getTaskId())) {
              return command;
            }
          }
        }
        return null;
      }
    });
    doAnswer(new Answer<Collection<HostRoleCommandEntity>>() {
      @Override
      public Collection<HostRoleCommandEntity> answer(InvocationOnMock invocation) throws Throwable {
        Long requestId = (Long) invocation.getArguments()[0];
        List<HostRoleCommandEntity> abortedCommands = Lists.newArrayList();

        for (Stage stage : stages) {
          if (requestId.equals(stage.getRequestId())) {
            for (HostRoleCommand command : stage.getOrderedHostRoleCommands()) {
              if (command.getStatus() == HostRoleStatus.QUEUED ||
                  command.getStatus() == HostRoleStatus.IN_PROGRESS ||
                  command.getStatus() == HostRoleStatus.PENDING) {
                command.setStatus(HostRoleStatus.ABORTED);

                HostRoleCommandEntity hostRoleCommandEntity = command.constructNewPersistenceEntity();
                hostRoleCommandEntity.setStage(stage.constructNewPersistenceEntity());

                abortedCommands.add(hostRoleCommandEntity);
              }
            }
          }
        }

        return abortedCommands;
      }
    }).when(db).abortOperation(anyLong());

    Properties properties = new Properties();
    Configuration conf = new Configuration(properties);
    ActionScheduler scheduler = new ActionScheduler(100, 10000, db, aq, fsm, 3,
        new HostsMap((String) null),
        unitOfWork, null, conf, entityManagerProviderMock,
        hostRoleCommandDAOMock, (HostRoleCommandFactory)null);

    scheduler.doWork();

    // Request is not aborted because all roles are in progress
    HostRoleStatus[] expectedStatusesAtIterOne = {HostRoleStatus.QUEUED, HostRoleStatus.QUEUED,
        HostRoleStatus.QUEUED, HostRoleStatus.QUEUED, HostRoleStatus.FAILED,
        HostRoleStatus.FAILED, HostRoleStatus.QUEUED, HostRoleStatus.QUEUED};
    for (int index = 0; index < stage.getOrderedHostRoleCommands().size(); index++) {
      log.info(stage.getOrderedHostRoleCommands().get(index).toString());
      Assert.assertEquals(expectedStatusesAtIterOne[index],
          stage.getOrderedHostRoleCommands().get(index).getStatus());
    }

    HostRoleStatus[] statusesAtIterTwo = {HostRoleStatus.QUEUED, HostRoleStatus.QUEUED,
        HostRoleStatus.QUEUED, HostRoleStatus.QUEUED, HostRoleStatus.FAILED,
        HostRoleStatus.FAILED, HostRoleStatus.QUEUED, HostRoleStatus.COMPLETED};
    for (int index = 0; index < stage.getOrderedHostRoleCommands().size(); index++) {
      stage.getOrderedHostRoleCommands().get(index).setStatus(statusesAtIterTwo[index]);
    }

    scheduler.doWork();

    // Request is not aborted because GANGLIA_MONITOR's success factor (0.5) is met
    HostRoleStatus[] expectedStatusesAtIterTwo = {HostRoleStatus.QUEUED, HostRoleStatus.QUEUED,
        HostRoleStatus.QUEUED, HostRoleStatus.QUEUED, HostRoleStatus.FAILED,
        HostRoleStatus.FAILED, HostRoleStatus.QUEUED, HostRoleStatus.COMPLETED};
    for (int index = 0; index < stage.getOrderedHostRoleCommands().size(); index++) {
      log.info(stage.getOrderedHostRoleCommands().get(index).toString());
      Assert.assertEquals(expectedStatusesAtIterTwo[index],
          stage.getOrderedHostRoleCommands().get(index).getStatus());
    }

    HostRoleStatus[] statusesAtIterThree = {HostRoleStatus.QUEUED, HostRoleStatus.QUEUED,
        HostRoleStatus.QUEUED, HostRoleStatus.QUEUED, HostRoleStatus.FAILED,
        HostRoleStatus.FAILED, HostRoleStatus.FAILED, HostRoleStatus.COMPLETED};
    for (int index = 0; index < stage.getOrderedHostRoleCommands().size(); index++) {
      stage.getOrderedHostRoleCommands().get(index).setStatus(statusesAtIterThree[index]);
    }

    // Fails becuse HostRoleCommand doesn't have a hostName
    scheduler.doWork();

    // Request is aborted because HBASE_CLIENT's success factor (1) is not met
    HostRoleStatus[] expectedStatusesAtIterThree = {HostRoleStatus.ABORTED, HostRoleStatus.ABORTED,
        HostRoleStatus.ABORTED, HostRoleStatus.ABORTED, HostRoleStatus.FAILED,
        HostRoleStatus.FAILED, HostRoleStatus.FAILED, HostRoleStatus.COMPLETED};
    for (int index = 0; index < stage.getOrderedHostRoleCommands().size(); index++) {
      log.info(stage.getOrderedHostRoleCommands().get(index).toString());
      Assert.assertEquals(expectedStatusesAtIterThree[index],
          stage.getOrderedHostRoleCommands().get(index).getStatus());
    }
  }

  private void addHostRoleExecutionCommand(long now, Stage stage, Role role, Service.Type service,
                                           RoleCommand command, String host, String cluster) {
    stage.addHostRoleExecutionCommand(host, role, command,
        new ServiceComponentHostInstallEvent(role.toString(), host, now, "HDP-0.2"),
        cluster, service.toString(), false, false);
    stage.getExecutionCommandWrapper(host,
        role.toString()).getExecutionCommand();
  }

  @Test
  public void testRequestFailureBasedOnSuccessFactor() throws Exception {
    ActionQueue aq = new ActionQueue();
    Clusters fsm = mock(Clusters.class);
    Cluster oneClusterMock = mock(Cluster.class);
    Service serviceObj = mock(Service.class);
    ServiceComponent scomp = mock(ServiceComponent.class);
    ServiceComponentHost sch = mock(ServiceComponentHost.class);
    UnitOfWork unitOfWork = mock(UnitOfWork.class);
    RequestFactory requestFactory = mock(RequestFactory.class);
    when(fsm.getCluster(anyString())).thenReturn(oneClusterMock);
    when(oneClusterMock.getService(anyString())).thenReturn(serviceObj);
    when(serviceObj.getServiceComponent(anyString())).thenReturn(scomp);
    when(scomp.getServiceComponentHost(anyString())).thenReturn(sch);
    when(serviceObj.getCluster()).thenReturn(oneClusterMock);

    final List<Stage> stages = new ArrayList<>();

    long now = System.currentTimeMillis();
    Stage stage = stageFactory.createNew(1, "/tmp", "cluster1", 1L, "testRequestFailureBasedOnSuccessFactor",
      "", "");
    stage.setStageId(1);
    stage.addHostRoleExecutionCommand("host1", Role.DATANODE, RoleCommand.UPGRADE,
        new ServiceComponentHostUpgradeEvent(Role.DATANODE.toString(), "host1", now, "HDP-0.2"),
        "cluster1", Service.Type.HDFS.toString(), false, false);
    stage.getExecutionCommandWrapper("host1",
        Role.DATANODE.toString()).getExecutionCommand();

    stage.addHostRoleExecutionCommand("host2", Role.DATANODE, RoleCommand.UPGRADE,
        new ServiceComponentHostUpgradeEvent(Role.DATANODE.toString(), "host2", now, "HDP-0.2"),
        "cluster1", Service.Type.HDFS.toString(), false, false);
    stage.getExecutionCommandWrapper("host2",
        Role.DATANODE.toString()).getExecutionCommand();

    stage.addHostRoleExecutionCommand("host3", Role.DATANODE, RoleCommand.UPGRADE,
        new ServiceComponentHostUpgradeEvent(Role.DATANODE.toString(), "host3", now, "HDP-0.2"),
        "cluster1", Service.Type.HDFS.toString(), false, false);
    stage.getExecutionCommandWrapper("host3",
        Role.DATANODE.toString()).getExecutionCommand();

    stages.add(stage);
    List<Stage> stageInProgress = Collections.singletonList(stage);

    stage.getOrderedHostRoleCommands().get(0).setTaskId(1);
    stage.getOrderedHostRoleCommands().get(1).setTaskId(2);
    stage.getOrderedHostRoleCommands().get(2).setTaskId(3);

    stages.add(
        getStageWithSingleTask(
            "host1", "cluster1", Role.HDFS_CLIENT, RoleCommand.UPGRADE, Service.Type.HDFS, 4, 2, 1));

    ActionDBAccessor db = mock(ActionDBAccessor.class);
    HostRoleCommandDAO hostRoleCommandDAOMock = mock(HostRoleCommandDAO.class);
    Mockito.doNothing().when(hostRoleCommandDAOMock).publishTaskCreateEvent(anyListOf(HostRoleCommand.class));

    RequestEntity request = mock(RequestEntity.class);
    when(request.isExclusive()).thenReturn(false);
    when(db.getRequestEntity(anyLong())).thenReturn(request);

    when(db.getCommandsInProgressCount()).thenReturn(stageInProgress.size());
    when(db.getFirstStageInProgressPerRequest()).thenReturn(stageInProgress);
    doAnswer(new Answer<Void>() {
      @Override
      public Void answer(InvocationOnMock invocation) throws Throwable {
        List<CommandReport> reports = (List<CommandReport>) invocation.getArguments()[0];
        for (CommandReport report : reports) {
          String actionId = report.getActionId();
          long[] requestStageIds = StageUtils.getRequestStage(actionId);
          Long requestId = requestStageIds[0];
          Long stageId = requestStageIds[1];
          Long id = report.getTaskId();
          for (Stage stage : stages) {
            if (requestId.equals(stage.getRequestId()) && stageId.equals(stage.getStageId())) {
              for (HostRoleCommand hostRoleCommand : stage.getOrderedHostRoleCommands()) {
                if (hostRoleCommand.getTaskId() == id) {
                  hostRoleCommand.setStatus(HostRoleStatus.valueOf(report.getStatus()));
                }
              }
            }
          }

        }

        return null;
      }
    }).when(db).updateHostRoleStates(anyCollectionOf(CommandReport.class));

    when(db.getTask(anyLong())).thenAnswer(new Answer<Object>() {
      @Override
      public Object answer(InvocationOnMock invocation) throws Throwable {
        Long taskId = (Long) invocation.getArguments()[0];
        for (Stage stage : stages) {
          for (HostRoleCommand command : stage.getOrderedHostRoleCommands()) {
            if (taskId.equals(command.getTaskId())) {
              return command;
            }
          }
        }
        return null;
      }
    });
    doAnswer(new Answer<Collection<HostRoleCommandEntity>>() {
      @Override
      public Collection<HostRoleCommandEntity> answer(InvocationOnMock invocation) throws Throwable {
        Long requestId = (Long) invocation.getArguments()[0];
        List<HostRoleCommandEntity> abortedCommands = Lists.newArrayList();

        for (Stage stage : stages) {
          if (requestId.equals(stage.getRequestId())) {
            for (HostRoleCommand command : stage.getOrderedHostRoleCommands()) {
              if (command.getStatus() == HostRoleStatus.QUEUED ||
                  command.getStatus() == HostRoleStatus.IN_PROGRESS ||
                  command.getStatus() == HostRoleStatus.PENDING) {
                command.setStatus(HostRoleStatus.ABORTED);

                HostRoleCommandEntity hostRoleCommandEntity = command.constructNewPersistenceEntity();
                hostRoleCommandEntity.setStage(stage.constructNewPersistenceEntity());

                abortedCommands.add(hostRoleCommandEntity);
              }
            }
          }
        }

        return abortedCommands;
      }
    }).when(db).abortOperation(anyLong());

    Properties properties = new Properties();
    Configuration conf = new Configuration(properties);
    ActionScheduler scheduler = new ActionScheduler(100, 50, db, aq, fsm, 3,
        new HostsMap((String) null),
        unitOfWork, null, conf, entityManagerProviderMock,
        hostRoleCommandDAOMock, (HostRoleCommandFactory)null);

    ActionManager am = new ActionManager(db, requestFactory, scheduler);

    scheduler.doWork();

    List<CommandReport> reports = new ArrayList<>();
    reports.add(getCommandReport(HostRoleStatus.FAILED, Role.DATANODE, Service.Type.HDFS, "1-1", 1));
    am.processTaskResponse("host1", reports, CommandUtils.convertToTaskIdCommandMap(stage.getOrderedHostRoleCommands()));

    reports.clear();
    reports.add(getCommandReport(HostRoleStatus.FAILED, Role.DATANODE, Service.Type.HDFS, "1-1", 2));
    am.processTaskResponse("host2", reports, CommandUtils.convertToTaskIdCommandMap(stage.getOrderedHostRoleCommands()));

    reports.clear();
    reports.add(getCommandReport(HostRoleStatus.COMPLETED, Role.DATANODE, Service.Type.HDFS, "1-1", 3));
    am.processTaskResponse("host3", reports, CommandUtils.convertToTaskIdCommandMap(stage.getOrderedHostRoleCommands()));

    scheduler.doWork();
    Assert.assertEquals(HostRoleStatus.ABORTED, stages.get(1).getHostRoleStatus("host1", "HDFS_CLIENT"));
  }

  private CommandReport getCommandReport(HostRoleStatus status, Role role, Service.Type service, String actionId,
                                         int taskId) {
    CommandReport report = new CommandReport();
    report.setExitCode(999);
    report.setStdErr("");
    report.setStdOut("");
    report.setStatus(status.toString());
    report.setRole(role.toString());
    report.setServiceName(service.toString());
    report.setActionId(actionId);
    report.setTaskId(taskId);
    return report;
  }

  private Stage createStage(String clusterName, int stageId, int requestId) {
    Stage stage = stageFactory.createNew(requestId, "/tmp", clusterName, 1L, "getStageWithSingleTask",
      "{\"host_param\":\"param_value\"}", "{\"stage_param\":\"param_value\"}");
    stage.setStageId(stageId);
    return stage;
  }

  private Stage addTask(Stage stage, String hostname, String clusterName, Role role,
                        RoleCommand roleCommand, String serviceName, int taskId) {
    stage.addHostRoleExecutionCommand(hostname, role, roleCommand,
        new ServiceComponentHostUpgradeEvent(role.toString(), hostname, System.currentTimeMillis(), "HDP-0.2"),
        clusterName, serviceName, false, false);
    stage.getExecutionCommandWrapper(hostname,
        role.toString()).getExecutionCommand();
    stage.getOrderedHostRoleCommands().get(0).setTaskId(taskId);
    return stage;
  }

  private Stage getStageWithSingleTask(String hostname, String clusterName, Role role,
                                       RoleCommand roleCommand, Service.Type service, int taskId,
                                       int stageId, int requestId) {
    Stage stage = createStage(clusterName, stageId, requestId);
    return addTask(stage, hostname, clusterName, role, roleCommand, service.name(), taskId);
  }


  private Stage getStageWithSingleTask(String hostname, String clusterName, Role role, RoleCommand roleCommand,
      String customCommandName, Service.Type service, int taskId, int stageId, int requestId) {
    Stage stage = getStageWithSingleTask(hostname, clusterName, role, roleCommand, service, taskId, stageId, requestId);

    HostRoleCommand cmd = stage.getHostRoleCommand(hostname, role.name());
    if (cmd != null) {
      cmd.setCustomCommandName(customCommandName);
    }

    stage.getExecutionCommandWrapper(hostname, role.toString()).getExecutionCommand().setCommandType(AgentCommandType.BACKGROUND_EXECUTION_COMMAND);
    return stage;
  }

  private void addInstallTaskToStage(Stage stage, String hostname,
                              String clusterName, Role role,
                              RoleCommand roleCommand, Service.Type service,
                              int taskId) {

    stage.addHostRoleExecutionCommand(hostname, role, roleCommand,
      new ServiceComponentHostInstallEvent(role.toString(), hostname,
        System.currentTimeMillis(), "HDP-0.2"), clusterName, service.toString(), false, false);
    ExecutionCommand command = stage.getExecutionCommandWrapper
      (hostname, role.toString()).getExecutionCommand();
    command.setTaskId(taskId);
    for (HostRoleCommand cmd :stage.getOrderedHostRoleCommands()) {
      if (cmd.getHostName().equals(hostname) && cmd.getRole().equals(role)) {
        cmd.setTaskId(taskId);
      }
    }
  }

  @Test
  public void testSuccessFactors() {
    Stage s = StageUtils.getATestStage(1, 1, CLUSTER_HOST_INFO,
      "{\"host_param\":\"param_value\"}", "{\"stage_param\":\"param_value\"}");
    assertEquals(new Float(0.5), new Float(s.getSuccessFactor(Role.DATANODE)));
    assertEquals(new Float(0.5), new Float(s.getSuccessFactor(Role.TASKTRACKER)));
    assertEquals(new Float(0.5), new Float(s.getSuccessFactor(Role.GANGLIA_MONITOR)));
    assertEquals(new Float(0.5), new Float(s.getSuccessFactor(Role.HBASE_REGIONSERVER)));
    assertEquals(new Float(1.0), new Float(s.getSuccessFactor(Role.NAMENODE)));
    assertEquals(new Float(1.0), new Float(s.getSuccessFactor(Role.GANGLIA_SERVER)));
  }

  @Test
  public void testSuccessCriteria() {
    RoleStats rs1 = new RoleStats(1, (float)0.5);
    rs1.numSucceeded = 1;
    assertTrue(rs1.isSuccessFactorMet());
    rs1.numSucceeded = 0;
    assertFalse(rs1.isSuccessFactorMet());

    RoleStats rs2 = new RoleStats(2, (float)0.5);
    rs2.numSucceeded = 1;
    assertTrue(rs2.isSuccessFactorMet());

    RoleStats rs3 = new RoleStats(3, (float)0.5);
    rs3.numSucceeded = 2;
    assertTrue(rs2.isSuccessFactorMet());
    rs3.numSucceeded = 1;
    assertFalse(rs3.isSuccessFactorMet());

    RoleStats rs4 = new RoleStats(3, (float)1.0);
    rs4.numSucceeded = 2;
    assertFalse(rs3.isSuccessFactorMet());
  }

  /**
   * This test sends verifies that ActionScheduler returns up-to-date cluster host info and caching works correctly.
   */
  @Test
  public void testClusterHostInfoCache() throws Exception {

    Type type = new TypeToken<Map<String, Set<String>>>() {}.getType();

    //Data for stages
    Map<String, Set<String>> clusterHostInfo1 = StageUtils.getGson().fromJson(CLUSTER_HOST_INFO, type);
    int stageId = 1;
    int requestId1 = 1;
    int requestId2 = 2;

    ActionQueue aq = new ActionQueue();
    Properties properties = new Properties();
    Configuration conf = new Configuration(properties);
    Clusters fsm = mock(Clusters.class);
    Cluster oneClusterMock = mock(Cluster.class);
    Service serviceObj = mock(Service.class);
    ServiceComponent scomp = mock(ServiceComponent.class);
    ServiceComponentHost sch = mock(ServiceComponentHost.class);
    UnitOfWork unitOfWork = mock(UnitOfWork.class);
    when(fsm.getCluster(anyString())).thenReturn(oneClusterMock);
    when(oneClusterMock.getService(anyString())).thenReturn(serviceObj);
    when(serviceObj.getServiceComponent(anyString())).thenReturn(scomp);
    when(scomp.getServiceComponentHost(anyString())).thenReturn(sch);
    when(serviceObj.getCluster()).thenReturn(oneClusterMock);
    Host host = mock(Host.class);
    HashMap<String, ServiceComponentHost> hosts =
      new HashMap<>();
    hosts.put(hostname, sch);
    when(scomp.getServiceComponentHosts()).thenReturn(hosts);

    when(fsm.getHost(anyString())).thenReturn(host);
    when(host.getState()).thenReturn(HostState.HEALTHY);
    when(host.getHostName()).thenReturn(hostname);

    ActionDBAccessor db = mock(ActionDBAccessorImpl.class);
    HostRoleCommandDAO hostRoleCommandDAOMock = mock(HostRoleCommandDAO.class);
    Mockito.doNothing().when(hostRoleCommandDAOMock).publishTaskCreateEvent(anyListOf(HostRoleCommand.class));

    RequestEntity request = mock(RequestEntity.class);
    when(request.isExclusive()).thenReturn(false);
    when(request.getClusterHostInfo()).thenReturn(CLUSTER_HOST_INFO);
    when(db.getRequestEntity(anyLong())).thenReturn(request);

    Stage s1 = StageUtils.getATestStage(requestId1, stageId, hostname,
      "{\"host_param\":\"param_value\"}", "{\"stage_param\":\"param_value\"}");
    Stage s2 = StageUtils.getATestStage(requestId2, stageId, hostname,
      "{\"host_param\":\"param_value\"}", "{\"stage_param\":\"param_value\"}");

    when(db.getCommandsInProgressCount()).thenReturn(1);
    when(db.getFirstStageInProgressPerRequest()).thenReturn(Collections.singletonList(s1));

    //Keep large number of attempts so that the task is not expired finally
    //Small action timeout to test rescheduling
    ActionScheduler scheduler = new ActionScheduler(100, 100, db, aq, fsm,
        10000, new HostsMap((String) null), unitOfWork, null, conf, entityManagerProviderMock,
        hostRoleCommandDAOMock, (HostRoleCommandFactory)null);
    scheduler.setTaskTimeoutAdjustment(false);

    List<AgentCommand> ac = waitForQueueSize(hostname, aq, 1, scheduler);

    assertTrue(ac.get(0) instanceof ExecutionCommand);
    assertEquals(String.valueOf(requestId1) + "-" + stageId, ((ExecutionCommand) (ac.get(0))).getCommandId());

    assertEquals(clusterHostInfo1, ((ExecutionCommand) (ac.get(0))).getClusterHostInfo());

    when(db.getCommandsInProgressCount()).thenReturn(1);
    when(db.getFirstStageInProgressPerRequest()).thenReturn(Collections.singletonList(s2));

    //Verify that ActionSheduler does not return cached value of cluster host info for new requestId
    ac = waitForQueueSize(hostname, aq, 1, scheduler);
    assertTrue(ac.get(0) instanceof ExecutionCommand);
    assertEquals(String.valueOf(requestId2) + "-" + stageId, ((ExecutionCommand) (ac.get(0))).getCommandId());
    assertEquals(clusterHostInfo1, ((ExecutionCommand) (ac.get(0))).getClusterHostInfo());
  }


  /**
   * Checks what happens when stage has an execution command for
   * host component that has been recently deleted
   * @throws Exception
   */
  @Test
  public void testCommandAbortForDeletedComponent() throws Exception {
    ActionQueue aq = new ActionQueue();
    Properties properties = new Properties();
    Configuration conf = new Configuration(properties);
    Clusters fsm = mock(Clusters.class);
    Cluster oneClusterMock = mock(Cluster.class);
    Service serviceObj = mock(Service.class);
    ServiceComponent scomp = mock(ServiceComponent.class);
    ServiceComponent scWithDeletedSCH = mock(ServiceComponent.class);
    ServiceComponentHost sch1 = mock(ServiceComponentHost.class);
    String hostname1 = "host1";
    Host host1 = mock(Host.class);
    when(fsm.getHost(hostname1)).thenReturn(host1);
    when(host1.getState()).thenReturn(HostState.HEALTHY);
    when(host1.getHostName()).thenReturn(hostname1);
    when(scomp.getServiceComponentHost(hostname1)).thenReturn(sch1);
    HashMap<String, ServiceComponentHost> hosts =
      new HashMap<>();
    hosts.put(hostname1, sch1);
    when(scomp.getServiceComponentHosts()).thenReturn(hosts);

    HostRoleCommandDAO hostRoleCommandDAO = mock(HostRoleCommandDAO.class);

    HostEntity hostEntity = new HostEntity();
    hostEntity.setHostName(hostname1);
    hostDAO.create(hostEntity);

    UnitOfWork unitOfWork = mock(UnitOfWork.class);
    when(fsm.getCluster(anyString())).thenReturn(oneClusterMock);
    when(oneClusterMock.getService(anyString())).thenReturn(serviceObj);
    when(serviceObj.getServiceComponent(Role.HBASE_MASTER.toString())).
            thenReturn(scWithDeletedSCH);
    when(serviceObj.getServiceComponent(Role.HBASE_REGIONSERVER.toString())).
            thenReturn(scomp);
    when(scWithDeletedSCH.getServiceComponentHost(anyString())).
            thenThrow(new ServiceComponentHostNotFoundException("dummyCluster",
                "dummyService", "dummyComponent", "dummyHostname"));
    when(serviceObj.getCluster()).thenReturn(oneClusterMock);

    Stage stage1 = stageFactory.createNew(1, "/tmp", "cluster1", 1L, "stageWith2Tasks",
            "", "");
    addInstallTaskToStage(stage1, hostname1, "cluster1", Role.HBASE_MASTER,
            RoleCommand.INSTALL, Service.Type.HBASE, 1);
    addInstallTaskToStage(stage1, hostname1, "cluster1", Role.HBASE_REGIONSERVER,
            RoleCommand.INSTALL, Service.Type.HBASE, 2);
    final List<Stage> stages = Collections.singletonList(stage1);

    ActionDBAccessor db = mock(ActionDBAccessor.class);

    RequestEntity request = mock(RequestEntity.class);
    when(request.isExclusive()).thenReturn(false);
    when(db.getRequestEntity(anyLong())).thenReturn(request);

    when(db.getCommandsInProgressCount()).thenReturn(stages.size());
    when(db.getFirstStageInProgressPerRequest()).thenReturn(stages);

    ActionScheduler scheduler = new ActionScheduler(100, 50000, db, aq, fsm, 3,
        new HostsMap((String) null), unitOfWork, null, conf, entityManagerProviderMock,
        hostRoleCommandDAO, (HostRoleCommandFactory) null);

    final CountDownLatch abortCalls = new CountDownLatch(2);

    doAnswer(new Answer<Object>() {
      @Override
      public Object answer(InvocationOnMock invocation) throws Throwable {
      Long requestId = (Long) invocation.getArguments()[0];
      for (Stage stage : stages) {
        if (requestId.equals(stage.getRequestId())) {
          for (HostRoleCommand command : stage.getOrderedHostRoleCommands()) {
            if (command.getStatus() == HostRoleStatus.QUEUED ||
                    command.getStatus() == HostRoleStatus.IN_PROGRESS ||
                    command.getStatus() == HostRoleStatus.PENDING) {
              command.setStatus(HostRoleStatus.ABORTED);
            }
          }
        }
      }
      abortCalls.countDown();
      return null;
      }
    }).when(db).abortOperation(anyLong());

    scheduler.setTaskTimeoutAdjustment(false);
    // Start the thread
    scheduler.start();

    long timeout = 60;
    abortCalls.await(timeout, TimeUnit.SECONDS);

    Assert.assertEquals(HostRoleStatus.ABORTED,
            stages.get(0).getHostRoleStatus(hostname1, "HBASE_MASTER"));
    Assert.assertEquals(HostRoleStatus.ABORTED,
            stages.get(0).getHostRoleStatus(hostname1, "HBASE_REGIONSERVER"));

    // If regression occured, scheduler thread would fail with an exception
    // instead of aborting request
    verify(db, times(2)).abortOperation(anyLong());

    scheduler.stop();
  }


  @Test
  public void testServerActionWOService() throws Exception {
    ActionQueue aq = new ActionQueue();
    Properties properties = new Properties();
    Configuration conf = new Configuration(properties);
    Clusters fsm = mock(Clusters.class);
    UnitOfWork unitOfWork = mock(UnitOfWork.class);

    Map<String, String> payload = new HashMap<>();
    final Stage s = getStageWithServerAction(1, 977, payload, "test", 300, false, false);
    List<Stage> stages = Collections.singletonList(s);

    ActionDBAccessor db = mock(ActionDBAccessor.class);
    HostRoleCommandDAO hostRoleCommandDAOMock = mock(HostRoleCommandDAO.class);
    Mockito.doNothing().when(hostRoleCommandDAOMock).publishTaskCreateEvent(anyListOf(HostRoleCommand.class));

    RequestEntity request = mock(RequestEntity.class);
    when(request.getClusterHostInfo()).thenReturn(CLUSTER_HOST_INFO);
    when(request.isExclusive()).thenReturn(false);
    when(db.getRequestEntity(anyLong())).thenReturn(request);

    when(db.getCommandsInProgressCount()).thenReturn(stages.size());
    when(db.getFirstStageInProgressPerRequest()).thenReturn(stages);
    doAnswer(new Answer<Void>() {
      @Override
      public Void answer(InvocationOnMock invocation) throws Throwable {
        String host = (String) invocation.getArguments()[0];
        String role = (String) invocation.getArguments()[3];
        CommandReport commandReport = (CommandReport) invocation.getArguments()[4];

        HostRoleCommand command = null;
        if (null == host) {
          command = s.getHostRoleCommand(null, role);
        } else {
          command = s.getHostRoleCommand(host, role);
        }

        command.setStatus(HostRoleStatus.valueOf(commandReport.getStatus()));
        return null;
      }
    }).when(db).updateHostRoleState(anyString(), anyLong(), anyLong(), anyString(), any(CommandReport.class));

    doAnswer(new Answer<List<HostRoleCommand>>() {
      @Override
      public List<HostRoleCommand> answer(InvocationOnMock invocation) throws Throwable {
        String role = (String) invocation.getArguments()[0];
        HostRoleStatus status = (HostRoleStatus) invocation.getArguments()[1];

        HostRoleCommand task = s.getHostRoleCommand(null, role);

        if (task.getStatus() == status) {
          return Arrays.asList(task);
        } else {
          return Collections.emptyList();
        }
      }
    }).when(db).getTasksByRoleAndStatus(anyString(), any(HostRoleStatus.class));

    doAnswer(new Answer<HostRoleCommand>() {
      @Override
      public HostRoleCommand answer(InvocationOnMock invocation) throws Throwable {
        return s.getHostRoleCommand(null, "AMBARI_SERVER_ACTION");
      }
    }).when(db).getTask(anyLong());

    ServerActionExecutor.init(injector);
    ActionScheduler scheduler = new ActionScheduler(100, 50, db, aq, fsm, 3,
        new HostsMap((String) null), unitOfWork, null, conf, entityManagerProviderMock,
        hostRoleCommandDAOMock, (HostRoleCommandFactory)null);

    int cycleCount = 0;
    while (!stages.get(0).getHostRoleStatus(null, "AMBARI_SERVER_ACTION")
        .equals(HostRoleStatus.COMPLETED) && cycleCount++ <= MAX_CYCLE_ITERATIONS) {
      scheduler.doWork();
      scheduler.getServerActionExecutor().doWork();
    }

    assertEquals(stages.get(0).getHostRoleStatus(null, "AMBARI_SERVER_ACTION"),
            HostRoleStatus.COMPLETED);
  }

  @Test
  public void testCancelRequests() throws Exception {
    ActionQueue aq = new ActionQueue();
    Clusters fsm = mock(Clusters.class);
    Cluster oneClusterMock = mock(Cluster.class);
    Service serviceObj = mock(Service.class);
    ServiceComponent scomp = mock(ServiceComponent.class);
    ServiceComponentHost sch = mock(ServiceComponentHost.class);
    UnitOfWork unitOfWork = mock(UnitOfWork.class);
    HostRoleCommandDAO hostRoleCommandDAO = mock(HostRoleCommandDAO.class);
    HostRoleCommandFactory hostRoleCommandFactory = mock(HostRoleCommandFactory.class);

    when(fsm.getCluster(anyString())).thenReturn(oneClusterMock);
    when(oneClusterMock.getService(anyString())).thenReturn(serviceObj);
    when(serviceObj.getServiceComponent(anyString())).thenReturn(scomp);
    when(scomp.getServiceComponentHost(anyString())).thenReturn(sch);
    when(serviceObj.getCluster()).thenReturn(oneClusterMock);

    HostEntity hostEntity = new HostEntity();
    hostEntity.setHostName(hostname);
    hostDAO.create(hostEntity);

    HashMap<String, ServiceComponentHost> hosts = new HashMap<>();
    hosts.put(hostname, sch);
    when(scomp.getServiceComponentHosts()).thenReturn(hosts);

    // Create a single request with 3 stages, each with a single task - the first stage will be completed and should not
    // be included when cancelling the unfinished tasks of the request
    long requestId = 1;
    final List<Stage> allStages = new ArrayList<>();
    final List<Stage> stagesInProgress = new ArrayList<>();
    final List<Stage> firstStageInProgress = new ArrayList<>();
    final List<HostRoleCommand> tasksInProgress = new ArrayList<>();
    final List<HostRoleCommandEntity> hrcEntitiesInProgress = new ArrayList<>();

    int secondaryNamenodeCmdTaskId = 1;
    int namenodeCmdTaskId = 2;
    int datanodeCmdTaskId = 3;

    Stage stageWithTask = getStageWithSingleTask(
        hostname, "cluster1", Role.SECONDARY_NAMENODE, RoleCommand.START,
        Service.Type.HDFS, secondaryNamenodeCmdTaskId, 1, (int) requestId);

    // complete the first stage
    stageWithTask.getOrderedHostRoleCommands().get(0).setStatus(HostRoleStatus.COMPLETED);
    allStages.add(stageWithTask);

    stageWithTask = getStageWithSingleTask(
        hostname, "cluster1", Role.NAMENODE, RoleCommand.START,
        Service.Type.HDFS, namenodeCmdTaskId, 2, (int) requestId);

    tasksInProgress.addAll(stageWithTask.getOrderedHostRoleCommands());
    firstStageInProgress.add(stageWithTask);
    stagesInProgress.add(stageWithTask);
    allStages.add(stageWithTask);

    stageWithTask = getStageWithSingleTask(
        hostname, "cluster1", Role.DATANODE, RoleCommand.START,
        Service.Type.HDFS, datanodeCmdTaskId, 3, (int) requestId);

    tasksInProgress.addAll(stageWithTask.getOrderedHostRoleCommands());
    stagesInProgress.add(stageWithTask);
    allStages.add(stageWithTask);

    // convert HRC to HRCEntity for the mock DAO to use
    for (HostRoleCommand hostRoleCommand : tasksInProgress) {
      HostRoleCommandEntity entity = mock(HostRoleCommandEntity.class);
      when(entity.getTaskId()).thenReturn(hostRoleCommand.getTaskId());
      when(entity.getStageId()).thenReturn(hostRoleCommand.getStageId());
      when(entity.getRequestId()).thenReturn(hostRoleCommand.getRequestId());
      when(entity.getHostId()).thenReturn(hostRoleCommand.getHostId());
      when(entity.getHostName()).thenReturn(hostRoleCommand.getHostName());
      when(entity.getRole()).thenReturn(hostRoleCommand.getRole());
      when(entity.getStatus()).thenReturn(hostRoleCommand.getStatus());
      when(entity.getRoleCommand()).thenReturn(hostRoleCommand.getRoleCommand());

      hrcEntitiesInProgress.add(entity);

      when(hostRoleCommandFactory.createExisting(entity)).thenReturn(hostRoleCommand);
    }

    Host host = mock(Host.class);
    when(fsm.getHost(anyString())).thenReturn(host);
    when(host.getState()).thenReturn(HostState.HEALTHY);
    when(host.getHostName()).thenReturn(hostname);

    ActionDBAccessor db = mock(ActionDBAccessor.class);

    RequestEntity request = mock(RequestEntity.class);
    when(request.isExclusive()).thenReturn(false);
    when(request.getClusterHostInfo()).thenReturn(CLUSTER_HOST_INFO);
    when(db.getRequestEntity(anyLong())).thenReturn(request);

    when(db.getCommandsInProgressCount()).thenReturn(stagesInProgress.size());
    when(db.getFirstStageInProgressPerRequest()).thenReturn(stagesInProgress);
    when(db.getStagesInProgressForRequest(requestId)).thenReturn(stagesInProgress);
    when(db.getAllStages(anyLong())).thenReturn(allStages);

    List<HostRoleCommand> requestTasks = new ArrayList<>();

    for (Stage stage : allStages) {
      requestTasks.addAll(stage.getOrderedHostRoleCommands());
    }

    when(db.getRequestTasks(anyLong())).thenReturn(requestTasks);

    doAnswer(new Answer<Void>() {
      @Override
      public Void answer(InvocationOnMock invocation) throws Throwable {
        List<CommandReport> reports = (List<CommandReport>) invocation.getArguments()[0];
        for (CommandReport report : reports) {
          String actionId = report.getActionId();
          long[] requestStageIds = StageUtils.getRequestStage(actionId);
          Long requestId = requestStageIds[0];
          Long stageId = requestStageIds[1];
          Long id = report.getTaskId();
          for (Stage stage : stagesInProgress) {
            if (requestId.equals(stage.getRequestId()) && stageId.equals(stage.getStageId())) {
              for (HostRoleCommand hostRoleCommand : stage.getOrderedHostRoleCommands()) {
                if (hostRoleCommand.getTaskId() == id) {
                  hostRoleCommand.setStatus(HostRoleStatus.valueOf(report.getStatus()));
                }
              }
            }
          }

        }

        return null;
      }
    }).when(db).updateHostRoleStates(anyCollectionOf(CommandReport.class));

    when(db.getTask(anyLong())).thenAnswer(new Answer<Object>() {
      @Override
      public Object answer(InvocationOnMock invocation) throws Throwable {
        Long taskId = (Long) invocation.getArguments()[0];
        for (Stage stage : allStages) {
          for (HostRoleCommand command : stage.getOrderedHostRoleCommands()) {
            if (taskId.equals(command.getTaskId())) {
              return command;
            }
          }
        }
        return null;
      }
    });

    doAnswer(new Answer<Collection<HostRoleCommandEntity>>() {
      @Override
      public Collection<HostRoleCommandEntity> answer(InvocationOnMock invocation) throws Throwable {
        Long requestId = (Long) invocation.getArguments()[0];
        List<HostRoleCommandEntity> abortedCommands = Lists.newArrayList();

        for (Stage stage : stagesInProgress) {
          if (requestId.equals(stage.getRequestId())) {
            for (HostRoleCommand command : stage.getOrderedHostRoleCommands()) {
              if (command.getStatus() == HostRoleStatus.QUEUED ||
                      command.getStatus() == HostRoleStatus.IN_PROGRESS ||
                      command.getStatus() == HostRoleStatus.PENDING) {
                command.setStatus(HostRoleStatus.ABORTED);

                HostRoleCommandEntity hostRoleCommandEntity = command.constructNewPersistenceEntity();
                hostRoleCommandEntity.setStage(stage.constructNewPersistenceEntity());

                abortedCommands.add(hostRoleCommandEntity);
              }
            }
          }
        }

        return abortedCommands;
      }
    }).when(db).abortOperation(anyLong());

    Properties properties = new Properties();
    Configuration conf = new Configuration(properties);

    when(hostRoleCommandDAO.findByRequestIdAndStatuses(requestId,
        HostRoleStatus.NOT_COMPLETED_STATUSES)).thenReturn(hrcEntitiesInProgress);

    ActionScheduler scheduler = new ActionScheduler(100, 50, db, aq, fsm, 3,
        new HostsMap((String) null), unitOfWork, null, conf, entityManagerProviderMock,
        hostRoleCommandDAO, hostRoleCommandFactory);

    scheduler.doWork();

    String reason = "Some reason";

    scheduler.scheduleCancellingRequest(requestId, reason);

    scheduler.doWork();
    Assert.assertEquals(HostRoleStatus.COMPLETED, allStages.get(0).getHostRoleStatus(hostname, "SECONDARY_NAMENODE"));
    Assert.assertEquals(HostRoleStatus.ABORTED, allStages.get(1).getHostRoleStatus(hostname, "NAMENODE"));
    Assert.assertEquals(HostRoleStatus.ABORTED, allStages.get(2).getHostRoleStatus(hostname, "DATANODE"));

    Assert.assertEquals(aq.size(hostname), 1); // Cancel commands should be generated only for 1 stage

    CancelCommand cancelCommand = (CancelCommand) aq.dequeue(hostname);
    Assert.assertEquals(cancelCommand.getTargetTaskId(), namenodeCmdTaskId);
    Assert.assertEquals(cancelCommand.getReason(), reason);
  }


  @Test
  public void testExclusiveRequests() throws Exception {
    ActionQueue aq = new ActionQueue();
    Clusters fsm = mock(Clusters.class);
    Cluster oneClusterMock = mock(Cluster.class);
    Service serviceObj = mock(Service.class);
    ServiceComponent scomp = mock(ServiceComponent.class);
    ServiceComponentHost sch = mock(ServiceComponentHost.class);
    UnitOfWork unitOfWork = mock(UnitOfWork.class);
    when(fsm.getCluster(anyString())).thenReturn(oneClusterMock);
    when(oneClusterMock.getService(anyString())).thenReturn(serviceObj);
    when(serviceObj.getServiceComponent(anyString())).thenReturn(scomp);
    when(scomp.getServiceComponentHost(anyString())).thenReturn(sch);
    when(serviceObj.getCluster()).thenReturn(oneClusterMock);

    HashMap<String, ServiceComponentHost> hosts =
      new HashMap<>();
    String hostname1 = "hostname1";
    String hostname2 = "hostname2";
    String hostname3 = "hostname3";

    hosts.put(hostname1, sch);
    hosts.put(hostname2, sch);
    hosts.put(hostname3, sch);
    when(scomp.getServiceComponentHosts()).thenReturn(hosts);

    long requestId1 = 1;
    long requestId2 = 2;
    long requestId3 = 3;

    final List<Stage> firstStageInProgressByRequest = new ArrayList<>();
    final List<Stage> stagesInProgress = new ArrayList<>();
    int namenodeCmdTaskId = 1;

    Stage request1Stage1 = getStageWithSingleTask(hostname1, "cluster1", Role.NAMENODE,
        RoleCommand.START,
        Service.Type.HDFS, namenodeCmdTaskId, 1, (int) requestId1);

    Stage request1Stage2 = getStageWithSingleTask(hostname1, "cluster1", Role.DATANODE,
        RoleCommand.START,
        Service.Type.HDFS, 2, 2, (int) requestId1);

    Stage request2Stage1 = getStageWithSingleTask(hostname2, "cluster1", Role.DATANODE,
        RoleCommand.STOP, // Exclusive
        Service.Type.HDFS, 3, 3, (int) requestId2);
<<<<<<< HEAD

    Stage request3Stage1 = getStageWithSingleTask(hostname3, "cluster1", Role.DATANODE,
        RoleCommand.START,
        Service.Type.HDFS, 4, 4, (int) requestId3);

=======

    Stage request3Stage1 = getStageWithSingleTask(hostname3, "cluster1", Role.DATANODE,
        RoleCommand.START,
        Service.Type.HDFS, 4, 4, (int) requestId3);

>>>>>>> 9d802b7c
    firstStageInProgressByRequest.add(request1Stage1);
    firstStageInProgressByRequest.add(request2Stage1);
    firstStageInProgressByRequest.add(request3Stage1);

    stagesInProgress.add(request1Stage1);
    stagesInProgress.add(request1Stage2);
    stagesInProgress.add(request2Stage1);
    stagesInProgress.add(request3Stage1);

    Host host1 = mock(Host.class);
    when(fsm.getHost(anyString())).thenReturn(host1);
    when(host1.getState()).thenReturn(HostState.HEALTHY);
    when(host1.getHostName()).thenReturn(hostname);

    Host host2 = mock(Host.class);
    when(fsm.getHost(anyString())).thenReturn(host2);
    when(host2.getState()).thenReturn(HostState.HEALTHY);
    when(host2.getHostName()).thenReturn(hostname);

    Host host3 = mock(Host.class);
    when(fsm.getHost(anyString())).thenReturn(host3);
    when(host3.getState()).thenReturn(HostState.HEALTHY);
    when(host3.getHostName()).thenReturn(hostname);

    ActionDBAccessor db = mock(ActionDBAccessor.class);
    HostRoleCommandDAO hostRoleCommandDAOMock = mock(HostRoleCommandDAO.class);
    Mockito.doNothing().when(hostRoleCommandDAOMock).publishTaskCreateEvent(anyListOf(HostRoleCommand.class));
    when(db.getCommandsInProgressCount()).thenReturn(stagesInProgress.size());
    when(db.getFirstStageInProgressPerRequest()).thenReturn(firstStageInProgressByRequest);

    List<HostRoleCommand> requestTasks = new ArrayList<>();
    for (Stage stage : stagesInProgress) {
      requestTasks.addAll(stage.getOrderedHostRoleCommands());
    }
    when(db.getRequestTasks(anyLong())).thenReturn(requestTasks);
    when(db.getAllStages(anyLong())).thenReturn(stagesInProgress);
    doAnswer(new Answer<Void>() {
      @Override
      public Void answer(InvocationOnMock invocation) throws Throwable {
        List<CommandReport> reports = (List<CommandReport>) invocation.getArguments()[0];
        for (CommandReport report : reports) {
          String actionId = report.getActionId();
          long[] requestStageIds = StageUtils.getRequestStage(actionId);
          Long requestId = requestStageIds[0];
          Long stageId = requestStageIds[1];
          Long id = report.getTaskId();
          for (Stage stage : stagesInProgress) {
            if (requestId.equals(stage.getRequestId()) && stageId.equals(stage.getStageId())) {
              for (HostRoleCommand hostRoleCommand : stage.getOrderedHostRoleCommands()) {
                if (hostRoleCommand.getTaskId() == id) {
                  hostRoleCommand.setStatus(HostRoleStatus.valueOf(report.getStatus()));
                }
              }
            }
          }

        }

        return null;
      }
    }).when(db).updateHostRoleStates(anyCollectionOf(CommandReport.class));

    when(db.getTask(anyLong())).thenAnswer(new Answer<Object>() {
      @Override
      public Object answer(InvocationOnMock invocation) throws Throwable {
        Long taskId = (Long) invocation.getArguments()[0];
        for (Stage stage : stagesInProgress) {
          for (HostRoleCommand command : stage.getOrderedHostRoleCommands()) {
            if (taskId.equals(command.getTaskId())) {
              return command;
            }
          }
        }
        return null;
      }
    });

    final Map<Long, Boolean> startedRequests = new HashMap<>();
    doAnswer(new Answer<Void>() {
      @Override
      public Void answer(InvocationOnMock invocation) throws Throwable {
        startedRequests.put((Long)invocation.getArguments()[0], true);
        return null;
      }
    }).when(db).startRequest(anyLong());

    RequestEntity request1 = mock(RequestEntity.class);
    when(request1.isExclusive()).thenReturn(false);
    when(request1.getClusterHostInfo()).thenReturn(CLUSTER_HOST_INFO);
    RequestEntity request2 = mock(RequestEntity.class);
    when(request2.isExclusive()).thenReturn(true);
    when(request2.getClusterHostInfo()).thenReturn(CLUSTER_HOST_INFO);
    RequestEntity request3 = mock(RequestEntity.class);
    when(request3.isExclusive()).thenReturn(false);
    when(request3.getClusterHostInfo()).thenReturn(CLUSTER_HOST_INFO);

    when(db.getRequestEntity(requestId1)).thenReturn(request1);
    when(db.getRequestEntity(requestId2)).thenReturn(request2);
    when(db.getRequestEntity(requestId3)).thenReturn(request3);

    Properties properties = new Properties();
    Configuration conf = new Configuration(properties);

    ActionScheduler scheduler = spy(new ActionScheduler(100, 50, db, aq, fsm, 3,
        new HostsMap((String) null), unitOfWork, null, conf, entityManagerProviderMock,
        hostRoleCommandDAOMock, (HostRoleCommandFactory)null));

    doReturn(false).when(scheduler).wasAgentRestartedDuringOperation(any(Host.class), any(Stage.class), anyString());

    // Execution of request 1

    scheduler.doWork();

    Assert.assertTrue(startedRequests.containsKey(requestId1));
    Assert.assertFalse(startedRequests.containsKey(requestId2));
    Assert.assertFalse(startedRequests.containsKey(requestId3));

    stagesInProgress.remove(0);
    firstStageInProgressByRequest.clear();
    firstStageInProgressByRequest.add(request1Stage2);
    firstStageInProgressByRequest.add(request2Stage1);
    firstStageInProgressByRequest.add(request3Stage1);

    scheduler.doWork();

    Assert.assertTrue(startedRequests.containsKey(requestId1));
    Assert.assertFalse(startedRequests.containsKey(requestId2));
    Assert.assertFalse(startedRequests.containsKey(requestId3));

    // Execution of request 2

    stagesInProgress.remove(0);
    firstStageInProgressByRequest.clear();
    firstStageInProgressByRequest.add(request2Stage1);
    firstStageInProgressByRequest.add(request3Stage1);

    scheduler.doWork();

    Assert.assertTrue(startedRequests.containsKey(requestId1));
    Assert.assertTrue(startedRequests.containsKey(requestId2));
    Assert.assertFalse(startedRequests.containsKey(requestId3));

    // Execution of request 3

    stagesInProgress.remove(0);
    firstStageInProgressByRequest.clear();
    firstStageInProgressByRequest.add(request3Stage1);

    scheduler.doWork();

    Assert.assertTrue(startedRequests.containsKey(requestId1));
    Assert.assertTrue(startedRequests.containsKey(requestId2));
    Assert.assertTrue(startedRequests.containsKey(requestId3));

  }

  @Test
  public void testAbortHolding() throws AmbariException {
    UnitOfWork unitOfWork = EasyMock.createMock(UnitOfWork.class);
    ActionDBAccessor db = EasyMock.createMock(ActionDBAccessor.class);
    ActionQueue aq = new ActionQueue();
    Clusters fsm = EasyMock.createMock(Clusters.class);
    Configuration conf = new Configuration(new Properties());
    HostEntity hostEntity1 = new HostEntity();
    hostEntity1.setHostName("h1");
    hostDAO.merge(hostEntity1);

    db.abortHostRole("h1", -1L, -1L, "AMBARI_SERVER_ACTION");
    EasyMock.expectLastCall();

    EasyMock.replay(db);

    ActionScheduler scheduler = new ActionScheduler(100, 50, db, aq, fsm, 3,
        new HostsMap((String) null),
        unitOfWork, null, conf, entityManagerProviderMock,
        (HostRoleCommandDAO)null, (HostRoleCommandFactory)null);

    HostRoleCommand hrc1 = hostRoleCommandFactory.create("h1", Role.NAMENODE, null, RoleCommand.EXECUTE);
    hrc1.setStatus(HostRoleStatus.COMPLETED);
    HostRoleCommand hrc3 = hostRoleCommandFactory.create("h1", Role.AMBARI_SERVER_ACTION, null, RoleCommand.CUSTOM_COMMAND);
    hrc3.setStatus(HostRoleStatus.HOLDING);
    HostRoleCommand hrc4 = hostRoleCommandFactory.create("h1", Role.FLUME_HANDLER, null, RoleCommand.EXECUTE);
    hrc4.setStatus(HostRoleStatus.PENDING);

    List<HostRoleCommand> hostRoleCommands = Arrays.asList(hrc1, hrc3, hrc4);

    scheduler.cancelHostRoleCommands(hostRoleCommands, "foo");

    EasyMock.verify(db);

  }

  @Test
  public void testAbortAmbariServerAction() throws AmbariException {
    UnitOfWork unitOfWork = EasyMock.createMock(UnitOfWork.class);
    ActionDBAccessor db = EasyMock.createMock(ActionDBAccessor.class);
    ActionQueue aq = new ActionQueue();
    Clusters fsm = EasyMock.createMock(Clusters.class);
    Configuration conf = new Configuration(new Properties());
    HostEntity hostEntity1 = new HostEntity();
    hostEntity1.setHostName("h1");
    hostDAO.merge(hostEntity1);

    EasyMock.replay(db);

    ActionScheduler scheduler = new ActionScheduler(100, 50, db, aq, fsm, 3,
        new HostsMap((String) null),
        unitOfWork, null, conf, entityManagerProviderMock,
        (HostRoleCommandDAO)null, (HostRoleCommandFactory)null);

    HostRoleCommand hrc1 = hostRoleCommandFactory.create("h1", Role.NAMENODE, null, RoleCommand.EXECUTE);
    hrc1.setStatus(HostRoleStatus.COMPLETED);
    HostRoleCommand hrc3 = hostRoleCommandFactory.create(null, Role.AMBARI_SERVER_ACTION, null, RoleCommand.CUSTOM_COMMAND);
    hrc3.setStatus(HostRoleStatus.IN_PROGRESS);
    HostRoleCommand hrc4 = hostRoleCommandFactory.create("h1", Role.FLUME_HANDLER, null, RoleCommand.EXECUTE);
    hrc4.setStatus(HostRoleStatus.PENDING);

    List<HostRoleCommand> hostRoleCommands = Arrays.asList(hrc1, hrc3, hrc4);

    scheduler.cancelHostRoleCommands(hostRoleCommands, "foo");

    EasyMock.verify(db);
  }

  /**
   * Tests that command failures in skippable stages do not cause the request to
   * be aborted.
   */
  @Test
  public void testSkippableCommandFailureDoesNotAbortRequest() throws Exception {
    Properties properties = new Properties();
    Configuration conf = new Configuration(properties);
    ActionQueue aq = new ActionQueue();
    Clusters fsm = mock(Clusters.class);
    Cluster oneClusterMock = mock(Cluster.class);
    Service serviceObj = mock(Service.class);
    ServiceComponent scomp = mock(ServiceComponent.class);
    ServiceComponentHost sch = mock(ServiceComponentHost.class);
    UnitOfWork unitOfWork = mock(UnitOfWork.class);
    when(fsm.getCluster(anyString())).thenReturn(oneClusterMock);
    when(oneClusterMock.getService(anyString())).thenReturn(serviceObj);
    when(serviceObj.getServiceComponent(anyString())).thenReturn(scomp);
    when(scomp.getServiceComponentHost(anyString())).thenReturn(sch);
    when(serviceObj.getCluster()).thenReturn(oneClusterMock);

    String hostname1 = "ahost.ambari.apache.org";

    HashMap<String, ServiceComponentHost> hosts = new HashMap<>();

    hosts.put(hostname1, sch);

    when(scomp.getServiceComponentHosts()).thenReturn(hosts);

    // create 1 stage with 2 commands and then another stage with 1 command
    Stage stage = null;
    Stage stage2 = null;
    final List<Stage> stages = new ArrayList<>();
    final List<Stage> firstStageInProgress = new ArrayList<>();
    stages.add(stage = getStageWithSingleTask(hostname1, "cluster1", Role.NAMENODE,
        RoleCommand.STOP, Service.Type.HDFS, 1, 1, 1));

    addInstallTaskToStage(stage, hostname1, "cluster1", Role.HBASE_MASTER, RoleCommand.INSTALL,
        Service.Type.HBASE, 1);

    stages.add(stage2 = getStageWithSingleTask(hostname1, "cluster1", Role.DATANODE,
        RoleCommand.STOP, Service.Type.HDFS, 1, 1, 1));

    // !!! this is the test; make the stages skippable so that when their
    // commands fail, the entire request is not aborted
    for (Stage stageToMakeSkippable : stages) {
      stageToMakeSkippable.setSkippable(true);
    }

    // fail the first task - normally this would cause an abort, exception that our stages
    // are skippable now so it should not
    HostRoleCommand command = stage.getOrderedHostRoleCommands().iterator().next();
    command.setStatus(HostRoleStatus.FAILED);

    // still in progress even though 1 task has been failed
    firstStageInProgress.add(stage);

    ActionDBAccessor db = mock(ActionDBAccessor.class);
    HostRoleCommandDAO hostRoleCommandDAOMock = mock(HostRoleCommandDAO.class);
    Mockito.doNothing().when(hostRoleCommandDAOMock).publishTaskCreateEvent(anyListOf(HostRoleCommand.class));

    RequestEntity request = mock(RequestEntity.class);
    when(request.getClusterHostInfo()).thenReturn(CLUSTER_HOST_INFO);
    when(request.isExclusive()).thenReturn(false);
    when(db.getRequestEntity(anyLong())).thenReturn(request);

    when(db.getCommandsInProgressCount()).thenReturn(firstStageInProgress.size());
    when(db.getFirstStageInProgressPerRequest()).thenReturn(firstStageInProgress);

    doAnswer(new Answer<Void>() {
      @Override
      public Void answer(InvocationOnMock invocation) throws Throwable {
        List<CommandReport> reports = (List<CommandReport>) invocation.getArguments()[0];
        for (CommandReport report : reports) {
          String actionId = report.getActionId();
          long[] requestStageIds = StageUtils.getRequestStage(actionId);
          Long requestId = requestStageIds[0];
          Long stageId = requestStageIds[1];
          Long id = report.getTaskId();
          for (Stage stage : stages) {
            if (requestId.equals(stage.getRequestId()) && stageId.equals(stage.getStageId())) {
              for (HostRoleCommand hostRoleCommand : stage.getOrderedHostRoleCommands()) {
                if (hostRoleCommand.getTaskId() == id) {
                  hostRoleCommand.setStatus(HostRoleStatus.valueOf(report.getStatus()));
                }
              }
            }
          }

        }

        return null;
      }
    }).when(db).updateHostRoleStates(anyCollectionOf(CommandReport.class));

    when(db.getTask(anyLong())).thenAnswer(new Answer<Object>() {
      @Override
      public Object answer(InvocationOnMock invocation) throws Throwable {
        Long taskId = (Long) invocation.getArguments()[0];
        for (Stage stage : stages) {
          for (HostRoleCommand command : stage.getOrderedHostRoleCommands()) {
            if (taskId.equals(command.getTaskId())) {
              return command;
            }
          }
        }
        return null;
      }
    });
    doAnswer(new Answer<Void>() {
      @Override
      public Void answer(InvocationOnMock invocation) throws Throwable {
        Long requestId = (Long) invocation.getArguments()[0];
        for (Stage stage : stages) {
          if (requestId.equals(stage.getRequestId())) {
            for (HostRoleCommand command : stage.getOrderedHostRoleCommands()) {
              if (command.getStatus() == HostRoleStatus.QUEUED
                  || command.getStatus() == HostRoleStatus.IN_PROGRESS
                  || command.getStatus() == HostRoleStatus.PENDING) {
                command.setStatus(HostRoleStatus.ABORTED);
              }
            }
          }
        }

        return null;
      }
    }).when(db).abortOperation(anyLong());

    ActionScheduler scheduler = spy(new ActionScheduler(100, 50, db, aq, fsm, 3,
        new HostsMap((String) null), unitOfWork, null, conf, entityManagerProviderMock,
        hostRoleCommandDAOMock, (HostRoleCommandFactory)null));

    doReturn(false).when(scheduler).wasAgentRestartedDuringOperation(any(Host.class), any(Stage.class), anyString());

    scheduler.doWork();

    Assert.assertEquals(HostRoleStatus.FAILED,
        stages.get(0).getHostRoleStatus(hostname1, "NAMENODE"));

    // the remaining tasks should NOT have been aborted since the stage is
    // skippable - these tasks would normally be ABORTED if the stage was not
    // skippable
    Assert.assertEquals(HostRoleStatus.QUEUED,
        stages.get(0).getHostRoleStatus(hostname1, "HBASE_MASTER"));

    Assert.assertEquals(HostRoleStatus.PENDING,
        stages.get(1).getHostRoleStatus(hostname1, "DATANODE"));

    EasyMock.verify(entityManagerProviderMock);
  }

  @Test
  public void testSkippableCommandFailureDoesNotAbortNextStage() throws Exception {
    Stage previousStage = createMock(Stage.class);
    Stage nextStage = createMock(Stage.class);
    ActionDBAccessor actionDBAccessor = createMock(ActionDBAccessor.class);

    expect(previousStage.isSkippable()).andReturn(false);

    expect(nextStage.getStageId()).andReturn(5L);
    expect(nextStage.getRequestId()).andReturn(1L);
    expect(actionDBAccessor.getStage("1-4")).andReturn(previousStage);

    Map<String, HostRoleCommand> roleCommandMap = new HashMap<>();
    HostRoleCommand hostRoleCommand = createMock(HostRoleCommand.class);
    expect(hostRoleCommand.getRole()).andReturn(Role.DATANODE).anyTimes();
    expect(hostRoleCommand.getStatus()).andReturn(HostRoleStatus.SKIPPED_FAILED);

    roleCommandMap.put(Role.DATANODE.toString(), hostRoleCommand);

    Map<String, Map<String, HostRoleCommand>> hostRoleCommands = new HashMap<>();
    hostRoleCommands.put("host", roleCommandMap);

    expect(previousStage.getHostRoleCommands()).andReturn(hostRoleCommands).anyTimes();
    expect(previousStage.getSuccessFactor(Role.DATANODE)).andReturn(0.5F);

    ActionScheduler scheduler = new ActionScheduler(100, 50, actionDBAccessor, null, null, 3,
        new HostsMap((String) null), null, null, null, entityManagerProviderMock,
        (HostRoleCommandDAO)null, (HostRoleCommandFactory)null);

    replay(previousStage, nextStage, actionDBAccessor, hostRoleCommand);

    Method method = scheduler.getClass().getDeclaredMethod("hasPreviousStageFailed", Stage.class);
    method.setAccessible(true);
    Object result = method.invoke(scheduler, nextStage);

    assertFalse((Boolean) result);
    EasyMock.verify(previousStage, nextStage, actionDBAccessor, hostRoleCommand);
  }

  @Test
  public void testPreviousStageToFailForFirstStage() throws Exception {
    Stage nextStage = createNiceMock(Stage.class);

    expect(nextStage.getStageId()).andReturn(0L);

    ActionScheduler scheduler = new ActionScheduler(100, 50, null, null, null, 3,
        new HostsMap((String) null), null, null, null, entityManagerProviderMock, null, null);

    replay(nextStage);

    Method method = scheduler.getClass().getDeclaredMethod("hasPreviousStageFailed", Stage.class);
    method.setAccessible(true);
    Object result = method.invoke(scheduler, nextStage);

    assertFalse((Boolean) result);
    EasyMock.verify(nextStage);
  }

  @Test
  public void testPreviousStageToFailForSecondStage() throws Exception {
    Stage previousStage = createMock(Stage.class);
    Stage nextStage = createMock(Stage.class);
    ActionDBAccessor actionDBAccessor = createMock(ActionDBAccessor.class);

    expect(previousStage.isSkippable()).andReturn(false);

    expect(nextStage.getStageId()).andReturn(1L);
    expect(nextStage.getRequestId()).andReturn(1L);
    expect(actionDBAccessor.getStage("1-0")).andReturn(previousStage);

    Map<String, HostRoleCommand> roleCommandMap = new HashMap<>();
    HostRoleCommand hostRoleCommand = createMock(HostRoleCommand.class);
    expect(hostRoleCommand.getRole()).andReturn(Role.DATANODE).anyTimes();
    expect(hostRoleCommand.getStatus()).andReturn(HostRoleStatus.FAILED);

    roleCommandMap.put(Role.DATANODE.toString(), hostRoleCommand);

    Map<String, Map<String, HostRoleCommand>> hostRoleCommands = new HashMap<>();
    hostRoleCommands.put("host", roleCommandMap);

    expect(previousStage.getHostRoleCommands()).andReturn(hostRoleCommands).anyTimes();
    expect(previousStage.getSuccessFactor(Role.DATANODE)).andReturn(0.5F);

    ActionScheduler scheduler = new ActionScheduler(100, 50, actionDBAccessor, null, null, 3,
        new HostsMap((String) null), null, null, null, entityManagerProviderMock, null, null);

    replay(previousStage, nextStage, actionDBAccessor, hostRoleCommand);

    Method method = scheduler.getClass().getDeclaredMethod("hasPreviousStageFailed", Stage.class);
    method.setAccessible(true);
    Object result = method.invoke(scheduler, nextStage);

    assertTrue((Boolean) result);
    EasyMock.verify(previousStage, nextStage, actionDBAccessor, hostRoleCommand);
  }

  public static class MockModule extends AbstractModule {
    @Override
    protected void configure() {
      bind(Clusters.class).toInstance(mock(Clusters.class));
    }
  }
}<|MERGE_RESOLUTION|>--- conflicted
+++ resolved
@@ -214,11 +214,7 @@
     ActionDBAccessor db = mock(ActionDBAccessorImpl.class);
     HostRoleCommandDAO hostRoleCommandDAOMock = mock(HostRoleCommandDAO.class);
     Mockito.doNothing().when(hostRoleCommandDAOMock).publishTaskCreateEvent(anyListOf(HostRoleCommand.class));
-<<<<<<< HEAD
     Stage s = StageUtils.getATestStage(1, 977, hostname, CLUSTER_HOST_INFO,
-=======
-    Stage s = StageUtils.getATestStage(1, 977, hostname,
->>>>>>> 9d802b7c
       "{\"host_param\":\"param_value\"}", "{\"stage_param\":\"param_value\"}");
 
     List<Stage> stages = Collections.singletonList(s);
@@ -416,11 +412,7 @@
     hostEntity.setHostName(hostname);
     hostDAO.create(hostEntity);
 
-<<<<<<< HEAD
     final Stage s = StageUtils.getATestStage(1, 977, hostname, CLUSTER_HOST_INFO,
-=======
-    final Stage s = StageUtils.getATestStage(1, 977, hostname,
->>>>>>> 9d802b7c
       "{\"host_param\":\"param_value\"}", "{\"stage_param\":\"param_value\"}");
     s.addHostRoleExecutionCommand(hostname, Role.SECONDARY_NAMENODE, RoleCommand.INSTALL,
             new ServiceComponentHostInstallEvent("SECONDARY_NAMENODE", hostname, System.currentTimeMillis(), "HDP-1.2.0"),
@@ -510,11 +502,7 @@
     when(host.getState()).thenReturn(HostState.HEARTBEAT_LOST);
     when(host.getHostName()).thenReturn(hostname);
 
-<<<<<<< HEAD
     final Stage s = StageUtils.getATestStage(1, 977, hostname, CLUSTER_HOST_INFO,
-=======
-    final Stage s = StageUtils.getATestStage(1, 977, hostname,
->>>>>>> 9d802b7c
       "{\"host_param\":\"param_value\"}", "{\"stage_param\":\"param_value\"}");
 
     List<Stage> stages = Collections.singletonList(s);
@@ -1062,11 +1050,7 @@
     s.getExecutionCommands(null).get(0).getExecutionCommand().setServiceName("Service name");
     s.getExecutionCommands(null).get(0).getExecutionCommand().setRoleCommand(roleCommand);
 
-<<<<<<< HEAD
     //aq.enqueue(Stage.INTERNAL_HOSTNAME, s.getExecutionCommands(null).get(0).getExecutionCommand());
-=======
-    aq.enqueue(Stage.INTERNAL_HOSTNAME, s.getExecutionCommands(null).get(0).getExecutionCommand());
->>>>>>> 9d802b7c
     List<ExecutionCommand> commandsToSchedule = new ArrayList<>();
     Multimap<String, AgentCommand> commandsToEnqueue = ArrayListMultimap.create();
 
@@ -2609,19 +2593,11 @@
     Stage request2Stage1 = getStageWithSingleTask(hostname2, "cluster1", Role.DATANODE,
         RoleCommand.STOP, // Exclusive
         Service.Type.HDFS, 3, 3, (int) requestId2);
-<<<<<<< HEAD
 
     Stage request3Stage1 = getStageWithSingleTask(hostname3, "cluster1", Role.DATANODE,
         RoleCommand.START,
         Service.Type.HDFS, 4, 4, (int) requestId3);
 
-=======
-
-    Stage request3Stage1 = getStageWithSingleTask(hostname3, "cluster1", Role.DATANODE,
-        RoleCommand.START,
-        Service.Type.HDFS, 4, 4, (int) requestId3);
-
->>>>>>> 9d802b7c
     firstStageInProgressByRequest.add(request1Stage1);
     firstStageInProgressByRequest.add(request2Stage1);
     firstStageInProgressByRequest.add(request3Stage1);
