--- conflicted
+++ resolved
@@ -109,8 +109,6 @@
 
     sessionHandlerConfigurer.configuration = configuration;
 
-    expect(sessionHandler.getSessionCookieConfig()).andReturn(sessionCookieConfig).anyTimes();
-
     expect(configuration.getApiSSLAuthentication()).andReturn(false);
     sessionCookieConfig.setHttpOnly(true);
 
@@ -244,7 +242,7 @@
     final EntityManager mockEntityManager = easyMockSupport.createNiceMock(EntityManager.class);
     final Clusters mockClusters = easyMockSupport.createNiceMock(Clusters.class);
     final MpackManagerFactory mpackManagerFactory = easyMockSupport.createNiceMock(MpackManagerFactory.class);
-
+    final RootLevelSettingsManagerFactory rootLevelSettingsManagerFactory = easyMockSupport.createNiceMock(RootLevelSettingsManagerFactory.class);
     AmbariServer ambariServer = new AmbariServer();
 
 
@@ -258,25 +256,10 @@
 
     replay(mockConfiguration);
 
-<<<<<<< HEAD
-    final Injector mockInjector = Guice.createInjector(new AbstractModule() {
-      @Override
-      protected void configure() {
-        bind(StackManagerFactory.class).toInstance(mockStackManagerFactory);
-        bind(AmbariMetaInfo.class).toInstance(mockAmbariMetainfo);
-        bind(DBAccessor.class).toInstance(mockDBDbAccessor);
-        bind(OsFamily.class).toInstance(mockOSFamily);
-        bind(EntityManager.class).toInstance(mockEntityManager);
-        bind(Clusters.class).toInstance(mockClusters);
-        bind(Configuration.class).toInstance(mockConfiguration);
-        bind(MpackManagerFactory.class).toInstance(mpackManagerFactory);
-        bind(RootLevelSettingsManagerFactory.class).toInstance(easyMockSupport.createNiceMock(RootLevelSettingsManagerFactory.class));
-      }
-    });
-=======
+
     final Injector mockInjector = createMockInjector(mockAmbariMetainfo,
-        mockDBDbAccessor, mockOSFamily, mockEntityManager, mockClusters, mockConfiguration);
->>>>>>> 0907d611
+        mockDBDbAccessor, mockOSFamily, mockEntityManager, mockClusters, mockConfiguration, rootLevelSettingsManagerFactory, mpackManagerFactory);
+
 
     expect(mockDBDbAccessor.getConnection()).andReturn(mockConnection).atLeastOnce();
     expect(mockConnection.createStatement(ResultSet.TYPE_SCROLL_SENSITIVE, ResultSet.CONCUR_UPDATABLE)).andReturn(mockStatement).atLeastOnce();
@@ -323,7 +306,7 @@
     final EntityManager mockEntityManager = easyMockSupport.createNiceMock(EntityManager.class);
     final Clusters mockClusters = easyMockSupport.createNiceMock(Clusters.class);
     final MpackManagerFactory mpackManagerFactory = easyMockSupport.createNiceMock(MpackManagerFactory.class);
-
+    final RootLevelSettingsManagerFactory rootLevelSettingsManagerFactory = easyMockSupport.createNiceMock(RootLevelSettingsManagerFactory.class);
     AmbariServer ambariServer = new AmbariServer();
 
 
@@ -337,25 +320,9 @@
 
     replay(mockConfiguration);
 
-<<<<<<< HEAD
-    final Injector mockInjector = Guice.createInjector(new AbstractModule() {
-      @Override
-      protected void configure() {
-        bind(StackManagerFactory.class).toInstance(mockStackManagerFactory);
-        bind(AmbariMetaInfo.class).toInstance(mockAmbariMetainfo);
-        bind(DBAccessor.class).toInstance(mockDBDbAccessor);
-        bind(OsFamily.class).toInstance(mockOSFamily);
-        bind(EntityManager.class).toInstance(mockEntityManager);
-        bind(Clusters.class).toInstance(mockClusters);
-        bind(Configuration.class).toInstance(mockConfiguration);
-        bind(MpackManagerFactory.class).toInstance(mpackManagerFactory);
-        bind(RootLevelSettingsManagerFactory.class).toInstance(easyMockSupport.createNiceMock(RootLevelSettingsManagerFactory.class));
-      }
-    });
-=======
     final Injector mockInjector = createMockInjector(mockAmbariMetainfo,
-        mockDBDbAccessor, mockOSFamily, mockEntityManager, mockClusters, mockConfiguration);
->>>>>>> 0907d611
+        mockDBDbAccessor, mockOSFamily, mockEntityManager, mockClusters, mockConfiguration, rootLevelSettingsManagerFactory, mpackManagerFactory);
+
 
     expect(mockDBDbAccessor.getConnection()).andReturn(null);
 
@@ -383,7 +350,7 @@
                                       final OsFamily mockOSFamily,
                                       final EntityManager mockEntityManager,
                                       final Clusters mockClusters,
-                                      final Configuration mockConfiguration) {
+                                      final Configuration mockConfiguration, final RootLevelSettingsManagerFactory mockRootLevelSettingsManagerFactory, MpackManagerFactory mockMpackManagerFactory) {
     return Guice.createInjector(new AbstractModule() {
       @Override
       protected void configure() {
@@ -396,6 +363,8 @@
         bind(EntityManager.class).toInstance(mockEntityManager);
         bind(Clusters.class).toInstance(mockClusters);
         bind(Configuration.class).toInstance(mockConfiguration);
+        bind(RootLevelSettingsManagerFactory.class).toInstance(mockRootLevelSettingsManagerFactory);
+        bind(MpackManagerFactory.class).toInstance(mockMpackManagerFactory);
       }
     });
   }
