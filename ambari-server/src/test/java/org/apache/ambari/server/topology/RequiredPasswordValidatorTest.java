/*
 * Licensed to the Apache Software Foundation (ASF) under one
 * or more contributor license agreements.  See the NOTICE file
 * distributed with this work for additional information
 * regarding copyright ownership.  The ASF licenses this file
 * to you under the Apache License, Version 2.0 (the
 * "License"); you may not use this file except in compliance
 * with the License.  You may obtain a copy of the License at
 *
 *     http://www.apache.org/licenses/LICENSE-2.0
 *
 * Unless required by applicable law or agreed to in writing, software
 * distributed under the License is distributed on an "AS IS" BASIS,
 * WITHOUT WARRANTIES OR CONDITIONS OF ANY KIND, either express or implied.
 * See the License for the specific language governing permissions and
 * limitations under the License.
 */

package org.apache.ambari.server.topology;

import static junit.framework.Assert.assertEquals;
import static org.easymock.EasyMock.expect;

import java.util.Arrays;
import java.util.Collection;
import java.util.Collections;
import java.util.HashMap;
import java.util.HashSet;
import java.util.Map;

import org.apache.ambari.server.controller.internal.Stack;
import org.apache.ambari.server.state.PropertyInfo;
import org.apache.ambari.server.topology.validators.RequiredPasswordValidator;
import org.easymock.EasyMockRule;
import org.easymock.EasyMockSupport;
import org.easymock.Mock;
import org.easymock.TestSubject;
import org.junit.After;
import org.junit.Before;
import org.junit.Rule;
import org.junit.Test;

/**
 * Unit tests for RequiredPasswordValidator.
 */
public class RequiredPasswordValidatorTest extends EasyMockSupport {
<<<<<<< HEAD

  @Rule
  public EasyMockRule mocks = new EasyMockRule(this);

  @Mock
  private ClusterTopology topology;

  @Mock
  private Blueprint blueprint;

=======

  @Rule
  public EasyMockRule mocks = new EasyMockRule(this);

  @Mock
  private ClusterTopology topology;

  @Mock
  private Blueprint blueprint;

>>>>>>> 9d802b7c
  @Mock
  private Stack stack;

  @Mock
  private HostGroup group1;

  @Mock
  private HostGroup group2;

  private static Configuration stackDefaults;
  private static Configuration bpClusterConfig;
  private static Configuration topoClusterConfig;
  private static Configuration bpGroup1Config;
  private static Configuration bpGroup2Config;
  private static Configuration topoGroup1Config;
  private static Configuration topoGroup2Config;

  private static final Map<String, HostGroup> hostGroups = new HashMap<>();
  private static final Map<String, HostGroupInfo> hostGroupInfo = new HashMap<>();

  private static final Collection<String> group1Components = new HashSet<>();
  private static final Collection<String> group2Components = new HashSet<>();
  private static final Collection<String> service1Components = new HashSet<>();
  private static final Collection<String> service2Components = new HashSet<>();
  private static final Collection<String> service3Components = new HashSet<>();

  private static final Collection<Stack.ConfigProperty> service1RequiredPwdConfigs = new HashSet<>();
  private static final Collection<Stack.ConfigProperty> service2RequiredPwdConfigs = new HashSet<>();
  private static final Collection<Stack.ConfigProperty> service3RequiredPwdConfigs = new HashSet<>();

  @TestSubject
  private RequiredPasswordValidator validator = new RequiredPasswordValidator();


  @Before
  public void setup() {

<<<<<<< HEAD
    stackDefaults = new Configuration(new HashMap<String, Map<String, String>>(),
      new HashMap<String, Map<String, Map<String, String>>>());

    bpClusterConfig = new Configuration(new HashMap<String, Map<String, String>>(),
      new HashMap<String, Map<String, Map<String, String>>>(), stackDefaults);

    topoClusterConfig = new Configuration(new HashMap<String, Map<String, String>>(),
      new HashMap<String, Map<String, Map<String, String>>>(), bpClusterConfig);

    bpGroup1Config = new Configuration(new HashMap<String, Map<String, String>>(),
      new HashMap<String, Map<String, Map<String, String>>>(), topoClusterConfig);

    bpGroup2Config = new Configuration(new HashMap<String, Map<String, String>>(),
      new HashMap<String, Map<String, Map<String, String>>>(), topoClusterConfig);

    topoGroup1Config = new Configuration(new HashMap<String, Map<String, String>>(),
      new HashMap<String, Map<String, Map<String, String>>>(), bpGroup1Config);

    topoGroup2Config = new Configuration(new HashMap<String, Map<String, String>>(),
      new HashMap<String, Map<String, Map<String, String>>>(), bpGroup2Config);
=======
    stackDefaults = new Configuration(new HashMap<>(),
      new HashMap<>());

    bpClusterConfig = new Configuration(new HashMap<>(),
      new HashMap<>(), stackDefaults);

    topoClusterConfig = new Configuration(new HashMap<>(),
      new HashMap<>(), bpClusterConfig);

    bpGroup1Config = new Configuration(new HashMap<>(),
      new HashMap<>(), topoClusterConfig);

    bpGroup2Config = new Configuration(new HashMap<>(),
      new HashMap<>(), topoClusterConfig);

    topoGroup1Config = new Configuration(new HashMap<>(),
      new HashMap<>(), bpGroup1Config);

    topoGroup2Config = new Configuration(new HashMap<>(),
      new HashMap<>(), bpGroup2Config);
>>>>>>> 9d802b7c

    service1RequiredPwdConfigs.clear();
    service2RequiredPwdConfigs.clear();
    service3RequiredPwdConfigs.clear();

    hostGroups.put("group1", group1);
    hostGroups.put("group2", group2);

    group1Components.add("component1");
    group1Components.add("component2");
    group1Components.add("component3");

    group2Components.add("component1");
    group2Components.add("component4");

    service1Components.add("component1");
    service1Components.add("component2");
    service2Components.add("component3");
    service3Components.add("component4");

    HostGroupInfo hostGroup1Info = new HostGroupInfo("group1");
    hostGroup1Info.setConfiguration(topoGroup1Config);
    HostGroupInfo hostGroup2Info = new HostGroupInfo("group2");
    hostGroup2Info.setConfiguration(topoGroup2Config);
    hostGroupInfo.put("group1", hostGroup1Info);
    hostGroupInfo.put("group2", hostGroup2Info);

    expect(topology.getConfiguration()).andReturn(topoClusterConfig).anyTimes();
    expect(topology.getBlueprint()).andReturn(blueprint).anyTimes();
    expect(topology.getHostGroupInfo()).andReturn(hostGroupInfo).anyTimes();

    expect(blueprint.getHostGroups()).andReturn(hostGroups).anyTimes();
    expect(blueprint.getHostGroup("group1")).andReturn(group1).anyTimes();
    expect(blueprint.getHostGroup("group2")).andReturn(group2).anyTimes();
    expect(blueprint.getStack()).andReturn(stack).anyTimes();

    expect(group1.getComponentNames()).andReturn(group1Components).anyTimes();
    expect(group2.getComponentNames()).andReturn(group2Components).anyTimes();
    expect(group1.getComponents("service1")).andReturn(Arrays.asList("component1", "component2")).anyTimes();
    expect(group1.getComponents("service2")).andReturn(Arrays.asList("component3")).anyTimes();
    expect(group1.getComponents("service3")).andReturn(Collections.emptySet()).anyTimes();
    expect(group2.getComponents("service1")).andReturn(Arrays.asList("component1")).anyTimes();
    expect(group2.getComponents("service2")).andReturn(Collections.emptySet()).anyTimes();
    expect(group2.getComponents("service3")).andReturn(Arrays.asList("component4")).anyTimes();

    expect(stack.getServiceForComponent("component1")).andReturn("service1").anyTimes();
    expect(stack.getServiceForComponent("component2")).andReturn("service1").anyTimes();
    expect(stack.getServiceForComponent("component3")).andReturn("service2").anyTimes();
    expect(stack.getServiceForComponent("component4")).andReturn("service3").anyTimes();

    expect(stack.getRequiredConfigurationProperties("service1", PropertyInfo.PropertyType.PASSWORD)).andReturn(service1RequiredPwdConfigs).anyTimes();
    expect(stack.getRequiredConfigurationProperties("service2", PropertyInfo.PropertyType.PASSWORD)).andReturn(service2RequiredPwdConfigs).anyTimes();
    expect(stack.getRequiredConfigurationProperties("service3", PropertyInfo.PropertyType.PASSWORD)).andReturn(service3RequiredPwdConfigs).anyTimes();

  }

  @After
  public void tearDown() {
    verifyAll();
    resetAll();
  }


  @Test
  public void testValidate_noRequiredProps__noDefaultPwd() throws Exception {
    // GIVEN
    // no required pwd properties so shouldn't throw an exception
    expect(topology.getDefaultPassword()).andReturn(null);
    replayAll();

    // WHEN
    validator.validate(topology);
  }

  @Test
  public void testValidate_noRequiredProps__defaultPwd() throws Exception {
    // GIVEN
    expect(topology.getDefaultPassword()).andReturn("pwd");
    replayAll();

    // WHEN
    validator.validate(topology);

  }

  @Test(expected = InvalidTopologyException.class)
  public void testValidate_missingPwd__NoDefaultPwd() throws Exception {
    expect(topology.getDefaultPassword()).andReturn(null);
    replayAll();

    Stack.ConfigProperty pwdProp = new Stack.ConfigProperty("test-type", "pwdProp", null);
    service1RequiredPwdConfigs.add(pwdProp);


    validator.validate(topology);
  }

  @Test
  public void testValidate_missingPwd__defaultPwd() throws Exception {
    expect(topology.getDefaultPassword()).andReturn("default-pwd");
    replayAll();

    Stack.ConfigProperty pwdProp = new Stack.ConfigProperty("test-type", "pwdProp", null);
    service1RequiredPwdConfigs.add(pwdProp);

    // default value should be set
    validator.validate(topology);

    assertEquals(1, topoClusterConfig.getProperties().size());
    assertEquals("default-pwd", topoClusterConfig.getProperties().get("test-type").get("pwdProp"));
  }

  @Test
  public void testValidate_pwdPropertyInTopoGroupConfig__NoDefaultPwd() throws Exception {
    expect(topology.getDefaultPassword()).andReturn(null);
    replayAll();

    Stack.ConfigProperty pwdProp = new Stack.ConfigProperty("test-type", "pwdProp", null);
    service3RequiredPwdConfigs.add(pwdProp);
    // group2 has a component from service 3
    topoGroup2Config.getProperties().put("test-type", Collections.singletonMap("pwdProp", "secret"));

    validator.validate(topology);
  }

  @Test
  public void testValidate_pwdPropertyInTopoClusterConfig__NoDefaultPwd() throws Exception {
    expect(topology.getDefaultPassword()).andReturn(null);
    replayAll();

    Stack.ConfigProperty pwdProp = new Stack.ConfigProperty("test-type", "pwdProp", null);
    service3RequiredPwdConfigs.add(pwdProp);
    // group2 has a component from service 3
    topoClusterConfig.getProperties().put("test-type", Collections.singletonMap("pwdProp", "secret"));

    validator.validate(topology);
  }

  @Test
  public void testValidate_pwdPropertyInBPGroupConfig__NoDefaultPwd() throws Exception {
    expect(topology.getDefaultPassword()).andReturn(null);
    replayAll();

    Stack.ConfigProperty pwdProp = new Stack.ConfigProperty("test-type", "pwdProp", null);
    service3RequiredPwdConfigs.add(pwdProp);
    // group2 has a component from service 3
    bpGroup2Config.getProperties().put("test-type", Collections.singletonMap("pwdProp", "secret"));


    validator.validate(topology);
  }

  @Test
  public void testValidate_pwdPropertyInBPClusterConfig__NoDefaultPwd() throws Exception {
    expect(topology.getDefaultPassword()).andReturn(null);
    replayAll();

    Stack.ConfigProperty pwdProp = new Stack.ConfigProperty("test-type", "pwdProp", null);
    service3RequiredPwdConfigs.add(pwdProp);
    // group2 has a component from service 3
    bpClusterConfig.getProperties().put("test-type", Collections.singletonMap("pwdProp", "secret"));


    validator.validate(topology);
  }

  @Test(expected = InvalidTopologyException.class)
  public void testValidate_pwdPropertyInStackConfig__NoDefaultPwd() throws Exception {
    expect(topology.getDefaultPassword()).andReturn(null);
    replayAll();

    Stack.ConfigProperty pwdProp = new Stack.ConfigProperty("test-type", "pwdProp", null);
    service3RequiredPwdConfigs.add(pwdProp);
    // group2 has a component from service 3
    stackDefaults.getProperties().put("test-type", Collections.singletonMap("pwdProp", "secret"));


    // because stack config is ignored for validation, an exception should be thrown
    validator.validate(topology);
  }

  @Test
  public void testValidate_twoRequiredPwdOneSpecified__defaultPwd() throws Exception {
    expect(topology.getDefaultPassword()).andReturn("default-pwd");
    replayAll();

    Stack.ConfigProperty pwdProp = new Stack.ConfigProperty("test-type", "pwdProp", null);
    Stack.ConfigProperty pwdProp2 = new Stack.ConfigProperty("test2-type", "pwdProp2", null);
    service1RequiredPwdConfigs.add(pwdProp);
    service3RequiredPwdConfigs.add(pwdProp2);

    topoClusterConfig.getProperties().put("test2-type", Collections.singletonMap("pwdProp2", "secret"));

    // default value should be set
    validator.validate(topology);

    assertEquals(2, topoClusterConfig.getProperties().size());
    assertEquals("default-pwd", topoClusterConfig.getProperties().get("test-type").get("pwdProp"));
    assertEquals("secret", topoClusterConfig.getProperties().get("test2-type").get("pwdProp2"));
  }

  @Test
  public void testValidate_twoRequiredPwdTwoSpecified__noDefaultPwd() throws Exception {
    expect(topology.getDefaultPassword()).andReturn("default-pwd");
    replayAll();

    Stack.ConfigProperty pwdProp = new Stack.ConfigProperty("test-type", "pwdProp", null);
    Stack.ConfigProperty pwdProp2 = new Stack.ConfigProperty("test2-type", "pwdProp2", null);
    service1RequiredPwdConfigs.add(pwdProp);
    service3RequiredPwdConfigs.add(pwdProp2);

    topoClusterConfig.getProperties().put("test2-type", Collections.singletonMap("pwdProp2", "secret2"));
    topoClusterConfig.getProperties().put("test-type", Collections.singletonMap("pwdProp", "secret1"));

    // default value should be set
    validator.validate(topology);

    assertEquals(2, topoClusterConfig.getProperties().size());
    assertEquals("secret1", topoClusterConfig.getProperties().get("test-type").get("pwdProp"));
    assertEquals("secret2", topoClusterConfig.getProperties().get("test2-type").get("pwdProp2"));
  }

  @Test
  public void testValidate_multipleMissingPwd__defaultPwd() throws Exception {
    expect(topology.getDefaultPassword()).andReturn("default-pwd");
    replayAll();

    Stack.ConfigProperty pwdProp = new Stack.ConfigProperty("test-type", "pwdProp", null);
    Stack.ConfigProperty pwdProp2 = new Stack.ConfigProperty("test2-type", "pwdProp2", null);
    service1RequiredPwdConfigs.add(pwdProp);
    service3RequiredPwdConfigs.add(pwdProp2);

    // default value should be set
    validator.validate(topology);

    assertEquals(2, topoClusterConfig.getProperties().size());
    assertEquals("default-pwd", topoClusterConfig.getProperties().get("test-type").get("pwdProp"));
    assertEquals("default-pwd", topoClusterConfig.getProperties().get("test2-type").get("pwdProp2"));
  }

}<|MERGE_RESOLUTION|>--- conflicted
+++ resolved
@@ -44,7 +44,6 @@
  * Unit tests for RequiredPasswordValidator.
  */
 public class RequiredPasswordValidatorTest extends EasyMockSupport {
-<<<<<<< HEAD
 
   @Rule
   public EasyMockRule mocks = new EasyMockRule(this);
@@ -55,18 +54,6 @@
   @Mock
   private Blueprint blueprint;
 
-=======
-
-  @Rule
-  public EasyMockRule mocks = new EasyMockRule(this);
-
-  @Mock
-  private ClusterTopology topology;
-
-  @Mock
-  private Blueprint blueprint;
-
->>>>>>> 9d802b7c
   @Mock
   private Stack stack;
 
@@ -104,28 +91,6 @@
   @Before
   public void setup() {
 
-<<<<<<< HEAD
-    stackDefaults = new Configuration(new HashMap<String, Map<String, String>>(),
-      new HashMap<String, Map<String, Map<String, String>>>());
-
-    bpClusterConfig = new Configuration(new HashMap<String, Map<String, String>>(),
-      new HashMap<String, Map<String, Map<String, String>>>(), stackDefaults);
-
-    topoClusterConfig = new Configuration(new HashMap<String, Map<String, String>>(),
-      new HashMap<String, Map<String, Map<String, String>>>(), bpClusterConfig);
-
-    bpGroup1Config = new Configuration(new HashMap<String, Map<String, String>>(),
-      new HashMap<String, Map<String, Map<String, String>>>(), topoClusterConfig);
-
-    bpGroup2Config = new Configuration(new HashMap<String, Map<String, String>>(),
-      new HashMap<String, Map<String, Map<String, String>>>(), topoClusterConfig);
-
-    topoGroup1Config = new Configuration(new HashMap<String, Map<String, String>>(),
-      new HashMap<String, Map<String, Map<String, String>>>(), bpGroup1Config);
-
-    topoGroup2Config = new Configuration(new HashMap<String, Map<String, String>>(),
-      new HashMap<String, Map<String, Map<String, String>>>(), bpGroup2Config);
-=======
     stackDefaults = new Configuration(new HashMap<>(),
       new HashMap<>());
 
@@ -146,7 +111,6 @@
 
     topoGroup2Config = new Configuration(new HashMap<>(),
       new HashMap<>(), bpGroup2Config);
->>>>>>> 9d802b7c
 
     service1RequiredPwdConfigs.clear();
     service2RequiredPwdConfigs.clear();
