--- conflicted
+++ resolved
@@ -50,11 +50,8 @@
 import java.io.File;
 import java.io.FileWriter;
 import java.io.IOException;
-<<<<<<< HEAD
 import java.lang.reflect.Method;
-=======
 import java.lang.reflect.Field;
->>>>>>> c7159a7a
 import java.util.ArrayList;
 import java.util.Collection;
 import java.util.Collections;
@@ -1493,17 +1490,11 @@
         }});
     replay(am);
 
-<<<<<<< HEAD
     Method injectKeytabMethod = agentCommandsPublisher.getClass().getDeclaredMethod("injectKeytab",
         ExecutionCommand.class, String.class, String.class);
     injectKeytabMethod.setAccessible(true);
+    commandparams.put(KerberosServerAction.DATA_DIRECTORY, createTestKeytabData(agentCommandsPublisher).getAbsolutePath());
     injectKeytabMethod.invoke(agentCommandsPublisher, executionCommand, "SET_KEYTAB", targetHost);
-=======
-
-    HeartBeatHandler handler = heartbeatTestHelper.getHeartBeatHandler(am, aq);
-    commandparams.put(KerberosServerAction.DATA_DIRECTORY, createTestKeytabData(handler).getAbsolutePath());
-    handler.injectKeytab(executionCommand, SET_KEYTAB, targetHost);
->>>>>>> c7159a7a
 
     return executionCommand.getKerberosCommandParams();
   }
@@ -1531,16 +1522,11 @@
         }});
     replay(am);
 
-<<<<<<< HEAD
     Method injectKeytabMethod = agentCommandsPublisher.getClass().getDeclaredMethod("injectKeytab",
         ExecutionCommand.class, String.class, String.class);
     injectKeytabMethod.setAccessible(true);
+    commandparams.put(KerberosServerAction.DATA_DIRECTORY, createTestKeytabData(agentCommandsPublisher).getAbsolutePath());
     injectKeytabMethod.invoke(agentCommandsPublisher, executionCommand, "REMOVE_KEYTAB", targetHost);
-=======
-    HeartBeatHandler handler = heartbeatTestHelper.getHeartBeatHandler(am, aq);
-    commandparams.put(KerberosServerAction.DATA_DIRECTORY, createTestKeytabData(handler).getAbsolutePath());
-    handler.injectKeytab(executionCommand, REMOVE_KEYTAB, targetHost);
->>>>>>> c7159a7a
 
     return executionCommand.getKerberosCommandParams();
   }
