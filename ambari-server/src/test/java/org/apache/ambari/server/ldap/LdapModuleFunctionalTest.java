/*
 * Licensed under the Apache License, Version 2.0 (the "License");
 * you may not use this file except in compliance with the License.
 * You may obtain a copy of the License at
 *
 *     http://www.apache.org/licenses/LICENSE-2.0
 *
 * Unless required by applicable law or agreed to in writing, software
 * distributed under the License is distributed on an "AS IS" BASIS,
 * WITHOUT WARRANTIES OR CONDITIONS OF ANY KIND, either express or implied.
 * See the License for the specific language governing permissions and
 * limitations under the License.
 */

package org.apache.ambari.server.ldap;

import static org.easymock.EasyMock.createNiceMock;

import java.util.Map;

import javax.persistence.EntityManager;

import org.apache.ambari.server.ldap.domain.AmbariLdapConfiguration;
import org.apache.ambari.server.ldap.domain.AmbariLdapConfigurationKeys;
import org.apache.ambari.server.ldap.service.ads.LdapConnectionTemplateFactory;
import org.apache.ambari.server.ldap.service.ads.detectors.AttributeDetectorFactory;
import org.apache.ambari.server.orm.DBAccessor;
import org.apache.ambari.server.state.stack.OsFamily;
import org.apache.directory.api.ldap.model.constants.SchemaConstants;
import org.apache.directory.api.ldap.model.exception.LdapException;
import org.apache.directory.ldap.client.api.LdapConnection;
import org.apache.directory.ldap.client.template.ConnectionCallback;
import org.apache.directory.ldap.client.template.LdapConnectionTemplate;
import org.junit.Assert;
import org.junit.BeforeClass;
import org.junit.Ignore;
import org.junit.Test;
import org.slf4j.Logger;
import org.slf4j.LoggerFactory;

import com.google.common.collect.Maps;
import com.google.inject.AbstractModule;
import com.google.inject.Guice;
import com.google.inject.Injector;
import com.google.inject.Module;
import com.google.inject.util.Modules;

/**
 * Test for the GUICE LdapModule setup
 *
 * - checks the module's bindings (can the GUICE context be created properely)
 * - checks for specific instances in the GUICE context (re they constructed properly, what is the instance' scope)
 *
 * It's named functional test as it creates a GUICE context. ("Real" unit tests only mock a class' collaborators, and
 * are more lightweight)
 *
 * By default the test is ignored, as it connects to external LDAP instances, thus in different environments may fail
 */
@Ignore
public class LdapModuleFunctionalTest {

  private static final Logger LOG = LoggerFactory.getLogger(LdapModuleFunctionalTest.class);
  private static Injector injector;


  @BeforeClass
  public static void beforeClass() throws Exception {

    // overriding bindings for testing purposes
    Module testModule = Modules.override(new LdapModule()).with(new AbstractModule() {
      @Override
      protected void configure() {
        // override the configuration instance binding not to access the database
        bind(EntityManager.class).toInstance(createNiceMock(EntityManager.class));
        bind(DBAccessor.class).toInstance(createNiceMock(DBAccessor.class));
        bind(OsFamily.class).toInstance(createNiceMock(OsFamily.class));
      }
    });

    injector = Guice.createInjector(testModule);
  }

  @Test
  public void shouldLdapTemplateBeInstantiated() throws Exception {
    // GIVEN
    // the injector is set up
    Assert.assertNotNull(injector);

    // WHEN
    LdapConnectionTemplateFactory ldapConnectionTemplateFactory = injector.getInstance(LdapConnectionTemplateFactory.class);
    AmbariLdapConfiguration ldapConfiguration = new AmbariLdapConfiguration(getProps());
    LdapConnectionTemplate template = ldapConnectionTemplateFactory.create(ldapConfiguration);

    // THEN
    Assert.assertNotNull(template);
    //template.authenticate(new Dn("cn=read-only-admin,dc=example,dc=com"), "password".toCharArray());

    Boolean success = template.execute(new ConnectionCallback<Boolean>() {
      @Override
      public Boolean doWithConnection(LdapConnection connection) throws LdapException {

        return connection.isConnected() && connection.isAuthenticated();
      }
    });

    Assert.assertTrue("Could not bind to the LDAP server", success);

  }


  private static Map<String, String> getProps() {
    Map<String, String> ldapPropsMap = Maps.newHashMap();

    ldapPropsMap.put(AmbariLdapConfigurationKeys.ANONYMOUS_BIND.key(), "true");
    ldapPropsMap.put(AmbariLdapConfigurationKeys.SERVER_HOST.key(), "ldap.forumsys.com");
    ldapPropsMap.put(AmbariLdapConfigurationKeys.SERVER_PORT.key(), "389");
    ldapPropsMap.put(AmbariLdapConfigurationKeys.BIND_DN.key(), "cn=read-only-admin,dc=example,dc=com");
    ldapPropsMap.put(AmbariLdapConfigurationKeys.BIND_PASSWORD.key(), "password");
//    ldapPropsMap.put(AmbariLdapConfigKeys.USE_SSL.key(), "true");

    ldapPropsMap.put(AmbariLdapConfigurationKeys.USER_OBJECT_CLASS.key(), SchemaConstants.PERSON_OC);
    ldapPropsMap.put(AmbariLdapConfigurationKeys.USER_NAME_ATTRIBUTE.key(), SchemaConstants.UID_AT);
    ldapPropsMap.put(AmbariLdapConfigurationKeys.USER_SEARCH_BASE.key(), "dc=example,dc=com");
    ldapPropsMap.put(AmbariLdapConfigurationKeys.DN_ATTRIBUTE.key(), SchemaConstants.UID_AT);
//    ldapPropsMap.put(AmbariLdapConfigKeys.TRUST_STORE.key(), "custom");
    ldapPropsMap.put(AmbariLdapConfigurationKeys.TRUST_STORE_TYPE.key(), "JKS");
//    ldapPropsMap.put(AmbariLdapConfigKeys.TRUST_STORE_PATH.key(), "/Users/lpuskas/my_truststore/KeyStore.jks");


    return ldapPropsMap;
  }

<<<<<<< HEAD
  private static Map<String, String> getADProps() {
    Map<String, String> ldapPropsMap = Maps.newHashMap();



    return ldapPropsMap;
  }

=======
>>>>>>> b2655aa6
  @Test
  public void testShouldDetectorsBeBound() throws Exception {
    // GIVEN

    // WHEN
    AttributeDetectorFactory f = injector.getInstance(AttributeDetectorFactory.class);

    // THEN
    Assert.assertNotNull(f);
    LOG.info(f.groupAttributeDetector().toString());
    LOG.info(f.userAttributDetector().toString());

  }
}<|MERGE_RESOLUTION|>--- conflicted
+++ resolved
@@ -130,17 +130,13 @@
     return ldapPropsMap;
   }
 
-<<<<<<< HEAD
+
   private static Map<String, String> getADProps() {
     Map<String, String> ldapPropsMap = Maps.newHashMap();
-
-
-
     return ldapPropsMap;
   }
 
-=======
->>>>>>> b2655aa6
+
   @Test
   public void testShouldDetectorsBeBound() throws Exception {
     // GIVEN
