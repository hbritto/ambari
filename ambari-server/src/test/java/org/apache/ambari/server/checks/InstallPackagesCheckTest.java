/*
 * Licensed to the Apache Software Foundation (ASF) under one
 * or more contributor license agreements.  See the NOTICE file
 * distributed with this work for additional information
 * regarding copyright ownership.  The ASF licenses this file
 * to you under the Apache License, Version 2.0 (the
 * "License"); you may not use this file except in compliance
 * with the License.  You may obtain a copy of the License at
 *
 *     http://www.apache.org/licenses/LICENSE-2.0
 *
 * Unless required by applicable law or agreed to in writing, software
 * distributed under the License is distributed on an "AS IS" BASIS,
 * WITHOUT WARRANTIES OR CONDITIONS OF ANY KIND, either express or implied.
 * See the License for the specific language governing permissions and
 * limitations under the License.
 */
package org.apache.ambari.server.checks;

import java.util.ArrayList;
import java.util.Collections;
import java.util.List;

import org.apache.ambari.server.api.services.AmbariMetaInfo;
import org.apache.ambari.server.configuration.Configuration;
import org.apache.ambari.server.controller.PrereqCheckRequest;
import org.apache.ambari.server.orm.dao.HostVersionDAO;
import org.apache.ambari.server.orm.dao.RepositoryVersionDAO;
import org.apache.ambari.server.orm.entities.HostVersionEntity;
import org.apache.ambari.server.orm.entities.RepositoryVersionEntity;
import org.apache.ambari.server.orm.entities.StackEntity;
import org.apache.ambari.server.orm.models.HostComponentSummary;
import org.apache.ambari.server.state.Cluster;
import org.apache.ambari.server.state.Clusters;
import org.apache.ambari.server.state.Host;
import org.apache.ambari.server.state.MaintenanceState;
import org.apache.ambari.server.state.RepositoryVersionState;
import org.apache.ambari.server.state.StackId;
import org.apache.ambari.server.state.stack.PrereqCheckStatus;
import org.apache.ambari.server.state.stack.PrerequisiteCheck;
import org.junit.Assert;
import org.junit.Before;
import org.junit.Test;
import org.junit.runner.RunWith;
import org.mockito.Mockito;
import org.powermock.api.mockito.PowerMockito;
import org.powermock.core.classloader.annotations.PrepareForTest;
import org.powermock.modules.junit4.PowerMockRunner;

import com.google.inject.Provider;

/**
 * Unit tests for InstallPackagesCheck
 *
 */
@RunWith(PowerMockRunner.class)               // Allow mocking static methods
@PrepareForTest(HostComponentSummary.class)   // This class has a static method that will be mocked
public class InstallPackagesCheckTest {
  private final Clusters clusters = Mockito.mock(Clusters.class);

  private final HostVersionDAO hostVersionDAO = Mockito.mock(HostVersionDAO.class);
  private final RepositoryVersionDAO repositoryVersionDAO = Mockito.mock(RepositoryVersionDAO.class);
  private AmbariMetaInfo ambariMetaInfo = Mockito.mock(AmbariMetaInfo.class);
  private StackId sourceStackId = new StackId("HDP", "2.2");
  private StackId targetStackId = new StackId("HDP", "2.2");
  private String repositoryVersion = "2.2.6.0-1234";
  private String clusterName = "cluster";

  final RepositoryVersionEntity m_repositoryVersion = Mockito.mock(RepositoryVersionEntity.class);

  /**
   *
   */
  @Before
  public void setup() throws Exception {
    Mockito.when(m_repositoryVersion.getVersion()).thenReturn(repositoryVersion);
    Mockito.when(m_repositoryVersion.getStackId()).thenReturn(targetStackId);
  }

  @Test
  public void testIsApplicable() throws Exception {
    PrereqCheckRequest checkRequest = new PrereqCheckRequest(clusterName);
    checkRequest.setSourceStackId(sourceStackId);
    checkRequest.setTargetRepositoryVersion(m_repositoryVersion);
    InstallPackagesCheck ipc = new InstallPackagesCheck();
    Configuration config = Mockito.mock(Configuration.class);
    ipc.config = config;

    Assert.assertTrue(ipc.isApplicable(checkRequest));
  }

  @Test
  public void testPerform() throws Exception {
    StackId stackId = new StackId("HDP", "2.2");
    PowerMockito.mockStatic(HostComponentSummary.class);

    final InstallPackagesCheck installPackagesCheck = new InstallPackagesCheck();
    installPackagesCheck.clustersProvider = new Provider<Clusters>() {

      @Override
      public Clusters get() {
        return clusters;
      }
    };

    installPackagesCheck.ambariMetaInfo = new Provider<AmbariMetaInfo>() {
      @Override
      public AmbariMetaInfo get() {
        return ambariMetaInfo;
      }
    };

    installPackagesCheck.hostVersionDaoProvider = new Provider<HostVersionDAO>() {
      @Override
      public HostVersionDAO get() {
        return hostVersionDAO;
      }
    };

    installPackagesCheck.repositoryVersionDaoProvider = new Provider<RepositoryVersionDAO>() {
      @Override
      public RepositoryVersionDAO get() {
        return repositoryVersionDAO;
      }
    };
    StackEntity stack = new StackEntity();
    stack.setStackName(stackId.getStackName());
    stack.setStackVersion(stackId.getStackVersion());
    RepositoryVersionEntity rve = new RepositoryVersionEntity(stack, repositoryVersion, repositoryVersion, "rhel6");
    Mockito.when(repositoryVersionDAO.findByStackNameAndVersion(Mockito.anyString(), Mockito.anyString())).thenReturn(rve);
    final Cluster cluster = Mockito.mock(Cluster.class);
    Mockito.when(cluster.getClusterName()).thenReturn(clusterName);
    Mockito.when(cluster.getClusterId()).thenReturn(1L);

    Mockito.when(cluster.getCurrentStackVersion()).thenReturn(stackId);
    Mockito.when(clusters.getCluster(clusterName)).thenReturn(cluster);
<<<<<<< HEAD
    ClusterVersionEntity clusterVersionEntity = Mockito.mock(ClusterVersionEntity.class);
    Mockito.when(clusterVersionEntity.getState()).thenReturn(RepositoryVersionState.INSTALLED);
    Mockito.when(clusterVersionDAO.findByClusterAndStackAndVersion(
        clusterName, targetStackId, repositoryVersion)).thenReturn(clusterVersionEntity);
=======
>>>>>>> 9d802b7c
    final List<String> hostNames = new ArrayList<>();
    hostNames.add("host1");
    hostNames.add("host2");
    hostNames.add("host3");

    final List<Host> hosts = new ArrayList<>();
    final List<HostVersionEntity> hostVersionEntities = new ArrayList<>();
    for(String hostName : hostNames) {
      Host host =  Mockito.mock(Host.class);
      Mockito.when(host.getHostName()).thenReturn(hostName);
      Mockito.when(host.getMaintenanceState(1L)).thenReturn(MaintenanceState.OFF);
      hosts.add(host);
      HostVersionEntity hve = Mockito.mock(HostVersionEntity.class);
      Mockito.when(hve.getRepositoryVersion()).thenReturn(rve);
      Mockito.when(hve.getState()).thenReturn(RepositoryVersionState.INSTALLED);
      hostVersionEntities.add(hve);
      Mockito.when(hostVersionDAO.findByHost(hostName)).thenReturn(Collections.singletonList(hve));
    }
    Mockito.when(cluster.getHosts()).thenReturn(hosts);

    PrereqCheckRequest checkRequest = new PrereqCheckRequest(clusterName);
    checkRequest.setSourceStackId(sourceStackId);
    checkRequest.setTargetRepositoryVersion(m_repositoryVersion);

    // Case 1. Initialize with good values
    PrerequisiteCheck check = new PrerequisiteCheck(null, null);
    installPackagesCheck.perform(check, checkRequest);
    Assert.assertEquals(PrereqCheckStatus.PASS, check.getStatus());

    // Case 2: Install Packages failed on host1
    Mockito.when(hostVersionEntities.get(0).getState()).thenReturn(RepositoryVersionState.INSTALL_FAILED);
    check = new PrerequisiteCheck(null, null);
    installPackagesCheck.perform(check, checkRequest);
    Assert.assertEquals(PrereqCheckStatus.FAIL, check.getStatus());
    Assert.assertNotNull(check.getFailedOn());
    Assert.assertTrue(check.getFailedOn().contains("host1"));
  }
}<|MERGE_RESOLUTION|>--- conflicted
+++ resolved
@@ -134,13 +134,6 @@
 
     Mockito.when(cluster.getCurrentStackVersion()).thenReturn(stackId);
     Mockito.when(clusters.getCluster(clusterName)).thenReturn(cluster);
-<<<<<<< HEAD
-    ClusterVersionEntity clusterVersionEntity = Mockito.mock(ClusterVersionEntity.class);
-    Mockito.when(clusterVersionEntity.getState()).thenReturn(RepositoryVersionState.INSTALLED);
-    Mockito.when(clusterVersionDAO.findByClusterAndStackAndVersion(
-        clusterName, targetStackId, repositoryVersion)).thenReturn(clusterVersionEntity);
-=======
->>>>>>> 9d802b7c
     final List<String> hostNames = new ArrayList<>();
     hostNames.add("host1");
     hostNames.add("host2");
