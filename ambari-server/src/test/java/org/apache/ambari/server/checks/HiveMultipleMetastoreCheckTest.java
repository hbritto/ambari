--- conflicted
+++ resolved
@@ -101,12 +101,7 @@
 
     Mockito.when(cluster.getClusterId()).thenReturn(1L);
     Mockito.when(m_clusters.getCluster("cluster")).thenReturn(cluster);
-<<<<<<< HEAD
-    Map<String, Service> services = new HashMap<>();
-    Mockito.when(cluster.getServices()).thenReturn(services);
-=======
     Mockito.when(cluster.getServices()).thenReturn(m_services);
->>>>>>> 9d802b7c
 
     m_services.put("HDFS", Mockito.mock(Service.class));
 
