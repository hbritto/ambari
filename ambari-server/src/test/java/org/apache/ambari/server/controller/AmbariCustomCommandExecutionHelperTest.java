/*
 * Licensed to the Apache Software Foundation (ASF) under one
 * or more contributor license agreements.  See the NOTICE file
 * distributed with this work for additional information
 * regarding copyright ownership.  The ASF licenses this file
 * to you under the Apache License, Version 2.0 (the
 * "License"); you may not use this file except in compliance
 * with the License.  You may obtain a copy of the License at
 *
 *     http://www.apache.org/licenses/LICENSE-2.0
 *
 * Unless required by applicable law or agreed to in writing, software
 * distributed under the License is distributed on an "AS IS" BASIS,
 * WITHOUT WARRANTIES OR CONDITIONS OF ANY KIND, either express or implied.
 * See the License for the specific language governing permissions and
 * limitations under the License.
 */
package org.apache.ambari.server.controller;

import java.sql.SQLException;
import java.util.ArrayList;
import java.util.Arrays;
import java.util.Collections;
import java.util.HashMap;
import java.util.HashSet;
import java.util.List;
import java.util.Map;
import java.util.Set;

import org.apache.ambari.server.AmbariException;
import org.apache.ambari.server.H2DatabaseCleaner;
import org.apache.ambari.server.Role;
import org.apache.ambari.server.RoleCommand;
import org.apache.ambari.server.actionmanager.ActionManager;
import org.apache.ambari.server.actionmanager.ExecutionCommandWrapper;
import org.apache.ambari.server.actionmanager.HostRoleCommand;
import org.apache.ambari.server.actionmanager.HostRoleStatus;
import org.apache.ambari.server.actionmanager.Request;
import org.apache.ambari.server.actionmanager.Stage;
import org.apache.ambari.server.agent.CommandRepository;
import org.apache.ambari.server.agent.ExecutionCommand;
import org.apache.ambari.server.api.services.AmbariMetaInfo;
import org.apache.ambari.server.configuration.Configuration;
import org.apache.ambari.server.controller.internal.ComponentResourceProviderTest;
import org.apache.ambari.server.controller.internal.RequestOperationLevel;
import org.apache.ambari.server.controller.internal.RequestResourceFilter;
import org.apache.ambari.server.controller.internal.ServiceResourceProviderTest;
import org.apache.ambari.server.controller.spi.Resource;
import org.apache.ambari.server.metadata.ActionMetadata;
import org.apache.ambari.server.orm.GuiceJpaInitializer;
import org.apache.ambari.server.orm.InMemoryDefaultTestModule;
import org.apache.ambari.server.orm.OrmTestHelper;
import org.apache.ambari.server.orm.dao.RepositoryVersionDAO;
import org.apache.ambari.server.orm.dao.ServiceComponentDesiredStateDAO;
import org.apache.ambari.server.orm.dao.StackDAO;
import org.apache.ambari.server.orm.entities.RepoDefinitionEntity;
import org.apache.ambari.server.orm.entities.RepoOsEntity;
import org.apache.ambari.server.orm.entities.RepositoryVersionEntity;
import org.apache.ambari.server.orm.entities.ServiceComponentDesiredStateEntity;
import org.apache.ambari.server.orm.entities.ServiceComponentVersionEntity;
import org.apache.ambari.server.orm.entities.StackEntity;
import org.apache.ambari.server.security.TestAuthenticationFactory;
import org.apache.ambari.server.security.authorization.AuthorizationException;
import org.apache.ambari.server.state.Cluster;
import org.apache.ambari.server.state.Clusters;
import org.apache.ambari.server.state.ConfigHelper;
import org.apache.ambari.server.state.DesiredConfig;
import org.apache.ambari.server.state.Host;
import org.apache.ambari.server.state.HostState;
import org.apache.ambari.server.state.MaintenanceState;
import org.apache.ambari.server.state.PropertyInfo;
import org.apache.ambari.server.state.SecurityType;
import org.apache.ambari.server.state.Service;
import org.apache.ambari.server.state.ServiceComponent;
import org.apache.ambari.server.state.StackId;
import org.apache.ambari.server.state.StackInfo;
import org.apache.ambari.server.state.State;
import org.apache.ambari.server.state.UserGroupInfo;
import org.apache.ambari.server.state.ValueAttributesInfo;
import org.apache.ambari.server.state.stack.upgrade.RepositoryVersionHelper;
import org.apache.ambari.server.topology.TopologyManager;
import org.apache.ambari.server.utils.StageUtils;
import org.apache.commons.collections.MapUtils;
import org.easymock.Capture;
import org.easymock.EasyMock;
import org.easymock.EasyMockRule;
import org.easymock.Mock;
import org.easymock.MockType;
import org.junit.After;
import org.junit.Before;
import org.junit.Rule;
import org.junit.Test;
import org.springframework.security.core.context.SecurityContextHolder;

import com.google.inject.Guice;
import com.google.inject.Injector;

import junit.framework.Assert;


public class AmbariCustomCommandExecutionHelperTest {
  private static final String REQUEST_CONTEXT_PROPERTY = "context";

  @Rule
  public EasyMockRule mocks = new EasyMockRule(this);

  @Mock(type = MockType.NICE)
  private ActionManager actionManager;

  @Mock(type = MockType.NICE)
  private HostRoleCommand hostRoleCommand;

  @Mock(type = MockType.NICE)
  private ConfigHelper configHelper;

  private Injector injector;
  private Clusters clusters;
  private AmbariManagementController ambariManagementController;
  private Capture<Request> requestCapture = EasyMock.newCapture();
  private static final String OVERRIDDEN_SERVICE_CHECK_TIMEOUT_VALUE = "550";


  @Before
  public void setup() throws Exception {
    EasyMock.reset(actionManager, hostRoleCommand, configHelper);

    InMemoryDefaultTestModule module = new InMemoryDefaultTestModule(){
      @Override
      protected void configure() {
        getProperties().setProperty(Configuration.AGENT_SERVICE_CHECK_TASK_TIMEOUT.getKey(),
          OVERRIDDEN_SERVICE_CHECK_TIMEOUT_VALUE);
        super.configure();
        bind(ActionManager.class).toInstance(actionManager);
        bind(ConfigHelper.class).toInstance(configHelper);
      }
    };

    injector = Guice.createInjector(module);
    injector.getInstance(GuiceJpaInitializer.class);
    ambariManagementController = injector.getInstance(AmbariManagementController.class);
    clusters = injector.getInstance(Clusters.class);

    EasyMock.expect(configHelper.getPropertyValuesWithPropertyType(EasyMock.anyObject(StackId.class),
        EasyMock.anyObject(PropertyInfo.PropertyType.class),
        EasyMock.anyObject(Cluster.class),
        EasyMock.anyObject(Map.class))).andReturn(Collections.EMPTY_SET);

    EasyMock.replay(configHelper);

    StageUtils.setTopologyManager(injector.getInstance(TopologyManager.class));
    StageUtils.setConfiguration(injector.getInstance(Configuration.class));

    SecurityContextHolder.getContext().setAuthentication(TestAuthenticationFactory.createAdministrator());
    createClusterFixture("c1", new StackId("HDP-2.0.6"), "2.0.6-1234", "c1");

    EasyMock.verify(configHelper);
    EasyMock.reset(configHelper);

    EasyMock.expect(hostRoleCommand.getTaskId()).andReturn(1L);
    EasyMock.expect(hostRoleCommand.getStageId()).andReturn(1L);
    EasyMock.expect(hostRoleCommand.getRoleCommand()).andReturn(RoleCommand.CUSTOM_COMMAND);
    EasyMock.expect(hostRoleCommand.getRole()).andReturn(Role.AMBARI_SERVER_ACTION);
    EasyMock.expect(hostRoleCommand.getStatus()).andReturn(HostRoleStatus.PENDING);

    EasyMock.expect(actionManager.getNextRequestId()).andReturn(1L).anyTimes();
    EasyMock.expect(actionManager.getRequestTasks(1L)).andReturn(Collections.singletonList(hostRoleCommand));

    StackInfo stackInfo = new StackInfo();
    stackInfo.setName("HDP");
    stackInfo.setVersion("2.0.6");
    StackId stackId = new StackId(stackInfo);
    Map<String, DesiredConfig> desiredConfigMap = new HashMap<>();
    Map<PropertyInfo, String> userProperties = new HashMap<>();
    Map<PropertyInfo, String> groupProperties = new HashMap<>();
    PropertyInfo userProperty = new PropertyInfo();
    userProperty.setFilename("zookeeper-env.xml");
    userProperty.setName("zookeeper-user");
    userProperty.setValue("zookeeperUser");
    PropertyInfo groupProperty = new PropertyInfo();
    groupProperty.setFilename("zookeeper-env.xml");
    groupProperty.setName("zookeeper-group");
    groupProperty.setValue("zookeeperGroup");
    ValueAttributesInfo valueAttributesInfo = new ValueAttributesInfo();
    valueAttributesInfo.setType("user");
    Set<UserGroupInfo> userGroupEntries = new HashSet<>();
    UserGroupInfo userGroupInfo = new UserGroupInfo();
    userGroupInfo.setType("zookeeper-env");
    userGroupInfo.setName("zookeeper-group");
    userGroupEntries.add(userGroupInfo);
    valueAttributesInfo.setUserGroupEntries(userGroupEntries);
    userProperty.setPropertyValueAttributes(valueAttributesInfo);
    userProperties.put(userProperty, "zookeeperUser");
    groupProperties.put(groupProperty, "zookeeperGroup");
    Map<String, Set<String>> userGroupsMap = new HashMap<>();
    userGroupsMap.put("zookeeperUser", new HashSet<>(Arrays.asList("zookeeperGroup")));
    Cluster cluster = clusters.getCluster("c1");
    EasyMock.expect(configHelper.getPropertiesWithPropertyType(
      stackId, PropertyInfo.PropertyType.USER, cluster, desiredConfigMap)).andReturn(userProperties).anyTimes();
    EasyMock.expect(configHelper.getPropertiesWithPropertyType(
      stackId, PropertyInfo.PropertyType.GROUP, cluster, desiredConfigMap)).andReturn(groupProperties).anyTimes();
    EasyMock.expect(configHelper.createUserGroupsMap(stackId, cluster, desiredConfigMap)).andReturn(userGroupsMap).anyTimes();

    actionManager.sendActions(EasyMock.capture(requestCapture), EasyMock.anyObject(ExecuteActionRequest.class));
    EasyMock.expectLastCall();

  }

  @After
  public void teardown() throws AmbariException, SQLException {
    SecurityContextHolder.getContext().setAuthentication(null);
    H2DatabaseCleaner.clearDatabaseAndStopPersistenceService(injector);
  }

  @Test
  public void testRefreshQueueCustomCommand() throws Exception {
    Map<String, String> requestProperties = new HashMap<String, String>() {
      {
        put(REQUEST_CONTEXT_PROPERTY, "Refresh YARN Capacity Scheduler");
        put("command", "REFRESHQUEUES");
      }
    };

    ExecuteActionRequest actionRequest = new ExecuteActionRequest("c1", "REFRESHQUEUES",
        new HashMap<String, String>() {
          {
            put("forceRefreshConfigTagsBeforeExecution", "true");
          }
        }, false);
    actionRequest.getResourceFilters().add(new RequestResourceFilter("YARN", "RESOURCEMANAGER", Collections.singletonList("c1-c6401")));

    EasyMock.replay(hostRoleCommand, actionManager, configHelper);

    ambariManagementController.createAction(actionRequest, requestProperties);

    Request request = requestCapture.getValue();
    Assert.assertNotNull(request);
    Assert.assertNotNull(request.getStages());
    Assert.assertEquals(1, request.getStages().size());
    Stage stage = request.getStages().iterator().next();

    Assert.assertEquals(1, stage.getHosts().size());

    List<ExecutionCommandWrapper> commands = stage.getExecutionCommands("c1-c6401");
    Assert.assertEquals(1, commands.size());

    ExecutionCommand command = commands.get(0).getExecutionCommand();
    Assert.assertNotNull(command.getHostLevelParams());
    Assert.assertTrue(command.getHostLevelParams().containsKey(ExecutionCommand.KeyNames.USER_GROUPS));
    Assert.assertEquals("{\"zookeeperUser\":[\"zookeeperGroup\"]}", command.getHostLevelParams().get(ExecutionCommand.KeyNames.USER_GROUPS));
    Assert.assertEquals(true, command.getForceRefreshConfigTagsBeforeExecution());
  }

  @Test
  public void testHostsFilterHealthy() throws Exception {

    Map<String, String> requestProperties = new HashMap<String, String>() {
      {
        put("context" , "Restart all components for GANGLIA");
        put("operation_level/level", "SERVICE");
        put("operation_level/service_name", "GANGLIA");
        put("operation_level/cluster_name", "c1");
      }
    };

    ExecuteActionRequest actionRequest = new ExecuteActionRequest(
       "c1", "RESTART", null,
       Arrays.asList(
           new RequestResourceFilter("GANGLIA", "GANGLIA_SERVER", Collections.singletonList("c1-c6401")),
           new RequestResourceFilter("GANGLIA", "GANGLIA_MONITOR", Collections.singletonList("c1-c6401")),
           new RequestResourceFilter("GANGLIA", "GANGLIA_MONITOR", Collections.singletonList("c1-c6402"))
       ),
       new RequestOperationLevel(Resource.Type.Service, "c1", "GANGLIA", null, null),
      new HashMap<>(), false);

    EasyMock.replay(hostRoleCommand, actionManager, configHelper);

    ambariManagementController.createAction(actionRequest, requestProperties);

    Request request = requestCapture.getValue();
    Assert.assertNotNull(request);
    Assert.assertNotNull(request.getStages());
    Assert.assertEquals(1, request.getStages().size());
    Stage stage = request.getStages().iterator().next();

     // Check if was generated command, one for each host
    Assert.assertEquals(2, stage.getHostRoleCommands().size());
  }

  @Test
  public void testHostsFilterUnhealthyHost() throws Exception {
    // Set custom status to host
    clusters.getHost("c1-c6402").setState(HostState.HEARTBEAT_LOST);
    Map<String, String> requestProperties = new HashMap<String, String>() {
      {
        put("context", "Restart all components for GANGLIA");
        put("operation_level/level", "SERVICE");
        put("operation_level/service_name", "GANGLIA");
        put("operation_level/cluster_name", "c1");
      }
    };

    ExecuteActionRequest actionRequest = new ExecuteActionRequest("c1", "RESTART", null,
        Arrays.asList(
            new RequestResourceFilter("GANGLIA", "GANGLIA_SERVER", Collections.singletonList("c1-c6401")),
            new RequestResourceFilter("GANGLIA", "GANGLIA_MONITOR", Collections.singletonList("c1-c6401")),
            new RequestResourceFilter("GANGLIA", "GANGLIA_MONITOR", Collections.singletonList("c1-c6402"))),
        new RequestOperationLevel(Resource.Type.Service, "c1", "GANGLIA", null, null),
      new HashMap<>(), false);

    EasyMock.replay(hostRoleCommand, actionManager, configHelper);

    ambariManagementController.createAction(actionRequest, requestProperties);

    Request request = requestCapture.getValue();
    Assert.assertNotNull(request);
    Assert.assertNotNull(request.getStages());
    Assert.assertEquals(1, request.getStages().size());
    Stage stage = request.getStages().iterator().next();

    // Check if was generated command for one health host
    Assert.assertEquals(1, stage.getHostRoleCommands().size());
  }

  @Test
  public void testHostsFilterUnhealthyComponent() throws Exception {
    // Set custom status to host
    clusters.getCluster("c1").getService("GANGLIA").getServiceComponent(
        "GANGLIA_MONITOR").getServiceComponentHost("c1-c6402").setState(State.UNKNOWN);

    Map<String, String> requestProperties = new HashMap<String, String>() {
      {
        put("context", "Restart all components for GANGLIA");
        put("operation_level/level", "SERVICE");
        put("operation_level/service_name", "GANGLIA");
        put("operation_level/cluster_name", "c1");
      }
    };

    ExecuteActionRequest actionRequest = new ExecuteActionRequest("c1", "RESTART", null,
        Arrays.asList(
            new RequestResourceFilter("GANGLIA", "GANGLIA_SERVER", Collections.singletonList("c1-c6401")),
            new RequestResourceFilter("GANGLIA", "GANGLIA_MONITOR", Collections.singletonList("c1-c6401")),
            new RequestResourceFilter("GANGLIA", "GANGLIA_MONITOR", Collections.singletonList("c1-c6402"))),
        new RequestOperationLevel(Resource.Type.Host, "c1", "GANGLIA", null, null),
      new HashMap<>(), false);

    EasyMock.replay(hostRoleCommand, actionManager, configHelper);

    ambariManagementController.createAction(actionRequest, requestProperties);

    Request request = requestCapture.getValue();
    Assert.assertNotNull(request);
    Assert.assertNotNull(request.getStages());
    Assert.assertEquals(1, request.getStages().size());
    Stage stage = request.getStages().iterator().next();

    // Check if was generated command for one health host
    Assert.assertEquals(1, stage.getHostRoleCommands().size());
  }

  /**
   * Tests that trying to run a service check when there are no available hosts
   * will throw an exception.
   */
  @Test(expected = AmbariException.class)
  public void testNoCandidateHostThrowsException() throws Exception {
    long clusterId = clusters.getCluster("c1").getClusterId();

    // put host into MM
    clusters.getHost("c6402").setMaintenanceState(clusterId, MaintenanceState.ON);

    // ensure that service check is added for ZOOKEEPER
    injector.getInstance(ActionMetadata.class).addServiceCheckAction("ZOOKEEPER");

    Map<String, String> requestProperties = new HashMap<String, String>() {
      {
        put("context", "Service Check ZooKeeper");
        put("operation_level/level", "SERVICE");
        put("operation_level/service_name", "ZOOKEEPER");
        put("operation_level/cluster_name", "c1");
      }
    };

    // create the service check on the host in MM
    ExecuteActionRequest actionRequest = new ExecuteActionRequest("c1",
        "ZOOKEEPER_QUORUM_SERVICE_CHECK",
        null, Collections.singletonList(new RequestResourceFilter("ZOOKEEPER", "ZOOKEEPER_CLIENT",
        Collections.singletonList("c6402"))),

        new RequestOperationLevel(Resource.Type.Service, "c1", "ZOOKEEPER", null, null),
      new HashMap<>(), false);

    EasyMock.replay(hostRoleCommand, actionManager, configHelper);
    ambariManagementController.createAction(actionRequest, requestProperties);
    Assert.fail(
        "Expected an exception since there are no hosts which can run the ZK service check");
  }

  /**
   * Tests that client-only services like TEZ are not run on hosts which are in
   * MM. The client-only service is a special path since a component is
   * typically not specified in the request.
   */
  @Test(expected = AmbariException.class)
  public void testServiceCheckMaintenanceModeWithMissingComponentName() throws Exception {
    long clusterId = clusters.getCluster("c1").getClusterId();

    // put host into MM
    clusters.getHost("c6402").setMaintenanceState(clusterId, MaintenanceState.ON);

    // ensure that service check is added for ZOOKEEPER
    injector.getInstance(ActionMetadata.class).addServiceCheckAction("ZOOKEEPER");

    // !!! use a null operation level to have us guess at the component
    Map<String, String> requestProperties = new HashMap<String, String>() {
      {
        put("context", "Service Check ZooKeeper");
        put("operation_level/level", null);
        put("operation_level/service_name", "ZOOKEEPER");
        put("operation_level/cluster_name", "c1");
      }
    };

    // create the service check on the host in MM, passing in null for the
    // component name
    ExecuteActionRequest actionRequest = new ExecuteActionRequest("c1",
        "ZOOKEEPER_QUORUM_SERVICE_CHECK", null, Collections.singletonList(new RequestResourceFilter("ZOOKEEPER", null,
        Collections.singletonList("c6402"))),

        new RequestOperationLevel(Resource.Type.Service, "c1", "ZOOKEEPER", null, null),
      new HashMap<>(), false);

    EasyMock.replay(hostRoleCommand, actionManager, configHelper);
    ambariManagementController.createAction(actionRequest, requestProperties);
    Assert.fail("Expected an exception since there are no hosts which can run the ZK service check");
  }

  @Test(expected = AmbariException.class)
  public void testServiceCheckComponentWithEmptyHosts() throws Exception {

    AmbariCustomCommandExecutionHelper ambariCustomCommandExecutionHelper = injector.getInstance(AmbariCustomCommandExecutionHelper.class);

    List<RequestResourceFilter> requestResourceFilter = new ArrayList<RequestResourceFilter>() {{
      add(new RequestResourceFilter("FLUME", null, null));
    }};
    ActionExecutionContext actionExecutionContext = new ActionExecutionContext("c1", "SERVICE_CHECK", requestResourceFilter);
    Stage stage = EasyMock.niceMock(Stage.class);

    ambariCustomCommandExecutionHelper.addExecutionCommandsToStage(actionExecutionContext, stage, new HashMap<>(), null);

    Assert.fail("Expected an exception since there are no hosts which can run the Flume service check");
  }

  @Test
  public void testServiceCheckWithOverriddenTimeout() throws Exception {
    AmbariCustomCommandExecutionHelper ambariCustomCommandExecutionHelper = injector.getInstance(AmbariCustomCommandExecutionHelper.class);

    Cluster c1 = clusters.getCluster("c1");
    Service s = c1.getService("ZOOKEEPER");
    ServiceComponent sc = s.getServiceComponent("ZOOKEEPER_CLIENT");
    Assert.assertTrue(sc.getServiceComponentHosts().keySet().size() > 1);

    // There are multiple hosts with ZK Client.
    List<RequestResourceFilter> requestResourceFilter = new ArrayList<RequestResourceFilter>() {{
      add(new RequestResourceFilter("ZOOKEEPER", "ZOOKEEPER_CLIENT", Arrays.asList(new String[]{"c1-c6401"})));
    }};
    ActionExecutionContext actionExecutionContext = new ActionExecutionContext("c1", "SERVICE_CHECK", requestResourceFilter);
    Stage stage = EasyMock.niceMock(Stage.class);
    ExecutionCommandWrapper execCmdWrapper = EasyMock.niceMock(ExecutionCommandWrapper.class);
    ExecutionCommand execCmd = EasyMock.niceMock(ExecutionCommand.class);
    Capture<Map<String,String>> timeOutCapture = EasyMock.newCapture();

    EasyMock.expect(stage.getClusterName()).andReturn("c1");

    EasyMock.expect(stage.getExecutionCommandWrapper(EasyMock.eq("c1-c6401"), EasyMock.anyString())).andReturn(execCmdWrapper);
    EasyMock.expect(execCmdWrapper.getExecutionCommand()).andReturn(execCmd);
    execCmd.setCommandParams(EasyMock.capture(timeOutCapture));
    EasyMock.expectLastCall();

    HashSet<String> localComponents = new HashSet<>();
    EasyMock.expect(execCmd.getLocalComponents()).andReturn(localComponents).anyTimes();
    EasyMock.replay(configHelper, stage, execCmdWrapper, execCmd);

    ambariCustomCommandExecutionHelper.addExecutionCommandsToStage(actionExecutionContext, stage, new HashMap<>(), null);
    Map<String, String> configMap = timeOutCapture.getValues().get(0);
    for (Map.Entry<String, String> config : configMap.entrySet()) {
      if (config.getKey().equals(ExecutionCommand.KeyNames.COMMAND_TIMEOUT)) {
        Assert.assertEquals("Service check timeout should be equal to populated in configs",
          OVERRIDDEN_SERVICE_CHECK_TIMEOUT_VALUE,
          config.getValue());
        return;
      }
    }
    Assert.fail("Expected \"command_timeout\" config not found in execution command configs");
  }

  /**
   * Perform a Service Check for ZOOKEEPER/ZOOKEEPER_CLIENT without specifying a host to run in the request.
   * This should cause Ambari to randomly pick one of the ZOOKEEPER_CLIENT hosts.
   * The current logic first excludes hosts in maintenance mode or that are not healthy (i.e., not heartbeating).
   * From that candidate list, if any hosts have 0 IN-PROGRESS tasks, it randomly picks from that set.
   * Otherwise, it picks from all candidate hosts.
   * @throws Exception
   */
  @Test
  public void testServiceCheckPicksRandomHost() throws Exception {
    AmbariCustomCommandExecutionHelper ambariCustomCommandExecutionHelper = injector.getInstance(AmbariCustomCommandExecutionHelper.class);

    Cluster c1 = clusters.getCluster("c1");
    Service s = c1.getService("ZOOKEEPER");
    ServiceComponent sc = s.getServiceComponent("ZOOKEEPER_CLIENT");
    Assert.assertTrue(sc.getServiceComponentHosts().keySet().size() > 1);

    // There are multiple hosts with ZK Client.
    List<RequestResourceFilter> requestResourceFilter = new ArrayList<RequestResourceFilter>() {{
      add(new RequestResourceFilter("ZOOKEEPER", "ZOOKEEPER_CLIENT", null));
    }};
    ActionExecutionContext actionExecutionContext = new ActionExecutionContext("c1", "SERVICE_CHECK", requestResourceFilter);
    Stage stage = EasyMock.niceMock(Stage.class);
    ExecutionCommandWrapper execCmdWrapper = EasyMock.niceMock(ExecutionCommandWrapper.class);
    ExecutionCommand execCmd = EasyMock.niceMock(ExecutionCommand.class);

    EasyMock.expect(stage.getClusterName()).andReturn("c1");
    //
    EasyMock.expect(stage.getExecutionCommandWrapper(EasyMock.eq("c1-c6401"), EasyMock.anyString())).andReturn(execCmdWrapper);
    EasyMock.expect(stage.getExecutionCommandWrapper(EasyMock.eq("c1-c6402"), EasyMock.anyString())).andReturn(execCmdWrapper);
    EasyMock.expect(execCmdWrapper.getExecutionCommand()).andReturn(execCmd);
    EasyMock.expect(execCmd.getForceRefreshConfigTagsBeforeExecution()).andReturn(true);

    HashSet<String> localComponents = new HashSet<>();
    EasyMock.expect(execCmd.getLocalComponents()).andReturn(localComponents).anyTimes();
    EasyMock.replay(configHelper, stage, execCmdWrapper, execCmd);

    ambariCustomCommandExecutionHelper.addExecutionCommandsToStage(actionExecutionContext, stage, new HashMap<>(), null);
  }

  @Test
  public void testIsTopologyRefreshRequired() throws Exception {
    AmbariCustomCommandExecutionHelper helper = injector.getInstance(AmbariCustomCommandExecutionHelper.class);

    createClusterFixture("c2", new StackId("HDP-2.1.1"), "2.1.1.0-1234", "c2");

    Assert.assertTrue(helper.isTopologyRefreshRequired("START", "c2", "HDFS"));
    Assert.assertTrue(helper.isTopologyRefreshRequired("RESTART", "c2", "HDFS"));
    Assert.assertFalse(helper.isTopologyRefreshRequired("STOP", "c2", "HDFS"));
  }

  @Test
  public void testAvailableServicesMapContainsVersions() throws Exception {

    Map<String, String> requestProperties = new HashMap<String, String>() {
      {
        put(REQUEST_CONTEXT_PROPERTY, "Refresh YARN Capacity Scheduler");
        put("command", "REFRESHQUEUES");
      }
    };
    ExecuteActionRequest actionRequest = new ExecuteActionRequest("c1", "REFRESHQUEUES",
            new HashMap<String, String>() {
              {
                put("forceRefreshConfigTags", "capacity-scheduler");
              }
            }, false);
    actionRequest.getResourceFilters().add(new RequestResourceFilter("YARN", "RESOURCEMANAGER", Collections.singletonList("c1-c6401")));
    EasyMock.replay(hostRoleCommand, actionManager, configHelper);

    ambariManagementController.createAction(actionRequest, requestProperties);

    Request request = requestCapture.getValue();
    Stage stage = request.getStages().iterator().next();
    List<ExecutionCommandWrapper> commands = stage.getExecutionCommands("c1-c6401");
    ExecutionCommand command = commands.get(0).getExecutionCommand();

    // ZK is the only service that is versionable
    Assert.assertFalse(MapUtils.isEmpty(command.getComponentVersionMap()));
    Assert.assertEquals(1, command.getComponentVersionMap().size());
    Assert.assertTrue(command.getComponentVersionMap().containsKey("ZOOKEEPER"));
  }

  /**
   * Tests that if a component's repository is not resolved, then the repo
   * version map does not get populated.
   *
   * @throws Exception
   */
  @Test
  public void testAvailableServicesMapIsEmptyWhenRepositoriesNotResolved() throws Exception {

    // set all repos to resolve=false to verify that we don't get a
    // component version map
    RepositoryVersionDAO repositoryVersionDAO = injector.getInstance(RepositoryVersionDAO.class);
    List<RepositoryVersionEntity> repoVersions = repositoryVersionDAO.findAll();
    for (RepositoryVersionEntity repoVersion : repoVersions) {
      repoVersion.setResolved(false);
      repositoryVersionDAO.merge(repoVersion);
    }

    Map<String, String> requestProperties = new HashMap<String, String>() {
      {
        put(REQUEST_CONTEXT_PROPERTY, "Refresh YARN Capacity Scheduler");
        put("command", "REFRESHQUEUES");
      }
    };

    ExecuteActionRequest actionRequest = new ExecuteActionRequest("c1", "REFRESHQUEUES",
        new HashMap<String, String>() {
          {
            put("forceRefreshConfigTags", "capacity-scheduler");
          }
        }, false);

    actionRequest.getResourceFilters().add(new RequestResourceFilter("YARN", "RESOURCEMANAGER",
        Collections.singletonList("c1-c6401")));

    EasyMock.replay(hostRoleCommand, actionManager, configHelper);

    ambariManagementController.createAction(actionRequest, requestProperties);
    Request request = requestCapture.getValue();
    Stage stage = request.getStages().iterator().next();
    List<ExecutionCommandWrapper> commands = stage.getExecutionCommands("c1-c6401");
    ExecutionCommand command = commands.get(0).getExecutionCommand();

    Assert.assertTrue(MapUtils.isEmpty(command.getComponentVersionMap()));
  }

  @Test
  public void testCommandRepository() throws Exception {
    Cluster cluster = clusters.getCluster("c1");
    Service serviceYARN = cluster.getService("YARN");
    Service serviceZK = cluster.getService("ZOOKEEPER");
    ServiceComponent componentRM = serviceYARN.getServiceComponent("RESOURCEMANAGER");
    ServiceComponent componentZKC = serviceZK.getServiceComponent("ZOOKEEPER_CLIENT");
    Host host = clusters.getHost("c1-c6401");

    AmbariMetaInfo ambariMetaInfo = injector.getInstance(AmbariMetaInfo.class);
    StackDAO stackDAO = injector.getInstance(StackDAO.class);
    RepositoryVersionDAO repoVersionDAO = injector.getInstance(RepositoryVersionDAO.class);
    ServiceComponentDesiredStateDAO componentDAO = injector.getInstance(ServiceComponentDesiredStateDAO.class);
    RepositoryVersionHelper repoVersionHelper = injector.getInstance(RepositoryVersionHelper.class);

    CommandRepository commandRepo = ambariMetaInfo.getCommandRepository(cluster, componentRM, host);
    Assert.assertEquals(2, commandRepo.getRepositories().size());

<<<<<<< HEAD
    RepositoryInfo ri = new RepositoryInfo();
    ri.setBaseUrl("http://foo");
    ri.setRepoName("HDP");
    ri.setRepoId("new-id");
    ri.setOsType("redhat6");
    String operatingSystems = repoVersionHelper.serializeOperatingSystems(Collections.singletonList(ri));
=======

    List<RepoOsEntity> operatingSystems = new ArrayList<>();
    RepoDefinitionEntity repoDefinitionEntity1 = new RepoDefinitionEntity();
    repoDefinitionEntity1.setRepoID("new-id");
    repoDefinitionEntity1.setBaseUrl("http://foo");
    repoDefinitionEntity1.setRepoName("HDP");
    RepoOsEntity repoOsEntity = new RepoOsEntity();
    repoOsEntity.setFamily("redhat6");
    repoOsEntity.setAmbariManaged(true);
    repoOsEntity.addRepoDefinition(repoDefinitionEntity1);
    operatingSystems.add(repoOsEntity);
>>>>>>> c7159a7a

    StackEntity stackEntity = stackDAO.find(cluster.getDesiredStackVersion().getStackName(),
        cluster.getDesiredStackVersion().getStackVersion());

    RepositoryVersionEntity repositoryVersion = new RepositoryVersionEntity(stackEntity,
        "2.1.1.1-1234", "2.1.1.1-1234", operatingSystems);
    repositoryVersion = repoVersionDAO.merge(repositoryVersion);

    // add a repo version associated with a component
    ServiceComponentDesiredStateEntity componentEntity = componentDAO.findByName(cluster.getClusterId(),
        serviceYARN.getName(), componentRM.getName());

    ServiceComponentVersionEntity componentVersionEntity = new ServiceComponentVersionEntity();
    componentVersionEntity.setRepositoryVersion(repositoryVersion);
    componentVersionEntity.setUserName("admin");

    componentEntity.setDesiredRepositoryVersion(repositoryVersion);
    componentEntity.addVersion(componentVersionEntity);
    componentDAO.merge(componentEntity);

    // !!! make sure the override is set
    commandRepo = ambariMetaInfo.getCommandRepository(cluster, componentRM, host);

    Assert.assertEquals(1, commandRepo.getRepositories().size());
    CommandRepository.Repository repo = commandRepo.getRepositories().iterator().next();
    Assert.assertEquals("http://foo", repo.getBaseUrl());

    // verify that ZK has no repositories, since we haven't defined a repo version for ZKC
    commandRepo = ambariMetaInfo.getCommandRepository(cluster, componentZKC, host);
    Assert.assertEquals(2, commandRepo.getRepositories().size());
  }

  private void createClusterFixture(String clusterName, StackId stackId,
    String respositoryVersion, String hostPrefix) throws AmbariException, AuthorizationException, NoSuchFieldException, IllegalAccessException {

    String hostC6401 = hostPrefix + "-c6401";
    String hostC6402 = hostPrefix + "-c6402";

    OrmTestHelper ormTestHelper = injector.getInstance(OrmTestHelper.class);
    RepositoryVersionEntity repositoryVersion = ormTestHelper.getOrCreateRepositoryVersion(stackId,
        respositoryVersion);

    createCluster(clusterName, stackId.getStackId());

    addHost(hostC6401, clusterName);
    addHost(hostC6402, clusterName);

    clusters.updateHostMappings(clusters.getHost(hostC6401));
    clusters.updateHostMappings(clusters.getHost(hostC6402));

    Cluster cluster = clusters.getCluster(clusterName);
    Assert.assertNotNull(cluster);

    createService(clusterName, "YARN", repositoryVersion);
    createService(clusterName, "GANGLIA", repositoryVersion);
    createService(clusterName, "ZOOKEEPER", repositoryVersion);
    createService(clusterName, "FLUME", repositoryVersion);

    createServiceComponent(clusterName, "YARN", "RESOURCEMANAGER", State.INIT);
    createServiceComponent(clusterName, "YARN", "NODEMANAGER", State.INIT);
    createServiceComponent(clusterName, "GANGLIA", "GANGLIA_SERVER", State.INIT);
    createServiceComponent(clusterName, "GANGLIA", "GANGLIA_MONITOR", State.INIT);
    createServiceComponent(clusterName, "ZOOKEEPER", "ZOOKEEPER_CLIENT", State.INIT);

    // this component should be not installed on any host
    createServiceComponent(clusterName, "FLUME", "FLUME_HANDLER", State.INIT);

    createServiceComponentHost(clusterName, "YARN", "RESOURCEMANAGER", hostC6401, null);
    createServiceComponentHost(clusterName, "YARN", "NODEMANAGER", hostC6401, null);
    createServiceComponentHost(clusterName, "GANGLIA", "GANGLIA_SERVER", hostC6401, State.INIT);
    createServiceComponentHost(clusterName, "GANGLIA", "GANGLIA_MONITOR", hostC6401, State.INIT);
    createServiceComponentHost(clusterName, "ZOOKEEPER", "ZOOKEEPER_CLIENT", hostC6401, State.INIT);

    createServiceComponentHost(clusterName, "YARN", "NODEMANAGER", hostC6402, null);
    createServiceComponentHost(clusterName, "GANGLIA", "GANGLIA_MONITOR", hostC6402, State.INIT);
    createServiceComponentHost(clusterName, "ZOOKEEPER", "ZOOKEEPER_CLIENT", hostC6402, State.INIT);
  }
  private void addHost(String hostname, String clusterName) throws AmbariException {
    clusters.addHost(hostname);
    setOsFamily(clusters.getHost(hostname), "redhat", "6.3");
    clusters.getHost(hostname).setState(HostState.HEALTHY);
    if (null != clusterName) {
      clusters.mapHostToCluster(hostname, clusterName);
    }
  }
  private void setOsFamily(Host host, String osFamily, String osVersion) {
    Map<String, String> hostAttributes = new HashMap<>();
    hostAttributes.put("os_family", osFamily);
    hostAttributes.put("os_release_version", osVersion);

    host.setHostAttributes(hostAttributes);
  }

  private void createCluster(String clusterName, String stackVersion) throws AmbariException, AuthorizationException {
    ClusterRequest r = new ClusterRequest(null, clusterName, State.INSTALLED.name(),
        SecurityType.NONE, stackVersion, null);
    ambariManagementController.createCluster(r);
  }

  private void createService(String clusterName, String serviceName,
      RepositoryVersionEntity repositoryVersion) throws AmbariException, AuthorizationException, NoSuchFieldException, IllegalAccessException {

    ServiceRequest r1 = new ServiceRequest(clusterName, serviceName,
        repositoryVersion.getId(), null, "false");

    Set<ServiceRequest> requests = new HashSet<>();
    requests.add(r1);

    ServiceResourceProviderTest.createServices(ambariManagementController,
        injector.getInstance(RepositoryVersionDAO.class), requests);
  }

  private void createServiceComponent(String clusterName,
      String serviceName, String componentName, State desiredState)
      throws AmbariException, AuthorizationException {
    String dStateStr = null;
    if (desiredState != null) {
      dStateStr = desiredState.toString();
    }
    ServiceComponentRequest r = new ServiceComponentRequest(clusterName,
        serviceName, componentName, dStateStr);
    Set<ServiceComponentRequest> requests =
      new HashSet<>();
    requests.add(r);
    ComponentResourceProviderTest.createComponents(ambariManagementController, requests);
  }

  private void createServiceComponentHost(String clusterName, String serviceName, String componentName, String hostname, State desiredState)
      throws AmbariException, AuthorizationException {
    String dStateStr = null;
    if (desiredState != null) {
      dStateStr = desiredState.toString();
    }
    ServiceComponentHostRequest r = new ServiceComponentHostRequest(clusterName,
        serviceName, componentName, hostname, dStateStr);
    Set<ServiceComponentHostRequest> requests =
      new HashSet<>();
    requests.add(r);
    ambariManagementController.createHostComponents(requests);
  }

}<|MERGE_RESOLUTION|>--- conflicted
+++ resolved
@@ -640,26 +640,16 @@
     CommandRepository commandRepo = ambariMetaInfo.getCommandRepository(cluster, componentRM, host);
     Assert.assertEquals(2, commandRepo.getRepositories().size());
 
-<<<<<<< HEAD
-    RepositoryInfo ri = new RepositoryInfo();
-    ri.setBaseUrl("http://foo");
-    ri.setRepoName("HDP");
-    ri.setRepoId("new-id");
-    ri.setOsType("redhat6");
-    String operatingSystems = repoVersionHelper.serializeOperatingSystems(Collections.singletonList(ri));
-=======
 
     List<RepoOsEntity> operatingSystems = new ArrayList<>();
     RepoDefinitionEntity repoDefinitionEntity1 = new RepoDefinitionEntity();
     repoDefinitionEntity1.setRepoID("new-id");
     repoDefinitionEntity1.setBaseUrl("http://foo");
     repoDefinitionEntity1.setRepoName("HDP");
-    RepoOsEntity repoOsEntity = new RepoOsEntity();
+    RepoOsEntity repoOsEntity =newRepoOsEntity();
     repoOsEntity.setFamily("redhat6");
     repoOsEntity.setAmbariManaged(true);
-    repoOsEntity.addRepoDefinition(repoDefinitionEntity1);
-    operatingSystems.add(repoOsEntity);
->>>>>>> c7159a7a
+    repoOsEntity.addRepoDefinition(repoDefinitionEntity1); operatingSystems .add(repoOsEntity);
 
     StackEntity stackEntity = stackDAO.find(cluster.getDesiredStackVersion().getStackName(),
         cluster.getDesiredStackVersion().getStackVersion());
