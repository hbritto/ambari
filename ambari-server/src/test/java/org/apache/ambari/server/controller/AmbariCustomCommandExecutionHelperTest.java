/*
 * Licensed to the Apache Software Foundation (ASF) under one
 * or more contributor license agreements.  See the NOTICE file
 * distributed with this work for additional information
 * regarding copyright ownership.  The ASF licenses this file
 * to you under the Apache License, Version 2.0 (the
 * "License"); you may not use this file except in compliance
 * with the License.  You may obtain a copy of the License at
 *
 *     http://www.apache.org/licenses/LICENSE-2.0
 *
 * Unless required by applicable law or agreed to in writing, software
 * distributed under the License is distributed on an "AS IS" BASIS,
 * WITHOUT WARRANTIES OR CONDITIONS OF ANY KIND, either express or implied.
 * See the License for the specific language governing permissions and
 * limitations under the License.
 */
package org.apache.ambari.server.controller;

import static org.apache.ambari.server.agent.ExecutionCommand.KeyNames.DB_DRIVER_FILENAME;
import static org.apache.ambari.server.agent.ExecutionCommand.KeyNames.HOST_SYS_PREPPED;
import static org.apache.ambari.server.agent.ExecutionCommand.KeyNames.JAVA_VERSION;
import static org.apache.ambari.server.agent.ExecutionCommand.KeyNames.NOT_MANAGED_HDFS_PATH_LIST;
import static org.apache.ambari.server.agent.ExecutionCommand.KeyNames.STACK_NAME;
import static org.apache.ambari.server.agent.ExecutionCommand.KeyNames.STACK_VERSION;
import static org.easymock.EasyMock.createNiceMock;
import static org.easymock.EasyMock.expect;
import static org.easymock.EasyMock.replay;
import static org.junit.Assert.assertEquals;
import static org.junit.Assert.assertNotNull;
import static org.junit.Assert.assertTrue;

import java.lang.reflect.Field;
import java.sql.SQLException;
import java.util.ArrayList;
import java.util.Arrays;
import java.util.Collections;
import java.util.HashMap;
import java.util.HashSet;
import java.util.List;
import java.util.Map;
import java.util.Set;
import java.util.TreeMap;

import org.apache.ambari.server.AmbariException;
import org.apache.ambari.server.H2DatabaseCleaner;
import org.apache.ambari.server.Role;
import org.apache.ambari.server.RoleCommand;
import org.apache.ambari.server.actionmanager.ActionManager;
import org.apache.ambari.server.actionmanager.ExecutionCommandWrapper;
import org.apache.ambari.server.actionmanager.HostRoleCommand;
import org.apache.ambari.server.actionmanager.HostRoleStatus;
import org.apache.ambari.server.actionmanager.Request;
import org.apache.ambari.server.actionmanager.Stage;
import org.apache.ambari.server.agent.CommandRepository;
import org.apache.ambari.server.agent.ExecutionCommand;
import org.apache.ambari.server.configuration.AmbariConfig;
import org.apache.ambari.server.configuration.Configuration;
import org.apache.ambari.server.controller.internal.ComponentResourceProviderTest;
import org.apache.ambari.server.controller.internal.RequestOperationLevel;
import org.apache.ambari.server.controller.internal.RequestResourceFilter;
import org.apache.ambari.server.controller.internal.ServiceResourceProviderTest;
import org.apache.ambari.server.controller.spi.Resource;
import org.apache.ambari.server.events.AgentConfigsUpdateEvent;
import org.apache.ambari.server.metadata.ActionMetadata;
import org.apache.ambari.server.metadata.ClusterMetadataGenerator;
import org.apache.ambari.server.orm.GuiceJpaInitializer;
import org.apache.ambari.server.orm.InMemoryDefaultTestModule;
import org.apache.ambari.server.orm.OrmTestHelper;
import org.apache.ambari.server.orm.dao.MpackDAO;
import org.apache.ambari.server.orm.entities.MpackEntity;
import org.apache.ambari.server.orm.entities.RepoDefinitionEntity;
import org.apache.ambari.server.orm.entities.RepoOsEntity;
import org.apache.ambari.server.security.TestAuthenticationFactory;
import org.apache.ambari.server.security.authorization.AuthorizationException;
import org.apache.ambari.server.state.Cluster;
import org.apache.ambari.server.state.Clusters;
import org.apache.ambari.server.state.ConfigHelper;
import org.apache.ambari.server.state.DesiredConfig;
import org.apache.ambari.server.state.Host;
import org.apache.ambari.server.state.HostState;
import org.apache.ambari.server.state.MaintenanceState;
import org.apache.ambari.server.state.PropertyInfo;
import org.apache.ambari.server.state.SecurityType;
import org.apache.ambari.server.state.Service;
import org.apache.ambari.server.state.ServiceComponent;
import org.apache.ambari.server.state.StackId;
import org.apache.ambari.server.state.StackInfo;
import org.apache.ambari.server.state.State;
import org.apache.ambari.server.state.UserGroupInfo;
import org.apache.ambari.server.state.ValueAttributesInfo;
import org.apache.ambari.server.state.stack.upgrade.RepositoryVersionHelper;
import org.apache.ambari.server.topology.TopologyManager;
import org.apache.ambari.server.utils.StageUtils;
import org.apache.commons.collections.MapUtils;
import org.easymock.Capture;
import org.easymock.EasyMock;
import org.easymock.EasyMockRule;
import org.easymock.Mock;
import org.easymock.MockType;
import org.junit.After;
import org.junit.Before;
import org.junit.Rule;
import org.junit.Test;
import org.springframework.security.core.context.SecurityContextHolder;

import com.google.gson.Gson;
import com.google.inject.Guice;
import com.google.inject.Injector;

import junit.framework.Assert;


public class AmbariCustomCommandExecutionHelperTest {
  private static final String REQUEST_CONTEXT_PROPERTY = "context";

  @Rule
  public EasyMockRule mocks = new EasyMockRule(this);

  @Mock(type = MockType.NICE)
  private ActionManager actionManager;

  @Mock(type = MockType.NICE)
  private HostRoleCommand hostRoleCommand;

  @Mock(type = MockType.NICE)
  private ConfigHelper configHelper;

  private Injector injector;
  private Clusters clusters;
  private AmbariManagementController ambariManagementController;
  private Capture<Request> requestCapture = EasyMock.newCapture();
  private static final String OVERRIDDEN_SERVICE_CHECK_TIMEOUT_VALUE = "550";


  @Before
  public void setup() throws Exception {
    EasyMock.reset(actionManager, hostRoleCommand, configHelper);

    InMemoryDefaultTestModule module = new InMemoryDefaultTestModule(){
      @Override
      protected void configure() {
        getProperties().setProperty(Configuration.AGENT_SERVICE_CHECK_TASK_TIMEOUT.getKey(),
          OVERRIDDEN_SERVICE_CHECK_TIMEOUT_VALUE);
        super.configure();
        bind(ActionManager.class).toInstance(actionManager);
        bind(ConfigHelper.class).toInstance(configHelper);
      }
    };

    injector = Guice.createInjector(module);
    injector.getInstance(GuiceJpaInitializer.class);
    ambariManagementController = injector.getInstance(AmbariManagementController.class);
    clusters = injector.getInstance(Clusters.class);

    expect(configHelper.getPropertiesWithPropertyType(EasyMock.anyObject(StackId.class),
        EasyMock.anyObject(PropertyInfo.PropertyType.class),
        EasyMock.anyObject(Cluster.class),
        EasyMock.anyObject(Map.class))).andReturn(Collections.emptyMap());

<<<<<<< HEAD
    replay(configHelper);
=======
    EasyMock.expect(configHelper.getHostActualConfigs(EasyMock.anyLong())).andReturn(
        new AgentConfigsUpdateEvent(new TreeMap<>())).anyTimes();

    EasyMock.replay(configHelper);
>>>>>>> 60e54750

    StageUtils.setTopologyManager(injector.getInstance(TopologyManager.class));
    StageUtils.setConfiguration(injector.getInstance(Configuration.class));

    SecurityContextHolder.getContext().setAuthentication(TestAuthenticationFactory.createAdministrator());
    createClusterFixture("c1", new StackId("HDP-2.0.6"), "2.0.6-1234", "c1");

    EasyMock.reset(configHelper);

    expect(hostRoleCommand.getTaskId()).andReturn(1L);
    expect(hostRoleCommand.getStageId()).andReturn(1L);
    expect(hostRoleCommand.getRoleCommand()).andReturn(RoleCommand.CUSTOM_COMMAND);
    expect(hostRoleCommand.getRole()).andReturn(Role.AMBARI_SERVER_ACTION);
    expect(hostRoleCommand.getStatus()).andReturn(HostRoleStatus.PENDING);

    expect(actionManager.getNextRequestId()).andReturn(1L).anyTimes();
    expect(actionManager.getRequestTasks(1L)).andReturn(Collections.singletonList(hostRoleCommand));

    StackInfo stackInfo = new StackInfo();
    stackInfo.setName("HDP");
    stackInfo.setVersion("2.0.6");
    StackId stackId = new StackId(stackInfo);
    Map<String, DesiredConfig> desiredConfigMap = new HashMap<>();
    Map<PropertyInfo, String> userProperties = new HashMap<>();
    Map<PropertyInfo, String> groupProperties = new HashMap<>();
    PropertyInfo userProperty = new PropertyInfo();
    userProperty.setFilename("zookeeper-env.xml");
    userProperty.setName("zookeeper-user");
    userProperty.setValue("zookeeperUser");
    PropertyInfo groupProperty = new PropertyInfo();
    groupProperty.setFilename("zookeeper-env.xml");
    groupProperty.setName("zookeeper-group");
    groupProperty.setValue("zookeeperGroup");
    ValueAttributesInfo valueAttributesInfo = new ValueAttributesInfo();
    valueAttributesInfo.setType("user");
    Set<UserGroupInfo> userGroupEntries = new HashSet<>();
    UserGroupInfo userGroupInfo = new UserGroupInfo();
    userGroupInfo.setType("zookeeper-env");
    userGroupInfo.setName("zookeeper-group");
    userGroupEntries.add(userGroupInfo);
    valueAttributesInfo.setUserGroupEntries(userGroupEntries);
    userProperty.setPropertyValueAttributes(valueAttributesInfo);
    userProperties.put(userProperty, "zookeeperUser");
    groupProperties.put(groupProperty, "zookeeperGroup");
    Map<String, Set<String>> userGroupsMap = new HashMap<>();
    userGroupsMap.put("zookeeperUser", new HashSet<>(Arrays.asList("zookeeperGroup")));
    Cluster cluster = clusters.getCluster("c1");
    expect(configHelper.getPropertiesWithPropertyType(
      stackId, PropertyInfo.PropertyType.USER, cluster, desiredConfigMap)).andReturn(userProperties).anyTimes();
    expect(configHelper.getPropertiesWithPropertyType(
      stackId, PropertyInfo.PropertyType.GROUP, cluster, desiredConfigMap)).andReturn(groupProperties).anyTimes();
    expect(configHelper.createUserGroupsMap(stackId, cluster, desiredConfigMap)).andReturn(userGroupsMap).anyTimes();

    actionManager.sendActions(EasyMock.capture(requestCapture), EasyMock.anyObject(ExecuteActionRequest.class));
    EasyMock.expectLastCall();

  }

  @After
  public void teardown() throws AmbariException, SQLException {
    SecurityContextHolder.getContext().setAuthentication(null);
    H2DatabaseCleaner.clearDatabaseAndStopPersistenceService(injector);
  }

  @Test
  public void testRefreshQueueCustomCommand() throws Exception {
    Map<String, String> requestProperties = new HashMap<String, String>() {
      {
        put(REQUEST_CONTEXT_PROPERTY, "Refresh YARN Capacity Scheduler");
        put("command", "REFRESHQUEUES");
      }
    };

    ExecuteActionRequest actionRequest = new ExecuteActionRequest("c1", "REFRESHQUEUES",
        new HashMap<String, String>() {
          {
            put("forceRefreshConfigTagsBeforeExecution", "true");
          }
        }, false);
    actionRequest.getResourceFilters().add(new RequestResourceFilter("CORE", "YARN", "RESOURCEMANAGER", Collections.singletonList("c1-c6401")));

    replay(hostRoleCommand, actionManager, configHelper);

    createServiceComponentHosts("c1", "CORE", "c1");

    ambariManagementController.createAction(actionRequest, requestProperties);

    Request request = requestCapture.getValue();
    Assert.assertNotNull(request);
    Assert.assertNotNull(request.getStages());
    Assert.assertEquals(1, request.getStages().size());
    Stage stage = request.getStages().iterator().next();

    Assert.assertEquals(1, stage.getHosts().size());

    List<ExecutionCommandWrapper> commands = stage.getExecutionCommands("c1-c6401");
    Assert.assertEquals(1, commands.size());

    ExecutionCommand command = commands.get(0).getExecutionCommand();
    Assert.assertNotNull(command.getHostLevelParams());
    Assert.assertTrue(command.getHostLevelParams().containsKey(ExecutionCommand.KeyNames.USER_GROUPS));
    Assert.assertEquals("{\"zookeeperUser\":[\"zookeeperGroup\"]}", command.getHostLevelParams().get(ExecutionCommand.KeyNames.USER_GROUPS));
    Assert.assertEquals(true, command.getForceRefreshConfigTagsBeforeExecution());
    Assert.assertNull(command.getRepositoryFile());
  }

  @Test
  public void testHostsFilterHealthy() throws Exception {

    Map<String, String> requestProperties = new HashMap<String, String>() {
      {
        put("context" , "Restart all components for GANGLIA");
        put("operation_level/level", "SERVICE");
        put("operation_level/service_group_name", "CORE");
        put("operation_level/service_name", "GANGLIA");
        put("operation_level/cluster_name", "c1");
      }
    };

    ExecuteActionRequest actionRequest = new ExecuteActionRequest(
       "c1", "RESTART", null,
       Arrays.asList(
           new RequestResourceFilter("CORE", "GANGLIA", "GANGLIA_SERVER", Collections.singletonList("c1-c6401")),
           new RequestResourceFilter("CORE", "GANGLIA", "GANGLIA_MONITOR", Collections.singletonList("c1-c6401")),
           new RequestResourceFilter("CORE", "GANGLIA", "GANGLIA_MONITOR", Collections.singletonList("c1-c6402"))
       ),
       new RequestOperationLevel(Resource.Type.Service, "c1", "CORE", "GANGLIA", null, null),
      new HashMap<>(), false);

    replay(hostRoleCommand, actionManager, configHelper);

    createServiceComponentHosts("c1", "CORE", "c1");

    ambariManagementController.createAction(actionRequest, requestProperties);

    Request request = requestCapture.getValue();
    Assert.assertNotNull(request);
    Assert.assertNotNull(request.getStages());
    Assert.assertEquals(1, request.getStages().size());
    Stage stage = request.getStages().iterator().next();

     // Check if was generated command, one for each host
    Assert.assertEquals(2, stage.getHostRoleCommands().size());
  }

  @Test
  public void testHostsFilterUnhealthyHost() throws Exception {
    // Set custom status to host
    clusters.getHost("c1-c6402").setState(HostState.HEARTBEAT_LOST);
    Map<String, String> requestProperties = new HashMap<String, String>() {
      {
        put("context", "Restart all components for GANGLIA");
        put("operation_level/level", "SERVICE");
        put("operation_level/service_group_name", "CORE");
        put("operation_level/service_name", "GANGLIA");
        put("operation_level/cluster_name", "c1");
      }
    };

    ExecuteActionRequest actionRequest = new ExecuteActionRequest("c1", "RESTART", null,
        Arrays.asList(
            new RequestResourceFilter("CORE", "GANGLIA", "GANGLIA_SERVER", Collections.singletonList("c1-c6401")),
            new RequestResourceFilter("CORE", "GANGLIA", "GANGLIA_MONITOR", Collections.singletonList("c1-c6401")),
            new RequestResourceFilter("CORE", "GANGLIA", "GANGLIA_MONITOR", Collections.singletonList("c1-c6402"))),
        new RequestOperationLevel(Resource.Type.Service, "c1", "CORE", "GANGLIA", null, null),
      new HashMap<>(), false);

    replay(hostRoleCommand, actionManager, configHelper);

    createServiceComponentHosts("c1", "CORE", "c1");

    ambariManagementController.createAction(actionRequest, requestProperties);

    Request request = requestCapture.getValue();
    Assert.assertNotNull(request);
    Assert.assertNotNull(request.getStages());
    Assert.assertEquals(1, request.getStages().size());
    Stage stage = request.getStages().iterator().next();

    // Check if was generated command for one health host
    Assert.assertEquals(1, stage.getHostRoleCommands().size());
  }

  @Test
  public void testHostsFilterUnhealthyComponent() throws Exception {
    Map<String, String> requestProperties = new HashMap<String, String>() {
      {
        put("context", "Restart all components for GANGLIA");
        put("operation_level/level", "SERVICE");
        put("operation_level/service_group_name", "CORE");
        put("operation_level/service_name", "GANGLIA");
        put("operation_level/cluster_name", "c1");
      }
    };

    ExecuteActionRequest actionRequest = new ExecuteActionRequest("c1", "RESTART", null,
        Arrays.asList(
            new RequestResourceFilter("CORE", "GANGLIA", "GANGLIA_SERVER", Collections.singletonList("c1-c6401")),
            new RequestResourceFilter("CORE", "GANGLIA", "GANGLIA_MONITOR", Collections.singletonList("c1-c6401")),
            new RequestResourceFilter("CORE", "GANGLIA", "GANGLIA_MONITOR", Collections.singletonList("c1-c6402"))),
        new RequestOperationLevel(Resource.Type.Host, "c1", "CORE", "GANGLIA", null, null),
      new HashMap<>(), false);

    replay(hostRoleCommand, actionManager, configHelper);

    createServiceComponentHosts("c1", "CORE", "c1");

    // Set custom status to host
    clusters.getCluster("c1").getService("GANGLIA").getServiceComponent(
        "GANGLIA_MONITOR").getServiceComponentHost("c1-c6402").setState(State.UNKNOWN);

    ambariManagementController.createAction(actionRequest, requestProperties);

    Request request = requestCapture.getValue();
    Assert.assertNotNull(request);
    Assert.assertNotNull(request.getStages());
    Assert.assertEquals(1, request.getStages().size());
    Stage stage = request.getStages().iterator().next();

    // Check if was generated command for one health host
    Assert.assertEquals(1, stage.getHostRoleCommands().size());
  }

  /**
   * Tests that trying to run a service check when there are no available hosts
   * will throw an exception.
   */
  @Test(expected = AmbariException.class)
  public void testNoCandidateHostThrowsException() throws Exception {
    long clusterId = clusters.getCluster("c1").getClusterId();

    // put host into MM
    clusters.getHost("c6402").setMaintenanceState(clusterId, MaintenanceState.ON);

    // ensure that service check is added for ZOOKEEPER
    injector.getInstance(ActionMetadata.class).addServiceCheckAction("ZOOKEEPER");

    Map<String, String> requestProperties = new HashMap<String, String>() {
      {
        put("context", "Service Check ZooKeeper");
        put("operation_level/level", "SERVICE");
        put("operation_level/service_group_name", "CORE");
        put("operation_level/service_name", "ZOOKEEPER");
        put("operation_level/cluster_name", "c1");
      }
    };

    // create the service check on the host in MM
    ExecuteActionRequest actionRequest = new ExecuteActionRequest("c1",
        "ZOOKEEPER_QUORUM_SERVICE_CHECK",
        null, Collections.singletonList(new RequestResourceFilter("CORE", "ZOOKEEPER", "ZOOKEEPER_CLIENT",
        Collections.singletonList("c6402"))),

        new RequestOperationLevel(Resource.Type.Service, "c1", "CORE", "ZOOKEEPER", null, null),
      new HashMap<>(), false);

    replay(hostRoleCommand, actionManager, configHelper);
    ambariManagementController.createAction(actionRequest, requestProperties);
    Assert.fail(
        "Expected an exception since there are no hosts which can run the ZK service check");
  }

  /**
   * Tests that client-only services like TEZ are not run on hosts which are in
   * MM. The client-only service is a special path since a component is
   * typically not specified in the request.
   */
  @Test(expected = AmbariException.class)
  public void testServiceCheckMaintenanceModeWithMissingComponentName() throws Exception {
    long clusterId = clusters.getCluster("c1").getClusterId();

    // put host into MM
    clusters.getHost("c6402").setMaintenanceState(clusterId, MaintenanceState.ON);

    // ensure that service check is added for ZOOKEEPER
    injector.getInstance(ActionMetadata.class).addServiceCheckAction("ZOOKEEPER");

    // !!! use a null operation level to have us guess at the component
    Map<String, String> requestProperties = new HashMap<String, String>() {
      {
        put("context", "Service Check ZooKeeper");
        put("operation_level/level", null);
        put("operation_level/service_name", "ZOOKEEPER");
        put("operation_level/cluster_name", "c1");
      }
    };

    // create the service check on the host in MM, passing in null for the
    // component name
    ExecuteActionRequest actionRequest = new ExecuteActionRequest("c1",
        "ZOOKEEPER_QUORUM_SERVICE_CHECK", null, Collections.singletonList(new RequestResourceFilter("CORE", "ZOOKEEPER", null,
        Collections.singletonList("c6402"))),

        new RequestOperationLevel(Resource.Type.Service, "c1", "CORE", "ZOOKEEPER", null, null),
      new HashMap<>(), false);

    replay(hostRoleCommand, actionManager, configHelper);
    ambariManagementController.createAction(actionRequest, requestProperties);
    Assert.fail("Expected an exception since there are no hosts which can run the ZK service check");
  }

  @Test(expected = AmbariException.class)
  public void testServiceCheckComponentWithEmptyHosts() throws Exception {

    AmbariCustomCommandExecutionHelper ambariCustomCommandExecutionHelper = injector.getInstance(AmbariCustomCommandExecutionHelper.class);

    List<RequestResourceFilter> requestResourceFilter = new ArrayList<RequestResourceFilter>() {{
      add(new RequestResourceFilter("CORE", "FLUME", null, null));
    }};
    ActionExecutionContext actionExecutionContext = new ActionExecutionContext("c1", "SERVICE_CHECK", requestResourceFilter);
    Stage stage = EasyMock.niceMock(Stage.class);

    ambariCustomCommandExecutionHelper.addExecutionCommandsToStage(actionExecutionContext, stage, new HashMap<>(), null);

    Assert.fail("Expected an exception since there are no hosts which can run the Flume service check");
  }

  @Test
  public void testServiceCheckWithOverriddenTimeoutAndHostFiltering() throws Exception {
    AmbariCustomCommandExecutionHelper ambariCustomCommandExecutionHelper = injector.getInstance(AmbariCustomCommandExecutionHelper.class);

    // There are multiple hosts with ZK Client.
    List<RequestResourceFilter> requestResourceFilter = new ArrayList<RequestResourceFilter>() {{
      add(new RequestResourceFilter("CORE", "ZOOKEEPER", "ZOOKEEPER_CLIENT", Arrays.asList(new String[]{"c1-c6401"})));
    }};
    ActionExecutionContext actionExecutionContext = new ActionExecutionContext("c1", "SERVICE_CHECK", requestResourceFilter);
    Stage stage = EasyMock.niceMock(Stage.class);
    ExecutionCommandWrapper execCmdWrapper = EasyMock.niceMock(ExecutionCommandWrapper.class);
    ExecutionCommand execCmd = EasyMock.niceMock(ExecutionCommand.class);
    Capture<Map<String,String>> timeOutCapture = EasyMock.newCapture();

    expect(stage.getClusterName()).andReturn("c1");

    expect(stage.getExecutionCommandWrapper(EasyMock.eq("c1-c6401"), EasyMock.anyString())).andReturn(execCmdWrapper);
    expect(execCmdWrapper.getExecutionCommand()).andReturn(execCmd);
    execCmd.setCommandParams(EasyMock.capture(timeOutCapture));
    EasyMock.expectLastCall();

    HashSet<String> localComponents = new HashSet<>();
    expect(execCmd.getLocalComponents()).andReturn(localComponents).anyTimes();
    replay(configHelper, stage, execCmdWrapper, execCmd);

    createServiceComponentHosts("c1", "CORE", "c1");

    Cluster c1 = clusters.getCluster("c1");
    Service s = c1.getService("ZOOKEEPER");
    ServiceComponent sc = s.getServiceComponent("ZOOKEEPER_CLIENT");
    Assert.assertTrue(sc.getServiceComponentHosts().keySet().size() > 1);

    ambariCustomCommandExecutionHelper.addExecutionCommandsToStage(actionExecutionContext, stage, new HashMap<>(), null);
    Map<String, String> configMap = timeOutCapture.getValues().get(0);
    for (Map.Entry<String, String> config : configMap.entrySet()) {
      if (config.getKey().equals(ExecutionCommand.KeyNames.COMMAND_TIMEOUT)) {
        Assert.assertEquals("Service check timeout should be equal to populated in configs",
          OVERRIDDEN_SERVICE_CHECK_TIMEOUT_VALUE,
          config.getValue());
        return;
      }
    }
    Assert.fail("Expected \"command_timeout\" config not found in execution command configs");
  }

  /**
   * Perform a Service Check for ZOOKEEPER/ZOOKEEPER_CLIENT without specifying a host to run in the request.
   * This should cause Ambari to randomly pick one of the ZOOKEEPER_CLIENT hosts.
   * The current logic first excludes hosts in maintenance mode or that are not healthy (i.e., not heartbeating).
   * From that candidate list, if any hosts have 0 IN-PROGRESS tasks, it randomly picks from that set.
   * Otherwise, it picks from all candidate hosts.
   * @throws Exception
   */
  @Test
  public void testServiceCheckPicksRandomHost() throws Exception {
    AmbariCustomCommandExecutionHelper ambariCustomCommandExecutionHelper = injector.getInstance(AmbariCustomCommandExecutionHelper.class);

    // There are multiple hosts with ZK Client.
    List<RequestResourceFilter> requestResourceFilter = new ArrayList<RequestResourceFilter>() {{
      add(new RequestResourceFilter("CORE", "ZOOKEEPER", "ZOOKEEPER_CLIENT", null));
    }};
    ActionExecutionContext actionExecutionContext = new ActionExecutionContext("c1", "SERVICE_CHECK", requestResourceFilter);
    Stage stage = EasyMock.niceMock(Stage.class);
    ExecutionCommandWrapper execCmdWrapper = EasyMock.niceMock(ExecutionCommandWrapper.class);
    ExecutionCommand execCmd = EasyMock.niceMock(ExecutionCommand.class);

    expect(stage.getClusterName()).andReturn("c1");
    //
    expect(stage.getExecutionCommandWrapper(EasyMock.eq("c1-c6401"), EasyMock.anyString())).andReturn(execCmdWrapper);
    expect(stage.getExecutionCommandWrapper(EasyMock.eq("c1-c6402"), EasyMock.anyString())).andReturn(execCmdWrapper);
    expect(execCmdWrapper.getExecutionCommand()).andReturn(execCmd);
    expect(execCmd.getForceRefreshConfigTagsBeforeExecution()).andReturn(true);

    HashSet<String> localComponents = new HashSet<>();
    expect(execCmd.getLocalComponents()).andReturn(localComponents).anyTimes();
    replay(configHelper, stage, execCmdWrapper, execCmd);

    createServiceComponentHosts("c1", "CORE", "c1");

    Cluster c1 = clusters.getCluster("c1");
    Service s = c1.getService("ZOOKEEPER");
    ServiceComponent sc = s.getServiceComponent("ZOOKEEPER_CLIENT");
    Assert.assertTrue(sc.getServiceComponentHosts().keySet().size() > 1);

    ambariCustomCommandExecutionHelper.addExecutionCommandsToStage(actionExecutionContext, stage, new HashMap<>(), null);
  }



  /**
   * Perform a Service Check for HDFS on the HADOOP_CLIENTS/SOME_CLIENT_FOR_SERVICE_CHECK service component.
   * The HADOOP_CLIENTS service is the service on which HDFS depends.
   * The SOME_CLIENT_FOR_SERVICE_CHECK component is defined in HDFS's metainfo file.
   * This should cause Ambari to execute service check on dependent service client component.
   *
   * Also assures that service check doesn't works without dependency defined
   */
  @Test
  public void testServiceCheckRunsOnDependentClientService() throws Exception {
    AmbariCustomCommandExecutionHelper ambariCustomCommandExecutionHelper = injector.getInstance(AmbariCustomCommandExecutionHelper.class);

    List<RequestResourceFilter> requestResourceFilter = new ArrayList<RequestResourceFilter>() {{
      add(new RequestResourceFilter("CORE", "HDFS", null, null));
    }};
    ActionExecutionContext actionExecutionContext = new ActionExecutionContext("c1", "SERVICE_CHECK", requestResourceFilter);
    Stage stage = EasyMock.niceMock(Stage.class);
    ExecutionCommandWrapper execCmdWrapper = EasyMock.niceMock(ExecutionCommandWrapper.class);
    ExecutionCommand execCmd = EasyMock.niceMock(ExecutionCommand.class);

    expect(stage.getClusterName()).andReturn("c1");
    //
    expect(stage.getExecutionCommandWrapper(EasyMock.eq("c1-c6403"), EasyMock.anyString())).andReturn(execCmdWrapper);
    expect(execCmdWrapper.getExecutionCommand()).andReturn(execCmd);
    expect(execCmd.getForceRefreshConfigTagsBeforeExecution()).andReturn(true);

    HashSet<String> localComponents = new HashSet<>();
    expect(execCmd.getLocalComponents()).andReturn(localComponents).anyTimes();
    replay(configHelper, stage, execCmdWrapper, execCmd);

    createServiceComponentHosts("c1", "CORE", "c1");

    //add host with client only
    addHost("c1-c6403", "c1");
    clusters.updateHostMappings(clusters.getHost("c1-c6403"));

    createService("c1", "CORE", "HADOOP_CLIENTS");
    createServiceComponent("c1", "CORE", "HADOOP_CLIENTS", "SOME_CLIENT_FOR_SERVICE_CHECK", "SOME_CLIENT_FOR_SERVICE_CHECK", State.INIT);
    createServiceComponentHost("c1", "CORE", "HADOOP_CLIENTS", 1L, "SOME_CLIENT_FOR_SERVICE_CHECK", "SOME_CLIENT_FOR_SERVICE_CHECK", "c1-c6403", State.INIT);

    //make sure there are no HDFS_CLIENT components from HDFS service
    Cluster c1 = clusters.getCluster("c1");
    Service s = c1.getService("HDFS");
    try {
      ServiceComponent sc = s.getServiceComponent("HDFS_CLIENT");
      Assert.assertEquals(0, sc.getServiceComponentHosts().keySet().size());
    } catch (AmbariException e) {
      //ignore
    }

    //make sure the SOME_CLIENT_FOR_SERVICE_CHECK component exists on some hosts
    Service clientService = c1.getService("HADOOP_CLIENTS");
    ServiceComponent clientServiceComponent = clientService.getServiceComponent("SOME_CLIENT_FOR_SERVICE_CHECK");
    Assert.assertEquals(1, clientServiceComponent.getServiceComponentHosts().keySet().size());

    //Check if service check works without dependency defined
    try {
      ambariCustomCommandExecutionHelper.addExecutionCommandsToStage(actionExecutionContext, stage, new HashMap<>(), null);
      Assert.fail("Previous method call should have thrown the exception");
    } catch (AmbariException e) {
      Assert.assertTrue(e.getMessage().contains("Couldn't find any client components SOME_CLIENT_FOR_SERVICE_CHECK in the dependent services"));
    }

    //add dependency from HDFS to HADOOP_CLIENTS
    c1.addDependencyToService("CORE", "HDFS", clientService.getServiceId());

    ambariCustomCommandExecutionHelper.addExecutionCommandsToStage(actionExecutionContext, stage, new HashMap<>(), null);
  }

  @Test
  public void testIsTopologyRefreshRequired() throws Exception {
    AmbariCustomCommandExecutionHelper helper = injector.getInstance(AmbariCustomCommandExecutionHelper.class);

    EasyMock.expect(configHelper.getHostActualConfigs(EasyMock.anyLong())).andReturn(
        new AgentConfigsUpdateEvent(new TreeMap<>())).anyTimes();

    EasyMock.replay(configHelper);

    createClusterFixture("c2", new StackId("HDP-2.1.1"), "2.1.1.0-1234", "c2");

<<<<<<< HEAD
    Assert.assertTrue(helper.isTopologyRefreshRequired("START", "c2", "CORE", "HDFS"));
    Assert.assertTrue(helper.isTopologyRefreshRequired("RESTART", "c2", "CORE", "HDFS"));
    Assert.assertFalse(helper.isTopologyRefreshRequired("STOP", "c2", "CORE", "HDFS"));
=======
    EasyMock.verify(configHelper);

    Assert.assertTrue(helper.isTopologyRefreshRequired("START", "c2", "HDFS"));
    Assert.assertTrue(helper.isTopologyRefreshRequired("RESTART", "c2", "HDFS"));
    Assert.assertFalse(helper.isTopologyRefreshRequired("STOP", "c2", "HDFS"));
>>>>>>> 60e54750
  }

  @Test
  public void testAvailableServicesMapContainsVersions() throws Exception {

    Map<String, String> requestProperties = new HashMap<String, String>() {
      {
        put(REQUEST_CONTEXT_PROPERTY, "Refresh YARN Capacity Scheduler");
        put("command", "REFRESHQUEUES");
      }
    };
    ExecuteActionRequest actionRequest = new ExecuteActionRequest("c1", "REFRESHQUEUES",
            new HashMap<String, String>() {
              {
                put("forceRefreshConfigTags", "capacity-scheduler");
              }
            }, false);
    actionRequest.getResourceFilters().add(new RequestResourceFilter("CORE", "YARN", "RESOURCEMANAGER", Collections.singletonList("c1-c6401")));
    replay(hostRoleCommand, actionManager, configHelper);

    createServiceComponentHosts("c1", "CORE", "c1");

    ambariManagementController.createAction(actionRequest, requestProperties);

    Request request = requestCapture.getValue();
    Stage stage = request.getStages().iterator().next();
    List<ExecutionCommandWrapper> commands = stage.getExecutionCommands("c1-c6401");
    ExecutionCommand command = commands.get(0).getExecutionCommand();

    // ZK is the only service that is versionable
    Assert.assertFalse(MapUtils.isEmpty(command.getComponentVersionMap()));
    Assert.assertEquals(1, command.getComponentVersionMap().size());
    Assert.assertTrue(command.getComponentVersionMap().containsKey("ZOOKEEPER"));
    Assert.assertNull(command.getRepositoryFile());
  }

<<<<<<< HEAD
=======
  /**
   * Tests that if a component's repository is not resolved, then the repo
   * version map does not get populated.
   *
   * @throws Exception
   */
  @Test
  public void testAvailableServicesMapIsEmptyWhenRepositoriesNotResolved() throws Exception {

    // set all repos to resolve=false to verify that we don't get a
    // component version map
    RepositoryVersionDAO repositoryVersionDAO = injector.getInstance(RepositoryVersionDAO.class);
    List<RepositoryVersionEntity> repoVersions = repositoryVersionDAO.findAll();
    for (RepositoryVersionEntity repoVersion : repoVersions) {
      repoVersion.setResolved(false);
      repositoryVersionDAO.merge(repoVersion);
    }

    Map<String, String> requestProperties = new HashMap<String, String>() {
      {
        put(REQUEST_CONTEXT_PROPERTY, "Refresh YARN Capacity Scheduler");
        put("command", "REFRESHQUEUES");
      }
    };

    ExecuteActionRequest actionRequest = new ExecuteActionRequest("c1", "REFRESHQUEUES",
        new HashMap<String, String>() {
          {
            put("forceRefreshConfigTags", "capacity-scheduler");
          }
        }, false);

    actionRequest.getResourceFilters().add(new RequestResourceFilter("YARN", "RESOURCEMANAGER",
        Collections.singletonList("c1-c6401")));

    EasyMock.replay(hostRoleCommand, actionManager, configHelper);

    ambariManagementController.createAction(actionRequest, requestProperties);
    Request request = requestCapture.getValue();
    Stage stage = request.getStages().iterator().next();
    List<ExecutionCommandWrapper> commands = stage.getExecutionCommands("c1-c6401");
    ExecutionCommand command = commands.get(0).getExecutionCommand();

    Assert.assertTrue(MapUtils.isEmpty(command.getComponentVersionMap()));
    Assert.assertNull(command.getRepositoryFile());
  }

>>>>>>> 60e54750
  @Test
  public void testCommandRepository() throws Exception {
    Cluster cluster = clusters.getCluster("c1");
    Service serviceYARN = cluster.getService("YARN");
    Service serviceZK = cluster.getService("ZOOKEEPER");
    ServiceComponent componentRM = serviceYARN.getServiceComponent("RESOURCEMANAGER");
    ServiceComponent componentZKC = serviceZK.getServiceComponent("ZOOKEEPER_CLIENT");
    Host host = clusters.getHost("c1-c6401");

    MpackDAO mpackDAO = injector.getInstance(MpackDAO.class);
    RepositoryVersionHelper repoVersionHelper = injector.getInstance(RepositoryVersionHelper.class);

    CommandRepository commandRepo = repoVersionHelper.getCommandRepository(cluster, componentRM, host);
    Assert.assertEquals(2, commandRepo.getRepositories().size());

    List<RepoOsEntity> operatingSystems = new ArrayList<>();
    RepoDefinitionEntity repoDefinitionEntity1 = new RepoDefinitionEntity();
    repoDefinitionEntity1.setRepoID("new-id");
    repoDefinitionEntity1.setBaseUrl("http://foo");
    repoDefinitionEntity1.setRepoName("HDP");
    RepoOsEntity repoOsEntity = new RepoOsEntity();
    repoOsEntity.setFamily("redhat6");
    repoOsEntity.setAmbariManaged(true);
    repoOsEntity.addRepoDefinition(repoDefinitionEntity1);
    operatingSystems.add(repoOsEntity);

    MpackEntity mpackEntity = mpackDAO.findById(serviceYARN.getServiceGroupId());
    mpackEntity.getRepositoryOperatingSystems().clear();
    mpackEntity = mpackDAO.merge(mpackEntity);
    mpackEntity.setRepositoryOperatingSystems(operatingSystems);
    mpackEntity = mpackDAO.merge(mpackEntity);

    // !!! make sure the override is set
    commandRepo = repoVersionHelper.getCommandRepository(cluster, componentRM, host);

    Assert.assertEquals(1, commandRepo.getRepositories().size());
    CommandRepository.Repository repo = commandRepo.getRepositories().iterator().next();
    Assert.assertEquals("http://foo", repo.getBaseUrl());
  }

  @Test
  public void testCreateDefaultHostParams() throws Exception {
    String clusterName = "c1";
    String SOME_STACK_NAME = "SomeStackName";
    String SOME_STACK_VERSION = "1.0";
    String MYSQL_JAR = "MYSQL_JAR";
    String JAVA_HOME = "javaHome";
    String JDK_NAME = "jdkName";
    String JCE_NAME = "jceName";
    String OJDBC_JAR_NAME = "OjdbcJarName";
    String SERVER_DB_NAME = "ServerDBName";
    Map<PropertyInfo, String> notManagedHdfsPathMap = new HashMap<>();
    PropertyInfo propertyInfo1 = new PropertyInfo();
    propertyInfo1.setName("1");
    PropertyInfo propertyInfo2 = new PropertyInfo();
    propertyInfo2.setName("2");
    notManagedHdfsPathMap.put(propertyInfo1, "/tmp");
    notManagedHdfsPathMap.put(propertyInfo2, "/apps/falcon");

    Set<String> notManagedHdfsPathSet = new HashSet<>(Arrays.asList("/tmp", "/apps/falcon"));
    Gson gson = new Gson();

    ActionManager manager = createNiceMock(ActionManager.class);
    StackId stackId = new StackId(SOME_STACK_NAME, SOME_STACK_VERSION);
    Cluster cluster = createNiceMock(Cluster.class);
    Injector injector = createNiceMock(Injector.class);
    Configuration configuration = createNiceMock(Configuration.class);
    ConfigHelper configHelper = createNiceMock(ConfigHelper.class);
    ClusterMetadataGenerator metadataGenerator = createNiceMock(ClusterMetadataGenerator.class);

    Map<String, DesiredConfig> desiredConfigs = new HashMap<>();

    expect(cluster.getClusterName()).andReturn(clusterName);
    expect(cluster.getDesiredStackVersion()).andReturn(stackId);
    expect(cluster.getDesiredConfigs()).andReturn(desiredConfigs);
    expect(configuration.getApiSSLAuthentication()).andReturn(false);
    expect(configuration.getMySQLJarName()).andReturn(MYSQL_JAR).anyTimes();
    expect(configuration.getJavaHome()).andReturn(JAVA_HOME);
    expect(configuration.getJDKName()).andReturn(JDK_NAME);
    expect(configuration.getJCEName()).andReturn(JCE_NAME);
    expect(configuration.getOjdbcJarName()).andReturn(OJDBC_JAR_NAME);
    expect(configuration.getServerDBName()).andReturn(SERVER_DB_NAME);
    expect(configuration.getJavaVersion()).andReturn(8);
    expect(configuration.areHostsSysPrepped()).andReturn("true");
    expect(configuration.getGplLicenseAccepted()).andReturn(false);
    expect(configuration.getDatabaseConnectorNames()).andReturn(new HashMap<>()).anyTimes();
    expect(configuration.getPreviousDatabaseConnectorNames()).andReturn(new HashMap<>()).anyTimes();
    expect(configHelper.getPropertiesWithPropertyType(stackId, PropertyInfo.PropertyType.NOT_MANAGED_HDFS_PATH, cluster, desiredConfigs))
      .andReturn(notManagedHdfsPathMap);
    expect(configHelper.filterInvalidPropertyValues(notManagedHdfsPathMap, NOT_MANAGED_HDFS_PATH_LIST))
      .andReturn(notManagedHdfsPathSet);

    replay(configuration);

    AmbariConfig ambariConfig = new AmbariConfig(configuration);
    expect(metadataGenerator.getAmbariConfig()).andReturn(ambariConfig).anyTimes();

    replay(manager, cluster, injector, configHelper, metadataGenerator);

    AmbariManagementControllerImpl ambariManagementControllerImpl = new AmbariManagementControllerImpl(manager, clusters, metadataGenerator, injector);

    // Inject configuration manually
    Class<?> amciClass = AmbariManagementControllerImpl.class;
    Field f = amciClass.getDeclaredField("configs");
    f.setAccessible(true);
    f.set(ambariManagementControllerImpl, configuration);

    AmbariCustomCommandExecutionHelper helper = new AmbariCustomCommandExecutionHelper();
    Class<?> helperClass = AmbariCustomCommandExecutionHelper.class;
    f = helperClass.getDeclaredField("managementController");
    f.setAccessible(true);
    f.set(helper, ambariManagementControllerImpl);

    f = helperClass.getDeclaredField("configs");
    f.setAccessible(true);
    f.set(helper, configuration);

    f = helperClass.getDeclaredField("configHelper");
    f.setAccessible(true);
    f.set(helper, configHelper);

    f = helperClass.getDeclaredField("gson");
    f.setAccessible(true);
    f.set(helper, gson);

    Map<String, String> defaultHostParams = helper.createDefaultHostParams(cluster, stackId);

    assertEquals(16, defaultHostParams.size());
    assertEquals(MYSQL_JAR, defaultHostParams.get(DB_DRIVER_FILENAME));
    assertEquals(SOME_STACK_NAME, defaultHostParams.get(STACK_NAME));
    assertEquals(SOME_STACK_VERSION, defaultHostParams.get(STACK_VERSION));
    assertEquals("true", defaultHostParams.get(HOST_SYS_PREPPED));
    assertEquals("8", defaultHostParams.get(JAVA_VERSION));
    assertNotNull(defaultHostParams.get(NOT_MANAGED_HDFS_PATH_LIST));
    assertTrue(defaultHostParams.get(NOT_MANAGED_HDFS_PATH_LIST).contains("/tmp"));
  }

  /**
   * Tests that when {@link ActionExecutionContext#isFutureCommand()} is set, invalid
   * hosts/components are still scheduled.
   *
   * @throws Exception
   */
  @Test
  public void testFutureCommandsPassValidation() throws Exception {
    // make sure the component isn't added to the cluster yet
    String serviceName = "YARN";
    String componentName = "YARN_FOO";
    Cluster cluster = clusters.getCluster("c1");
    Service service = cluster.getService(serviceName);
    try {
      service.getServiceComponent(componentName);
      Assert.fail("For this test to work, the YARN_FOO component must not be in the cluster yet");
    } catch (AmbariException ambariException) {
      // expected
    }

    AmbariCustomCommandExecutionHelper ambariCustomCommandExecutionHelper = injector.getInstance(AmbariCustomCommandExecutionHelper.class);

    List<RequestResourceFilter> requestResourceFilter = new ArrayList<RequestResourceFilter>() {{
        add(new RequestResourceFilter(serviceName, componentName,
            Collections.singletonList("c1-c6401")));
    }};

    ActionExecutionContext actionExecutionContext = new ActionExecutionContext("c1", "RESTART", requestResourceFilter);
    actionExecutionContext.setIsFutureCommand(true);

    Stage stage = EasyMock.niceMock(Stage.class);
    ExecutionCommandWrapper execCmdWrapper = EasyMock.niceMock(ExecutionCommandWrapper.class);
    ExecutionCommand execCmd = EasyMock.niceMock(ExecutionCommand.class);

    EasyMock.expect(stage.getClusterName()).andReturn("c1");

    EasyMock.expect(stage.getExecutionCommandWrapper(EasyMock.eq("c1-c6401"), EasyMock.anyString())).andReturn(execCmdWrapper);
    EasyMock.expect(execCmdWrapper.getExecutionCommand()).andReturn(execCmd);
    EasyMock.expectLastCall();

    HashSet<String> localComponents = new HashSet<>();
    EasyMock.expect(execCmd.getLocalComponents()).andReturn(localComponents).anyTimes();
    EasyMock.replay(configHelper, stage, execCmdWrapper, execCmd);

    ambariCustomCommandExecutionHelper.addExecutionCommandsToStage(actionExecutionContext, stage, new HashMap<>(), null);

    EasyMock.verify(configHelper, stage, execCmdWrapper, execCmd);
  }

  private void createClusterFixture(String clusterName, StackId stackId,
    String respositoryVersion, String hostPrefix) throws AmbariException, AuthorizationException, NoSuchFieldException, IllegalAccessException {

    String hostC6401 = hostPrefix + "-c6401";
    String hostC6402 = hostPrefix + "-c6402";

    OrmTestHelper ormTestHelper = injector.getInstance(OrmTestHelper.class);
    MpackEntity mpackEntity = ormTestHelper.createMpack(stackId);
    assertNotNull(mpackEntity);

    createCluster(clusterName, stackId.getStackId());

    addHost(hostC6401, clusterName);
    addHost(hostC6402, clusterName);

    clusters.updateHostMappings(clusters.getHost(hostC6401));
    clusters.updateHostMappings(clusters.getHost(hostC6402));

    Cluster cluster = clusters.getCluster(clusterName);
    Assert.assertNotNull(cluster);

    String serviceGroupName = "CORE";
    cluster.addServiceGroup(serviceGroupName, stackId.getStackId());

    createService(clusterName, serviceGroupName, "HDFS");
    createService(clusterName, serviceGroupName, "YARN");
    createService(clusterName, serviceGroupName, "GANGLIA");
    createService(clusterName, serviceGroupName, "ZOOKEEPER");
    createService(clusterName, serviceGroupName, "FLUME");

    createServiceComponent(clusterName, serviceGroupName, "YARN", "RESOURCEMANAGER", "RESOURCEMANAGER", State.INIT);
    createServiceComponent(clusterName, serviceGroupName, "YARN", "NODEMANAGER", "NODEMANAGER", State.INIT);
    createServiceComponent(clusterName, serviceGroupName, "GANGLIA", "GANGLIA_SERVER", "GANGLIA_SERVER", State.INIT);
    createServiceComponent(clusterName, serviceGroupName, "GANGLIA", "GANGLIA_MONITOR", "GANGLIA_MONITOR", State.INIT);
    createServiceComponent(clusterName, serviceGroupName, "ZOOKEEPER", "ZOOKEEPER_CLIENT", "ZOOKEEPER_CLIENT", State.INIT);

    // this component should be not installed on any host
    createServiceComponent(clusterName, serviceGroupName, "FLUME", "FLUME_HANDLER", "FLUME_HANDLER", State.INIT);
  }


  private void createServiceComponentHosts(String clusterName, String serviceGroupName, String hostPrefix) throws AmbariException, AuthorizationException {
    String hostC6401 = hostPrefix + "-c6401";
    String hostC6402 = hostPrefix + "-c6402";
    // TODO : Numbers for component Id may not be correct.
    createServiceComponentHost(clusterName, serviceGroupName, "YARN", 1L, "RESOURCEMANAGER", "RESOURCEMANAGER", hostC6401, null);
    createServiceComponentHost(clusterName, serviceGroupName, "YARN", 2L, "NODEMANAGER", "NODEMANAGER", hostC6401, null);
    createServiceComponentHost(clusterName, serviceGroupName, "GANGLIA", 3L, "GANGLIA_SERVER", "GANGLIA_SERVER", hostC6401, State.INIT);
    createServiceComponentHost(clusterName, serviceGroupName, "GANGLIA", 4L, "GANGLIA_MONITOR", "GANGLIA_MONITOR", hostC6401, State.INIT);
    createServiceComponentHost(clusterName, serviceGroupName, "ZOOKEEPER", 5L, "ZOOKEEPER_CLIENT", "ZOOKEEPER_CLIENT", hostC6401, State.INIT);

    createServiceComponentHost(clusterName, serviceGroupName, "YARN", 6L,"NODEMANAGER", "NODEMANAGER", hostC6402, null);
    createServiceComponentHost(clusterName, serviceGroupName, "GANGLIA", 7L,"GANGLIA_MONITOR", "GANGLIA_MONITOR", hostC6402, State.INIT);
    createServiceComponentHost(clusterName, serviceGroupName, "ZOOKEEPER", 8L, "ZOOKEEPER_CLIENT", "ZOOKEEPER_CLIENT", hostC6402, State.INIT);
  }
  private void addHost(String hostname, String clusterName) throws AmbariException {
    clusters.addHost(hostname);
    setOsFamily(clusters.getHost(hostname), "redhat", "6.3");
    clusters.getHost(hostname).setState(HostState.HEALTHY);
    if (null != clusterName) {
      clusters.mapHostToCluster(hostname, clusterName);
    }
  }
  private void setOsFamily(Host host, String osFamily, String osVersion) {
    Map<String, String> hostAttributes = new HashMap<>();
    hostAttributes.put("os_family", osFamily);
    hostAttributes.put("os_release_version", osVersion);

    host.setHostAttributes(hostAttributes);
  }

  private void createCluster(String clusterName, String stackVersion) throws AmbariException, AuthorizationException {
    ClusterRequest r = new ClusterRequest(null, clusterName, State.INSTALLED.name(),
        SecurityType.NONE, stackVersion, null);
    ambariManagementController.createCluster(r);
  }

  private void createService(
    String clusterName, String serviceGroupName, String serviceName
  ) throws AmbariException, AuthorizationException, NoSuchFieldException, IllegalAccessException {
    ServiceRequest request = new ServiceRequest(clusterName, serviceGroupName, serviceName, serviceName, null, null);
    ServiceResourceProviderTest.createServices(ambariManagementController,Collections.singleton(request));
  }

  private void createServiceComponent(
    String clusterName, String serviceGroupName, String serviceName, String componentName, String componentType, State desiredState
  ) throws AmbariException, AuthorizationException {
    ServiceComponentRequest r = new ServiceComponentRequest(clusterName, serviceGroupName, serviceName, componentName, componentType, desiredState != null ? desiredState.name() : null);
    ComponentResourceProviderTest.createComponents(ambariManagementController, Collections.singleton(r));
  }

  private void createServiceComponentHost(
    String clusterName, String serviceGroupName, String serviceName, Long componentId, String componentName, String componentType, String hostname, State desiredState
  ) throws AmbariException, AuthorizationException {
    ServiceComponentHostRequest r = new ServiceComponentHostRequest(clusterName, serviceGroupName, serviceName, componentId, componentName, componentType,
            hostname, desiredState != null ? desiredState.name() : null);
    ambariManagementController.createHostComponents(Collections.singleton(r));
  }

}<|MERGE_RESOLUTION|>--- conflicted
+++ resolved
@@ -158,14 +158,10 @@
         EasyMock.anyObject(Cluster.class),
         EasyMock.anyObject(Map.class))).andReturn(Collections.emptyMap());
 
-<<<<<<< HEAD
+    expect(configHelper.getHostActualConfigs(EasyMock.anyLong())).andReturn(
+        new AgentConfigsUpdateEvent(new TreeMap<>())).anyTimes();
+
     replay(configHelper);
-=======
-    EasyMock.expect(configHelper.getHostActualConfigs(EasyMock.anyLong())).andReturn(
-        new AgentConfigsUpdateEvent(new TreeMap<>())).anyTimes();
-
-    EasyMock.replay(configHelper);
->>>>>>> 60e54750
 
     StageUtils.setTopologyManager(injector.getInstance(TopologyManager.class));
     StageUtils.setConfiguration(injector.getInstance(Configuration.class));
@@ -652,17 +648,11 @@
 
     createClusterFixture("c2", new StackId("HDP-2.1.1"), "2.1.1.0-1234", "c2");
 
-<<<<<<< HEAD
+    EasyMock.verify(configHelper);
+
     Assert.assertTrue(helper.isTopologyRefreshRequired("START", "c2", "CORE", "HDFS"));
     Assert.assertTrue(helper.isTopologyRefreshRequired("RESTART", "c2", "CORE", "HDFS"));
     Assert.assertFalse(helper.isTopologyRefreshRequired("STOP", "c2", "CORE", "HDFS"));
-=======
-    EasyMock.verify(configHelper);
-
-    Assert.assertTrue(helper.isTopologyRefreshRequired("START", "c2", "HDFS"));
-    Assert.assertTrue(helper.isTopologyRefreshRequired("RESTART", "c2", "HDFS"));
-    Assert.assertFalse(helper.isTopologyRefreshRequired("STOP", "c2", "HDFS"));
->>>>>>> 60e54750
   }
 
   @Test
@@ -699,8 +689,6 @@
     Assert.assertNull(command.getRepositoryFile());
   }
 
-<<<<<<< HEAD
-=======
   /**
    * Tests that if a component's repository is not resolved, then the repo
    * version map does not get populated.
@@ -710,15 +698,6 @@
   @Test
   public void testAvailableServicesMapIsEmptyWhenRepositoriesNotResolved() throws Exception {
 
-    // set all repos to resolve=false to verify that we don't get a
-    // component version map
-    RepositoryVersionDAO repositoryVersionDAO = injector.getInstance(RepositoryVersionDAO.class);
-    List<RepositoryVersionEntity> repoVersions = repositoryVersionDAO.findAll();
-    for (RepositoryVersionEntity repoVersion : repoVersions) {
-      repoVersion.setResolved(false);
-      repositoryVersionDAO.merge(repoVersion);
-    }
-
     Map<String, String> requestProperties = new HashMap<String, String>() {
       {
         put(REQUEST_CONTEXT_PROPERTY, "Refresh YARN Capacity Scheduler");
@@ -733,7 +712,7 @@
           }
         }, false);
 
-    actionRequest.getResourceFilters().add(new RequestResourceFilter("YARN", "RESOURCEMANAGER",
+    actionRequest.getResourceFilters().add(new RequestResourceFilter("CORE", "YARN", "RESOURCEMANAGER",
         Collections.singletonList("c1-c6401")));
 
     EasyMock.replay(hostRoleCommand, actionManager, configHelper);
@@ -748,7 +727,6 @@
     Assert.assertNull(command.getRepositoryFile());
   }
 
->>>>>>> 60e54750
   @Test
   public void testCommandRepository() throws Exception {
     Cluster cluster = clusters.getCluster("c1");
@@ -895,8 +873,9 @@
   @Test
   public void testFutureCommandsPassValidation() throws Exception {
     // make sure the component isn't added to the cluster yet
-    String serviceName = "YARN";
-    String componentName = "YARN_FOO";
+    final String serviceGroupName = "CORE";
+    final String serviceName = "YARN";
+    final String componentName = "YARN_FOO";
     Cluster cluster = clusters.getCluster("c1");
     Service service = cluster.getService(serviceName);
     try {
@@ -909,7 +888,7 @@
     AmbariCustomCommandExecutionHelper ambariCustomCommandExecutionHelper = injector.getInstance(AmbariCustomCommandExecutionHelper.class);
 
     List<RequestResourceFilter> requestResourceFilter = new ArrayList<RequestResourceFilter>() {{
-        add(new RequestResourceFilter(serviceName, componentName,
+        add(new RequestResourceFilter(serviceGroupName, serviceName, componentName,
             Collections.singletonList("c1-c6401")));
     }};
 
