--- conflicted
+++ resolved
@@ -158,13 +158,8 @@
         EasyMock.anyObject(Cluster.class),
         EasyMock.anyObject(Map.class))).andReturn(Collections.emptyMap());
 
-<<<<<<< HEAD
-    expect(configHelper.getHostActualConfigs(EasyMock.anyLong())).andReturn(
-        new AgentConfigsUpdateEvent(new TreeMap<>())).anyTimes();
-=======
     EasyMock.expect(configHelper.getHostActualConfigs(EasyMock.anyLong())).andReturn(
         new AgentConfigsUpdateEvent(null, new TreeMap<>())).anyTimes();
->>>>>>> b2118321
 
     replay(configHelper);
 
