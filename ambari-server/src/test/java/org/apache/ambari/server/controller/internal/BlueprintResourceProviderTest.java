/*
 * Licensed to the Apache Software Foundation (ASF) under one
 * or more contributor license agreements.  See the NOTICE file
 * distributed with this work for additional information
 * regarding copyright ownership.  The ASF licenses this file
 * to you under the Apache License, Version 2.0 (the
 * "License"); you may not use this file except in compliance
 * with the License.  You may obtain a copy of the License at
 *
 *     http://www.apache.org/licenses/LICENSE-2.0
 *
 * Unless required by applicable law or agreed to in writing, software
 * distributed under the License is distributed on an "AS IS" BASIS,
 * WITHOUT WARRANTIES OR CONDITIONS OF ANY KIND, either express or implied.
 * See the License for the specific language governing permissions and
 * limitations under the License.
 */

package org.apache.ambari.server.controller.internal;

import static org.easymock.EasyMock.anyBoolean;
import static org.easymock.EasyMock.anyObject;
import static org.easymock.EasyMock.createMock;
import static org.easymock.EasyMock.createNiceMock;
import static org.easymock.EasyMock.createStrictMock;
import static org.easymock.EasyMock.expect;
import static org.easymock.EasyMock.expectLastCall;
import static org.easymock.EasyMock.replay;
import static org.easymock.EasyMock.reset;
import static org.easymock.EasyMock.verify;
import static org.junit.Assert.assertEquals;
import static org.junit.Assert.assertFalse;
import static org.junit.Assert.assertNotNull;
import static org.junit.Assert.assertNull;
import static org.junit.Assert.assertTrue;
import static org.junit.Assert.fail;

import java.util.ArrayList;
import java.util.Arrays;
import java.util.Collection;
import java.util.Collections;
import java.util.HashMap;
import java.util.HashSet;
import java.util.List;
import java.util.Map;
import java.util.Set;

import org.apache.ambari.server.AmbariException;
import org.apache.ambari.server.api.services.AmbariMetaInfo;
import org.apache.ambari.server.controller.AmbariManagementController;
import org.apache.ambari.server.controller.ResourceProviderFactory;
import org.apache.ambari.server.controller.internal.BlueprintResourceProvider.BlueprintConfigPopulationStrategy;
import org.apache.ambari.server.controller.internal.BlueprintResourceProvider.BlueprintConfigPopulationStrategyV1;
import org.apache.ambari.server.controller.internal.BlueprintResourceProvider.BlueprintConfigPopulationStrategyV2;
import org.apache.ambari.server.controller.predicate.EqualsPredicate;
import org.apache.ambari.server.controller.spi.NoSuchParentResourceException;
import org.apache.ambari.server.controller.spi.NoSuchResourceException;
import org.apache.ambari.server.controller.spi.Predicate;
import org.apache.ambari.server.controller.spi.Request;
import org.apache.ambari.server.controller.spi.Resource;
import org.apache.ambari.server.controller.spi.ResourceAlreadyExistsException;
import org.apache.ambari.server.controller.spi.ResourceProvider;
import org.apache.ambari.server.controller.spi.SystemException;
import org.apache.ambari.server.controller.spi.UnsupportedPropertyException;
import org.apache.ambari.server.orm.dao.BlueprintDAO;
<<<<<<< HEAD
=======
import org.apache.ambari.server.orm.dao.StackDAO;
import org.apache.ambari.server.orm.dao.TopologyRequestDAO;
>>>>>>> 60e54750
import org.apache.ambari.server.orm.entities.BlueprintConfigEntity;
import org.apache.ambari.server.orm.entities.BlueprintConfiguration;
import org.apache.ambari.server.orm.entities.BlueprintEntity;
import org.apache.ambari.server.orm.entities.BlueprintMpackInstanceEntity;
import org.apache.ambari.server.orm.entities.BlueprintSettingEntity;
import org.apache.ambari.server.orm.entities.HostGroupComponentEntity;
import org.apache.ambari.server.orm.entities.HostGroupEntity;
<<<<<<< HEAD
=======
import org.apache.ambari.server.orm.entities.StackEntity;
import org.apache.ambari.server.orm.entities.TopologyRequestEntity;
>>>>>>> 60e54750
import org.apache.ambari.server.state.PropertyInfo;
import org.apache.ambari.server.state.SecurityType;
import org.apache.ambari.server.state.StackInfo;
import org.apache.ambari.server.topology.Blueprint;
import org.apache.ambari.server.topology.BlueprintFactory;
import org.apache.ambari.server.topology.SecurityConfiguration;
import org.apache.ambari.server.topology.SecurityConfigurationFactory;
import org.apache.ambari.server.topology.Setting;
import org.apache.ambari.server.topology.validators.BlueprintValidator;
import org.apache.ambari.server.utils.StageUtils;
import org.junit.Before;
import org.junit.BeforeClass;
import org.junit.Rule;
import org.junit.Test;
import org.junit.rules.ExpectedException;

<<<<<<< HEAD
=======
import com.google.common.collect.ImmutableList;
import com.google.gson.Gson;

>>>>>>> 60e54750
/**
 * BlueprintResourceProvider unit tests.
 */
public class BlueprintResourceProviderTest {

  private static String BLUEPRINT_NAME = "test-blueprint";

  @Rule
  public ExpectedException expectedException = ExpectedException.none();

<<<<<<< HEAD
  private static final ResourceProviderFactory resourceProviderFactory = createNiceMock(ResourceProviderFactory.class);
  private final static BlueprintDAO dao = createStrictMock(BlueprintDAO.class);
=======
  private final static BlueprintDAO blueprintDao = createStrictMock(BlueprintDAO.class);
  private final static TopologyRequestDAO topologyRequestDAO = createMock(TopologyRequestDAO.class);
  private final static StackDAO stackDAO = createNiceMock(StackDAO.class);
>>>>>>> 60e54750
  private final static BlueprintEntity entity = createStrictMock(BlueprintEntity.class);
  private final static Blueprint blueprint = createMock(Blueprint.class);
  private final static BlueprintValidator blueprintValidator = createMock(BlueprintValidator.class);
  private final static AmbariMetaInfo metaInfo = createMock(AmbariMetaInfo.class);
  private final static BlueprintFactory blueprintFactory = createMock(BlueprintFactory.class);
  private final static SecurityConfigurationFactory securityFactory = createMock(SecurityConfigurationFactory.class);
  private final static BlueprintResourceProvider provider = createProvider();

  @BeforeClass
  public static void initClass() {
<<<<<<< HEAD
    AbstractControllerResourceProvider.init(resourceProviderFactory);
    expect(resourceProviderFactory.getBlueprintResourceProvider(anyObject())).andReturn(provider).anyTimes();
    replay(resourceProviderFactory);
=======
    BlueprintResourceProvider.init(blueprintFactory, blueprintDao, topologyRequestDAO, securityFactory, gson, metaInfo);

    StackEntity stackEntity = new StackEntity();
    stackEntity.setStackName("test-stack-name");
    stackEntity.setStackVersion("test-stack-version");

    expect(
        stackDAO.find(anyObject(String.class),
          anyObject(String.class))).andReturn(stackEntity).anyTimes();
    replay(stackDAO);

>>>>>>> 60e54750
  }

  private Map<String, Set<Map<String, String>>> getSettingProperties() {
    return new HashMap<>();
  }

  @Before
  public void resetGlobalMocks() {
<<<<<<< HEAD
    reset(dao, metaInfo, blueprintFactory, securityFactory, blueprint, blueprintValidator, entity);
=======
    reset(blueprintDao, topologyRequestDAO, metaInfo, blueprintFactory, securityFactory, blueprint, entity);
>>>>>>> 60e54750
  }

  @Test
  public void testCreateResources() throws Exception {

    AmbariManagementController managementController = createMock(AmbariManagementController.class);
    Request request = createMock(Request.class);
    Setting setting = createStrictMock(Setting.class);

    Set<Map<String, Object>> setProperties = getBlueprintTestProperties();
    Map<String, String> requestInfoProperties = getTestRequestInfoProperties();
    Map<String, Set<Map<String, String>>> settingProperties = getSettingProperties();

    // set expectations
    expect(blueprintFactory.createBlueprint(setProperties.iterator().next(), null)).andReturn(blueprint).once();
    expect(securityFactory.createSecurityConfigurationFromRequest(null, true)).andReturn(null).anyTimes();
    blueprintValidator.validate(blueprint);
    expect(blueprint.getSetting()).andReturn(setting).anyTimes();
    expect(setting.getProperties()).andReturn(settingProperties).anyTimes();
    expect(blueprint.toEntity()).andReturn(entity);
    expect(blueprint.getName()).andReturn(BLUEPRINT_NAME).atLeastOnce();
    expect(request.getProperties()).andReturn(setProperties);
    expect(request.getRequestInfoProperties()).andReturn(requestInfoProperties);
    expect(blueprintDao.findByName(BLUEPRINT_NAME)).andReturn(null);
    blueprintDao.create(entity);

<<<<<<< HEAD
    replay(dao, entity, metaInfo, blueprintFactory, securityFactory, blueprint, blueprintValidator, setting, request, managementController);
=======
    replay(blueprintDao, entity, metaInfo, blueprintFactory, securityFactory, blueprint, setting, request, managementController);
>>>>>>> 60e54750
    // end expectations

    ResourceProvider provider = AbstractControllerResourceProvider.getResourceProvider(
        Resource.Type.Blueprint,
        managementController);

    AbstractResourceProviderTest.TestObserver observer = new AbstractResourceProviderTest.TestObserver();
    ((ObservableResourceProvider)provider).addObserver(observer);

    provider.createResources(request);

    ResourceProviderEvent lastEvent = observer.getLastEvent();
    assertNotNull(lastEvent);
    assertEquals(Resource.Type.Blueprint, lastEvent.getResourceType());
    assertEquals(ResourceProviderEvent.Type.Create, lastEvent.getType());
    assertEquals(request, lastEvent.getRequest());
    assertNull(lastEvent.getPredicate());

<<<<<<< HEAD
    verify(dao, entity, blueprintFactory, blueprint, blueprintValidator, securityFactory, metaInfo, request, managementController);
=======
    verify(blueprintDao, entity, blueprintFactory, securityFactory, metaInfo, request, managementController);
>>>>>>> 60e54750
  }

  @Test()
  public void testCreateResources_ReqestBodyIsEmpty() throws Exception {
    AmbariManagementController managementController = createMock(AmbariManagementController.class);
    Request request = createMock(Request.class);

    Set<Map<String, Object>> setProperties = getBlueprintTestProperties();
    Map<String, String> requestInfoProperties = new HashMap<>();
    requestInfoProperties.put(Request.REQUEST_INFO_BODY_PROPERTY, null);

    // set expectations
    expect(request.getProperties()).andReturn(setProperties);
    expect(request.getRequestInfoProperties()).andReturn(requestInfoProperties);

    replay(request, managementController);
    // end expectations

    ResourceProvider provider = AbstractControllerResourceProvider.getResourceProvider(
      Resource.Type.Blueprint,
      managementController);

    try {
      provider.createResources(request);
      fail("Exception expected");
    } catch (IllegalArgumentException e) {
      //expected exception
      assertEquals(BlueprintResourceProvider.REQUEST_BODY_EMPTY_ERROR_MESSAGE, e.getMessage());
    }
    verify(request, managementController);
  }

  @Test
  public void testCreateResources_NoValidation() throws Exception {

    AmbariManagementController managementController = createMock(AmbariManagementController.class);
    Request request = createMock(Request.class);
    Setting setting = createStrictMock(Setting.class);

    Map<String, Set<Map<String, String>>> settingProperties = getSettingProperties();
    Set<Map<String, Object>> setProperties = getBlueprintTestProperties();
    Map<String, String> requestInfoProperties = getTestRequestInfoProperties();
    requestInfoProperties.put("validate_topology", "false");

    // set expectations
    expect(blueprintFactory.createBlueprint(setProperties.iterator().next(), null)).andReturn(blueprint).once();
    expect(blueprint.getSetting()).andReturn(setting).anyTimes();
    expect(setting.getProperties()).andReturn(settingProperties).anyTimes();
    expect(blueprint.toEntity()).andReturn(entity);
    expect(blueprint.getName()).andReturn(BLUEPRINT_NAME).atLeastOnce();
    expect(request.getProperties()).andReturn(setProperties);
    expect(request.getRequestInfoProperties()).andReturn(requestInfoProperties);
    expect(blueprintDao.findByName(BLUEPRINT_NAME)).andReturn(null);
    blueprintDao.create(entity);

<<<<<<< HEAD
    replay(dao, entity, metaInfo, blueprintFactory, blueprint, blueprintValidator, setting, request, managementController);
=======
    replay(blueprintDao, entity, metaInfo, blueprintFactory, blueprint, setting, request, managementController);
>>>>>>> 60e54750
    // end expectations

    ResourceProvider provider = AbstractControllerResourceProvider.getResourceProvider(
        Resource.Type.Blueprint,
        managementController);

    AbstractResourceProviderTest.TestObserver observer = new AbstractResourceProviderTest.TestObserver();
    ((ObservableResourceProvider)provider).addObserver(observer);

    provider.createResources(request);

    ResourceProviderEvent lastEvent = observer.getLastEvent();
    assertNotNull(lastEvent);
    assertEquals(Resource.Type.Blueprint, lastEvent.getResourceType());
    assertEquals(ResourceProviderEvent.Type.Create, lastEvent.getType());
    assertEquals(request, lastEvent.getRequest());
    assertNull(lastEvent.getPredicate());

<<<<<<< HEAD
    verify(dao, entity, blueprintFactory, blueprint, blueprintValidator, metaInfo, request, managementController);
=======
    verify(blueprintDao, entity, blueprintFactory, metaInfo, request, managementController);
>>>>>>> 60e54750
  }

  @Test(expected = IllegalArgumentException.class)
  public void testCreateResources_TopologyValidationFails() throws Exception {

    Request request = createMock(Request.class);
    Set<Map<String, Object>> setProperties = getBlueprintTestProperties();
    Map<String, String> requestInfoProperties = getTestRequestInfoProperties();

    // set expectations
    expect(blueprintFactory.createBlueprint(setProperties.iterator().next(), null)).andReturn(blueprint).once();
    expect(blueprint.getName()).andReturn(BLUEPRINT_NAME).atLeastOnce();
    blueprintValidator.validate(blueprint);
    expectLastCall().andThrow(new IllegalArgumentException("test")).once();

    expect(request.getProperties()).andReturn(setProperties);
    expect(request.getRequestInfoProperties()).andReturn(requestInfoProperties);
    expect(blueprintDao.findByName(BLUEPRINT_NAME)).andReturn(null);

<<<<<<< HEAD
    replay(dao, entity, metaInfo, blueprintFactory, blueprint, blueprintValidator, request);
=======
    replay(blueprintDao, entity, metaInfo, blueprintFactory, blueprint, request);
>>>>>>> 60e54750
    // end expectations

    ResourceProvider provider = AbstractControllerResourceProvider.getResourceProvider(
        Resource.Type.Blueprint,
        createMock(AmbariManagementController.class));

    AbstractResourceProviderTest.TestObserver observer = new AbstractResourceProviderTest.TestObserver();
    ((ObservableResourceProvider)provider).addObserver(observer);

<<<<<<< HEAD
    provider.createResources(request);
=======
    try {
      provider.createResources(request);
      fail("Expected exception due to topology validation error");
    } catch (IllegalArgumentException e) {
      // expected
    }

    verify(blueprintDao, entity, blueprintFactory, metaInfo, request);
>>>>>>> 60e54750
  }


  @Test
  public void testCreateResources_withConfiguration() throws Exception {

    Set<Map<String, Object>> setProperties = getBlueprintTestProperties();
    setConfigurationProperties(setProperties);
    AmbariManagementController managementController = createMock(AmbariManagementController.class);
    Map<String, String> requestInfoProperties = getTestRequestInfoProperties();
    Request request = createMock(Request.class);
    Setting setting = createStrictMock(Setting.class);
    Map<String, Set<Map<String, String>>> settingProperties = getSettingProperties();

    // set expectations
    expect(blueprintFactory.createBlueprint(setProperties.iterator().next(), null)).andReturn(blueprint).once();
    blueprintValidator.validate(blueprint);
    expect(blueprint.getSetting()).andReturn(setting).anyTimes();
    expect(setting.getProperties()).andReturn(settingProperties).anyTimes();
    expect(blueprint.toEntity()).andReturn(entity);
    expect(blueprint.getName()).andReturn(BLUEPRINT_NAME).atLeastOnce();
    expect(request.getProperties()).andReturn(setProperties);
    expect(request.getRequestInfoProperties()).andReturn(requestInfoProperties);
    expect(blueprintDao.findByName(BLUEPRINT_NAME)).andReturn(null);
    blueprintDao.create(entity);

<<<<<<< HEAD
    replay(dao, entity, metaInfo, blueprintFactory, blueprint, blueprintValidator, setting, request, managementController);
=======
    replay(blueprintDao, entity, metaInfo, blueprintFactory, blueprint, setting, request, managementController);
>>>>>>> 60e54750
    // end expectations

    ResourceProvider provider = AbstractControllerResourceProvider.getResourceProvider(
        Resource.Type.Blueprint,
        managementController);

    AbstractResourceProviderTest.TestObserver observer = new AbstractResourceProviderTest.TestObserver();
    ((ObservableResourceProvider)provider).addObserver(observer);

    provider.createResources(request);

    ResourceProviderEvent lastEvent = observer.getLastEvent();
    assertNotNull(lastEvent);
    assertEquals(Resource.Type.Blueprint, lastEvent.getResourceType());
    assertEquals(ResourceProviderEvent.Type.Create, lastEvent.getType());
    assertEquals(request, lastEvent.getRequest());
    assertNull(lastEvent.getPredicate());

<<<<<<< HEAD
    verify(dao, entity, blueprintFactory, blueprint, blueprintValidator, metaInfo, request, managementController);
=======
    verify(blueprintDao, entity, blueprintFactory, metaInfo, request, managementController);
>>>>>>> 60e54750
  }

  @Test(expected = IllegalArgumentException.class)
  public void testCreateResource_BlueprintFactoryThrowsException() throws Exception {
    Request request = createMock(Request.class);

    Set<Map<String, Object>> setProperties = getBlueprintTestProperties();
    setProperties.iterator().next().remove(BlueprintResourceProvider.HOST_GROUP_PROPERTY_ID);

    Map<String, String> requestInfoProperties = getTestRequestInfoProperties();

    // set expectations
    expect(blueprintFactory.createBlueprint(setProperties.iterator().next(), null)).andThrow(
      new IllegalArgumentException("Blueprint name must be provided"));
    expect(securityFactory.createSecurityConfigurationFromRequest(null,true)).andReturn(null).anyTimes();
    expect(request.getProperties()).andReturn(setProperties);
    expect(request.getRequestInfoProperties()).andReturn(requestInfoProperties);

<<<<<<< HEAD
    replay(dao, entity, metaInfo, blueprintFactory, securityFactory, blueprint, blueprintValidator, request);
    // end expectations

    provider.createResources(request);
=======
    replay(blueprintDao, entity, metaInfo, blueprintFactory, securityFactory, blueprint, request);
    // end expectations

    try {
      provider.createResources(request);
      fail("Exception expected");
    } catch (IllegalArgumentException e) {
      // expected
    }
    verify(blueprintDao, entity, blueprintFactory, metaInfo, request);
>>>>>>> 60e54750
  }

  @Test
  public void testCreateResources_withSecurityConfiguration() throws Exception {
    AmbariManagementController managementController = createMock(AmbariManagementController.class);
    Request request = createMock(Request.class);
    Setting setting = createStrictMock(Setting.class);

    Set<Map<String, Object>> setProperties = getBlueprintTestProperties();
    Map<String, String> requestInfoProperties = getTestRequestInfoProperties();
    Map<String, Set<Map<String, String>>> settingProperties = getSettingProperties();
    SecurityConfiguration securityConfiguration = new SecurityConfiguration(SecurityType.KERBEROS, "testRef", null);

    // set expectations
    expect(securityFactory.createSecurityConfigurationFromRequest(anyObject(), anyBoolean())).andReturn
      (securityConfiguration).once();
    expect(blueprintFactory.createBlueprint(setProperties.iterator().next(), securityConfiguration)).andReturn(blueprint).once();
    blueprintValidator.validate(blueprint);
    expect(blueprint.getSetting()).andReturn(setting).anyTimes();
    expect(setting.getProperties()).andReturn(settingProperties).anyTimes();
    expect(blueprint.toEntity()).andReturn(entity);
    expect(blueprint.getName()).andReturn(BLUEPRINT_NAME).atLeastOnce();
    expect(request.getProperties()).andReturn(setProperties);
    expect(request.getRequestInfoProperties()).andReturn(requestInfoProperties);
    expect(blueprintDao.findByName(BLUEPRINT_NAME)).andReturn(null);
    blueprintDao.create(entity);

<<<<<<< HEAD
    replay(dao, entity, metaInfo, blueprintFactory, securityFactory, blueprint, blueprintValidator, setting, request, managementController);
=======
    replay(blueprintDao, entity, metaInfo, blueprintFactory, securityFactory, blueprint, setting, request, managementController);
>>>>>>> 60e54750
    // end expectations

    ResourceProvider provider = AbstractControllerResourceProvider.getResourceProvider(
      Resource.Type.Blueprint,
      managementController);

    AbstractResourceProviderTest.TestObserver observer = new AbstractResourceProviderTest.TestObserver();
    ((ObservableResourceProvider)provider).addObserver(observer);

    provider.createResources(request);

    ResourceProviderEvent lastEvent = observer.getLastEvent();
    assertNotNull(lastEvent);
    assertEquals(Resource.Type.Blueprint, lastEvent.getResourceType());
    assertEquals(ResourceProviderEvent.Type.Create, lastEvent.getType());
    assertEquals(request, lastEvent.getRequest());
    assertNull(lastEvent.getPredicate());

<<<<<<< HEAD
    verify(dao, entity, blueprintFactory, blueprint, blueprintValidator, metaInfo, request, managementController);
=======
    verify(blueprintDao, entity, blueprintFactory, metaInfo, request, managementController);
>>>>>>> 60e54750
  }

  @Test
  public void testGetResourcesNoPredicate() throws SystemException, UnsupportedPropertyException,
                                                   NoSuchParentResourceException, NoSuchResourceException {
    Request request = createNiceMock(Request.class);

    BlueprintEntity entity = createEntity(getBlueprintTestProperties().iterator().next());

    List<BlueprintEntity> results = new ArrayList<>();
    results.add(entity);

    // set expectations
    expect(blueprintDao.findAll()).andReturn(results);
    replay(blueprintDao, request);

    Set<Resource> setResults = provider.getResources(request, null);
    assertEquals(1, setResults.size());

    verify(blueprintDao);
    validateResource(setResults.iterator().next(), false);
  }

  @Test
  public void testGetResourcesNoPredicate_withConfiguration() throws SystemException, UnsupportedPropertyException,
      NoSuchParentResourceException, NoSuchResourceException, AmbariException {

    StackInfo info = createMock(StackInfo.class);
    expect(info.getConfigPropertiesTypes("core-site")).andReturn(new HashMap<>()).anyTimes();
    expect(metaInfo.getStack("test-stack-name", "test-stack-version")).andReturn(info).anyTimes();
    replay(info, metaInfo);
    Request request = createNiceMock(Request.class);

    Set<Map<String, Object>> testProperties = getBlueprintTestProperties();
    setConfigurationProperties(testProperties);
    BlueprintEntity entity = createEntity(testProperties.iterator().next());

    List<BlueprintEntity> results = new ArrayList<>();
    results.add(entity);

    // set expectations
    expect(blueprintDao.findAll()).andReturn(results);
    replay(blueprintDao, request);

    Set<Resource> setResults = provider.getResources(request, null);
    assertEquals(1, setResults.size());

    verify(blueprintDao);
    validateResource(setResults.iterator().next(), true);
  }


  @Test
  public void testDeleteResources() throws SystemException, UnsupportedPropertyException,
                                           NoSuchParentResourceException, NoSuchResourceException {

    BlueprintEntity blueprintEntity = createEntity(getBlueprintTestProperties().iterator().next());

    // set expectations
    expect(blueprintDao.findByName(BLUEPRINT_NAME)).andReturn(blueprintEntity);
    blueprintDao.removeByName(blueprintEntity.getBlueprintName());
    expectLastCall();
    expect(topologyRequestDAO.findAllProvisionRequests()).andReturn(ImmutableList.of());
    replay(blueprintDao, topologyRequestDAO);

    Predicate predicate = new EqualsPredicate<>(
      BlueprintResourceProvider.BLUEPRINT_NAME_PROPERTY_ID, BLUEPRINT_NAME);

    AbstractResourceProviderTest.TestObserver observer = new AbstractResourceProviderTest.TestObserver();
    provider.addObserver(observer);

    provider.deleteResources(new RequestImpl(null, null, null, null), predicate);

    ResourceProviderEvent lastEvent = observer.getLastEvent();
    assertNotNull(lastEvent);
    assertEquals(Resource.Type.Blueprint, lastEvent.getResourceType());
    assertEquals(ResourceProviderEvent.Type.Delete, lastEvent.getType());
    assertNotNull(lastEvent.getPredicate());

    verify(blueprintDao);
  }

  @Test(expected = IllegalArgumentException.class)
  public void testDeleteResources_clusterAlreadyProvisioned() throws SystemException, UnsupportedPropertyException,
    NoSuchParentResourceException, NoSuchResourceException {

    BlueprintEntity blueprintEntity = createEntity(getBlueprintTestProperties().iterator().next());

    // set expectations
    expect(blueprintDao.findByName(BLUEPRINT_NAME)).andReturn(blueprintEntity);
    blueprintDao.removeByName(blueprintEntity.getBlueprintName());
    expectLastCall();
    TopologyRequestEntity topologyRequestEntity = new TopologyRequestEntity();
    topologyRequestEntity.setBlueprintName(BLUEPRINT_NAME);
    expect(topologyRequestDAO.findAllProvisionRequests()).andReturn(ImmutableList.of(topologyRequestEntity));
    replay(blueprintDao, topologyRequestDAO);


    Predicate predicate = new EqualsPredicate<>(
      BlueprintResourceProvider.BLUEPRINT_NAME_PROPERTY_ID, BLUEPRINT_NAME);

    AbstractResourceProviderTest.TestObserver observer = new AbstractResourceProviderTest.TestObserver();
    provider.addObserver(observer);

    provider.deleteResources(new RequestImpl(null, null, null, null), predicate);
  }


  @Test
  public void testCreateResources_withEmptyConfiguration() throws Exception {

    Set<Map<String, Object>> setProperties = getBlueprintTestProperties();
    setConfigurationProperties(setProperties);
    AmbariManagementController managementController = createMock(AmbariManagementController.class);
    Map<String, String> requestInfoProperties = new HashMap<>();
    Map<String, Set<Map<String, String>>> settingProperties = getSettingProperties();
    requestInfoProperties.put(Request.REQUEST_INFO_BODY_PROPERTY, "{\"configurations\":[]}");
    Request request = createMock(Request.class);
    Setting setting = createStrictMock(Setting.class);

    // set expectations
    expect(blueprintFactory.createBlueprint(setProperties.iterator().next(), null)).andReturn(blueprint).once();
    blueprintValidator.validate(blueprint);
    expect(blueprint.getSetting()).andReturn(setting).anyTimes();
    expect(setting.getProperties()).andReturn(settingProperties).anyTimes();
    expect(blueprint.toEntity()).andReturn(entity);
    expect(blueprint.getName()).andReturn(BLUEPRINT_NAME).atLeastOnce();
    expect(request.getProperties()).andReturn(setProperties);
    expect(request.getRequestInfoProperties()).andReturn(requestInfoProperties);
    expect(blueprintDao.findByName(BLUEPRINT_NAME)).andReturn(null);
    blueprintDao.create(entity);

<<<<<<< HEAD
    replay(dao, entity, metaInfo, blueprintFactory, blueprint, blueprintValidator, setting, request, managementController);
=======
    replay(blueprintDao, entity, metaInfo, blueprintFactory, blueprint, setting, request, managementController);
>>>>>>> 60e54750
    // end expectations

    ResourceProvider provider = AbstractControllerResourceProvider.getResourceProvider(
        Resource.Type.Blueprint,
        managementController);

    AbstractResourceProviderTest.TestObserver observer = new AbstractResourceProviderTest.TestObserver();
    ((ObservableResourceProvider)provider).addObserver(observer);

    provider.createResources(request);

    ResourceProviderEvent lastEvent = observer.getLastEvent();
    assertNotNull(lastEvent);
    assertEquals(Resource.Type.Blueprint, lastEvent.getResourceType());
    assertEquals(ResourceProviderEvent.Type.Create, lastEvent.getType());
    assertEquals(request, lastEvent.getRequest());
    assertNull(lastEvent.getPredicate());

<<<<<<< HEAD
    verify(dao, entity, blueprintFactory, blueprint, blueprintValidator, metaInfo, request, managementController);
=======
    verify(blueprintDao, entity, blueprintFactory, metaInfo, request, managementController);
>>>>>>> 60e54750
  }

  @Test
  public void testCreateResources_withSingleConfigurationType() throws Exception {

    Set<Map<String, Object>> setProperties = getBlueprintTestProperties();
    setConfigurationProperties(setProperties);
    AmbariManagementController managementController = createMock(AmbariManagementController.class);
    Map<String, String> requestInfoProperties = new HashMap<>();
    Map<String, Set<Map<String, String>>> settingProperties = getSettingProperties();
    requestInfoProperties.put(Request.REQUEST_INFO_BODY_PROPERTY, "{\"configurations\":[{\"configuration-type\":{\"properties\":{\"property\":\"value\"}}}]}");
    Request request = createMock(Request.class);
    Setting setting = createStrictMock(Setting.class);

    // set expectations
    expect(blueprintFactory.createBlueprint(setProperties.iterator().next(), null)).andReturn(blueprint).once();
    blueprintValidator.validate(blueprint);
    expect(blueprint.getSetting()).andReturn(setting).anyTimes();
    expect(setting.getProperties()).andReturn(settingProperties).anyTimes();
    expect(blueprint.toEntity()).andReturn(entity);
    expect(blueprint.getName()).andReturn(BLUEPRINT_NAME).atLeastOnce();
    expect(request.getProperties()).andReturn(setProperties);
    expect(request.getRequestInfoProperties()).andReturn(requestInfoProperties);
    expect(blueprintDao.findByName(BLUEPRINT_NAME)).andReturn(null);
    blueprintDao.create(entity);

<<<<<<< HEAD
    replay(dao, entity, metaInfo, blueprintFactory, blueprint, blueprintValidator, setting, request, managementController);
=======
    replay(blueprintDao, entity, metaInfo, blueprintFactory, blueprint, setting, request, managementController);
>>>>>>> 60e54750
    // end expectations

    ResourceProvider provider = AbstractControllerResourceProvider.getResourceProvider(
        Resource.Type.Blueprint,
        managementController);

    AbstractResourceProviderTest.TestObserver observer = new AbstractResourceProviderTest.TestObserver();
    ((ObservableResourceProvider)provider).addObserver(observer);

    provider.createResources(request);

    ResourceProviderEvent lastEvent = observer.getLastEvent();
    assertNotNull(lastEvent);
    assertEquals(Resource.Type.Blueprint, lastEvent.getResourceType());
    assertEquals(ResourceProviderEvent.Type.Create, lastEvent.getType());
    assertEquals(request, lastEvent.getRequest());
    assertNull(lastEvent.getPredicate());

<<<<<<< HEAD
    verify(dao, entity, blueprintFactory, blueprint, blueprintValidator, metaInfo, request, managementController);
=======
    verify(blueprintDao, entity, blueprintFactory, metaInfo, request, managementController);
>>>>>>> 60e54750
  }

  @Test
  public void testCreateResources_wrongConfigurationsStructure_withWrongConfigMapSize() throws ResourceAlreadyExistsException, SystemException,
      UnsupportedPropertyException, NoSuchParentResourceException
  {
    Request request = createMock(Request.class);

    Set<Map<String, Object>> setProperties = getBlueprintTestProperties();

    Map<String, String> requestInfoProperties = new HashMap<>();
    String configurationData = "{\"configurations\":[{\"config-type1\":{\"properties\" :{\"property\":\"property-value\"}},"
        + "\"config-type2\" : {\"properties_attributes\" : {\"property\" : \"property-value\"}, \"properties\" : {\"property\" : \"property-value\"}}}"
        + "]}";
    requestInfoProperties.put(Request.REQUEST_INFO_BODY_PROPERTY, configurationData);

    // set expectations
    expect(request.getProperties()).andReturn(setProperties);
    expect(request.getRequestInfoProperties()).andReturn(requestInfoProperties);

    replay(blueprintDao, metaInfo, request);
    // end expectations

    try {
      provider.createResources(request);
      fail("Exception expected");
    } catch (IllegalArgumentException e) {
      //expected exception
      assertEquals(BlueprintResourceProvider.CONFIGURATION_MAP_SIZE_CHECK_ERROR_MESSAGE, e.getMessage());
    }
    verify(blueprintDao, metaInfo, request);
  }

  @Test
  public void testCreateResources_wrongConfigurationStructure_withoutConfigMaps() throws ResourceAlreadyExistsException, SystemException,
    UnsupportedPropertyException, NoSuchParentResourceException {

    Request request = createMock(Request.class);

    Set<Map<String, Object>> setProperties = getBlueprintTestProperties();

    Map<String, String> requestInfoProperties = new HashMap<>();
    String configurationData = "{\"configurations\":[\"config-type1\", \"config-type2\"]}";
    requestInfoProperties.put(Request.REQUEST_INFO_BODY_PROPERTY, configurationData);

    // set expectations
    expect(request.getProperties()).andReturn(setProperties);
    expect(request.getRequestInfoProperties()).andReturn(requestInfoProperties);

    replay(blueprintDao, metaInfo, request);
    // end expectations

    try {
      provider.createResources(request);
      fail("Exception expected");
    } catch (IllegalArgumentException e) {
      //expected exception
      assertEquals(BlueprintResourceProvider.CONFIGURATION_MAP_CHECK_ERROR_MESSAGE, e.getMessage());
    }
    verify(blueprintDao, metaInfo, request);
  }

  @Test
  public void testCreateResources_wrongConfigurationStructure_withoutConfigsList() throws ResourceAlreadyExistsException, SystemException,
    UnsupportedPropertyException, NoSuchParentResourceException {

    Request request = createMock(Request.class);

    Set<Map<String, Object>> setProperties = getBlueprintTestProperties();

    Map<String, String> requestInfoProperties = new HashMap<>();
    String configurationData = "{\"configurations\":{\"config-type1\": \"properties\", \"config-type2\": \"properties\"}}";
    requestInfoProperties.put(Request.REQUEST_INFO_BODY_PROPERTY, configurationData);

    // set expectations
    expect(request.getProperties()).andReturn(setProperties);
    expect(request.getRequestInfoProperties()).andReturn(requestInfoProperties);

    replay(blueprintDao, metaInfo, request);
    // end expectations

    try {
      provider.createResources(request);
      fail("Exception expected");
    } catch (IllegalArgumentException e) {
      //expected exception
      assertEquals(BlueprintResourceProvider.CONFIGURATION_LIST_CHECK_ERROR_MESSAGE, e.getMessage());
    }
    verify(blueprintDao, metaInfo, request);
  }

  public static Set<Map<String, Object>> getBlueprintTestProperties() {
    Map<String, String> mapHostGroupComponentProperties = new HashMap<>();
    mapHostGroupComponentProperties.put(BlueprintResourceProvider.COMPONENT_NAME_PROPERTY_ID, "component1");

    Map<String, String> mapHostGroupComponentProperties2 = new HashMap<>();
    mapHostGroupComponentProperties2.put(BlueprintResourceProvider.COMPONENT_NAME_PROPERTY_ID, "component2");

    Set<Map<String, String>> setComponentProperties = new HashSet<>();
    setComponentProperties.add(mapHostGroupComponentProperties);
    setComponentProperties.add(mapHostGroupComponentProperties2);

    Set<Map<String, String>> setComponentProperties2 = new HashSet<>();
    setComponentProperties2.add(mapHostGroupComponentProperties);

    Map<String, Object> mapHostGroupProperties = new HashMap<>();
    mapHostGroupProperties.put(BlueprintResourceProvider.HOST_GROUP_NAME_PROPERTY_ID, "group1");
    mapHostGroupProperties.put(BlueprintResourceProvider.HOST_GROUP_CARDINALITY_PROPERTY_ID, "1");
    mapHostGroupProperties.put(BlueprintResourceProvider.COMPONENT_PROPERTY_ID, setComponentProperties);

    Map<String, Object> mapHostGroupProperties2 = new HashMap<>();
    mapHostGroupProperties2.put(BlueprintResourceProvider.HOST_GROUP_NAME_PROPERTY_ID, "group2");
    mapHostGroupProperties2.put(BlueprintResourceProvider.HOST_GROUP_CARDINALITY_PROPERTY_ID, "2");
    mapHostGroupProperties2.put(BlueprintResourceProvider.COMPONENT_PROPERTY_ID, setComponentProperties2);

    Set<Map<String, Object>> setHostGroupProperties = new HashSet<>();
    setHostGroupProperties.add(mapHostGroupProperties);
    setHostGroupProperties.add(mapHostGroupProperties2);

    Map<String, Object> mapProperties = new HashMap<>();
    mapProperties.put(BlueprintResourceProvider.BLUEPRINT_NAME_PROPERTY_ID, BLUEPRINT_NAME);
    mapProperties.put(BlueprintResourceProvider.STACK_NAME_PROPERTY_ID, "test-stack-name");
    mapProperties.put(BlueprintResourceProvider.STACK_VERSION_PROPERTY_ID, "test-stack-version");
    mapProperties.put(BlueprintResourceProvider.HOST_GROUP_PROPERTY_ID, setHostGroupProperties);

    return Collections.singleton(mapProperties);
  }

  public static Map<String, Object> getBlueprintRawBodyProperties() {
    return new HashMap<>();
  }

  public static void setConfigurationProperties(Set<Map<String, Object>> properties ) {
    Map<String, String> clusterProperties = new HashMap<>();
    clusterProperties.put("core-site/properties/fs.trash.interval", "480");
    clusterProperties.put("core-site/properties/ipc.client.idlethreshold", "8500");
    clusterProperties.put("core-site/properties_attributes/final/ipc.client.idlethreshold", "true");

    // single entry in set which was created in getTestProperties
    Map<String, Object> mapProperties = properties.iterator().next();
    Set<Map<String, String>> configurations = new HashSet<>();
    configurations.add(clusterProperties);
    mapProperties.put("configurations", configurations);

    Map<String, Object> hostGroupProperties = new HashMap<>();
    hostGroupProperties.put("core-site/my.custom.hg.property", "anything");

    Collection<Map<String, Object>> hostGroups = (Collection<Map<String, Object>>) mapProperties.get
        (BlueprintResourceProvider.HOST_GROUP_PROPERTY_ID);

    for (Map<String, Object> hostGroupProps : hostGroups) {
      if (hostGroupProps.get(BlueprintResourceProvider.HOST_GROUP_NAME_PROPERTY_ID).equals("group2")) {
        hostGroupProps.put("configurations", Collections.singleton(hostGroupProperties));
        break;
      }
    }
  }

  private void validateResource(Resource resource, boolean containsConfig) {
    assertEquals(BLUEPRINT_NAME, resource.getPropertyValue(BlueprintResourceProvider.BLUEPRINT_NAME_PROPERTY_ID));

    Collection<Map<String, Object>> hostGroupProperties = (Collection<Map<String, Object>>)
        resource.getPropertyValue(BlueprintResourceProvider.HOST_GROUP_PROPERTY_ID);

    assertEquals(2, hostGroupProperties.size());
    for (Map<String, Object> hostGroupProps : hostGroupProperties) {
      String name = (String) hostGroupProps.get(BlueprintResourceProvider.HOST_GROUP_NAME_PROPERTY_ID);
      assertTrue(name.equals("group1") || name.equals("group2"));
      List<Map<String, String>> listComponents = (List<Map<String, String>>)
          hostGroupProps.get(BlueprintResourceProvider.COMPONENT_PROPERTY_ID);
      if (name.equals("group1")) {
        assertEquals("1", hostGroupProps.get(BlueprintResourceProvider.HOST_GROUP_CARDINALITY_PROPERTY_ID));
        assertEquals(2, listComponents.size());
        Map<String, String> mapComponent = listComponents.get(0);
        String componentName = mapComponent.get(BlueprintResourceProvider.COMPONENT_NAME_PROPERTY_ID);
        assertTrue(componentName.equals("component1") || componentName.equals("component2"));
        mapComponent = listComponents.get(1);
        String componentName2 = mapComponent.get(BlueprintResourceProvider.COMPONENT_NAME_PROPERTY_ID);
        assertFalse(componentName2.equals(componentName));
        assertTrue(componentName2.equals("component1") || componentName2.equals("component2"));
      } else if (name.equals("group2")) {
        assertEquals("2", hostGroupProps.get(BlueprintResourceProvider.HOST_GROUP_CARDINALITY_PROPERTY_ID));
        assertEquals(1, listComponents.size());
        Map<String, String> mapComponent = listComponents.get(0);
        String componentName = mapComponent.get(BlueprintResourceProvider.COMPONENT_NAME_PROPERTY_ID);
        assertEquals("component1", componentName);
      } else {
        fail("Unexpected host group name");
      }
    }

    if (containsConfig) {
      Collection<Map<String, Object>> blueprintConfigurations = (Collection<Map<String, Object>>)
          resource.getPropertyValue(BlueprintResourceProvider.CONFIGURATION_PROPERTY_ID);
      assertEquals(1, blueprintConfigurations.size());

      Map<String, Object> typeConfigs = blueprintConfigurations.iterator().next();
      assertEquals(1, typeConfigs.size());
      Map<String, Map<String, Object>> coreSiteConfig = (Map<String, Map<String, Object>>) typeConfigs.get("core-site");
      assertEquals(2, coreSiteConfig.size());
      assertTrue(coreSiteConfig.containsKey(BlueprintResourceProvider.PROPERTIES_PROPERTY_ID));
      Map<String, Object> properties = coreSiteConfig.get(BlueprintResourceProvider.PROPERTIES_PROPERTY_ID);
      assertNotNull(properties);
      assertEquals("480", properties.get("fs.trash.interval"));
      assertEquals("8500", properties.get("ipc.client.idlethreshold"));

      assertTrue(coreSiteConfig.containsKey(BlueprintResourceProvider.PROPERTIES_ATTRIBUTES_PROPERTY_ID));
      Map<String, Object> attributes = coreSiteConfig.get(BlueprintResourceProvider.PROPERTIES_ATTRIBUTES_PROPERTY_ID);
      assertNotNull(attributes);
      assertEquals(1, attributes.size());
      assertTrue(attributes.containsKey("final"));
      Map<String, String> finalAttrs = (Map<String, String>) attributes.get("final");
      assertEquals(1, finalAttrs.size());
      assertEquals("true", finalAttrs.get("ipc.client.idlethreshold"));
    }

  }

  private BlueprintEntity createEntity(Map<String, Object> properties) {
    BlueprintEntity entity = new BlueprintEntity();
    entity.setBlueprintName((String) properties.get(BlueprintResourceProvider.BLUEPRINT_NAME_PROPERTY_ID));

    String stackName = (String) properties.get(BlueprintResourceProvider.STACK_NAME_PROPERTY_ID);
    String stackVersion = (String) properties.get(BlueprintResourceProvider.STACK_VERSION_PROPERTY_ID);

    BlueprintMpackInstanceEntity mpackEntity = new BlueprintMpackInstanceEntity();
    mpackEntity.setMpackName(stackName);
    mpackEntity.setMpackVersion(stackVersion);
    mpackEntity.setBlueprint(entity);

    entity.getMpackInstances().add(mpackEntity);

    Set<Map<String, Object>> hostGroupProperties = (Set<Map<String, Object>>) properties.get(
        BlueprintResourceProvider.HOST_GROUP_PROPERTY_ID);

    Collection<HostGroupEntity> hostGroups = new ArrayList<>();
    for (Map<String, Object> groupProperties : hostGroupProperties) {
      HostGroupEntity hostGroup = new HostGroupEntity();
      hostGroups.add(hostGroup);
      hostGroup.setName((String) groupProperties.get(BlueprintResourceProvider.HOST_GROUP_NAME_PROPERTY_ID));
      hostGroup.setCardinality((String) groupProperties.get(BlueprintResourceProvider.HOST_GROUP_CARDINALITY_PROPERTY_ID));
      hostGroup.setConfigurations(new ArrayList<>());

      Set<Map<String, String>> setComponentProperties = (Set<Map<String, String>>) groupProperties.get(
          BlueprintResourceProvider.COMPONENT_PROPERTY_ID);

      Collection<HostGroupComponentEntity> components = new ArrayList<>();
      for (Map<String, String> compProperties : setComponentProperties) {
        HostGroupComponentEntity component = new HostGroupComponentEntity();
        components.add(component);
        component.setName(compProperties.get(BlueprintResourceProvider.COMPONENT_NAME_PROPERTY_ID));
      }
      hostGroup.setComponents(components);

    }
    entity.setHostGroups(hostGroups);


    Collection<Map<String, String>> configProperties = (Collection<Map<String, String>>) properties.get(
        BlueprintResourceProvider.CONFIGURATION_PROPERTY_ID);
    provider.createBlueprintConfigEntities(configProperties, entity);
    return entity;
  }

  private Map<String, String> getTestRequestInfoProperties() {
    Map<String, String> setPropertiesInfo = new HashMap<>();
    String configurationData = "{\"configurations\":[{\"config-type1\":{\"properties\" :{\"property\":\"property-value\"}}},"
        + "{\"config-type2\" : {\"properties_attributes\" : {\"property\" : \"property-value\"}, \"properties\" : {\"property\" : \"property-value\"}}}"
        + "]}";
    setPropertiesInfo.put(Request.REQUEST_INFO_BODY_PROPERTY, configurationData);
    return setPropertiesInfo;
  }

  @Test
  public void testPopulateConfigurationEntity_oldSchema() throws Exception {
    Map<String, String> configuration = new HashMap<>();
    configuration.put("global/property1", "val1");
    configuration.put("global/property2", "val2");
    BlueprintConfiguration config = new BlueprintConfigEntity();

    provider.populateConfigurationEntity(configuration, config);

    assertNotNull(config.getConfigData());
    assertNotNull(config.getConfigAttributes());
    Map<?, ?> configData = StageUtils.getGson().fromJson(config.getConfigData(), Map.class);
    Map<?, Map<?, ?>> configAttrs = StageUtils.getGson().fromJson(config.getConfigAttributes(), Map.class);
    assertNotNull(configData);
    assertNotNull(configAttrs);
    assertEquals(2, configData.size());
    assertTrue(configData.containsKey("property1"));
    assertTrue(configData.containsKey("property2"));
    assertEquals("val1", configData.get("property1"));
    assertEquals("val2", configData.get("property2"));
    assertEquals(0, configAttrs.size());
  }

  @Test
  public void testPopulateConfigurationEntity_newSchema() throws Exception {
    Map<String, String> configuration = new HashMap<>();
    configuration.put("global/properties/property1", "val1");
    configuration.put("global/properties/property2", "val2");
    configuration.put("global/properties_attributes/final/property1", "true");
    configuration.put("global/properties_attributes/final/property2", "false");
    configuration.put("global/properties_attributes/deletable/property1", "true");
    BlueprintConfiguration config = new BlueprintConfigEntity();

    provider.populateConfigurationEntity(configuration, config);

    assertNotNull(config.getConfigData());
    assertNotNull(config.getConfigAttributes());
    Map<?, ?> configData = StageUtils.getGson().fromJson(config.getConfigData(), Map.class);
    Map<?, Map<?, ?>> configAttrs = StageUtils.getGson().fromJson(config.getConfigAttributes(), Map.class);
    assertNotNull(configData);
    assertNotNull(configAttrs);
    assertEquals(2, configData.size());
    assertTrue(configData.containsKey("property1"));
    assertTrue(configData.containsKey("property2"));
    assertEquals("val1", configData.get("property1"));
    assertEquals("val2", configData.get("property2"));
    assertEquals(2, configAttrs.size());
    assertTrue(configAttrs.containsKey("final"));
    assertTrue(configAttrs.containsKey("deletable"));
    Map<?, ?> finalAttrs = configAttrs.get("final");
    assertNotNull(finalAttrs);
    assertEquals(2, finalAttrs.size());
    assertTrue(finalAttrs.containsKey("property1"));
    assertTrue(finalAttrs.containsKey("property2"));
    assertEquals("true", finalAttrs.get("property1"));
    assertEquals("false", finalAttrs.get("property2"));

    Map<?, ?> deletableAttrs = configAttrs.get("deletable");
    assertNotNull(deletableAttrs);
    assertEquals(1, deletableAttrs.size());
    assertTrue(deletableAttrs.containsKey("property1"));
    assertEquals("true", deletableAttrs.get("property1"));
  }

  @Test
  public void testPopulateConfigurationEntity_configIsNull() throws Exception {
    Map<String, String> configuration = null;
    BlueprintConfiguration config = new BlueprintConfigEntity();

    provider.populateConfigurationEntity(configuration, config);

    assertNotNull(config.getConfigAttributes());
    assertNotNull(config.getConfigData());
  }

  @Test
  public void testPopulateConfigurationEntity_configIsEmpty() throws Exception {
    Map<String, String> configuration = new HashMap<>();
    BlueprintConfiguration config = new BlueprintConfigEntity();

    provider.populateConfigurationEntity(configuration, config);

    assertNotNull(config.getConfigAttributes());
    assertNotNull(config.getConfigData());
  }

  @Test
  public void testDecidePopulationStrategy_configIsEmpty() throws Exception {
    Map<String, String> configMap = new HashMap<>();

    BlueprintConfigPopulationStrategy provisioner =
        provider.decidePopulationStrategy(configMap);

    assertNotNull(provisioner);
    assertTrue(provisioner instanceof BlueprintConfigPopulationStrategyV2);
  }

  @Test
  public void testDecidePopulationStrategy_configIsNull() throws Exception {
    Map<String, String> configMap = null;

    BlueprintConfigPopulationStrategy provisioner =
        provider.decidePopulationStrategy(configMap);

    assertNotNull(provisioner);
    assertTrue(provisioner instanceof BlueprintConfigPopulationStrategyV2);
  }

  @Test
  public void testDecidePopulationStrategy_withOldSchema() throws Exception {
    Map<String, String> configMap = new HashMap<>();
    configMap.put("global/hive_database", "db");

    BlueprintConfigPopulationStrategy provisioner =
        provider.decidePopulationStrategy(configMap);

    assertNotNull(provisioner);
    assertTrue(provisioner instanceof BlueprintConfigPopulationStrategyV1);
  }

  @Test
  public void testDecidePopulationStrategy_withNewSchema_attributes() throws Exception {
    Map<String, String> configMap = new HashMap<>();
    configMap.put("global/properties_attributes/final/foo_contact", "true");

    BlueprintConfigPopulationStrategy provisioner =
        provider.decidePopulationStrategy(configMap);

    assertNotNull(provisioner);
    assertTrue(provisioner instanceof BlueprintConfigPopulationStrategyV2);
  }

  @Test
  public void testDecidePopulationStrategy_withNewSchema_properties() throws Exception {
    Map<String, String> configMap = new HashMap<>();
    configMap.put("global/properties/foo_contact", "foo@ffl.dsfds");

    BlueprintConfigPopulationStrategy provisioner =
        provider.decidePopulationStrategy(configMap);

    assertNotNull(provisioner);
    assertTrue(provisioner instanceof BlueprintConfigPopulationStrategyV2);
  }

  @Test
  public void testDecidePopulationStrategy_unsupportedSchema() throws Exception {
    Map<String, String> configMap = new HashMap<>();
    configMap.put("global/properties/lot/foo_contact", "foo@ffl.dsfds");
    expectedException.expect(IllegalArgumentException.class);
    expectedException.expectMessage(BlueprintResourceProvider.SCHEMA_IS_NOT_SUPPORTED_MESSAGE);

    provider.decidePopulationStrategy(configMap);
  }

  @Test
  public void testPopulateConfigurationList() throws Exception {
    BlueprintEntity entity = createMock(BlueprintEntity.class);

    HashMap<PropertyInfo.PropertyType, Set<String>> pwdProperties = new HashMap<PropertyInfo.PropertyType, Set<String>>() {{
      put(PropertyInfo.PropertyType.PASSWORD, new HashSet<String>(){{
        add("test.password");
      }});
    }};

    StackInfo info = createMock(StackInfo.class);
    expect(info.getConfigPropertiesTypes("type1")).andReturn(new HashMap<>()).anyTimes();
    expect(info.getConfigPropertiesTypes("type2")).andReturn(new HashMap<>()).anyTimes();
    expect(info.getConfigPropertiesTypes("type3")).andReturn(pwdProperties).anyTimes();
    expect(metaInfo.getStack("test-stack-name", "test-stack-version")).andReturn(info).anyTimes();

    BlueprintMpackInstanceEntity mpackInstance = createMock(BlueprintMpackInstanceEntity.class);
    expect(mpackInstance.getMpackName()).andReturn("test-stack-name").anyTimes();
    expect(mpackInstance.getMpackVersion()).andReturn("test-stack-version").anyTimes();
    expect(entity.getMpackInstances()).andReturn(Collections.singleton(mpackInstance)).anyTimes();

    replay(info, metaInfo, entity, mpackInstance);


    // attributes is null
    BlueprintConfigEntity config1 = new BlueprintConfigEntity();
    config1.setType("type1");
    config1.setConfigData("{\"key1\":\"value1\"}");
    config1.setBlueprintEntity(entity);
    // attributes is empty
    BlueprintConfigEntity config2 = new BlueprintConfigEntity();
    config2.setType("type2");
    config2.setConfigData("{\"key2\":\"value2\"}");
    config2.setConfigAttributes("{}");
    config2.setBlueprintEntity(entity);
    // attributes is provided
    BlueprintConfigEntity config3 = new BlueprintConfigEntity();
    config3.setType("type3");
    config3.setConfigData("{\"key3\":\"value3\",\"key4\":\"value4\",\"test.password\":\"pwdValue\"}");
    config3.setConfigAttributes("{\"final\":{\"key3\":\"attrValue1\",\"key4\":\"attrValue2\"}}");
    config3.setBlueprintEntity(entity);

    List<Map<String, Map<String, Object>>> configs =
        provider.populateConfigurationList(Arrays.asList(config1, config2, config3));

    assertNotNull(configs);
    assertEquals(3, configs.size());
    Map<String, Map<String, Object>> configuration1 = configs.get(0);
    assertNotNull(configuration1);
    assertEquals(1, configuration1.size());
    assertTrue(configuration1.containsKey("type1"));
    Map<String, Object> typeConfig1 = configuration1.get("type1");
    assertNotNull(typeConfig1);
    assertEquals(1, typeConfig1.size());
    assertTrue(typeConfig1.containsKey(BlueprintResourceProvider.PROPERTIES_PROPERTY_ID));
    Map<String, String> confProperties1
        = (Map<String, String>) typeConfig1.get(BlueprintResourceProvider.PROPERTIES_PROPERTY_ID);
    assertNotNull(confProperties1);
    assertEquals(1, confProperties1.size());
    assertEquals("value1", confProperties1.get("key1"));

    Map<String, Map<String, Object>> configuration2 = configs.get(1);
    assertNotNull(configuration2);
    assertEquals(1, configuration2.size());
    assertTrue(configuration2.containsKey("type2"));
    Map<String, Object> typeConfig2 = configuration2.get("type2");
    assertNotNull(typeConfig2);
    assertEquals(1, typeConfig2.size());
    assertTrue(typeConfig2.containsKey(BlueprintResourceProvider.PROPERTIES_PROPERTY_ID));
    Map<String, String> confProperties2
        = (Map<String, String>) typeConfig2.get(BlueprintResourceProvider.PROPERTIES_PROPERTY_ID);
    assertNotNull(confProperties2);
    assertEquals(1, confProperties2.size());
    assertEquals("value2", confProperties2.get("key2"));

    Map<String, Map<String, Object>> configuration3 = configs.get(2);
    assertNotNull(configuration3);
    assertEquals(1, configuration3.size());
    assertTrue(configuration3.containsKey("type3"));
    Map<String, Object> typeConfig3 = configuration3.get("type3");
    assertNotNull(typeConfig3);
    assertEquals(2, typeConfig3.size());
    assertTrue(typeConfig3.containsKey(BlueprintResourceProvider.PROPERTIES_PROPERTY_ID));
    Map<String, String> confProperties3
        = (Map<String, String>) typeConfig3.get(BlueprintResourceProvider.PROPERTIES_PROPERTY_ID);
    assertNotNull(confProperties3);
    assertEquals(3, confProperties3.size());
    assertEquals("value3", confProperties3.get("key3"));
    assertEquals("value4", confProperties3.get("key4"));
    assertEquals("SECRET:type3:-1:test.password", confProperties3.get("test.password"));
    assertTrue(typeConfig3.containsKey(BlueprintResourceProvider.PROPERTIES_ATTRIBUTES_PROPERTY_ID));
    Map<String, Map<String, String>> confAttributes3
        = (Map<String, Map<String, String>>) typeConfig3.get(BlueprintResourceProvider.PROPERTIES_ATTRIBUTES_PROPERTY_ID);
    assertNotNull(confAttributes3);
    assertEquals(1, confAttributes3.size());
    assertTrue(confAttributes3.containsKey("final"));
    Map<String, String> finalAttrs = confAttributes3.get("final");
    assertEquals(2, finalAttrs.size());
    assertEquals("attrValue1", finalAttrs.get("key3"));
    assertEquals("attrValue2", finalAttrs.get("key4"));
  }

  @Test
  public void testPopulateSettingList() throws Exception {
    BlueprintEntity entity = createMock(BlueprintEntity.class);

    HashMap<PropertyInfo.PropertyType, Set<String>> pwdProperties = new HashMap<PropertyInfo.PropertyType, Set<String>>() {{
      put(PropertyInfo.PropertyType.PASSWORD, new HashSet<String>(){{
        add("test.password");
      }});
    }};

    StackInfo info = createMock(StackInfo.class);
    expect(info.getConfigPropertiesTypes("type1")).andReturn(new HashMap<>()).anyTimes();
    expect(info.getConfigPropertiesTypes("type2")).andReturn(new HashMap<>()).anyTimes();
    expect(info.getConfigPropertiesTypes("type3")).andReturn(pwdProperties).anyTimes();
    expect(metaInfo.getStack("test-stack-name", "test-stack-version")).andReturn(info).anyTimes();

    replay(info, metaInfo, entity);

    // Blueprint setting entities
    // Global recovery setting
    BlueprintSettingEntity settingEntity1 = new BlueprintSettingEntity();
    settingEntity1.setSettingName("recovery_settings");
    settingEntity1.setSettingData("[{\"recovery_enabled\":\"true\"}]");
    settingEntity1.setBlueprintEntity(entity);

    // Service exceptions setting
    BlueprintSettingEntity settingEntity2 = new BlueprintSettingEntity();
    settingEntity2.setSettingName("service_settings");
    settingEntity2.setSettingData("[{\"name\":\"HDFS\", \"recovery_enabled\":\"false\"}, " +
            "{\"name\":\"ZOOKEEPER\", \"recovery_enabled\":\"false\"}]");
    settingEntity2.setBlueprintEntity(entity);

    // Service component exceptions setting
    BlueprintSettingEntity settingEntity3 = new BlueprintSettingEntity();
    settingEntity3.setSettingName("component_settings");
    settingEntity3.setSettingData("[{\"name\":\"METRICS_MONITOR\", \"recovery_enabled\":\"false\"}," +
            "{\"name\":\"KAFKA_CLIENT\", \"recovery_enabled\":\"false\"}]");
    settingEntity3.setBlueprintEntity(entity);

    List<BlueprintSettingEntity> settingEntities = new ArrayList();
    settingEntities.add(settingEntity1);
    settingEntities.add(settingEntity2);
    settingEntities.add(settingEntity3);

    List<Map<String, Object>> settings = provider.populateSettingList(settingEntities);

    assertNotNull(settings);
    assertEquals(settingEntities.size(), settings.size());

    // Verify global recovery setting
    Map<String, Object> setting1 = settings.get(0);
    assertNotNull(setting1);
    assertEquals(1, setting1.size());
    assertTrue(setting1.containsKey("recovery_settings"));
    List<Map<String, String>> setting1value = (List<Map<String, String>>) setting1.get("recovery_settings");
    assertNotNull(setting1value);
    assertEquals(1, setting1value.size());
    assertTrue(setting1value.get(0).containsKey("recovery_enabled"));
    assertEquals(setting1value.get(0).get("recovery_enabled"), "true");

    // Verify service exceptions
    Map<String, Object> setting2 = settings.get(1);
    assertNotNull(setting2);
    assertEquals(1, setting2.size());
    assertTrue(setting2.containsKey("service_settings"));
    List<Map<String, String>> setting2value = (List<Map<String, String>>) setting2.get("service_settings");
    assertNotNull(setting2value);
    assertEquals(2, setting2value.size());
    // first service exception is HDFS
    assertTrue(setting2value.get(0).containsKey("name"));
    assertEquals(setting2value.get(0).get("name"), "HDFS");
    assertTrue(setting2value.get(0).containsKey("recovery_enabled"));
    assertEquals(setting2value.get(0).get("recovery_enabled"), "false");
    // second service exception is ZOOKEEPER
    assertTrue(setting2value.get(1).containsKey("name"));
    assertEquals(setting2value.get(1).get("name"), "ZOOKEEPER");
    assertTrue(setting2value.get(1).containsKey("recovery_enabled"));
    assertEquals(setting2value.get(1).get("recovery_enabled"), "false");

    // Verify service component exceptions
    Map<String, Object> setting3 = settings.get(2);
    assertNotNull(setting3);
    assertEquals(1, setting3.size());
    assertTrue(setting3.containsKey("component_settings"));
    List<Map<String, String>> setting3value = (List<Map<String, String>>) setting3.get("component_settings");
    assertNotNull(setting3value);
    assertEquals(2, setting3value.size());
    // first service component exception is METRICS_MONITOR
    assertTrue(setting3value.get(0).containsKey("name"));
    assertEquals(setting3value.get(0).get("name"), "METRICS_MONITOR");
    assertTrue(setting3value.get(0).containsKey("recovery_enabled"));
    assertEquals(setting3value.get(0).get("recovery_enabled"), "false");
    // second service component exception is KAFKA_CLIENT
    assertTrue(setting3value.get(1).containsKey("name"));
    assertEquals(setting3value.get(1).get("name"), "KAFKA_CLIENT");
    assertTrue(setting3value.get(1).containsKey("recovery_enabled"));
    assertEquals(setting3value.get(1).get("recovery_enabled"), "false");
  }

  private static BlueprintResourceProvider createProvider() {
    return new BlueprintResourceProvider(blueprintValidator, blueprintFactory, dao, securityFactory, metaInfo, null);
  }
}
<|MERGE_RESOLUTION|>--- conflicted
+++ resolved
@@ -63,11 +63,7 @@
 import org.apache.ambari.server.controller.spi.SystemException;
 import org.apache.ambari.server.controller.spi.UnsupportedPropertyException;
 import org.apache.ambari.server.orm.dao.BlueprintDAO;
-<<<<<<< HEAD
-=======
-import org.apache.ambari.server.orm.dao.StackDAO;
 import org.apache.ambari.server.orm.dao.TopologyRequestDAO;
->>>>>>> 60e54750
 import org.apache.ambari.server.orm.entities.BlueprintConfigEntity;
 import org.apache.ambari.server.orm.entities.BlueprintConfiguration;
 import org.apache.ambari.server.orm.entities.BlueprintEntity;
@@ -75,11 +71,6 @@
 import org.apache.ambari.server.orm.entities.BlueprintSettingEntity;
 import org.apache.ambari.server.orm.entities.HostGroupComponentEntity;
 import org.apache.ambari.server.orm.entities.HostGroupEntity;
-<<<<<<< HEAD
-=======
-import org.apache.ambari.server.orm.entities.StackEntity;
-import org.apache.ambari.server.orm.entities.TopologyRequestEntity;
->>>>>>> 60e54750
 import org.apache.ambari.server.state.PropertyInfo;
 import org.apache.ambari.server.state.SecurityType;
 import org.apache.ambari.server.state.StackInfo;
@@ -96,12 +87,6 @@
 import org.junit.Test;
 import org.junit.rules.ExpectedException;
 
-<<<<<<< HEAD
-=======
-import com.google.common.collect.ImmutableList;
-import com.google.gson.Gson;
-
->>>>>>> 60e54750
 /**
  * BlueprintResourceProvider unit tests.
  */
@@ -112,14 +97,9 @@
   @Rule
   public ExpectedException expectedException = ExpectedException.none();
 
-<<<<<<< HEAD
   private static final ResourceProviderFactory resourceProviderFactory = createNiceMock(ResourceProviderFactory.class);
-  private final static BlueprintDAO dao = createStrictMock(BlueprintDAO.class);
-=======
   private final static BlueprintDAO blueprintDao = createStrictMock(BlueprintDAO.class);
   private final static TopologyRequestDAO topologyRequestDAO = createMock(TopologyRequestDAO.class);
-  private final static StackDAO stackDAO = createNiceMock(StackDAO.class);
->>>>>>> 60e54750
   private final static BlueprintEntity entity = createStrictMock(BlueprintEntity.class);
   private final static Blueprint blueprint = createMock(Blueprint.class);
   private final static BlueprintValidator blueprintValidator = createMock(BlueprintValidator.class);
@@ -130,23 +110,9 @@
 
   @BeforeClass
   public static void initClass() {
-<<<<<<< HEAD
     AbstractControllerResourceProvider.init(resourceProviderFactory);
     expect(resourceProviderFactory.getBlueprintResourceProvider(anyObject())).andReturn(provider).anyTimes();
     replay(resourceProviderFactory);
-=======
-    BlueprintResourceProvider.init(blueprintFactory, blueprintDao, topologyRequestDAO, securityFactory, gson, metaInfo);
-
-    StackEntity stackEntity = new StackEntity();
-    stackEntity.setStackName("test-stack-name");
-    stackEntity.setStackVersion("test-stack-version");
-
-    expect(
-        stackDAO.find(anyObject(String.class),
-          anyObject(String.class))).andReturn(stackEntity).anyTimes();
-    replay(stackDAO);
-
->>>>>>> 60e54750
   }
 
   private Map<String, Set<Map<String, String>>> getSettingProperties() {
@@ -155,11 +121,7 @@
 
   @Before
   public void resetGlobalMocks() {
-<<<<<<< HEAD
-    reset(dao, metaInfo, blueprintFactory, securityFactory, blueprint, blueprintValidator, entity);
-=======
-    reset(blueprintDao, topologyRequestDAO, metaInfo, blueprintFactory, securityFactory, blueprint, entity);
->>>>>>> 60e54750
+    reset(blueprintDao, topologyRequestDAO, metaInfo, blueprintFactory, securityFactory, blueprint, blueprintValidator, entity);
   }
 
   @Test
@@ -186,11 +148,7 @@
     expect(blueprintDao.findByName(BLUEPRINT_NAME)).andReturn(null);
     blueprintDao.create(entity);
 
-<<<<<<< HEAD
-    replay(dao, entity, metaInfo, blueprintFactory, securityFactory, blueprint, blueprintValidator, setting, request, managementController);
-=======
-    replay(blueprintDao, entity, metaInfo, blueprintFactory, securityFactory, blueprint, setting, request, managementController);
->>>>>>> 60e54750
+    replay(blueprintDao, topologyRequestDAO, entity, metaInfo, blueprintFactory, securityFactory, blueprint, blueprintValidator, setting, request, managementController);
     // end expectations
 
     ResourceProvider provider = AbstractControllerResourceProvider.getResourceProvider(
@@ -209,11 +167,7 @@
     assertEquals(request, lastEvent.getRequest());
     assertNull(lastEvent.getPredicate());
 
-<<<<<<< HEAD
-    verify(dao, entity, blueprintFactory, blueprint, blueprintValidator, securityFactory, metaInfo, request, managementController);
-=======
-    verify(blueprintDao, entity, blueprintFactory, securityFactory, metaInfo, request, managementController);
->>>>>>> 60e54750
+    verify(blueprintDao, topologyRequestDAO, entity, blueprintFactory, blueprint, blueprintValidator, securityFactory, metaInfo, request, managementController);
   }
 
   @Test()
@@ -269,11 +223,7 @@
     expect(blueprintDao.findByName(BLUEPRINT_NAME)).andReturn(null);
     blueprintDao.create(entity);
 
-<<<<<<< HEAD
-    replay(dao, entity, metaInfo, blueprintFactory, blueprint, blueprintValidator, setting, request, managementController);
-=======
-    replay(blueprintDao, entity, metaInfo, blueprintFactory, blueprint, setting, request, managementController);
->>>>>>> 60e54750
+    replay(blueprintDao, topologyRequestDAO, entity, metaInfo, blueprintFactory, blueprint, blueprintValidator, setting, request, managementController);
     // end expectations
 
     ResourceProvider provider = AbstractControllerResourceProvider.getResourceProvider(
@@ -292,11 +242,7 @@
     assertEquals(request, lastEvent.getRequest());
     assertNull(lastEvent.getPredicate());
 
-<<<<<<< HEAD
-    verify(dao, entity, blueprintFactory, blueprint, blueprintValidator, metaInfo, request, managementController);
-=======
-    verify(blueprintDao, entity, blueprintFactory, metaInfo, request, managementController);
->>>>>>> 60e54750
+    verify(blueprintDao, topologyRequestDAO, entity, blueprintFactory, blueprint, blueprintValidator, metaInfo, request, managementController);
   }
 
   @Test(expected = IllegalArgumentException.class)
@@ -316,11 +262,7 @@
     expect(request.getRequestInfoProperties()).andReturn(requestInfoProperties);
     expect(blueprintDao.findByName(BLUEPRINT_NAME)).andReturn(null);
 
-<<<<<<< HEAD
-    replay(dao, entity, metaInfo, blueprintFactory, blueprint, blueprintValidator, request);
-=======
-    replay(blueprintDao, entity, metaInfo, blueprintFactory, blueprint, request);
->>>>>>> 60e54750
+    replay(blueprintDao, topologyRequestDAO, entity, metaInfo, blueprintFactory, blueprint, blueprintValidator, request);
     // end expectations
 
     ResourceProvider provider = AbstractControllerResourceProvider.getResourceProvider(
@@ -330,18 +272,7 @@
     AbstractResourceProviderTest.TestObserver observer = new AbstractResourceProviderTest.TestObserver();
     ((ObservableResourceProvider)provider).addObserver(observer);
 
-<<<<<<< HEAD
     provider.createResources(request);
-=======
-    try {
-      provider.createResources(request);
-      fail("Expected exception due to topology validation error");
-    } catch (IllegalArgumentException e) {
-      // expected
-    }
-
-    verify(blueprintDao, entity, blueprintFactory, metaInfo, request);
->>>>>>> 60e54750
   }
 
 
@@ -368,11 +299,7 @@
     expect(blueprintDao.findByName(BLUEPRINT_NAME)).andReturn(null);
     blueprintDao.create(entity);
 
-<<<<<<< HEAD
-    replay(dao, entity, metaInfo, blueprintFactory, blueprint, blueprintValidator, setting, request, managementController);
-=======
-    replay(blueprintDao, entity, metaInfo, blueprintFactory, blueprint, setting, request, managementController);
->>>>>>> 60e54750
+    replay(blueprintDao, topologyRequestDAO, entity, metaInfo, blueprintFactory, blueprint, blueprintValidator, setting, request, managementController);
     // end expectations
 
     ResourceProvider provider = AbstractControllerResourceProvider.getResourceProvider(
@@ -391,11 +318,7 @@
     assertEquals(request, lastEvent.getRequest());
     assertNull(lastEvent.getPredicate());
 
-<<<<<<< HEAD
-    verify(dao, entity, blueprintFactory, blueprint, blueprintValidator, metaInfo, request, managementController);
-=======
-    verify(blueprintDao, entity, blueprintFactory, metaInfo, request, managementController);
->>>>>>> 60e54750
+    verify(blueprintDao, topologyRequestDAO, entity, blueprintFactory, blueprint, blueprintValidator, metaInfo, request, managementController);
   }
 
   @Test(expected = IllegalArgumentException.class)
@@ -414,23 +337,10 @@
     expect(request.getProperties()).andReturn(setProperties);
     expect(request.getRequestInfoProperties()).andReturn(requestInfoProperties);
 
-<<<<<<< HEAD
-    replay(dao, entity, metaInfo, blueprintFactory, securityFactory, blueprint, blueprintValidator, request);
+    replay(blueprintDao, topologyRequestDAO, entity, metaInfo, blueprintFactory, securityFactory, blueprint, blueprintValidator, request);
     // end expectations
 
     provider.createResources(request);
-=======
-    replay(blueprintDao, entity, metaInfo, blueprintFactory, securityFactory, blueprint, request);
-    // end expectations
-
-    try {
-      provider.createResources(request);
-      fail("Exception expected");
-    } catch (IllegalArgumentException e) {
-      // expected
-    }
-    verify(blueprintDao, entity, blueprintFactory, metaInfo, request);
->>>>>>> 60e54750
   }
 
   @Test
@@ -458,11 +368,7 @@
     expect(blueprintDao.findByName(BLUEPRINT_NAME)).andReturn(null);
     blueprintDao.create(entity);
 
-<<<<<<< HEAD
-    replay(dao, entity, metaInfo, blueprintFactory, securityFactory, blueprint, blueprintValidator, setting, request, managementController);
-=======
-    replay(blueprintDao, entity, metaInfo, blueprintFactory, securityFactory, blueprint, setting, request, managementController);
->>>>>>> 60e54750
+    replay(blueprintDao, topologyRequestDAO, entity, metaInfo, blueprintFactory, securityFactory, blueprint, blueprintValidator, setting, request, managementController);
     // end expectations
 
     ResourceProvider provider = AbstractControllerResourceProvider.getResourceProvider(
@@ -481,11 +387,7 @@
     assertEquals(request, lastEvent.getRequest());
     assertNull(lastEvent.getPredicate());
 
-<<<<<<< HEAD
-    verify(dao, entity, blueprintFactory, blueprint, blueprintValidator, metaInfo, request, managementController);
-=======
-    verify(blueprintDao, entity, blueprintFactory, metaInfo, request, managementController);
->>>>>>> 60e54750
+    verify(blueprintDao, topologyRequestDAO, entity, blueprintFactory, blueprint, blueprintValidator, metaInfo, request, managementController);
   }
 
   @Test
@@ -500,12 +402,12 @@
 
     // set expectations
     expect(blueprintDao.findAll()).andReturn(results);
-    replay(blueprintDao, request);
+    replay(blueprintDao, topologyRequestDAO, request);
 
     Set<Resource> setResults = provider.getResources(request, null);
     assertEquals(1, setResults.size());
 
-    verify(blueprintDao);
+    verify(blueprintDao, topologyRequestDAO);
     validateResource(setResults.iterator().next(), false);
   }
 
@@ -528,12 +430,12 @@
 
     // set expectations
     expect(blueprintDao.findAll()).andReturn(results);
-    replay(blueprintDao, request);
+    replay(blueprintDao, topologyRequestDAO, request);
 
     Set<Resource> setResults = provider.getResources(request, null);
     assertEquals(1, setResults.size());
 
-    verify(blueprintDao);
+    verify(blueprintDao, topologyRequestDAO);
     validateResource(setResults.iterator().next(), true);
   }
 
@@ -548,8 +450,7 @@
     expect(blueprintDao.findByName(BLUEPRINT_NAME)).andReturn(blueprintEntity);
     blueprintDao.removeByName(blueprintEntity.getBlueprintName());
     expectLastCall();
-    expect(topologyRequestDAO.findAllProvisionRequests()).andReturn(ImmutableList.of());
-    replay(blueprintDao, topologyRequestDAO);
+    replay(blueprintDao);
 
     Predicate predicate = new EqualsPredicate<>(
       BlueprintResourceProvider.BLUEPRINT_NAME_PROPERTY_ID, BLUEPRINT_NAME);
@@ -567,32 +468,6 @@
 
     verify(blueprintDao);
   }
-
-  @Test(expected = IllegalArgumentException.class)
-  public void testDeleteResources_clusterAlreadyProvisioned() throws SystemException, UnsupportedPropertyException,
-    NoSuchParentResourceException, NoSuchResourceException {
-
-    BlueprintEntity blueprintEntity = createEntity(getBlueprintTestProperties().iterator().next());
-
-    // set expectations
-    expect(blueprintDao.findByName(BLUEPRINT_NAME)).andReturn(blueprintEntity);
-    blueprintDao.removeByName(blueprintEntity.getBlueprintName());
-    expectLastCall();
-    TopologyRequestEntity topologyRequestEntity = new TopologyRequestEntity();
-    topologyRequestEntity.setBlueprintName(BLUEPRINT_NAME);
-    expect(topologyRequestDAO.findAllProvisionRequests()).andReturn(ImmutableList.of(topologyRequestEntity));
-    replay(blueprintDao, topologyRequestDAO);
-
-
-    Predicate predicate = new EqualsPredicate<>(
-      BlueprintResourceProvider.BLUEPRINT_NAME_PROPERTY_ID, BLUEPRINT_NAME);
-
-    AbstractResourceProviderTest.TestObserver observer = new AbstractResourceProviderTest.TestObserver();
-    provider.addObserver(observer);
-
-    provider.deleteResources(new RequestImpl(null, null, null, null), predicate);
-  }
-
 
   @Test
   public void testCreateResources_withEmptyConfiguration() throws Exception {
@@ -618,11 +493,7 @@
     expect(blueprintDao.findByName(BLUEPRINT_NAME)).andReturn(null);
     blueprintDao.create(entity);
 
-<<<<<<< HEAD
-    replay(dao, entity, metaInfo, blueprintFactory, blueprint, blueprintValidator, setting, request, managementController);
-=======
-    replay(blueprintDao, entity, metaInfo, blueprintFactory, blueprint, setting, request, managementController);
->>>>>>> 60e54750
+    replay(blueprintDao, entity, metaInfo, blueprintFactory, blueprint, blueprintValidator, setting, request, managementController);
     // end expectations
 
     ResourceProvider provider = AbstractControllerResourceProvider.getResourceProvider(
@@ -641,11 +512,7 @@
     assertEquals(request, lastEvent.getRequest());
     assertNull(lastEvent.getPredicate());
 
-<<<<<<< HEAD
-    verify(dao, entity, blueprintFactory, blueprint, blueprintValidator, metaInfo, request, managementController);
-=======
-    verify(blueprintDao, entity, blueprintFactory, metaInfo, request, managementController);
->>>>>>> 60e54750
+    verify(blueprintDao, entity, blueprintFactory, blueprint, blueprintValidator, metaInfo, request, managementController);
   }
 
   @Test
@@ -672,11 +539,7 @@
     expect(blueprintDao.findByName(BLUEPRINT_NAME)).andReturn(null);
     blueprintDao.create(entity);
 
-<<<<<<< HEAD
-    replay(dao, entity, metaInfo, blueprintFactory, blueprint, blueprintValidator, setting, request, managementController);
-=======
-    replay(blueprintDao, entity, metaInfo, blueprintFactory, blueprint, setting, request, managementController);
->>>>>>> 60e54750
+    replay(blueprintDao, entity, metaInfo, blueprintFactory, blueprint, blueprintValidator, setting, request, managementController);
     // end expectations
 
     ResourceProvider provider = AbstractControllerResourceProvider.getResourceProvider(
@@ -695,11 +558,7 @@
     assertEquals(request, lastEvent.getRequest());
     assertNull(lastEvent.getPredicate());
 
-<<<<<<< HEAD
-    verify(dao, entity, blueprintFactory, blueprint, blueprintValidator, metaInfo, request, managementController);
-=======
-    verify(blueprintDao, entity, blueprintFactory, metaInfo, request, managementController);
->>>>>>> 60e54750
+    verify(blueprintDao, entity, blueprintFactory, blueprint, blueprintValidator, metaInfo, request, managementController);
   }
 
   @Test
@@ -1329,6 +1188,6 @@
   }
 
   private static BlueprintResourceProvider createProvider() {
-    return new BlueprintResourceProvider(blueprintValidator, blueprintFactory, dao, securityFactory, metaInfo, null);
+    return new BlueprintResourceProvider(blueprintValidator, blueprintFactory, blueprintDao, topologyRequestDAO, securityFactory, metaInfo, null);
   }
 }
