--- conflicted
+++ resolved
@@ -132,7 +132,7 @@
   @Test
   public void testActionResponse() throws AmbariException {
     String hostname = "host1";
-    populateActionDB(db, hostname, requestId, stageId, false);
+    populateActionDB(db, hostname, requestId, stageId);
     Stage stage = db.getAllStages(requestId).get(0);
     Assert.assertEquals(stageId, stage.getStageId());
     stage.setHostRoleStatus(hostname, "HBASE_MASTER", HostRoleStatus.QUEUED);
@@ -160,7 +160,7 @@
   @Test
   public void testCancelCommandReport() throws AmbariException {
     String hostname = "host1";
-    populateActionDB(db, hostname, requestId, stageId, false);
+    populateActionDB(db, hostname, requestId, stageId);
     Stage stage = db.getAllStages(requestId).get(0);
     Assert.assertEquals(stageId, stage.getStageId());
     stage.setHostRoleStatus(hostname, "HBASE_MASTER", HostRoleStatus.ABORTED);
@@ -191,28 +191,17 @@
   @Test
   public void testGetStagesInProgress() throws AmbariException {
     List<Stage> stages = new ArrayList<>();
-<<<<<<< HEAD
     stages.add(createStubStage(hostName, requestId, stageId));
     stages.add(createStubStage(hostName, requestId, stageId + 1));
-    Request request = new Request(stages, clusters);
-=======
-    stages.add(createStubStage(hostName, requestId, stageId, false));
-    stages.add(createStubStage(hostName, requestId, stageId + 1, false));
-    Request request = new Request(stages, "", clusters);
->>>>>>> 9d802b7c
+    Request request = new Request(stages, "", clusters);
     db.persistActions(request);
     assertEquals(2, stages.size());
   }
 
   @Test
   public void testGetStagesInProgressWithFailures() throws AmbariException {
-<<<<<<< HEAD
     populateActionDB(db, hostName, requestId, stageId);
     populateActionDB(db, hostName, requestId + 1, stageId);
-=======
-    populateActionDB(db, hostName, requestId, stageId, false);
-    populateActionDB(db, hostName, requestId + 1, stageId, false);
->>>>>>> 9d802b7c
     List<Stage> stages = db.getFirstStageInProgressPerRequest();
     assertEquals(2, stages.size());
 
@@ -300,7 +289,7 @@
 
   @Test
   public void testPersistActions() throws AmbariException {
-    populateActionDB(db, hostName, requestId, stageId, false);
+    populateActionDB(db, hostName, requestId, stageId);
     for (Stage stage : db.getAllStages(requestId)) {
       log.info("taskId={}" + stage.getExecutionCommands(hostName).get(0).
           getExecutionCommand().getTaskId());
@@ -313,7 +302,7 @@
 
   @Test
   public void testHostRoleScheduled() throws InterruptedException, AmbariException {
-    populateActionDB(db, hostName, requestId, stageId, false);
+    populateActionDB(db, hostName, requestId, stageId);
     Stage stage = db.getStage(StageUtils.getActionId(requestId, stageId));
     assertEquals(HostRoleStatus.PENDING, stage.getHostRoleStatus(hostName, Role.HBASE_MASTER.toString()));
     List<HostRoleCommandEntity> entities=
@@ -432,7 +421,7 @@
 
   @Test
   public void testUpdateHostRole() throws Exception {
-    populateActionDB(db, hostName, requestId, stageId, false);
+    populateActionDB(db, hostName, requestId, stageId);
     StringBuilder sb = new StringBuilder();
     for (int i = 0; i < 50000; i++) {
       sb.append("1234567890");
@@ -463,36 +452,13 @@
   }
 
   @Test
-  public void testUpdateHostRoleTimeoutRetry() throws Exception {
-    populateActionDB(db, hostName, requestId, stageId, true);
-
-    CommandReport commandReport = new CommandReport();
-    commandReport.setStatus(HostRoleStatus.TIMEDOUT.toString());
-    commandReport.setStdOut("");
-    commandReport.setStdErr("");
-    commandReport.setStructuredOut("");
-    commandReport.setExitCode(123);
-    db.updateHostRoleState(hostName, requestId, stageId, Role.HBASE_MASTER.toString(), commandReport);
-
-    List<HostRoleCommandEntity> commandEntities =
-      hostRoleCommandDAO.findByHostRole(hostName, requestId, stageId, Role.HBASE_MASTER.toString());
-
-    HostRoleCommandEntity commandEntity = commandEntities.get(0);
-    HostRoleCommand command = db.getTask(commandEntity.getTaskId());
-    assertNotNull(command);
-    assertEquals(HostRoleStatus.HOLDING_TIMEDOUT, command.getStatus());
-
-  }
-
-
-  @Test
   public void testGetRequestsByStatus() throws AmbariException {
     List<Long> requestIds = new ArrayList<>();
     requestIds.add(requestId + 1);
     requestIds.add(requestId);
-    populateActionDB(db, hostName, requestId, stageId, false);
+    populateActionDB(db, hostName, requestId, stageId);
     clusters.addHost("host2");
-    populateActionDB(db, hostName, requestId + 1, stageId, false);
+    populateActionDB(db, hostName, requestId + 1, stageId);
     List<Long> requestIdsResult =
       db.getRequestsByStatus(null, BaseRequest.DEFAULT_PAGE_SIZE, false);
 
@@ -542,7 +508,7 @@
     }
 
     for (Long id : ids) {
-      populateActionDB(db, hostName, id, stageId, false);
+      populateActionDB(db, hostName, id, stageId);
     }
 
     List<Long> expected = null;
@@ -651,11 +617,7 @@
   @Test
   public void testEntitiesCreatedWithIDs() throws Exception {
     List<Stage> stages = new ArrayList<>();
-<<<<<<< HEAD
     Stage stage = createStubStage(hostName, requestId, stageId);
-=======
-    Stage stage = createStubStage(hostName, requestId, stageId, false);
->>>>>>> 9d802b7c
 
     stages.add(stage);
 
@@ -745,13 +707,8 @@
   }
 
   private void populateActionDB(ActionDBAccessor db, String hostname,
-<<<<<<< HEAD
       long requestId, long stageId) throws AmbariException {
     Stage s = createStubStage(hostname, requestId, stageId);
-=======
-      long requestId, long stageId, boolean retryAllowed) throws AmbariException {
-    Stage s = createStubStage(hostname, requestId, stageId, retryAllowed);
->>>>>>> 9d802b7c
     List<Stage> stages = new ArrayList<>();
     stages.add(s);
     Request request = new Request(stages, "", clusters);
@@ -764,7 +721,7 @@
 
     List<Stage> stages = new ArrayList<>();
     for (int i = 0; i < numberOfStages; i++) {
-      Stage stage = createStubStage(hostname, requestId, stageId + i, false);
+      Stage stage = createStubStage(hostname, requestId, stageId + i);
       stages.add(stage);
     }
 
@@ -775,11 +732,7 @@
   private void populateActionDBWithCompletedRequest(ActionDBAccessor db, String hostname,
       long requestId, long stageId) throws AmbariException {
 
-<<<<<<< HEAD
     Stage s = createStubStage(hostname, requestId, stageId);
-=======
-    Stage s = createStubStage(hostname, requestId, stageId, false);
->>>>>>> 9d802b7c
     List<Stage> stages = new ArrayList<>();
     stages.add(s);
     Request request = new Request(stages, "", clusters);
@@ -792,11 +745,7 @@
   private void populateActionDBWithPartiallyCompletedRequest(ActionDBAccessor db, String hostname,
       long requestId, long stageId) throws AmbariException {
 
-<<<<<<< HEAD
     Stage s = createStubStage(hostname, requestId, stageId);
-=======
-    Stage s = createStubStage(hostname, requestId, stageId, false);
->>>>>>> 9d802b7c
     List<Stage> stages = new ArrayList<>();
     stages.add(s);
 
@@ -807,14 +756,14 @@
     db.persistActions(request);
   }
 
-  private Stage createStubStage(String hostname, long requestId, long stageId, boolean retryAllowed) {
+  private Stage createStubStage(String hostname, long requestId, long stageId) {
     Stage s = stageFactory.createNew(requestId, "/a/b", "cluster1", 1L, "action db accessor test",
       "commandParamsStage", "hostParamsStage");
     s.setStageId(stageId);
     s.addHostRoleExecutionCommand(hostname, Role.HBASE_MASTER,
         RoleCommand.START,
         new ServiceComponentHostStartEvent(Role.HBASE_MASTER.toString(),
-            hostname, System.currentTimeMillis()), "cluster1", "HBASE", retryAllowed, false);
+            hostname, System.currentTimeMillis()), "cluster1", "HBASE", false, false);
     s.addHostRoleExecutionCommand(
         hostname,
         Role.HBASE_REGIONSERVER,
