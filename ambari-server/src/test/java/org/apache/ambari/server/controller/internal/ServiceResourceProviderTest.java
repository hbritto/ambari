--- conflicted
+++ resolved
@@ -1120,20 +1120,6 @@
 
   @Test
   public void testCheckPropertyIds() throws Exception {
-<<<<<<< HEAD
-    Set<String> propertyIds = new HashSet<>();
-    propertyIds.add("foo");
-    propertyIds.add("cat1/foo");
-    propertyIds.add("cat2/bar");
-    propertyIds.add("cat2/baz");
-    propertyIds.add("cat3/sub1/bam");
-    propertyIds.add("cat4/sub2/sub3/bat");
-    propertyIds.add("cat5/subcat5/map");
-
-    Map<Resource.Type, String> keyPropertyIds = new HashMap<>();
-
-=======
->>>>>>> 9d802b7c
     AmbariManagementController managementController = createMock(AmbariManagementController.class);
 
     MaintenanceStateHelper maintenanceStateHelperMock = createNiceMock(MaintenanceStateHelper.class);
