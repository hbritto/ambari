/*
 * Licensed to the Apache Software Foundation (ASF) under one
 * or more contributor license agreements.  See the NOTICE file
 * distributed with this work for additional information
 * regarding copyright ownership.  The ASF licenses this file
 * to you under the Apache License, Version 2.0 (the
 * "License"); you may not use this file except in compliance
 * with the License.  You may obtain a copy of the License at
 *
 *     http://www.apache.org/licenses/LICENSE-2.0
 *
 * Unless required by applicable law or agreed to in writing, software
 * distributed under the License is distributed on an "AS IS" BASIS,
 * WITHOUT WARRANTIES OR CONDITIONS OF ANY KIND, either express or implied.
 * See the License for the specific language governing permissions and
 * limitations under the License.
 */

package org.apache.ambari.server.controller.internal;

import static org.easymock.EasyMock.anyBoolean;
import static org.easymock.EasyMock.anyObject;
import static org.easymock.EasyMock.capture;
import static org.easymock.EasyMock.createMock;
import static org.easymock.EasyMock.createNiceMock;
import static org.easymock.EasyMock.createStrictMock;
import static org.easymock.EasyMock.eq;
import static org.easymock.EasyMock.expect;
import static org.easymock.EasyMock.expectLastCall;
import static org.easymock.EasyMock.isNull;
import static org.easymock.EasyMock.newCapture;
import static org.easymock.EasyMock.replay;
import static org.easymock.EasyMock.verify;

import java.lang.reflect.Field;
import java.util.Collection;
import java.util.Collections;
import java.util.HashMap;
import java.util.HashSet;
import java.util.LinkedHashMap;
import java.util.LinkedHashSet;
import java.util.List;
import java.util.Map;
import java.util.Set;

import org.apache.ambari.server.AmbariException;
import org.apache.ambari.server.RoleCommand;
import org.apache.ambari.server.api.services.AmbariMetaInfo;
import org.apache.ambari.server.controller.AmbariManagementController;
import org.apache.ambari.server.controller.KerberosHelper;
import org.apache.ambari.server.controller.MaintenanceStateHelper;
import org.apache.ambari.server.controller.RequestStatusResponse;
import org.apache.ambari.server.controller.ServiceRequest;
import org.apache.ambari.server.controller.ServiceResponse;
import org.apache.ambari.server.controller.spi.Predicate;
import org.apache.ambari.server.controller.spi.Request;
import org.apache.ambari.server.controller.spi.Resource;
import org.apache.ambari.server.controller.spi.ResourceProvider;
import org.apache.ambari.server.controller.spi.SystemException;
import org.apache.ambari.server.controller.utilities.PredicateBuilder;
import org.apache.ambari.server.controller.utilities.PropertyHelper;
import org.apache.ambari.server.controller.utilities.state.DefaultServiceCalculatedState;
import org.apache.ambari.server.metadata.RoleCommandOrder;
import org.apache.ambari.server.orm.dao.RepositoryVersionDAO;
import org.apache.ambari.server.orm.entities.RepositoryVersionEntity;
import org.apache.ambari.server.security.TestAuthenticationFactory;
import org.apache.ambari.server.security.authorization.AuthorizationException;
import org.apache.ambari.server.serveraction.kerberos.KerberosAdminAuthenticationException;
import org.apache.ambari.server.serveraction.kerberos.KerberosMissingAdminCredentialsException;
import org.apache.ambari.server.state.Cluster;
import org.apache.ambari.server.state.Clusters;
import org.apache.ambari.server.state.RepositoryType;
import org.apache.ambari.server.state.Service;
import org.apache.ambari.server.state.ServiceComponent;
import org.apache.ambari.server.state.ServiceComponentHost;
import org.apache.ambari.server.state.ServiceFactory;
import org.apache.ambari.server.state.ServiceInfo;
import org.apache.ambari.server.state.StackId;
import org.apache.ambari.server.state.State;
import org.apache.ambari.server.topology.TopologyDeleteFormer;
import org.easymock.Capture;
import org.easymock.EasyMock;
import org.junit.Assert;
import org.junit.Before;
import org.junit.BeforeClass;
import org.junit.Test;
import org.springframework.security.core.Authentication;
import org.springframework.security.core.context.SecurityContextHolder;

import com.google.common.collect.ImmutableMap;

/**
 * ServiceResourceProvider tests.
 */
public class ServiceResourceProviderTest {

  @BeforeClass
  public static void resetDefaultServiceCalculatedState() throws NoSuchFieldException, IllegalAccessException {
    Field clustersProviderField = DefaultServiceCalculatedState.class.getDeclaredField("clustersProvider");
    clustersProviderField.setAccessible(true);
    clustersProviderField.set(null, null);
  }

  @Before
  public void clearAuthentication() {
    SecurityContextHolder.getContext().setAuthentication(null);
  }

  @Test
  public void testCreateResourcesAsAdministrator() throws Exception{
    testCreateResources(TestAuthenticationFactory.createAdministrator());
  }

  @Test
  public void testCreateResourcesAsClusterAdministrator() throws Exception{
    testCreateResources(TestAuthenticationFactory.createClusterAdministrator());
  }

  @Test(expected = AuthorizationException.class)
  public void testCreateResourcesAsServiceAdministrator() throws Exception{
    testCreateResources(TestAuthenticationFactory.createServiceAdministrator());
  }

  private void testCreateResources(Authentication authentication) throws Exception{
    AmbariManagementController managementController = createNiceMock(AmbariManagementController.class);
    Clusters clusters = createNiceMock(Clusters.class);
    Cluster cluster = createNiceMock(Cluster.class);
    Service service = createNiceMock(Service.class);
    ServiceResponse serviceResponse = createNiceMock(ServiceResponse.class);
    StackId stackId = new StackId("HDP-2.5");
    ServiceFactory serviceFactory = createNiceMock(ServiceFactory.class);
    AmbariMetaInfo ambariMetaInfo = createNiceMock(AmbariMetaInfo.class);
    ServiceInfo serviceInfo = createNiceMock(ServiceInfo.class);

    expect(managementController.getClusters()).andReturn(clusters).anyTimes();
    expect(managementController.getAmbariMetaInfo()).andReturn(ambariMetaInfo).anyTimes();

    expect(cluster.addService(anyObject(), eq("Service100"), anyObject(),
        EasyMock.anyObject(RepositoryVersionEntity.class))).andReturn(service);

    expect(clusters.getCluster("Cluster100")).andReturn(cluster).anyTimes();

    expect(cluster.getService("Service100")).andReturn(null);
    expect(cluster.getDesiredStackVersion()).andReturn(stackId).anyTimes();
    expect(cluster.getClusterId()).andReturn(2L).anyTimes();

    expect(service.convertToResponse()).andReturn(serviceResponse).anyTimes();

    expect(ambariMetaInfo.isValidService( (String) anyObject(), (String) anyObject(), (String) anyObject())).andReturn(true);
    expect(ambariMetaInfo.getService((String)anyObject(), (String)anyObject(), (String)anyObject())).andReturn(serviceInfo).anyTimes();

    // replay
    replay(managementController, clusters, cluster, service,
        ambariMetaInfo, serviceFactory, serviceInfo, serviceResponse);

    SecurityContextHolder.getContext().setAuthentication(authentication);

    ResourceProvider provider = getServiceProvider(managementController, true, null);

    // add the property map to a set for the request.  add more maps for multiple creates
    Set<Map<String, Object>> propertySet = new LinkedHashSet<>();

    // Service 1: create a map of properties for the request
    Map<String, Object> properties = new LinkedHashMap<>();

    // add properties to the request map
    properties.put(ServiceResourceProvider.SERVICE_CLUSTER_NAME_PROPERTY_ID, "Cluster100");
    properties.put(ServiceResourceProvider.SERVICE_SERVICE_NAME_PROPERTY_ID, "Service100");
    properties.put(ServiceResourceProvider.SERVICE_SERVICE_GROUP_NAME_PROPERTY_ID, "SERVICE_GROUP");
    properties.put(ServiceResourceProvider.SERVICE_SERVICE_STATE_PROPERTY_ID, "INIT");
    properties.put(ServiceResourceProvider.SERVICE_DESIRED_STACK_PROPERTY_ID, "HDP-1.1");
    properties.put(ServiceResourceProvider.SERVICE_DESIRED_REPO_VERSION_ID_PROPERTY_ID, "1");

    propertySet.add(properties);

    // create the request
    Request request = PropertyHelper.getCreateRequest(propertySet, null);

    provider.createResources(request);

    // verify
    verify(managementController, clusters, cluster, service,
        ambariMetaInfo, serviceFactory, serviceInfo);
  }

  @Test
  public void testGetResourcesAsAdministrator() throws Exception{
    testGetResources(TestAuthenticationFactory.createAdministrator());
  }

  @Test
  public void testGetResourcesAsClusterAdministrator() throws Exception{
    testGetResources(TestAuthenticationFactory.createClusterAdministrator());
  }

  @Test
  public void testGetResourcesAsServiceAdministrator() throws Exception{
    testGetResources(TestAuthenticationFactory.createServiceAdministrator());
  }

  private void testGetResources(Authentication authentication) throws Exception{
    AmbariManagementController managementController = createMock(AmbariManagementController.class);
    Clusters clusters = createNiceMock(Clusters.class);
    Cluster cluster = createNiceMock(Cluster.class);
    Service service0 = createNiceMock(Service.class);
    Service service1 = createNiceMock(Service.class);
    Service service2 = createNiceMock(Service.class);
    Service service3 = createNiceMock(Service.class);
    Service service4 = createNiceMock(Service.class);
    ServiceResponse serviceResponse0 = createNiceMock(ServiceResponse.class);
    ServiceResponse serviceResponse1 = createNiceMock(ServiceResponse.class);
    ServiceResponse serviceResponse2 = createNiceMock(ServiceResponse.class);
    ServiceResponse serviceResponse3 = createNiceMock(ServiceResponse.class);
    ServiceResponse serviceResponse4 = createNiceMock(ServiceResponse.class);

    StackId stackId = createNiceMock(StackId.class);
    ServiceFactory serviceFactory = createNiceMock(ServiceFactory.class);
    AmbariMetaInfo ambariMetaInfo = createNiceMock(AmbariMetaInfo.class);

    Map<String, Service> allResponseMap = new HashMap<>();
    allResponseMap.put("Service100", service0);
    allResponseMap.put("Service101", service1);
    allResponseMap.put("Service102", service2);
    allResponseMap.put("Service103", service3);
    allResponseMap.put("Service104", service4);

    // set expectations
    expect(managementController.getClusters()).andReturn(clusters).anyTimes();
    expect(managementController.getAmbariMetaInfo()).andReturn(ambariMetaInfo).anyTimes();
    expect(managementController.getHostComponents(EasyMock.anyObject())).
        andReturn(Collections.emptySet()).anyTimes();

    expect(clusters.getCluster("Cluster100")).andReturn(cluster).anyTimes();

    expect(cluster.getServices()).andReturn(allResponseMap).anyTimes();
    expect(cluster.getService("Service102")).andReturn(service2);

    expect(service0.convertToResponse()).andReturn(serviceResponse0).anyTimes();
    expect(service1.convertToResponse()).andReturn(serviceResponse1).anyTimes();
    expect(service2.convertToResponse()).andReturn(serviceResponse2).anyTimes();
    expect(service3.convertToResponse()).andReturn(serviceResponse3).anyTimes();
    expect(service4.convertToResponse()).andReturn(serviceResponse4).anyTimes();

    expect(service0.getName()).andReturn("Service100").anyTimes();
    expect(service1.getName()).andReturn("Service101").anyTimes();
    expect(service2.getName()).andReturn("Service102").anyTimes();
    expect(service3.getName()).andReturn("Service103").anyTimes();
    expect(service4.getName()).andReturn("Service104").anyTimes();

    expect(service0.getDesiredState()).andReturn(State.INIT);
    expect(service1.getDesiredState()).andReturn(State.INSTALLED);
    expect(service2.getDesiredState()).andReturn(State.INIT);
    expect(service3.getDesiredState()).andReturn(State.INSTALLED);
    expect(service4.getDesiredState()).andReturn(State.INIT);

    expect(serviceResponse0.getClusterName()).andReturn("Cluster100").anyTimes();
    expect(serviceResponse0.getServiceName()).andReturn("Service100").anyTimes();
    expect(serviceResponse1.getClusterName()).andReturn("Cluster100").anyTimes();
    expect(serviceResponse1.getServiceName()).andReturn("Service101").anyTimes();
    expect(serviceResponse2.getClusterName()).andReturn("Cluster100").anyTimes();
    expect(serviceResponse2.getServiceName()).andReturn("Service102").anyTimes();
    expect(serviceResponse3.getClusterName()).andReturn("Cluster100").anyTimes();
    expect(serviceResponse3.getServiceName()).andReturn("Service103").anyTimes();
    expect(serviceResponse4.getClusterName()).andReturn("Cluster100").anyTimes();
    expect(serviceResponse4.getServiceName()).andReturn("Service104").anyTimes();

    // replay
    replay(managementController, clusters, cluster,
        service0, service1, service2, service3, service4,
        serviceResponse0, serviceResponse1, serviceResponse2, serviceResponse3, serviceResponse4,
        ambariMetaInfo, stackId, serviceFactory);

    SecurityContextHolder.getContext().setAuthentication(authentication);

    ResourceProvider provider = getServiceProvider(managementController);

    Set<String> propertyIds = new HashSet<>();

    propertyIds.add(ServiceResourceProvider.SERVICE_CLUSTER_NAME_PROPERTY_ID);
    propertyIds.add(ServiceResourceProvider.SERVICE_SERVICE_NAME_PROPERTY_ID);

    // create the request
    Predicate predicate = new PredicateBuilder().property(ServiceResourceProvider.SERVICE_CLUSTER_NAME_PROPERTY_ID).equals("Cluster100").toPredicate();
    Request request = PropertyHelper.getReadRequest("ServiceInfo");
    Set<Resource> resources = provider.getResources(request, predicate);

    Assert.assertEquals(5, resources.size());
    Set<String> names = new HashSet<>();
    for (Resource resource : resources) {
      String clusterName = (String) resource.getPropertyValue(ServiceResourceProvider.SERVICE_CLUSTER_NAME_PROPERTY_ID);
      Assert.assertEquals("Cluster100", clusterName);
      names.add((String) resource.getPropertyValue(ServiceResourceProvider.SERVICE_SERVICE_NAME_PROPERTY_ID));
    }
    // Make sure that all of the response objects got moved into resources
    for (Service service : allResponseMap.values() ) {
      Assert.assertTrue(names.contains(service.getName()));
    }

    // get service named Service102
    predicate = new PredicateBuilder().property(ServiceResourceProvider.SERVICE_CLUSTER_NAME_PROPERTY_ID).equals("Cluster100").and().
        property(ServiceResourceProvider.SERVICE_SERVICE_NAME_PROPERTY_ID).equals("Service102").toPredicate();
    request = PropertyHelper.getReadRequest("ServiceInfo");
    resources = provider.getResources(request, predicate);

    Assert.assertEquals(1, resources.size());
    Assert.assertEquals("Service102", resources.iterator().next().getPropertyValue(ServiceResourceProvider.SERVICE_SERVICE_NAME_PROPERTY_ID));

    // get services where state == "INIT"
    predicate = new PredicateBuilder().property(ServiceResourceProvider.SERVICE_CLUSTER_NAME_PROPERTY_ID).equals("Cluster100").and().
        property(ServiceResourceProvider.SERVICE_SERVICE_STATE_PROPERTY_ID).equals("INIT").toPredicate();
    request = PropertyHelper.getReadRequest(propertyIds);
    resources = provider.getResources(request, predicate);

    Assert.assertEquals(3, resources.size());
    names = new HashSet<>();
    for (Resource resource : resources) {
      String clusterName = (String) resource.getPropertyValue(ServiceResourceProvider.SERVICE_CLUSTER_NAME_PROPERTY_ID);
      Assert.assertEquals("Cluster100", clusterName);
      names.add((String) resource.getPropertyValue(ServiceResourceProvider.SERVICE_SERVICE_NAME_PROPERTY_ID));
    }

    // verify
    verify(managementController, clusters, cluster,
        service0, service1, service2, service3, service4,
        serviceResponse0, serviceResponse1, serviceResponse2, serviceResponse3, serviceResponse4,
        ambariMetaInfo, stackId, serviceFactory);
  }

  @Test
  public void testGetResources_KerberosSpecificProperties() throws Exception{
    AmbariManagementController managementController = createMock(AmbariManagementController.class);
    Clusters clusters = createNiceMock(Clusters.class);
    Cluster cluster = createNiceMock(Cluster.class);
    Service service0 = createNiceMock(Service.class);
    ServiceResponse serviceResponse0 = createNiceMock(ServiceResponse.class);

    StackId stackId = createNiceMock(StackId.class);
    ServiceFactory serviceFactory = createNiceMock(ServiceFactory.class);
    AmbariMetaInfo ambariMetaInfo = createNiceMock(AmbariMetaInfo.class);
    KerberosHelper kerberosHeper = createStrictMock(KerberosHelper.class);

    Map<String, Service> allResponseMap = new HashMap<>();
    allResponseMap.put("KERBEROS", service0);

    // set expectations
    expect(managementController.getClusters()).andReturn(clusters).anyTimes();
    expect(managementController.getAmbariMetaInfo()).andReturn(ambariMetaInfo).anyTimes();
    expect(managementController.getHostComponents(EasyMock.anyObject())).
        andReturn(Collections.emptySet()).anyTimes();

    expect(clusters.getCluster("Cluster100")).andReturn(cluster).anyTimes();

    expect(cluster.getServices()).andReturn(allResponseMap).anyTimes();
    expect(cluster.getService("KERBEROS")).andReturn(service0);

    expect(service0.convertToResponse()).andReturn(serviceResponse0).anyTimes();

    expect(service0.getName()).andReturn("Service100").anyTimes();

    expect(serviceResponse0.getClusterName()).andReturn("Cluster100").anyTimes();
    expect(serviceResponse0.getServiceName()).andReturn("KERBEROS").anyTimes();

    kerberosHeper.validateKDCCredentials(cluster);

    // replay
    replay(managementController, clusters, cluster, service0, serviceResponse0,
        ambariMetaInfo, stackId, serviceFactory, kerberosHeper);

    SecurityContextHolder.getContext().setAuthentication(TestAuthenticationFactory.createAdministrator());

    ResourceProvider provider = getServiceProvider(managementController);
    // set kerberos helper on provider
    Class<?> c = provider.getClass();
    Field f = c.getDeclaredField("kerberosHelper");
    f.setAccessible(true);
    f.set(provider, kerberosHeper);

    // create the request
    Predicate predicate = new PredicateBuilder().property(ServiceResourceProvider.SERVICE_CLUSTER_NAME_PROPERTY_ID).equals("Cluster100").and().
        property(ServiceResourceProvider.SERVICE_SERVICE_NAME_PROPERTY_ID).equals("KERBEROS").toPredicate();
    Request request = PropertyHelper.getReadRequest("ServiceInfo", "Services");
    Set<Resource> resources = provider.getResources(request, predicate);

    Assert.assertEquals(1, resources.size());
    for (Resource resource : resources) {
      Assert.assertEquals("Cluster100", resource.getPropertyValue(ServiceResourceProvider.SERVICE_CLUSTER_NAME_PROPERTY_ID));
      Assert.assertEquals("KERBEROS", resource.getPropertyValue(ServiceResourceProvider.SERVICE_SERVICE_NAME_PROPERTY_ID));
      Assert.assertEquals("OK", resource.getPropertyValue(ServiceResourceProvider.SERVICE_ATTRIBUTES_PROPERTY_ID + "/kdc_validation_result"));
      Assert.assertEquals("", resource.getPropertyValue(ServiceResourceProvider.SERVICE_ATTRIBUTES_PROPERTY_ID + "/kdc_validation_failure_details"));
    }

    // verify
    verify(managementController, clusters, cluster, service0, serviceResponse0,
        ambariMetaInfo, stackId, serviceFactory, kerberosHeper);
  }

  @Test
  public void testGetResources_KerberosSpecificProperties_NoKDCValidation() throws Exception{
    AmbariManagementController managementController = createMock(AmbariManagementController.class);
    Clusters clusters = createNiceMock(Clusters.class);
    Cluster cluster = createNiceMock(Cluster.class);
    Service service0 = createNiceMock(Service.class);
    ServiceResponse serviceResponse0 = createNiceMock(ServiceResponse.class);

    StackId stackId = createNiceMock(StackId.class);
    ServiceFactory serviceFactory = createNiceMock(ServiceFactory.class);
    AmbariMetaInfo ambariMetaInfo = createNiceMock(AmbariMetaInfo.class);
    KerberosHelper kerberosHelper = createStrictMock(KerberosHelper.class);

    Map<String, Service> allResponseMap = new HashMap<>();
    allResponseMap.put("KERBEROS", service0);

    // set expectations
    expect(managementController.getClusters()).andReturn(clusters).anyTimes();
    expect(managementController.getAmbariMetaInfo()).andReturn(ambariMetaInfo).anyTimes();
    expect(managementController.getHostComponents(EasyMock.anyObject())).
        andReturn(Collections.emptySet()).anyTimes();

    expect(clusters.getCluster("Cluster100")).andReturn(cluster).anyTimes();

    expect(cluster.getServices()).andReturn(allResponseMap).anyTimes();
    expect(cluster.getService("KERBEROS")).andReturn(service0);

    expect(service0.convertToResponse()).andReturn(serviceResponse0).anyTimes();

    expect(service0.getName()).andReturn("Service100").anyTimes();

    expect(serviceResponse0.getClusterName()).andReturn("Cluster100").anyTimes();
    expect(serviceResponse0.getServiceName()).andReturn("KERBEROS").anyTimes();

    // The following call should NOT be made
    // kerberosHelper.validateKDCCredentials(cluster);

    // replay
    replay(managementController, clusters, cluster, service0, serviceResponse0,
        ambariMetaInfo, stackId, serviceFactory, kerberosHelper);

    SecurityContextHolder.getContext().setAuthentication(TestAuthenticationFactory.createAdministrator());

    ResourceProvider provider = getServiceProvider(managementController);
    // set kerberos helper on provider
    Class<?> c = provider.getClass();
    Field f = c.getDeclaredField("kerberosHelper");
    f.setAccessible(true);
    f.set(provider, kerberosHelper);

    // create the request
    Predicate predicate = new PredicateBuilder().property(ServiceResourceProvider.SERVICE_CLUSTER_NAME_PROPERTY_ID).equals("Cluster100").and().
        property(ServiceResourceProvider.SERVICE_SERVICE_NAME_PROPERTY_ID).equals("KERBEROS").toPredicate();
    Request request = PropertyHelper.getReadRequest("ServiceInfo");
    Set<Resource> resources = provider.getResources(request, predicate);

    Assert.assertEquals(1, resources.size());
    for (Resource resource : resources) {
      Assert.assertEquals("Cluster100", resource.getPropertyValue(ServiceResourceProvider.SERVICE_CLUSTER_NAME_PROPERTY_ID));
      Assert.assertEquals("KERBEROS", resource.getPropertyValue(ServiceResourceProvider.SERVICE_SERVICE_NAME_PROPERTY_ID));
    }

    // verify
    verify(managementController, clusters, cluster, service0, serviceResponse0,
        ambariMetaInfo, stackId, serviceFactory, kerberosHelper);
  }

  @Test
  public void testGetResources_KerberosSpecificProperties_KDCInvalidCredentials() throws Exception{
    AmbariManagementController managementController = createMock(AmbariManagementController.class);
    Clusters clusters = createNiceMock(Clusters.class);
    Cluster cluster = createNiceMock(Cluster.class);
    Service service0 = createNiceMock(Service.class);
    ServiceResponse serviceResponse0 = createNiceMock(ServiceResponse.class);

    StackId stackId = createNiceMock(StackId.class);
    ServiceFactory serviceFactory = createNiceMock(ServiceFactory.class);
    AmbariMetaInfo ambariMetaInfo = createNiceMock(AmbariMetaInfo.class);
    KerberosHelper kerberosHeper = createStrictMock(KerberosHelper.class);

    Map<String, Service> allResponseMap = new HashMap<>();
    allResponseMap.put("KERBEROS", service0);

    // set expectations
    expect(managementController.getClusters()).andReturn(clusters).anyTimes();
    expect(managementController.getAmbariMetaInfo()).andReturn(ambariMetaInfo).anyTimes();
    expect(managementController.getHostComponents(EasyMock.anyObject())).
        andReturn(Collections.emptySet()).anyTimes();

    expect(clusters.getCluster("Cluster100")).andReturn(cluster).anyTimes();

    expect(cluster.getServices()).andReturn(allResponseMap).anyTimes();
    expect(cluster.getService("KERBEROS")).andReturn(service0);

    expect(service0.convertToResponse()).andReturn(serviceResponse0).anyTimes();

    expect(service0.getName()).andReturn("Service100").anyTimes();

    expect(serviceResponse0.getClusterName()).andReturn("Cluster100").anyTimes();
    expect(serviceResponse0.getServiceName()).andReturn("KERBEROS").anyTimes();

    kerberosHeper.validateKDCCredentials(cluster);
    expectLastCall().andThrow(new KerberosAdminAuthenticationException("Invalid KDC administrator credentials."));

    // replay
    replay(managementController, clusters, cluster, service0, serviceResponse0,
        ambariMetaInfo, stackId, serviceFactory, kerberosHeper);

    SecurityContextHolder.getContext().setAuthentication(TestAuthenticationFactory.createAdministrator());

    ResourceProvider provider = getServiceProvider(managementController);
    // set kerberos helper on provider
    Class<?> c = provider.getClass();
    Field f = c.getDeclaredField("kerberosHelper");
    f.setAccessible(true);
    f.set(provider, kerberosHeper);

    // create the request
    Predicate predicate = new PredicateBuilder().property(ServiceResourceProvider.SERVICE_CLUSTER_NAME_PROPERTY_ID).equals("Cluster100").and().
        property(ServiceResourceProvider.SERVICE_SERVICE_NAME_PROPERTY_ID).equals("KERBEROS").toPredicate();
    Request request = PropertyHelper.getReadRequest("ServiceInfo", "Services");
    Set<Resource> resources = provider.getResources(request, predicate);

    Assert.assertEquals(1, resources.size());
    for (Resource resource : resources) {
      Assert.assertEquals("Cluster100", resource.getPropertyValue(ServiceResourceProvider.SERVICE_CLUSTER_NAME_PROPERTY_ID));
      Assert.assertEquals("KERBEROS", resource.getPropertyValue(ServiceResourceProvider.SERVICE_SERVICE_NAME_PROPERTY_ID));
      Assert.assertEquals("INVALID_CREDENTIALS", resource.getPropertyValue(ServiceResourceProvider.SERVICE_ATTRIBUTES_PROPERTY_ID + "/kdc_validation_result"));
      Assert.assertEquals("Invalid KDC administrator credentials.", resource.getPropertyValue(ServiceResourceProvider.SERVICE_ATTRIBUTES_PROPERTY_ID + "/kdc_validation_failure_details"));
    }

    // verify
    verify(managementController, clusters, cluster, service0, serviceResponse0,
        ambariMetaInfo, stackId, serviceFactory, kerberosHeper);
  }

  @Test
  public void testGetResources_KerberosSpecificProperties_KDCMissingCredentials() throws Exception{
    AmbariManagementController managementController = createMock(AmbariManagementController.class);
    Clusters clusters = createNiceMock(Clusters.class);
    Cluster cluster = createNiceMock(Cluster.class);
    Service service0 = createNiceMock(Service.class);
    ServiceResponse serviceResponse0 = createNiceMock(ServiceResponse.class);

    StackId stackId = createNiceMock(StackId.class);
    ServiceFactory serviceFactory = createNiceMock(ServiceFactory.class);
    AmbariMetaInfo ambariMetaInfo = createNiceMock(AmbariMetaInfo.class);
    KerberosHelper kerberosHeper = createStrictMock(KerberosHelper.class);

    Map<String, Service> allResponseMap = new HashMap<>();
    allResponseMap.put("KERBEROS", service0);

    // set expectations
    expect(managementController.getClusters()).andReturn(clusters).anyTimes();
    expect(managementController.getAmbariMetaInfo()).andReturn(ambariMetaInfo).anyTimes();
    expect(managementController.getHostComponents(EasyMock.anyObject())).
        andReturn(Collections.emptySet()).anyTimes();

    expect(clusters.getCluster("Cluster100")).andReturn(cluster).anyTimes();

    expect(cluster.getServices()).andReturn(allResponseMap).anyTimes();
    expect(cluster.getService("KERBEROS")).andReturn(service0);

    expect(service0.convertToResponse()).andReturn(serviceResponse0).anyTimes();

    expect(service0.getName()).andReturn("Service100").anyTimes();

    expect(serviceResponse0.getClusterName()).andReturn("Cluster100").anyTimes();
    expect(serviceResponse0.getServiceName()).andReturn("KERBEROS").anyTimes();

    kerberosHeper.validateKDCCredentials(cluster);
    expectLastCall().andThrow(new KerberosMissingAdminCredentialsException("Missing KDC administrator credentials."));

    // replay
    replay(managementController, clusters, cluster, service0, serviceResponse0,
        ambariMetaInfo, stackId, serviceFactory, kerberosHeper);

    SecurityContextHolder.getContext().setAuthentication(TestAuthenticationFactory.createAdministrator());

    ResourceProvider provider = getServiceProvider(managementController);
    // set kerberos helper on provider
    Class<?> c = provider.getClass();
    Field f = c.getDeclaredField("kerberosHelper");
    f.setAccessible(true);
    f.set(provider, kerberosHeper);

    // create the request
    Predicate predicate = new PredicateBuilder().property(ServiceResourceProvider.SERVICE_CLUSTER_NAME_PROPERTY_ID).equals("Cluster100").and().
        property(ServiceResourceProvider.SERVICE_SERVICE_NAME_PROPERTY_ID).equals("KERBEROS").toPredicate();
    Request request = PropertyHelper.getReadRequest("ServiceInfo", "Services");
    Set<Resource> resources = provider.getResources(request, predicate);

    Assert.assertEquals(1, resources.size());
    for (Resource resource : resources) {
      Assert.assertEquals("Cluster100", resource.getPropertyValue(ServiceResourceProvider.SERVICE_CLUSTER_NAME_PROPERTY_ID));
      Assert.assertEquals("KERBEROS", resource.getPropertyValue(ServiceResourceProvider.SERVICE_SERVICE_NAME_PROPERTY_ID));
      Assert.assertEquals("MISSING_CREDENTIALS", resource.getPropertyValue(ServiceResourceProvider.SERVICE_ATTRIBUTES_PROPERTY_ID + "/kdc_validation_result"));
      Assert.assertEquals("Missing KDC administrator credentials.", resource.getPropertyValue(ServiceResourceProvider.SERVICE_ATTRIBUTES_PROPERTY_ID + "/kdc_validation_failure_details"));
    }

    // verify
    verify(managementController, clusters, cluster, service0, serviceResponse0,
        ambariMetaInfo, stackId, serviceFactory, kerberosHeper);
  }

  @Test
  public void testUpdateResourcesAsAdministrator() throws Exception{
    testUpdateResources(TestAuthenticationFactory.createAdministrator());
  }

  @Test
  public void testUpdateResourcesAsClusterAdministrator() throws Exception{
    testUpdateResources(TestAuthenticationFactory.createClusterAdministrator());
  }

  @Test
  public void testUpdateResourcesAsServiceAdministrator() throws Exception{
    testUpdateResources(TestAuthenticationFactory.createServiceAdministrator());
  }

  private void testUpdateResources(Authentication authentication) throws Exception{
    MaintenanceStateHelper maintenanceStateHelper = createNiceMock(MaintenanceStateHelper.class);
    RepositoryVersionDAO repositoryVersionDAO = createNiceMock(RepositoryVersionDAO.class);
    AmbariManagementController managementController = createMock(AmbariManagementController.class);
    Clusters clusters = createNiceMock(Clusters.class);
    Cluster cluster = createNiceMock(Cluster.class);
    Service service0 = createNiceMock(Service.class);
    ServiceResponse serviceResponse = createNiceMock(ServiceResponse.class);
    ServiceFactory serviceFactory = createNiceMock(ServiceFactory.class);
    AmbariMetaInfo ambariMetaInfo = createNiceMock(AmbariMetaInfo.class);
    RequestStageContainer requestStages = createNiceMock(RequestStageContainer.class);
    RequestStatusResponse requestStatusResponse = createNiceMock(RequestStatusResponse.class);
    RoleCommandOrder rco = createNiceMock(RoleCommandOrder.class);
    StackId stackId = createNiceMock(StackId.class);
    ServiceInfo serviceInfo = createNiceMock(ServiceInfo.class);

    Map<String, String> mapRequestProps = new HashMap<>();
    mapRequestProps.put("context", "Called from a test");

    // set expectations
    expect(managementController.getClusters()).andReturn(clusters).anyTimes();
    expect(managementController.getAmbariMetaInfo()).andReturn(ambariMetaInfo).anyTimes();

    expect(clusters.getCluster("Cluster100")).andReturn(cluster).anyTimes();

    expect(cluster.getClusterId()).andReturn(2L).anyTimes();
    expect(cluster.getService("Service102")).andReturn(service0).anyTimes();

    expect(service0.getDesiredState()).andReturn(State.INSTALLED).anyTimes();
    expect(service0.getServiceComponents()).andReturn(Collections.emptyMap()).anyTimes();
    expect(service0.convertToResponse()).andReturn(serviceResponse).anyTimes();
    expect(serviceResponse.getServiceName()).andReturn("Service102").anyTimes();
    expect(serviceResponse.getClusterName()).andReturn("Cluster100").anyTimes();

    expect(stackId.getStackId()).andReturn("HDP-2.5").anyTimes();
    expect(stackId.getStackName()).andReturn("HDP").anyTimes();
    expect(stackId.getStackVersion()).andReturn("2.5").anyTimes();
    expect(service0.getDesiredStackId()).andReturn(stackId).anyTimes();
    expect(service0.getName()).andReturn("Service102").anyTimes();
    expect(service0.getServiceType()).andReturn("Service102").anyTimes();
    expect(serviceInfo.isCredentialStoreSupported()).andReturn(true).anyTimes();
    expect(serviceInfo.isCredentialStoreEnabled()).andReturn(false).anyTimes();
    expect(ambariMetaInfo.getService("HDP", "2.5", "Service102")).andReturn(serviceInfo).anyTimes();

    Capture<Map<String, String>> requestPropertiesCapture = newCapture();
    Capture<Map<State, List<Service>>> changedServicesCapture = newCapture();
    Capture<Map<State, List<ServiceComponent>>> changedCompsCapture = newCapture();
    Capture<Map<String, Map<State, List<ServiceComponentHost>>>> changedScHostsCapture = newCapture();
    Capture<Map<String, String>> requestParametersCapture = newCapture();
    Capture<Collection<ServiceComponentHost>> ignoredScHostsCapture = newCapture();
    Capture<Cluster> clusterCapture = newCapture();

    expect(managementController.addStages((RequestStageContainer) isNull(), capture(clusterCapture), capture(requestPropertiesCapture),
        capture(requestParametersCapture), capture(changedServicesCapture), capture(changedCompsCapture),
        capture(changedScHostsCapture), capture(ignoredScHostsCapture), anyBoolean(), anyBoolean()
    )).andReturn(requestStages);
    requestStages.persist();
    expect(requestStages.getRequestStatusResponse()).andReturn(requestStatusResponse);
    expect(maintenanceStateHelper.isOperationAllowed(anyObject(Resource.Type.class), anyObject(Service.class))).andReturn(true).anyTimes();

    expect(service0.getCluster()).andReturn(cluster).anyTimes();
    expect(managementController.getRoleCommandOrder(cluster)).andReturn(rco).
    anyTimes();
    expect(rco.getTransitiveServices(eq(service0), eq(RoleCommand.START))).
    andReturn(Collections.emptySet()).anyTimes();

    // replay
    replay(managementController, clusters, cluster, rco, maintenanceStateHelper,
        repositoryVersionDAO, service0, serviceFactory, ambariMetaInfo, requestStages,
        requestStatusResponse, stackId, serviceInfo, serviceResponse);

    SecurityContextHolder.getContext().setAuthentication(authentication);

    ServiceResourceProvider provider = getServiceProvider(managementController,
        maintenanceStateHelper, repositoryVersionDAO);

    // add the property map to a set for the request.
    Map<String, Object> properties = new LinkedHashMap<>();

    properties.put(ServiceResourceProvider.SERVICE_SERVICE_STATE_PROPERTY_ID, "STARTED");

    // create the request
    Request request = PropertyHelper.getUpdateRequest(properties, mapRequestProps);

    // update the service named Service102
    Predicate  predicate = new PredicateBuilder().property(ServiceResourceProvider.SERVICE_CLUSTER_NAME_PROPERTY_ID).equals("Cluster100").
        and().property(ServiceResourceProvider.SERVICE_SERVICE_NAME_PROPERTY_ID).equals("Service102").toPredicate();
    provider.updateResources(request, predicate);

    // verify
    verify(managementController, clusters, cluster, maintenanceStateHelper,
      service0, serviceFactory, ambariMetaInfo, requestStages, requestStatusResponse, stackId, serviceInfo);
  }

  @Test
  public void testReconfigureClientsFlagAsAdministrator() throws Exception {
    testReconfigureClientsFlag(TestAuthenticationFactory.createAdministrator());
  }

  @Test
  public void testReconfigureClientsFlagAsClusterAdministrator() throws Exception {
    testReconfigureClientsFlag(TestAuthenticationFactory.createAdministrator("clusterAdmin"));
  }

  @Test
  public void testReconfigureClientsFlagAsServiceAdministrator() throws Exception {
    testReconfigureClientsFlag(TestAuthenticationFactory.createServiceAdministrator());
  }

  private void testReconfigureClientsFlag(Authentication authentication) throws Exception {
    MaintenanceStateHelper maintenanceStateHelper = createNiceMock(MaintenanceStateHelper.class);
    RepositoryVersionDAO repositoryVersionDAO = createNiceMock(RepositoryVersionDAO.class);
    AmbariManagementController managementController1 = createMock(AmbariManagementController.class);
    AmbariManagementController managementController2 = createMock
        (AmbariManagementController.class);
    Clusters clusters = createNiceMock(Clusters.class);
    Cluster cluster = createNiceMock(Cluster.class);
    Service service0 = createNiceMock(Service.class);
    ServiceResponse serviceResponse0 = createNiceMock(ServiceResponse.class);
    AmbariMetaInfo ambariMetaInfo = createNiceMock(AmbariMetaInfo.class);
    RequestStageContainer requestStages1 = createNiceMock(RequestStageContainer.class);
    RequestStageContainer requestStages2 = createNiceMock(RequestStageContainer.class);

    RequestStatusResponse response1 = createNiceMock(RequestStatusResponse.class);
    RequestStatusResponse response2 = createNiceMock(RequestStatusResponse
      .class);
    RoleCommandOrder rco = createNiceMock(RoleCommandOrder.class);

    StackId stackId = createNiceMock(StackId.class);
    ServiceInfo serviceInfo = createNiceMock(ServiceInfo.class);

    Map<String, String> mapRequestProps = new HashMap<>();
    mapRequestProps.put("context", "Called from a test");

    // set expectations
    expect(managementController1.getHostComponents(EasyMock.anyObject())).
        andReturn(Collections.emptySet()).anyTimes();
    expect(managementController2.getHostComponents(EasyMock.anyObject())).
        andReturn(Collections.emptySet()).anyTimes();

    expect(clusters.getCluster("Cluster100")).andReturn(cluster).anyTimes();

    expect(managementController1.getClusters()).andReturn(clusters).anyTimes();
    expect(managementController1.getAmbariMetaInfo()).andReturn(ambariMetaInfo).anyTimes();

    expect(managementController2.getClusters()).andReturn(clusters).anyTimes();
    expect(managementController2.getAmbariMetaInfo()).andReturn(ambariMetaInfo).anyTimes();

    expect(cluster.getClusterId()).andReturn(2L).anyTimes();
    expect(cluster.getService("Service102")).andReturn(service0).anyTimes();

    expect(stackId.getStackId()).andReturn("HDP-2.5").anyTimes();
    expect(stackId.getStackName()).andReturn("HDP").anyTimes();
    expect(stackId.getStackVersion()).andReturn("2.5").anyTimes();
    expect(service0.getDesiredStackId()).andReturn(stackId).anyTimes();
    expect(service0.getName()).andReturn("Service102").anyTimes();
    expect(serviceInfo.isCredentialStoreSupported()).andReturn(true).anyTimes();
    expect(serviceInfo.isCredentialStoreEnabled()).andReturn(false).anyTimes();
    expect(ambariMetaInfo.getService("HDP", "2.5", "Service102")).andReturn(serviceInfo).anyTimes();

    expect(service0.convertToResponse()).andReturn(serviceResponse0).anyTimes();
    expect(service0.getDesiredState()).andReturn(State.INSTALLED).anyTimes();
    expect(service0.getServiceComponents()).andReturn(Collections.emptyMap()).anyTimes();

    expect(serviceResponse0.getClusterName()).andReturn("Cluster100").anyTimes();
    expect(serviceResponse0.getServiceName()).andReturn("Service102").anyTimes();

    Capture<Map<String, String>> requestPropertiesCapture = newCapture();
    Capture<Map<State, List<Service>>> changedServicesCapture = newCapture();
    Capture<Map<State, List<ServiceComponent>>> changedCompsCapture = newCapture();
    Capture<Map<String, Map<State, List<ServiceComponentHost>>>> changedScHostsCapture = newCapture();
    Capture<Map<String, String>> requestParametersCapture = newCapture();
    Capture<Collection<ServiceComponentHost>> ignoredScHostsCapture = newCapture();
    Capture<Cluster> clusterCapture = newCapture();

    expect(managementController1.addStages((RequestStageContainer) isNull(), capture(clusterCapture), capture(requestPropertiesCapture),
        capture(requestParametersCapture), capture(changedServicesCapture), capture(changedCompsCapture),
        capture(changedScHostsCapture), capture(ignoredScHostsCapture), anyBoolean(), anyBoolean()
    )).andReturn(requestStages1);

    expect(managementController2.addStages((RequestStageContainer) isNull(), capture(clusterCapture), capture(requestPropertiesCapture),
        capture(requestParametersCapture), capture(changedServicesCapture), capture(changedCompsCapture),
        capture(changedScHostsCapture), capture(ignoredScHostsCapture), anyBoolean(), anyBoolean()
    )).andReturn(requestStages2);

    requestStages1.persist();
    expect(requestStages1.getRequestStatusResponse()).andReturn(response1);

    requestStages2.persist();
    expect(requestStages2.getRequestStatusResponse()).andReturn(response2);

    expect(maintenanceStateHelper.isOperationAllowed(anyObject(Resource.Type.class), anyObject(Service.class))).andReturn(true).anyTimes();

    expect(service0.getCluster()).andReturn(cluster).anyTimes();
    expect(managementController1.getRoleCommandOrder(cluster)).andReturn(rco).
    anyTimes();
    expect(managementController2.getRoleCommandOrder(cluster)).andReturn(rco).
    anyTimes();
    expect(rco.getTransitiveServices(eq(service0), eq(RoleCommand.START))).
    andReturn(Collections.emptySet()).anyTimes();

    // replay
    replay(managementController1, response1, managementController2, requestStages1, requestStages2,
        response2, clusters, cluster, service0, serviceResponse0, ambariMetaInfo, rco,
        maintenanceStateHelper, repositoryVersionDAO, stackId, serviceInfo);

    SecurityContextHolder.getContext().setAuthentication(authentication);

    ServiceResourceProvider provider1 = getServiceProvider(managementController1,
        maintenanceStateHelper, repositoryVersionDAO);

    ServiceResourceProvider provider2 = getServiceProvider(managementController2,
        maintenanceStateHelper, repositoryVersionDAO);

    // add the property map to a set for the request.
    Map<String, Object> properties = new LinkedHashMap<>();

    properties.put(ServiceResourceProvider.SERVICE_SERVICE_STATE_PROPERTY_ID,
      "STARTED");

    // create the request
    Request request = PropertyHelper.getUpdateRequest(properties, mapRequestProps);

    // update the service named Service102
    Predicate  predicate1 = new PredicateBuilder().property
      (ServiceResourceProvider.SERVICE_CLUSTER_NAME_PROPERTY_ID).equals("Cluster100").
      and().property(ServiceResourceProvider.SERVICE_SERVICE_NAME_PROPERTY_ID).
      equals("Service102").and().property("params/reconfigure_client").
      equals("true").toPredicate();

    Predicate  predicate2 = new PredicateBuilder().property
      (ServiceResourceProvider.SERVICE_CLUSTER_NAME_PROPERTY_ID).equals("Cluster100").
      and().property(ServiceResourceProvider.SERVICE_SERVICE_NAME_PROPERTY_ID).
      equals("Service102").and().property("params/reconfigure_client").equals
      ("false").toPredicate();

    provider1.updateResources(request, predicate1);
    provider2.updateResources(request, predicate2);

    // verify
    verify(managementController1, response1, managementController2, requestStages1, requestStages2, response2,
        clusters, cluster, service0, serviceResponse0, ambariMetaInfo, maintenanceStateHelper, stackId, serviceInfo);
  }

  @Test
  public void testDeleteResourcesAsAdministrator() throws Exception{
    testDeleteResources(TestAuthenticationFactory.createAdministrator());
  }

  @Test
  public void testDeleteResourcesAsClusterAdministrator() throws Exception{
    testDeleteResources(TestAuthenticationFactory.createClusterAdministrator());
  }

  @Test(expected = AuthorizationException.class)
  public void testDeleteResourcesAsServiceAdministrator() throws Exception{
    testDeleteResources(TestAuthenticationFactory.createServiceAdministrator());
  }

  private void testDeleteResources(Authentication authentication) throws Exception{
    AmbariManagementController managementController = createMock(AmbariManagementController.class);
    Clusters clusters = createNiceMock(Clusters.class);
    Cluster cluster = createNiceMock(Cluster.class);
    Service service = createNiceMock(Service.class);

    String serviceName = "Service100";

    // set expectations
    expect(managementController.getClusters()).andReturn(clusters).anyTimes();
    expect(clusters.getCluster("Cluster100")).andReturn(cluster).anyTimes();
    expect(cluster.getClusterId()).andReturn(2L).anyTimes();
    expect(cluster.getService(serviceName)).andReturn(service).anyTimes();
    expect(service.getDesiredState()).andReturn(State.INSTALLED).anyTimes();
    expect(service.getName()).andReturn(serviceName).anyTimes();
    expect(service.getServiceComponents()).andReturn(new HashMap<>());
    expect(service.getCluster()).andReturn(cluster);
    cluster.deleteService(eq(serviceName), anyObject(DeleteHostComponentStatusMetaData.class));

    // replay
    replay(managementController, clusters, cluster, service);

    SecurityContextHolder.getContext().setAuthentication(authentication);

    ResourceProvider provider = getServiceProvider(managementController);

    AbstractResourceProviderTest.TestObserver observer = new AbstractResourceProviderTest.TestObserver();

    ((ObservableResourceProvider)provider).addObserver(observer);

    // delete the service named Service100
    Predicate  predicate = new PredicateBuilder().property(ServiceResourceProvider.SERVICE_CLUSTER_NAME_PROPERTY_ID).equals("Cluster100").and()
        .property(ServiceResourceProvider.SERVICE_SERVICE_NAME_PROPERTY_ID).equals(serviceName).toPredicate();
    provider.deleteResources(new RequestImpl(null, null, null, null), predicate);


    ResourceProviderEvent lastEvent = observer.getLastEvent();
    Assert.assertNotNull(lastEvent);
    Assert.assertEquals(Resource.Type.Service, lastEvent.getResourceType());
    Assert.assertEquals(ResourceProviderEvent.Type.Delete, lastEvent.getType());
    Assert.assertEquals(predicate, lastEvent.getPredicate());
    Assert.assertNull(lastEvent.getRequest());

    // verify
    verify(managementController, clusters, cluster, service);
  }

  @Test
  public void testDeleteResourcesBadServiceState() throws Exception {
    AmbariManagementController managementController = createMock(AmbariManagementController.class);
    Clusters clusters = createNiceMock(Clusters.class);
    Cluster cluster = createNiceMock(Cluster.class);
    Service service = createNiceMock(Service.class);

    String serviceName = "Service100";

    // set expectations
    expect(managementController.getClusters()).andReturn(clusters).anyTimes();
    expect(clusters.getCluster("Cluster100")).andReturn(cluster).anyTimes();
    expect(cluster.getClusterId()).andReturn(2L).anyTimes();
    expect(cluster.getService(serviceName)).andReturn(service).anyTimes();
    expect(service.getDesiredState()).andReturn(State.STARTED).anyTimes();
    expect(service.getName()).andReturn(serviceName).anyTimes();
    expect(service.getServiceComponents()).andReturn(new HashMap<>());
    expect(service.getCluster()).andReturn(cluster);
    cluster.deleteService(eq(serviceName), anyObject(DeleteHostComponentStatusMetaData.class));

    // replay
    replay(managementController, clusters, cluster, service);

    SecurityContextHolder.getContext().setAuthentication(TestAuthenticationFactory.createAdministrator());

    ResourceProvider provider = getServiceProvider(managementController);

    AbstractResourceProviderTest.TestObserver observer = new AbstractResourceProviderTest.TestObserver();

    ((ObservableResourceProvider)provider).addObserver(observer);

    // delete the service named Service100
    Predicate  predicate = new PredicateBuilder().property(ServiceResourceProvider.SERVICE_CLUSTER_NAME_PROPERTY_ID).equals("Cluster100").and()
        .property(ServiceResourceProvider.SERVICE_SERVICE_NAME_PROPERTY_ID).equals(serviceName).toPredicate();
    provider.deleteResources(new RequestImpl(null, null, null, null), predicate);


    ResourceProviderEvent lastEvent = observer.getLastEvent();
    Assert.assertNotNull(lastEvent);
    Assert.assertEquals(Resource.Type.Service, lastEvent.getResourceType());
    Assert.assertEquals(ResourceProviderEvent.Type.Delete, lastEvent.getType());
    Assert.assertEquals(predicate, lastEvent.getPredicate());
    Assert.assertNull(lastEvent.getRequest());

    // verify
    verify(managementController, clusters, cluster, service);
  }

  @Test
  public void testDeleteResourcesBadComponentState() throws Exception{
    AmbariManagementController managementController = createMock(AmbariManagementController.class);
    Clusters clusters = createNiceMock(Clusters.class);
    Cluster cluster = createNiceMock(Cluster.class);
    Service service = createNiceMock(Service.class);
    ServiceComponent sc = createNiceMock(ServiceComponent.class);
    Map<String, ServiceComponent> scMap = new HashMap<>();
    scMap.put("Component100", sc);
    State componentState = State.STARTED;
    ServiceComponentHost sch = createNiceMock(ServiceComponentHost.class);
    Map<String, ServiceComponentHost> schMap = new HashMap<>();
    schMap.put("Host1", sch);
    State schState = State.STARTED;

    String serviceName = "Service100";

    // set expectations
    expect(managementController.getClusters()).andReturn(clusters).anyTimes();
    expect(clusters.getCluster("Cluster100")).andReturn(cluster).anyTimes();
    expect(cluster.getService(serviceName)).andReturn(service).anyTimes();
    expect(service.getDesiredState()).andReturn(State.INSTALLED).anyTimes();
    expect(service.getName()).andReturn(serviceName).anyTimes();
    expect(service.getServiceComponents()).andReturn(scMap);
    expect(sc.getDesiredState()).andReturn(componentState).anyTimes();
    expect(sc.getName()).andReturn("Component100").anyTimes();
    expect(sc.canBeRemoved()).andReturn(componentState.isRemovableState()).anyTimes();
    expect(sc.getServiceComponentHosts()).andReturn(schMap).anyTimes();
    expect(sch.getDesiredState()).andReturn(schState).anyTimes();
    expect(sch.canBeRemoved()).andReturn(schState.isRemovableState()).anyTimes();

    // replay
    replay(managementController, clusters, cluster, service, sc, sch);

    SecurityContextHolder.getContext().setAuthentication(TestAuthenticationFactory.createAdministrator());

    ResourceProvider provider = getServiceProvider(managementController);

    AbstractResourceProviderTest.TestObserver observer = new AbstractResourceProviderTest.TestObserver();

    ((ObservableResourceProvider)provider).addObserver(observer);

    // delete the service named Service100
    Predicate  predicate = new PredicateBuilder().property(ServiceResourceProvider.SERVICE_CLUSTER_NAME_PROPERTY_ID).equals("Cluster100").and()
        .property(ServiceResourceProvider.SERVICE_SERVICE_NAME_PROPERTY_ID).equals(serviceName).toPredicate();

    try {
      provider.deleteResources(new RequestImpl(null, null, null, null), predicate);
      Assert.fail("Expected exception deleting a service in a non-removable state.");
    } catch (SystemException e) {
      // expected
    }
  }

  /*
  If the host components of a service are in a removable state, the service should be removable even if it's state is non-removable
 */
  @Test
  public void testDeleteResourcesStoppedHostComponentState() throws Exception {
    AmbariManagementController managementController = createMock(AmbariManagementController.class);
    Clusters clusters = createNiceMock(Clusters.class);
    Cluster cluster = createNiceMock(Cluster.class);
    Service service = createNiceMock(Service.class);

    //
    // Data structure for holding ServiceComponent information
    //
    class TestComponent {
      public String Name;
      public ServiceComponent Component;
      public State DesiredState;

      public TestComponent(String name, ServiceComponent component, State desiredState) {
        Name = name;
        Component = component;
        DesiredState = desiredState;
      }
    }

    //
    // Set up three components in STARTED state.
    //
    TestComponent component1 = new TestComponent("Component100", createNiceMock(ServiceComponent.class), State.STARTED);
    TestComponent component2 = new TestComponent("Component101", createNiceMock(ServiceComponent.class), State.STARTED);
    TestComponent component3 = new TestComponent("Component102", createNiceMock(ServiceComponent.class), State.STARTED);

    Map<String, ServiceComponent> scMap = new HashMap<>();
    scMap.put(component1.Name, component1.Component);
    scMap.put(component2.Name, component2.Component);
    scMap.put(component3.Name, component3.Component);

    Map<String, ServiceComponentHost> schMap1 = new HashMap<>();
    ServiceComponentHost sch1 = createNiceMock(ServiceComponentHost.class);
    schMap1.put("Host1", sch1);

    Map<String, ServiceComponentHost> schMap2 = new HashMap<>();
    ServiceComponentHost sch2 = createNiceMock(ServiceComponentHost.class);
    schMap2.put("Host2", sch2);

    Map<String, ServiceComponentHost> schMap3 = new HashMap<>();
    ServiceComponentHost sch3 = createNiceMock(ServiceComponentHost.class);
    schMap3.put("Host3", sch3);

    String clusterName = "Cluster100";
    String serviceName = "Service100";

    // set expectations
    expect(managementController.getClusters()).andReturn(clusters).anyTimes();
    expect(clusters.getCluster(clusterName)).andReturn(cluster).anyTimes();
    expect(cluster.getService(serviceName)).andReturn(service).anyTimes();
    expect(service.getDesiredState()).andReturn(State.STARTED).anyTimes();  // Service is in a non-removable state
    expect(service.getName()).andReturn(serviceName).anyTimes();
    expect(service.getServiceComponents()).andReturn(scMap).anyTimes();
    expect(component1.Component.getDesiredState()).andReturn(component1.DesiredState).anyTimes();
    expect(component2.Component.getDesiredState()).andReturn(component2.DesiredState).anyTimes();
    expect(component3.Component.getDesiredState()).andReturn(component3.DesiredState).anyTimes();
    expect(component1.Component.canBeRemoved()).andReturn(component1.DesiredState.isRemovableState()).anyTimes();
    expect(component2.Component.canBeRemoved()).andReturn(component2.DesiredState.isRemovableState()).anyTimes();
    expect(component3.Component.canBeRemoved()).andReturn(component3.DesiredState.isRemovableState()).anyTimes();
    expect(component1.Component.getServiceComponentHosts()).andReturn(schMap1).anyTimes();
    expect(component2.Component.getServiceComponentHosts()).andReturn(schMap2).anyTimes();
    expect(component3.Component.getServiceComponentHosts()).andReturn(schMap3).anyTimes();

    // Put the SCH in INSTALLED state so that the service can be deleted,
    // no matter what state the service component is in.
    State sch1State = State.INSTALLED;
    expect(sch1.getDesiredState()).andReturn(sch1State).anyTimes();
    expect(sch1.canBeRemoved()).andReturn(sch1State.isRemovableState()).anyTimes();

    State sch2State = State.INSTALLED;
    expect(sch2.getDesiredState()).andReturn(sch2State).anyTimes();
    expect(sch2.canBeRemoved()).andReturn(sch2State.isRemovableState()).anyTimes();

    State sch3State = State.INSTALLED;
    expect(sch3.getDesiredState()).andReturn(sch3State).anyTimes();
    expect(sch3.canBeRemoved()).andReturn(sch3State.isRemovableState()).anyTimes();

    expect(service.getCluster()).andReturn(cluster);
    cluster.deleteService(eq(serviceName), anyObject(DeleteHostComponentStatusMetaData.class));

    // replay
    replay(managementController, clusters, cluster, service,
            component1.Component, component2.Component, component3.Component, sch1, sch2, sch3);

    SecurityContextHolder.getContext().setAuthentication(TestAuthenticationFactory.createAdministrator());

    ResourceProvider provider = getServiceProvider(managementController);

    AbstractResourceProviderTest.TestObserver observer = new AbstractResourceProviderTest.TestObserver();

    ((ObservableResourceProvider)provider).addObserver(observer);

    // delete the service named Service100
    Predicate  predicate = new PredicateBuilder().property(ServiceResourceProvider.SERVICE_CLUSTER_NAME_PROPERTY_ID).equals(clusterName).and()
            .property(ServiceResourceProvider.SERVICE_SERVICE_NAME_PROPERTY_ID).equals(serviceName).toPredicate();
    provider.deleteResources(new RequestImpl(null, null, null, null), predicate);


    ResourceProviderEvent lastEvent = observer.getLastEvent();
    Assert.assertNotNull(lastEvent);
    Assert.assertEquals(Resource.Type.Service, lastEvent.getResourceType());
    Assert.assertEquals(ResourceProviderEvent.Type.Delete, lastEvent.getType());
    Assert.assertEquals(predicate, lastEvent.getPredicate());
    Assert.assertNull(lastEvent.getRequest());

    // verify
    verify(managementController, clusters, cluster, service,
            component1.Component, component2.Component, component3.Component, sch1, sch2, sch3);
  }

  @Test
  public void testCheckPropertyIds() throws Exception {
    AmbariManagementController managementController = createMock(AmbariManagementController.class);

    MaintenanceStateHelper maintenanceStateHelperMock = createNiceMock(MaintenanceStateHelper.class);
    RepositoryVersionDAO repositoryVersionDAO = createNiceMock(RepositoryVersionDAO.class);
    replay(maintenanceStateHelperMock, repositoryVersionDAO);

    AbstractResourceProvider provider = new ServiceResourceProvider(managementController,
        maintenanceStateHelperMock, repositoryVersionDAO);

    Set<String> unsupported = provider.checkPropertyIds(
        Collections.singleton(ServiceResourceProvider.SERVICE_CLUSTER_NAME_PROPERTY_ID));

    Assert.assertTrue(unsupported.isEmpty());

    // note that key is not in the set of known property ids.  We allow it if its parent is a known property.
    // this allows for Map type properties where we want to treat the entries as individual properties
    String subKey = PropertyHelper.getPropertyId(ServiceResourceProvider.SERVICE_CLUSTER_NAME_PROPERTY_ID, "key");
    unsupported = provider.checkPropertyIds(Collections.singleton(subKey));
    Assert.assertTrue(unsupported.isEmpty());

    unsupported = provider.checkPropertyIds(Collections.singleton("bar"));
    Assert.assertEquals(1, unsupported.size());
    Assert.assertTrue(unsupported.contains("bar"));

    for (String propertyId : provider.getPKPropertyIds()) {
      unsupported = provider.checkPropertyIds(Collections.singleton(propertyId));
      Assert.assertTrue(unsupported.isEmpty());
    }
  }

  @Test
  public void testCreateWithNoRepositoryId() throws Exception {
    AmbariManagementController managementController = createNiceMock(AmbariManagementController.class);
    Clusters clusters = createNiceMock(Clusters.class);
    Cluster cluster = createNiceMock(Cluster.class);
    Service service1 = createNiceMock(Service.class);
    ServiceResponse response1 = createNiceMock(ServiceResponse.class);
    ServiceResponse response2 = createNiceMock(ServiceResponse.class);
    Service service2 = createNiceMock(Service.class);

    RepositoryVersionEntity repoVersion = createNiceMock(RepositoryVersionEntity.class);
    expect(repoVersion.getId()).andReturn(500L).anyTimes();
    expect(service1.getDesiredRepositoryVersion()).andReturn(repoVersion).atLeastOnce();
    expect(service1.convertToResponse()).andReturn(response1).anyTimes();
    expect(service2.convertToResponse()).andReturn(response2).anyTimes();

    StackId stackId = new StackId("HDP-2.5");
    ServiceFactory serviceFactory = createNiceMock(ServiceFactory.class);
    AmbariMetaInfo ambariMetaInfo = createNiceMock(AmbariMetaInfo.class);
    ServiceInfo serviceInfo = createNiceMock(ServiceInfo.class);

    expect(managementController.getClusters()).andReturn(clusters).anyTimes();
    expect(managementController.getAmbariMetaInfo()).andReturn(ambariMetaInfo).anyTimes();

    expect(cluster.addService(anyObject(), eq("Service200"), anyObject(), EasyMock.anyObject(RepositoryVersionEntity.class))).andReturn(service2);

    expect(clusters.getCluster("Cluster100")).andReturn(cluster).anyTimes();

    expect(cluster.getServices()).andReturn(
        ImmutableMap.<String, Service>builder()
          .put("Service100", service1).build()).atLeastOnce();

    expect(cluster.getDesiredStackVersion()).andReturn(stackId).anyTimes();
    expect(cluster.getClusterId()).andReturn(2L).anyTimes();

    expect(ambariMetaInfo.isValidService( (String) anyObject(), (String) anyObject(), (String) anyObject())).andReturn(true);
    expect(ambariMetaInfo.getService((String)anyObject(), (String)anyObject(), (String)anyObject())).andReturn(serviceInfo).anyTimes();

    // replay
    replay(managementController, clusters, cluster, service1, service2, response1, response2,
        ambariMetaInfo, serviceFactory, serviceInfo, repoVersion);

    SecurityContextHolder.getContext().setAuthentication(TestAuthenticationFactory.createAdministrator());

    Capture<Long> pkCapture = Capture.newInstance();
    ResourceProvider provider = getServiceProvider(managementController, true, pkCapture);

    // add the property map to a set for the request.  add more maps for multiple creates
    Set<Map<String, Object>> propertySet = new LinkedHashSet<>();

    // Service 1: create a map of properties for the request
    Map<String, Object> properties = new LinkedHashMap<>();

    // add properties to the request map
    properties.put(ServiceResourceProvider.SERVICE_CLUSTER_NAME_PROPERTY_ID, "Cluster100");
    properties.put(ServiceResourceProvider.SERVICE_SERVICE_NAME_PROPERTY_ID, "Service200");
    properties.put(ServiceResourceProvider.SERVICE_SERVICE_GROUP_NAME_PROPERTY_ID, "TEST_GROUP");
    properties.put(ServiceResourceProvider.SERVICE_SERVICE_STATE_PROPERTY_ID, "INIT");

    propertySet.add(properties);

    // create the request
    Request request = PropertyHelper.getCreateRequest(propertySet, null);

    provider.createResources(request);

    // verify
    verify(managementController, clusters, cluster, service1, service2,
        ambariMetaInfo, serviceFactory, serviceInfo);

    Assert.assertTrue(pkCapture.hasCaptured());
    Assert.assertEquals(Long.valueOf(500L), pkCapture.getValue());
  }

  @Test
  public void testCreateWithNoRepositoryIdAndPatch() throws Exception {
    AmbariManagementController managementController = createNiceMock(AmbariManagementController.class);
    Clusters clusters = createNiceMock(Clusters.class);
    Cluster cluster = createNiceMock(Cluster.class);
    Service service1 = createNiceMock(Service.class);
    Service service2 = createNiceMock(Service.class);
    ServiceResponse response1 = createNiceMock(ServiceResponse.class);
    ServiceResponse response2 = createNiceMock(ServiceResponse.class);

    RepositoryVersionEntity repoVersion = createNiceMock(RepositoryVersionEntity.class);
    expect(repoVersion.getId()).andReturn(500L).anyTimes();
    expect(repoVersion.getParentId()).andReturn(600L).anyTimes();
    expect(repoVersion.getType()).andReturn(RepositoryType.PATCH).anyTimes();
    expect(service1.getDesiredRepositoryVersion()).andReturn(repoVersion).atLeastOnce();
    expect(service1.convertToResponse()).andReturn(response1).anyTimes();
    expect(service2.convertToResponse()).andReturn(response2).anyTimes();

    StackId stackId = new StackId("HDP-2.5");
    ServiceFactory serviceFactory = createNiceMock(ServiceFactory.class);
    AmbariMetaInfo ambariMetaInfo = createNiceMock(AmbariMetaInfo.class);
    ServiceInfo serviceInfo = createNiceMock(ServiceInfo.class);

    expect(managementController.getClusters()).andReturn(clusters).anyTimes();
    expect(managementController.getAmbariMetaInfo()).andReturn(ambariMetaInfo).anyTimes();

    expect(cluster.addService(anyObject(), eq("Service200"), anyObject(), EasyMock.anyObject(RepositoryVersionEntity.class))).andReturn(service2);

    expect(clusters.getCluster("Cluster100")).andReturn(cluster).anyTimes();

    expect(cluster.getServices()).andReturn(
        ImmutableMap.<String, Service>builder()
          .put("Service100", service1).build()).atLeastOnce();

    expect(cluster.getDesiredStackVersion()).andReturn(stackId).anyTimes();
    expect(cluster.getClusterId()).andReturn(2L).anyTimes();

    expect(ambariMetaInfo.isValidService( (String) anyObject(), (String) anyObject(), (String) anyObject())).andReturn(true);
    expect(ambariMetaInfo.getService((String)anyObject(), (String)anyObject(), (String)anyObject())).andReturn(serviceInfo).anyTimes();

    // replay
    replay(managementController, clusters, cluster, service1, service2, response1, response2,
        ambariMetaInfo, serviceFactory, serviceInfo, repoVersion);

    SecurityContextHolder.getContext().setAuthentication(TestAuthenticationFactory.createAdministrator());

    Capture<Long> pkCapture = Capture.newInstance();
    ResourceProvider provider = getServiceProvider(managementController, true, pkCapture);

    // add the property map to a set for the request.  add more maps for multiple creates
    Set<Map<String, Object>> propertySet = new LinkedHashSet<>();

    // Service 1: create a map of properties for the request
    Map<String, Object> properties = new LinkedHashMap<>();

    // add properties to the request map
    properties.put(ServiceResourceProvider.SERVICE_CLUSTER_NAME_PROPERTY_ID, "Cluster100");
    properties.put(ServiceResourceProvider.SERVICE_SERVICE_GROUP_NAME_PROPERTY_ID, "SERVICE_GROUP");
    properties.put(ServiceResourceProvider.SERVICE_SERVICE_NAME_PROPERTY_ID, "Service200");
    properties.put(ServiceResourceProvider.SERVICE_SERVICE_STATE_PROPERTY_ID, "INIT");

    propertySet.add(properties);

    // create the request
    Request request = PropertyHelper.getCreateRequest(propertySet, null);

    provider.createResources(request);

    // verify
    verify(managementController, clusters, cluster, service1, service2,
        ambariMetaInfo, serviceFactory, serviceInfo);

    Assert.assertTrue(pkCapture.hasCaptured());
    Assert.assertEquals(Long.valueOf(600L), pkCapture.getValue());
  }

  @Test
  public void testCreateWithNoRepositoryIdAndMultiBase() throws Exception {
    AmbariManagementController managementController = createNiceMock(AmbariManagementController.class);
    Clusters clusters = createNiceMock(Clusters.class);
    Cluster cluster = createNiceMock(Cluster.class);
    Service service1 = createNiceMock(Service.class);
    Service service2 = createNiceMock(Service.class);
    Service service3 = createNiceMock(Service.class);

    RepositoryVersionEntity repoVersion1 = createNiceMock(RepositoryVersionEntity.class);
    expect(repoVersion1.getId()).andReturn(500L).anyTimes();
    expect(service1.getDesiredRepositoryVersion()).andReturn(repoVersion1).anyTimes();

    RepositoryVersionEntity repoVersion2 = createNiceMock(RepositoryVersionEntity.class);
    expect(repoVersion2.getId()).andReturn(600L).anyTimes();
    expect(service2.getDesiredRepositoryVersion()).andReturn(repoVersion2).anyTimes();

    StackId stackId = new StackId("HDP-2.5");
    ServiceFactory serviceFactory = createNiceMock(ServiceFactory.class);
    AmbariMetaInfo ambariMetaInfo = createNiceMock(AmbariMetaInfo.class);
    ServiceInfo serviceInfo = createNiceMock(ServiceInfo.class);

    expect(managementController.getClusters()).andReturn(clusters).anyTimes();
    expect(managementController.getAmbariMetaInfo()).andReturn(ambariMetaInfo).anyTimes();

    expect(clusters.getCluster("Cluster100")).andReturn(cluster).anyTimes();

    expect(cluster.getServices()).andReturn(
        ImmutableMap.<String, Service>builder()
          .put("Service100", service1)
          .put("Service200", service2).build()).anyTimes();

    expect(cluster.getDesiredStackVersion()).andReturn(stackId).anyTimes();
    expect(cluster.getClusterId()).andReturn(2L).anyTimes();

    // replay
    replay(managementController, clusters, cluster, service1, service2, service3,
        ambariMetaInfo, serviceFactory, serviceInfo, repoVersion1, repoVersion2);

    SecurityContextHolder.getContext().setAuthentication(TestAuthenticationFactory.createAdministrator());

    Capture<Long> pkCapture = Capture.newInstance();
    ResourceProvider provider = getServiceProvider(managementController, true, pkCapture);

    // add the property map to a set for the request.  add more maps for multiple creates
    Set<Map<String, Object>> propertySet = new LinkedHashSet<>();

    // Service 1: create a map of properties for the request
    Map<String, Object> properties = new LinkedHashMap<>();

    // add properties to the request map
    properties.put(ServiceResourceProvider.SERVICE_CLUSTER_NAME_PROPERTY_ID, "Cluster100");
    properties.put(ServiceResourceProvider.SERVICE_SERVICE_NAME_PROPERTY_ID, "Service200");
    properties.put(ServiceResourceProvider.SERVICE_SERVICE_STATE_PROPERTY_ID, "INIT");
    properties.put(ServiceResourceProvider.SERVICE_DESIRED_STACK_PROPERTY_ID, "HDP-1.1");

    propertySet.add(properties);

    // create the request
    Request request = PropertyHelper.getCreateRequest(propertySet, null);

    try {
      provider.createResources(request);
      Assert.fail("Expected an exception when more than one base version was found");
    } catch (IllegalArgumentException expected) {
      // !!! expected
    }

    // verify
    verify(managementController, clusters, cluster, service1, service2, service3,
        ambariMetaInfo, serviceFactory, serviceInfo);

  }

  private static ServiceResourceProvider getServiceProvider(AmbariManagementController managementController,
      boolean mockFindByStack, Capture<Long> pkCapture) throws AmbariException, NoSuchFieldException, IllegalAccessException {
    MaintenanceStateHelper maintenanceStateHelperMock = createNiceMock(MaintenanceStateHelper.class);
    RepositoryVersionDAO repositoryVersionDAO = createNiceMock(RepositoryVersionDAO.class);
    expect(maintenanceStateHelperMock.isOperationAllowed(anyObject(Resource.Type.class), anyObject(Service.class))).andReturn(true).anyTimes();
    expect(maintenanceStateHelperMock.isOperationAllowed(anyObject(Resource.Type.class), anyObject(ServiceComponentHost.class))).andReturn(true).anyTimes();

    if (mockFindByStack) {
      RepositoryVersionEntity repositoryVersion = createNiceMock(RepositoryVersionEntity.class);

      if (null != pkCapture) {
        expect(repositoryVersionDAO.findByPK(capture(pkCapture))).andReturn(repositoryVersion).atLeastOnce();
      } else {
        expect(repositoryVersionDAO.findByPK(EasyMock.anyLong())).andReturn(repositoryVersion).atLeastOnce();
      }

      expect(repositoryVersion.getStackId()).andReturn(new StackId("HDP-2.2")).anyTimes();
      replay(repositoryVersion);
    }

    replay(maintenanceStateHelperMock, repositoryVersionDAO);
    return getServiceProvider(managementController, maintenanceStateHelperMock, repositoryVersionDAO);
  }

  /**
   * This factory method creates default MaintenanceStateHelper mock.
   * It's useful in most cases (when we don't care about Maintenance State)
   */
  public static ServiceResourceProvider getServiceProvider(AmbariManagementController managementController)
      throws AmbariException, NoSuchFieldException, IllegalAccessException {
    return getServiceProvider(managementController, false, null);
  }

  /**
   * This factory method allows to define custom MaintenanceStateHelper mock.
   */
  public static ServiceResourceProvider getServiceProvider(
      AmbariManagementController managementController,
<<<<<<< HEAD
      MaintenanceStateHelper maintenanceStateHelper, RepositoryVersionDAO repositoryVersionDAO) {
    return new ServiceResourceProvider(managementController, maintenanceStateHelper, repositoryVersionDAO);
=======
      MaintenanceStateHelper maintenanceStateHelper, RepositoryVersionDAO repositoryVersionDAO)
      throws NoSuchFieldException, IllegalAccessException {
    Resource.Type type = Resource.Type.Service;
    ServiceResourceProvider serviceResourceProvider =
        new ServiceResourceProvider(managementController, maintenanceStateHelper, repositoryVersionDAO);

    Field topologyDeleteFormerField = ServiceResourceProvider.class.getDeclaredField("topologyDeleteFormer");
    topologyDeleteFormerField.setAccessible(true);
    TopologyDeleteFormer topologyDeleteFormer = createNiceMock(TopologyDeleteFormer.class);
    topologyDeleteFormerField.set(serviceResourceProvider, topologyDeleteFormer);
    replay(topologyDeleteFormer);
    return serviceResourceProvider;
>>>>>>> 0907d611
  }

  public static void createServices(AmbariManagementController controller,
      RepositoryVersionDAO repositoryVersionDAO, Set<ServiceRequest> requests)
      throws AmbariException, AuthorizationException, NoSuchFieldException, IllegalAccessException {
    MaintenanceStateHelper maintenanceStateHelperMock = createNiceMock(MaintenanceStateHelper.class);
    ServiceResourceProvider provider = getServiceProvider(controller, maintenanceStateHelperMock, repositoryVersionDAO);
    provider.createServices(requests);
  }

  public static Set<ServiceResponse> getServices(AmbariManagementController controller,
                                                 Set<ServiceRequest> requests)
      throws AmbariException, NoSuchFieldException, IllegalAccessException {
    ServiceResourceProvider provider = getServiceProvider(controller);
    return provider.getServices(requests);
  }

  public static RequestStatusResponse updateServices(AmbariManagementController controller,
                                                     Set<ServiceRequest> requests,
                                                     Map<String, String> requestProperties, boolean runSmokeTest,
                                                     boolean reconfigureClients)
      throws AmbariException, AuthorizationException, NoSuchFieldException, IllegalAccessException {
    return updateServices(controller, requests, requestProperties, runSmokeTest, reconfigureClients, null);
  }

  /**
   * Allows to set maintenanceStateHelper. For use when there is anything to test
   * with maintenance mode.
   */
  public static RequestStatusResponse updateServices(AmbariManagementController controller,
                                                     Set<ServiceRequest> requests,
                                                     Map<String, String> requestProperties, boolean runSmokeTest,
                                                     boolean reconfigureClients,
                                                     MaintenanceStateHelper maintenanceStateHelper)
      throws AmbariException, AuthorizationException, NoSuchFieldException, IllegalAccessException {
    ServiceResourceProvider provider;
    if (maintenanceStateHelper != null) {
      provider = getServiceProvider(controller, maintenanceStateHelper, null);
    } else {
      provider = getServiceProvider(controller);
    }

    RequestStageContainer request = provider.updateServices(null, requests, requestProperties, runSmokeTest, reconfigureClients, true);
    request.persist();
    return request.getRequestStatusResponse();
  }

  public static RequestStatusResponse deleteServices(AmbariManagementController controller, Set<ServiceRequest> requests)
      throws AmbariException, AuthorizationException, NoSuchFieldException, IllegalAccessException {
    ServiceResourceProvider provider = getServiceProvider(controller);
    return provider.deleteServices(requests);
  }

}<|MERGE_RESOLUTION|>--- conflicted
+++ resolved
@@ -1432,23 +1432,9 @@
    */
   public static ServiceResourceProvider getServiceProvider(
       AmbariManagementController managementController,
-<<<<<<< HEAD
       MaintenanceStateHelper maintenanceStateHelper, RepositoryVersionDAO repositoryVersionDAO) {
     return new ServiceResourceProvider(managementController, maintenanceStateHelper, repositoryVersionDAO);
-=======
-      MaintenanceStateHelper maintenanceStateHelper, RepositoryVersionDAO repositoryVersionDAO)
-      throws NoSuchFieldException, IllegalAccessException {
-    Resource.Type type = Resource.Type.Service;
-    ServiceResourceProvider serviceResourceProvider =
-        new ServiceResourceProvider(managementController, maintenanceStateHelper, repositoryVersionDAO);
-
-    Field topologyDeleteFormerField = ServiceResourceProvider.class.getDeclaredField("topologyDeleteFormer");
-    topologyDeleteFormerField.setAccessible(true);
-    TopologyDeleteFormer topologyDeleteFormer = createNiceMock(TopologyDeleteFormer.class);
-    topologyDeleteFormerField.set(serviceResourceProvider, topologyDeleteFormer);
-    replay(topologyDeleteFormer);
-    return serviceResourceProvider;
->>>>>>> 0907d611
+
   }
 
   public static void createServices(AmbariManagementController controller,
