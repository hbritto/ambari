/*
 * Licensed to the Apache Software Foundation (ASF) under one
 * or more contributor license agreements.  See the NOTICE file
 * distributed with this work for additional information
 * regarding copyright ownership.  The ASF licenses this file
 * to you under the Apache License, Version 2.0 (the
 * "License"); you may not use this file except in compliance
 * with the License.  You may obtain a copy of the License at
 *
 *    http://www.apache.org/licenses/LICENSE-2.0
 *
 * Unless required by applicable law or agreed to in writing, software
 * distributed under the License is distributed on an "AS IS" BASIS,
 * WITHOUT WARRANTIES OR CONDITIONS OF ANY KIND, either express or implied.
 * See the License for the specific language governing permissions and
 * limitations under the License.
 */

package org.apache.ambari.server.topology;

import static java.util.stream.Collectors.toSet;
import static org.apache.ambari.server.topology.StackComponentResolverTest.builderFor;
import static org.easymock.EasyMock.anyObject;
import static org.easymock.EasyMock.anyString;
import static org.easymock.EasyMock.capture;
import static org.easymock.EasyMock.createNiceMock;
import static org.easymock.EasyMock.createStrictMock;
import static org.easymock.EasyMock.eq;
import static org.easymock.EasyMock.expect;
import static org.easymock.EasyMock.expectLastCall;
import static org.easymock.EasyMock.getCurrentArguments;
import static org.easymock.EasyMock.isA;
import static org.easymock.EasyMock.newCapture;
import static org.easymock.EasyMock.replay;
import static org.easymock.EasyMock.reset;
import static org.easymock.EasyMock.verify;
import static org.junit.Assert.assertEquals;
import static org.powermock.api.easymock.PowerMock.mockStatic;

import java.util.ArrayList;
import java.util.Arrays;
import java.util.Collection;
import java.util.Collections;
import java.util.HashMap;
import java.util.HashSet;
import java.util.List;
import java.util.Map;
import java.util.Set;
import java.util.TreeMap;
import java.util.concurrent.ExecutorService;
import java.util.concurrent.Future;
import java.util.stream.IntStream;
import java.util.stream.Stream;

import org.apache.ambari.server.AmbariException;
import org.apache.ambari.server.StackAccessException;
import org.apache.ambari.server.actionmanager.HostRoleStatus;
import org.apache.ambari.server.api.services.AmbariMetaInfo;
import org.apache.ambari.server.controller.AmbariManagementController;
import org.apache.ambari.server.controller.AmbariServer;
import org.apache.ambari.server.controller.ClusterRequest;
import org.apache.ambari.server.controller.ConfigurationRequest;
import org.apache.ambari.server.controller.RequestStatusResponse;
import org.apache.ambari.server.controller.ServiceResponse;
import org.apache.ambari.server.controller.ShortTaskStatus;
import org.apache.ambari.server.controller.internal.HostResourceProvider;
import org.apache.ambari.server.controller.internal.ProvisionClusterRequest;
import org.apache.ambari.server.controller.internal.RequestStatusImpl;
import org.apache.ambari.server.controller.internal.ScaleClusterRequest;
import org.apache.ambari.server.controller.internal.Stack;
import org.apache.ambari.server.controller.spi.ClusterController;
import org.apache.ambari.server.controller.spi.Resource;
import org.apache.ambari.server.controller.spi.ResourceProvider;
import org.apache.ambari.server.events.RequestFinishedEvent;
import org.apache.ambari.server.events.publishers.AmbariEventPublisher;
import org.apache.ambari.server.orm.dao.SettingDAO;
import org.apache.ambari.server.orm.entities.SettingEntity;
import org.apache.ambari.server.security.authorization.AuthorizationHelper;
import org.apache.ambari.server.security.encryption.CredentialStoreService;
import org.apache.ambari.server.stack.NoSuchStackException;
import org.apache.ambari.server.state.SecurityType;
import org.apache.ambari.server.state.StackId;
import org.apache.ambari.server.state.quicklinksprofile.QuickLinksProfile;
import org.apache.ambari.server.topology.tasks.ConfigureClusterTask;
import org.apache.ambari.server.topology.tasks.ConfigureClusterTaskFactory;
import org.apache.ambari.server.topology.validators.TopologyValidatorService;
import org.easymock.Capture;
import org.easymock.EasyMock;
import org.easymock.EasyMockRule;
import org.easymock.EasyMockSupport;
import org.easymock.Mock;
import org.easymock.MockType;
import org.easymock.TestSubject;
import org.junit.After;
import org.junit.Assert;
import org.junit.Before;
import org.junit.Rule;
import org.junit.Test;
import org.junit.runner.RunWith;
import org.powermock.api.easymock.PowerMock;
import org.powermock.core.classloader.annotations.PrepareForTest;
import org.powermock.modules.junit4.PowerMockRunner;
import org.powermock.reflect.Whitebox;

import com.google.common.collect.ImmutableList;
import com.google.common.collect.ImmutableMap;
import com.google.common.collect.ImmutableSet;

/**
 * TopologyManager unit tests
 */
@RunWith(PowerMockRunner.class)
@PrepareForTest({ AmbariContext.class, AmbariServer.class })
public class TopologyManagerTest {

  private static final String CLUSTER_NAME = "test-cluster";
  private static final long CLUSTER_ID = 1;
  private static final String BLUEPRINT_NAME = "test-bp";
  private static final String STACK_NAME = "test-stack";
  private static final String STACK_VERSION = "test-stack-version";
  private static final StackId STACK_ID = new StackId(STACK_NAME, STACK_VERSION);
  private static final String SAMPLE_QUICKLINKS_PROFILE_1 = "{\"filters\":[{\"visible\":true}],\"services\":[]}";
  private static final String SAMPLE_QUICKLINKS_PROFILE_2 =
      "{\"filters\":[],\"services\":[{\"name\":\"HDFS\",\"components\":[],\"filters\":[{\"visible\":true}]}]}";
  private final List<String> SERVICE_NAMES = ImmutableList.of("service1", "service2");

  static final TopologyValidatorService NO_VALIDATION = new TopologyValidatorService() {
    @Override
    public ClusterTopology validate(ClusterTopology clusterTopology) {
      return clusterTopology;
    }
  };

  @Rule
  public EasyMockRule mocks = new EasyMockRule(this);

  @Mock
  private org.apache.ambari.server.configuration.Configuration configuration;

  @TestSubject
  private TopologyManager topologyManager = new TopologyManager();

  @TestSubject
  private TopologyManager topologyManagerReplay = new TopologyManager();

  @Mock(type = MockType.NICE)
  private Blueprint blueprint;

  @Mock(type = MockType.NICE)
  private Stack stack;

  @Mock(type = MockType.NICE)
  private ProvisionClusterRequest request;

  private final PersistedTopologyRequest persistedTopologyRequest = new PersistedTopologyRequest(1, request);
  @Mock(type = MockType.STRICT)
  private LogicalRequestFactory logicalRequestFactory;
  @Mock(type = MockType.DEFAULT)
  private LogicalRequest logicalRequest;
  @Mock(type = MockType.DEFAULT)
  private ProvisionRequest provisionRequest;
  @Mock(type = MockType.NICE)
  private AmbariContext ambariContext;
  @Mock(type = MockType.NICE)
  private ConfigurationRequest configurationRequest;
  @Mock(type = MockType.NICE)
  private ConfigurationRequest configurationRequest2;
  @Mock(type = MockType.NICE)
  private ConfigurationRequest configurationRequest3;
  @Mock(type = MockType.NICE)
  private RequestStatusResponse requestStatusResponse;
  @Mock(type = MockType.STRICT)
  private ExecutorService executor;
  @Mock(type = MockType.NICE)
  private PersistedState persistedState;
  @Mock(type = MockType.NICE)
  private HostGroup group1;
  @Mock(type = MockType.NICE)
  private HostGroup group2;
  @Mock(type = MockType.STRICT)
  private SecurityConfigurationFactory securityConfigurationFactory;
  @Mock(type = MockType.STRICT)
  private CredentialStoreService credentialStoreService;
  @Mock(type = MockType.STRICT)
  private ClusterController clusterController;
  @Mock(type = MockType.STRICT)
  private ResourceProvider resourceProvider;
  @Mock(type = MockType.NICE)
  private SettingDAO settingDAO;
  @Mock(type = MockType.NICE)
  private ClusterTopology clusterTopologyMock;
  @Mock(type = MockType.NICE)
  private ConfigureClusterTaskFactory configureClusterTaskFactory;
  @Mock(type = MockType.NICE)
  private ConfigureClusterTask configureClusterTask;
<<<<<<< HEAD
  @Mock
  private AmbariManagementController controller;
  @Mock
  private AmbariMetaInfo metaInfo;
=======
  @Mock(type = MockType.NICE)
  private AmbariEventPublisher eventPublisher;
>>>>>>> 60e54750

  @Mock(type = MockType.STRICT)
  private Future mockFuture;

  @Mock
  private ComponentResolver componentResolver;

  private final Configuration stackConfig = new Configuration(new HashMap<>(),
    new HashMap<>());
  private final Configuration bpConfiguration = new Configuration(new HashMap<>(),
    new HashMap<>(), stackConfig);
  private final Configuration topoConfiguration = new Configuration(new HashMap<>(),
    new HashMap<>(), bpConfiguration);
  private final Configuration bpGroup1Config = new Configuration(new HashMap<>(),
    new HashMap<>(), bpConfiguration);
  private final Configuration bpGroup2Config = new Configuration(new HashMap<>(),
    new HashMap<>(), bpConfiguration);
  //todo: topo config hierarchy is wrong: bpGroupConfigs should extend topo cluster config
  private final Configuration topoGroup1Config = new Configuration(new HashMap<>(),
    new HashMap<>(), bpGroup1Config);
  private final Configuration topoGroup2Config = new Configuration(new HashMap<>(),
    new HashMap<>(), bpGroup2Config);

  private final Set<ServiceResponse> services = IntStream.range(0, SERVICE_NAMES.size()).boxed().
    map(
      serviceId -> new ServiceResponse(CLUSTER_ID, CLUSTER_NAME, 1L, "CORE", (long)serviceId, SERVICE_NAMES.get(serviceId),
          null, null, null, null, false, false, false, false, false)
    ).
    collect(toSet());

  private HostGroupInfo group1Info = new HostGroupInfo("group1");
  private HostGroupInfo group2Info = new HostGroupInfo("group2");
  private Map<String, HostGroupInfo> groupInfoMap = new HashMap<>();

  private final Collection<Component> group1Components = Arrays.asList(new Component("component1"), new Component("component2"), new Component("component3"));
  private final Collection<String> group1ComponentNames = group1Components.stream().map(Component::getName).collect(toSet());
  private final Collection<Component> group2Components = Arrays.asList(new Component("component3"), new Component("component4"));
  private final Collection<String> group2ComponentNames = group2Components.stream().map(Component::getName).collect(toSet());

  private final MpackInstance mpack1 = new MpackInstance("HDPCORE", "HDPCORE", "1.0.0.0", "http://mpacks.org/hdpcore", new Configuration());
  private final MpackInstance mpack2 = new MpackInstance("HDF", "HDF", "3.3.0", "http://mpacks.org/hdf", new Configuration());

  private Map<String, Collection<String>> group1ServiceComponents = new HashMap<>();
  private Map<String, Collection<String>> group2ServiceComponents = new HashMap<>();

  private String predicate = "Hosts/host_name=foo";

  private Capture<ClusterTopology> clusterTopologyCapture;
  private Capture<Map<String, Object>> configRequestPropertiesCapture;
  private Capture<Map<String, Object>> configRequestPropertiesCapture2;
  private Capture<Map<String, Object>> configRequestPropertiesCapture3;
  private Capture<ClusterRequest> updateClusterConfigRequestCapture;
  private Capture<Runnable> updateConfigTaskCapture;

  private final Set<String> installedMpacks = new HashSet<>();

  @Before
  public void setup() throws Exception {
    expect(configuration.getParallelTopologyTaskCreationThreadPoolSize()).andReturn(1).anyTimes();
    expect(configuration.getParallelStageExecution()).andReturn(false).anyTimes();
    expect(configuration.getGplLicenseAccepted()).andReturn(true).anyTimes();
    replay(configuration);

    clusterTopologyCapture = newCapture();
    configRequestPropertiesCapture = newCapture();
    configRequestPropertiesCapture2 = newCapture();
    configRequestPropertiesCapture3 = newCapture();
    updateClusterConfigRequestCapture = newCapture();
    updateConfigTaskCapture = newCapture();

    topoConfiguration.setProperty("service1-site", "s1-prop", "s1-prop-value");
    topoConfiguration.setProperty("service2-site", "s2-prop", "s2-prop-value");
    topoConfiguration.setProperty("cluster-env", "g-prop", "g-prop-value");

    //clusterRequestCapture = EasyMock.newCapture();
    // group 1 has fqdn specified
    group1Info.addHost("host1");
    group1Info.setConfiguration(topoGroup1Config);
    // group 2 has host_count and host_predicate specified
    group2Info.setRequestedCount(2);
    group2Info.setPredicate(predicate);
    group2Info.setConfiguration(topoGroup2Config);

    groupInfoMap.put("group1", group1Info);
    groupInfoMap.put("group2", group2Info);

    Map<String, HostGroup> groupMap = new HashMap<>();
    groupMap.put("group1", group1);
    groupMap.put("group2", group2);

    Collection<String> components1 = ImmutableSet.of("component1", "component3");
    Collection<String> components2 = ImmutableSet.of("component2", "component4");
    Collection<String> components = ImmutableSet.<String>builder().addAll(components1).addAll(components2).build();

    group1ServiceComponents.put("service1", Arrays.asList("component1", "component3"));
    group1ServiceComponents.put("service2", Collections.singleton("component2"));
    group2ServiceComponents.put("service2", Collections.singleton("component3"));
    group2ServiceComponents.put("service2", Collections.singleton("component4"));

    expect(blueprint.getHostGroup("group1")).andReturn(group1).anyTimes();
    expect(blueprint.getHostGroup("group2")).andReturn(group2).anyTimes();
    expect(clusterTopologyMock.getComponents()).andReturn(Stream.of(
      builderFor("service1", "component1").buildPartial(),
      builderFor("service2", "component2").buildPartial(),
      builderFor("service1", "component3").buildPartial(),
      builderFor("service2", "component4").buildPartial()
    )).anyTimes();
    expect(blueprint.getConfiguration()).andReturn(bpConfiguration).anyTimes();
    expect(blueprint.getHostGroups()).andReturn(groupMap).anyTimes();
    expect(blueprint.getHostGroupsForComponent("component1")).andReturn(Collections.singleton(group1)).anyTimes();
    expect(blueprint.getHostGroupsForComponent("component2")).andReturn(Collections.singleton(group1)).anyTimes();
    expect(blueprint.getHostGroupsForComponent("component3")).andReturn(Arrays.asList(group1, group2)).anyTimes();
    expect(blueprint.getHostGroupsForComponent("component4")).andReturn(Collections.singleton(group2)).anyTimes();
    expect(blueprint.getName()).andReturn(BLUEPRINT_NAME).anyTimes();
    expect(clusterTopologyMock.getServices()).andReturn(SERVICE_NAMES).anyTimes();
    expect(clusterTopologyMock.getStack()).andReturn(stack).anyTimes();
    expect(clusterTopologyMock.getSecurity()).andReturn(SecurityConfiguration.NONE).anyTimes();
    expect(clusterTopologyMock.getStackIds()).andReturn(ImmutableSet.of(STACK_ID)).anyTimes();
    expect(clusterTopologyMock.getHostGroupForHost("host1")).andReturn("group1").anyTimes();
    expect(clusterTopologyMock.getHostGroupForHost(anyString())).andReturn(null).anyTimes();
    expect(blueprint.getStackIds()).andReturn(ImmutableSet.of(STACK_ID)).anyTimes();
    expect(blueprint.getSecurity()).andReturn(SecurityConfiguration.NONE).anyTimes();
    expect(blueprint.getMpacks()).andReturn(ImmutableSet.of()).anyTimes();
    // don't expect toEntity()

    expect(stack.getAllConfigurationTypes("service1")).andReturn(ImmutableSet.of("service1-site", "service1-env")).anyTimes();
    expect(stack.getAllConfigurationTypes("service2")).andReturn(ImmutableSet.of("service2-site", "service2-env")).anyTimes();
    expect(stack.getAutoDeployInfo("component1")).andReturn(null).anyTimes();
    expect(stack.getAutoDeployInfo("component2")).andReturn(null).anyTimes();
    expect(stack.getAutoDeployInfo("component3")).andReturn(null).anyTimes();
    expect(stack.getAutoDeployInfo("component4")).andReturn(null).anyTimes();
    expect(stack.getCardinality("component1")).andReturn(new Cardinality("1")).anyTimes();
    expect(stack.getCardinality("component2")).andReturn(new Cardinality("1")).anyTimes();
    expect(stack.getCardinality("component3")).andReturn(new Cardinality("1+")).anyTimes();
    expect(stack.getCardinality("component4")).andReturn(new Cardinality("1+")).anyTimes();
    expect(stack.getComponents()).andReturn(components).anyTimes();
    expect(stack.getComponents("service1")).andReturn(components1).anyTimes();
    expect(stack.getComponents("service2")).andReturn(components2).anyTimes();
    expect(stack.getServiceForConfigType("service1-site")).andReturn("service1").anyTimes();
    expect(stack.getDependenciesForComponent(anyString())).andReturn(Collections.emptySet()).anyTimes();
    expect(stack.getServiceForConfigType("service2-site")).andReturn("service2").anyTimes();
    expect(stack.getConfiguration()).andReturn(stackConfig).anyTimes();
    expect(stack.getName()).andReturn(STACK_NAME).anyTimes();
    expect(stack.getVersion()).andReturn(STACK_VERSION).anyTimes();
    expect(stack.getExcludedConfigurationTypes("service1")).andReturn(Collections.emptySet()).anyTimes();
    expect(stack.getExcludedConfigurationTypes("service2")).andReturn(Collections.emptySet()).anyTimes();
    expect(stack.getServiceForComponent("component1")).andReturn("service1").anyTimes();
    expect(stack.getServiceForComponent("component2")).andReturn("service2").anyTimes();
    expect(stack.getServiceForComponent("component3")).andReturn("service1").anyTimes();
    expect(stack.getServiceForComponent("component4")).andReturn("service2").anyTimes();

    expect(request.getBlueprint()).andReturn(blueprint).anyTimes();
    expect(request.getClusterName()).andReturn(CLUSTER_NAME).anyTimes();
    expect(request.getDescription()).andReturn("Provision Cluster Test").anyTimes();
    expect(clusterTopologyMock.getConfiguration()).andReturn(topoConfiguration).anyTimes();
    expect(clusterTopologyMock.getClusterId()).andReturn(CLUSTER_ID).anyTimes();
    expect(request.getConfiguration()).andReturn(topoConfiguration).anyTimes();
    expect(request.getHostGroupInfo()).andReturn(groupInfoMap).anyTimes();
    expect(request.getConfigRecommendationStrategy()).andReturn(ConfigRecommendationStrategy.NEVER_APPLY).anyTimes();
    expect(request.getSecurityConfiguration()).andReturn(null).anyTimes();
    expect(request.shouldValidateTopology()).andStubReturn(true);
    expect(request.getStackIds()).andReturn(ImmutableSet.of()).anyTimes();
    expect(request.getMpacks()).andReturn(ImmutableSet.of()).anyTimes();
    expect(request.getAllMpacks()).andReturn(ImmutableSet.of(mpack1, mpack2)).anyTimes();

    expect(componentResolver.resolveComponents(anyObject())).andReturn(ImmutableMap.of()).anyTimes();

    expect(group1.getCardinality()).andReturn("test cardinality").anyTimes();
    expect(clusterTopologyMock.containsMasterComponent("group1")).andReturn(true).anyTimes();
    expect(group1.getComponents()).andReturn(group1Components).anyTimes();
    expect(group1.getComponentNames()).andReturn(group1ComponentNames).anyTimes();
    expect(group1.getConfiguration()).andReturn(topoGroup1Config).anyTimes();
    expect(group1.getName()).andReturn("group1").anyTimes();

    expect(group2.getCardinality()).andReturn("test cardinality").anyTimes();
    expect(clusterTopologyMock.containsMasterComponent("group2")).andReturn(false).anyTimes();
    expect(group2.getComponents()).andReturn(group2Components).anyTimes();
    expect(group2.getComponentNames()).andReturn(group2ComponentNames).anyTimes();
    expect(group2.getConfiguration()).andReturn(topoGroup2Config).anyTimes();
    expect(group2.getName()).andReturn("group2").anyTimes();


    expect(logicalRequestFactory.createRequest(eq(1L), (TopologyRequest) anyObject(), capture(clusterTopologyCapture))).
        andReturn(logicalRequest).anyTimes();
    expect(logicalRequest.getRequestId()).andReturn(1L).anyTimes();
    expect(logicalRequest.getClusterId()).andReturn(CLUSTER_ID).anyTimes();
    expect(logicalRequest.getReservedHosts()).andReturn(Collections.singleton("host1")).anyTimes();
    expect(logicalRequest.getRequestStatus()).andReturn(requestStatusResponse).anyTimes();

    expect(ambariContext.composeStacks(anyObject())).andReturn(stack).anyTimes();
    expect(ambariContext.createClusterTopology(request)).andReturn(clusterTopologyMock).anyTimes();
    expect(ambariContext.getPersistedTopologyState()).andReturn(persistedState).anyTimes();
    //todo: don't ignore param
    ambariContext.createAmbariResources(isA(ClusterTopology.class), eq(CLUSTER_NAME), eq(SecurityType.NONE));
    expectLastCall().anyTimes();
    expect(ambariContext.getNextRequestId()).andReturn(1L).anyTimes();
    expect(ambariContext.isClusterKerberosEnabled(CLUSTER_ID)).andReturn(false).anyTimes();
    expect(ambariContext.getClusterId(CLUSTER_NAME)).andReturn(CLUSTER_ID).anyTimes();
    expect(ambariContext.getClusterName(CLUSTER_ID)).andReturn(CLUSTER_NAME).anyTimes();
    // cluster configuration task run() isn't executed by mock executor

    ambariContext.setConfigurationOnCluster(capture(updateClusterConfigRequestCapture));
    expectLastCall().anyTimes();
    ambariContext.persistInstallStateForUI(CLUSTER_NAME, STACK_ID);
    expectLastCall().anyTimes();
    expect(ambariContext.getServices(anyString())).andReturn(services).anyTimes();
    expect(ambariContext.getController()).andReturn(controller).anyTimes();

    expect(resourceProvider.createResources((anyObject()))).andReturn(new RequestStatusImpl(null, null, null)).anyTimes(); // persist raw request
    expect(clusterController.ensureResourceProvider(anyObject(Resource.Type.class))).andReturn(resourceProvider);

    expect(configureClusterTaskFactory.createConfigureClusterTask(anyObject(), anyObject(), anyObject())).andReturn(configureClusterTask);
    expect(configureClusterTask.getTimeout()).andReturn(1000L);
    expect(configureClusterTask.getRepeatDelay()).andReturn(50L);
    expect(executor.submit(anyObject(AsyncCallableService.class))).andReturn(mockFuture).anyTimes();

    expect(persistedState.persistTopologyRequest(request)).andReturn(persistedTopologyRequest).anyTimes();
    persistedState.persistLogicalRequest(logicalRequest, 1);
    expectLastCall().anyTimes();

    installedMpacks.clear();
    installedMpacks.add("HDPCORE");
    installedMpacks.add("HDF");
    expect(metaInfo.getStack(anyObject())).
      andAnswer(() -> {
        if (!installedMpacks.contains(((StackId) getCurrentArguments()[0]).getStackName())) {
          throw new StackAccessException(null);
        }
        return null;
      }).
      anyTimes();
    expect(metaInfo.getClusterProperties()).andReturn(new HashSet<>());
    expect(controller.getAmbariMetaInfo()).andReturn(metaInfo).anyTimes();
    mockStatic(AmbariServer.class);
    expect(AmbariServer.getController()).andReturn(controller).anyTimes();
    PowerMock.replay(AmbariServer.class);

    mockStatic(AmbariContext.class);
    expect(AmbariContext.getClusterController()).andReturn(clusterController).anyTimes();
    PowerMock.replay(AmbariContext.class);

    Whitebox.setInternalState(topologyManager, "executor", executor);
    Whitebox.setInternalState(topologyManager, "topologyValidatorService", NO_VALIDATION);
    EasyMockSupport.injectMocks(topologyManager);

    Whitebox.setInternalState(topologyManagerReplay, "executor", executor);
    EasyMockSupport.injectMocks(topologyManagerReplay);
  }

  @After
  public void tearDown() {
    verify(blueprint, stack, request, group1, group2, ambariContext, logicalRequestFactory, componentResolver,
        logicalRequest, configurationRequest, configurationRequest2, configurationRequest3,
        requestStatusResponse, executor, persistedState, clusterTopologyMock, mockFuture, settingDAO,
        resourceProvider);

    PowerMock.reset(AmbariServer.class, AmbariContext.class);
    reset(blueprint, stack, request, group1, group2, ambariContext, logicalRequestFactory, componentResolver,
        logicalRequest, configurationRequest, configurationRequest2, configurationRequest3,
        requestStatusResponse, executor, persistedState, clusterTopologyMock, mockFuture, settingDAO,
        resourceProvider, metaInfo, controller);
  }

  @Test
  public void testProvisionCluster() throws Exception {
    expect(persistedState.getAllRequests()).andReturn(Collections.emptyMap()).anyTimes();
    replayAll();

    topologyManager.provisionCluster(request, "{}");
    //todo: assertions
  }

  @Test
  public void testAddKerberosClientAtTopologyInit() throws Exception {
    expect(logicalRequest.hasPendingHostRequests()).andReturn(false).anyTimes();
    expect(logicalRequest.isFinished()).andReturn(false).anyTimes();
    expect(logicalRequest.getType()).andReturn(TopologyRequest.Type.PROVISION).anyTimes();
    expect(requestStatusResponse.getTasks()).andReturn(Collections.emptyList()).anyTimes();
    expect(persistedState.getAllRequests()).andReturn(ImmutableMap.of(clusterTopologyMock, ImmutableList.of(logicalRequest))).anyTimes();
    expect(clusterTopologyMock.isClusterKerberosEnabled()).andReturn(true);
    expect(clusterTopologyMock.getBlueprint()).andReturn(blueprint);
    expect(blueprint.ensureKerberosClientIsPresent()).andReturn(true);
    expect(ambariContext.isTopologyResolved(CLUSTER_ID)).andReturn(true).anyTimes();
    expect(group1.addComponent(new Component("KERBEROS_CLIENT"))).andReturn(true).anyTimes();
    expect(group2.addComponent(new Component("KERBEROS_CLIENT"))).andReturn(true).anyTimes();

    replayAll();

    topologyManager.provisionCluster(request, "{}");
    //todo: assertions
  }

  @Test
  public void testBlueprintRequestCompletion() throws Exception {
    List<ShortTaskStatus> tasks = new ArrayList<>();
    ShortTaskStatus t1 = new ShortTaskStatus();
    t1.setStatus(HostRoleStatus.COMPLETED.toString());
    tasks.add(t1);
    ShortTaskStatus t2 = new ShortTaskStatus();
    t2.setStatus(HostRoleStatus.COMPLETED.toString());
    tasks.add(t2);
    ShortTaskStatus t3 = new ShortTaskStatus();
    t3.setStatus(HostRoleStatus.COMPLETED.toString());
    tasks.add(t3);

    expect(requestStatusResponse.getTasks()).andReturn(tasks).anyTimes();
    expect(persistedState.getAllRequests()).andReturn(Collections.emptyMap()).anyTimes();
    expect(logicalRequest.isFinished()).andReturn(true).anyTimes();
    expect(logicalRequest.isSuccessful()).andReturn(true).anyTimes();
    replayAll();
    topologyManager.provisionCluster(request, "{}");
    requestFinished();
    Assert.assertTrue(topologyManager.isClusterProvisionWithBlueprintFinished(CLUSTER_ID));
  }

  @Test
  public void testBlueprintRequestCompletion__Failure() throws Exception {
    List<ShortTaskStatus> tasks = new ArrayList<>();
    ShortTaskStatus t1 = new ShortTaskStatus();
    t1.setStatus(HostRoleStatus.FAILED.toString());
    tasks.add(t1);
    ShortTaskStatus t2 = new ShortTaskStatus();
    t2.setStatus(HostRoleStatus.COMPLETED.toString());
    tasks.add(t2);
    ShortTaskStatus t3 = new ShortTaskStatus();
    t3.setStatus(HostRoleStatus.COMPLETED.toString());
    tasks.add(t3);

    expect(requestStatusResponse.getTasks()).andReturn(tasks).anyTimes();
    expect(persistedState.getAllRequests()).andReturn(Collections.emptyMap()).anyTimes();
    expect(logicalRequest.isFinished()).andReturn(true).anyTimes();
    expect(logicalRequest.isSuccessful()).andReturn(false).anyTimes();
    replayAll();
    topologyManager.provisionCluster(request, "{}");
    requestFinished();
    Assert.assertTrue(topologyManager.isClusterProvisionWithBlueprintFinished(CLUSTER_ID));
  }

  @Test
  public void testBlueprintRequestCompletion__InProgress() throws Exception {
    List<ShortTaskStatus> tasks = new ArrayList<>();
    ShortTaskStatus t1 = new ShortTaskStatus();
    t1.setStatus(HostRoleStatus.IN_PROGRESS.toString());
    tasks.add(t1);
    ShortTaskStatus t2 = new ShortTaskStatus();
    t2.setStatus(HostRoleStatus.COMPLETED.toString());
    tasks.add(t2);
    ShortTaskStatus t3 = new ShortTaskStatus();
    t3.setStatus(HostRoleStatus.COMPLETED.toString());
    tasks.add(t3);

    expect(requestStatusResponse.getTasks()).andReturn(tasks).anyTimes();
    expect(persistedState.getAllRequests()).andReturn(Collections.emptyMap()).anyTimes();
    expect(logicalRequest.isFinished()).andReturn(false).anyTimes();
    replayAll();
    topologyManager.provisionCluster(request, "{}");
    requestFinished();
    Assert.assertFalse(topologyManager.isClusterProvisionWithBlueprintFinished(CLUSTER_ID));
  }

  @Test
  public void testBlueprintRequestCompletion__NoRequest() throws Exception {
    TopologyManager tm = new TopologyManager();
    tm.onRequestFinished(new RequestFinishedEvent(CLUSTER_ID, 1));
    Assert.assertFalse(tm.isClusterProvisionWithBlueprintTracked(CLUSTER_ID));
    replayAll();
  }

  @Test
  public void testBlueprintRequestCompletion__Replay() throws Exception {
    List<ShortTaskStatus> tasks = new ArrayList<>();
    ShortTaskStatus t1 = new ShortTaskStatus();
    t1.setStatus(HostRoleStatus.COMPLETED.toString());
    tasks.add(t1);
    ShortTaskStatus t2 = new ShortTaskStatus();
    t2.setStatus(HostRoleStatus.COMPLETED.toString());
    tasks.add(t2);
    ShortTaskStatus t3 = new ShortTaskStatus();
    t3.setStatus(HostRoleStatus.COMPLETED.toString());
    tasks.add(t3);

    Map<ClusterTopology,List<LogicalRequest>> allRequests = new HashMap<>();
    List<LogicalRequest> logicalRequests = new ArrayList<>();
    logicalRequests.add(logicalRequest);
    ClusterTopology clusterTopologyMock = createNiceMock(ClusterTopology.class);
    expect(clusterTopologyMock.getClusterId()).andReturn(CLUSTER_ID).anyTimes();

    expect(ambariContext.isTopologyResolved(EasyMock.anyLong())).andReturn(true).anyTimes();

    allRequests.put(clusterTopologyMock, logicalRequests);
    expect(persistedState.getAllRequests()).andReturn(allRequests).anyTimes();
    expect(logicalRequest.hasPendingHostRequests()).andReturn(true).anyTimes();
    expect(logicalRequest.getCompletedHostRequests()).andReturn(Collections.emptyList()).anyTimes();
    expect(logicalRequest.isFinished()).andReturn(true).anyTimes();
    expect(logicalRequest.getType()).andReturn(TopologyRequest.Type.PROVISION).anyTimes();
    expect(requestStatusResponse.getTasks()).andReturn(tasks).anyTimes();
    replayAll();
    EasyMock.replay(clusterTopologyMock);
    topologyManagerReplay.getRequest(1L); // calling ensureInitialized indirectly
    Assert.assertTrue(topologyManagerReplay.isClusterProvisionWithBlueprintFinished(CLUSTER_ID));
  }

  private void requestFinished() {
    topologyManager.onRequestFinished(new RequestFinishedEvent(CLUSTER_ID, 1));
  }

  private void replayAll() {
    replay(blueprint, stack, request, group1, group2, ambariContext, logicalRequestFactory, componentResolver,
            configurationRequest, configurationRequest2, configurationRequest3, executor,
            persistedState, clusterTopologyMock, securityConfigurationFactory, credentialStoreService,
            clusterController, resourceProvider, mockFuture, requestStatusResponse,
            logicalRequest, settingDAO, configureClusterTaskFactory, configureClusterTask, metaInfo, controller);
  }

  @Test(expected = InvalidTopologyException.class)
  public void testScaleHosts__alreadyExistingHost() throws InvalidTopologyTemplateException, InvalidTopologyException, AmbariException, NoSuchStackException {
    Set<Map<String, Object>> propertySet = new HashSet<>();
    Map<String,Object> properties = new TreeMap<>();
    properties.put(HostResourceProvider.HOST_HOST_NAME_PROPERTY_ID, "host1");
    properties.put(HostResourceProvider.HOST_GROUP_PROPERTY_ID, "group1");
    properties.put(HostResourceProvider.HOST_CLUSTER_NAME_PROPERTY_ID, CLUSTER_NAME);
    properties.put(HostResourceProvider.BLUEPRINT_PROPERTY_ID, BLUEPRINT_NAME);
    propertySet.add(properties);
    BlueprintFactory bpfMock = createNiceMock(BlueprintFactory.class);
    EasyMock.expect(bpfMock.getBlueprint(BLUEPRINT_NAME)).andReturn(blueprint).anyTimes();
    ScaleClusterRequest.init(bpfMock);
    replay(bpfMock);
    expect(persistedState.getAllRequests()).andReturn(Collections.emptyMap()).anyTimes();
    replayAll();
    topologyManager.provisionCluster(request, "{}");
    topologyManager.scaleHosts(new ScaleClusterRequest(propertySet));
  }

  @Test
  public void testProvisionCluster_QuickLinkProfileIsSavedTheFirstTime() throws Exception {
    expect(persistedState.getAllRequests()).andReturn(Collections.emptyMap()).anyTimes();

    // request has a quicklinks profile
    expect(request.getQuickLinksProfileJson()).andReturn(SAMPLE_QUICKLINKS_PROFILE_1).anyTimes();

    // this means no quicklinks profile exists before calling provisionCluster()
    expect(settingDAO.findByName(QuickLinksProfile.SETTING_NAME_QUICKLINKS_PROFILE)).andReturn(null);

    // expect that settingsDao saves the quick links profile with the right content
    final SettingEntity expectedProfile = createQuickLinksSettingEntity(SAMPLE_QUICKLINKS_PROFILE_1, System.currentTimeMillis());
    Capture<SettingEntity> profileCapture = Capture.newInstance();
    settingDAO.create(capture(profileCapture));
    expectLastCall();

    replayAll();
    PowerMock.replayAll();

    topologyManager.provisionCluster(request, "{}");

    SettingEntity capturedProfile = profileCapture.getValue();
    capturedProfile.setUpdateTimestamp(expectedProfile.getUpdateTimestamp());
    assertEquals(expectedProfile, capturedProfile);
  }

  @Test
  public void testProvisionCluster_ExistingQuickLinkProfileIsOverwritten() throws Exception {
    expect(persistedState.getAllRequests()).andReturn(Collections.emptyMap()).anyTimes();

    // request has a quicklinks profile
    expect(request.getQuickLinksProfileJson()).andReturn(SAMPLE_QUICKLINKS_PROFILE_2).anyTimes();

    // existing quick links profile returned by dao
    SettingEntity originalProfile = createQuickLinksSettingEntity(SAMPLE_QUICKLINKS_PROFILE_1, System.currentTimeMillis());
    expect(settingDAO.findByName(QuickLinksProfile.SETTING_NAME_QUICKLINKS_PROFILE)).andReturn(originalProfile);

    // expect that settingsDao overwrites the quick links profile with the new content
    final SettingEntity newProfile = createQuickLinksSettingEntity(SAMPLE_QUICKLINKS_PROFILE_2, System.currentTimeMillis());
    Capture<SettingEntity> profileCapture = Capture.newInstance();
    expect(settingDAO.merge(capture(profileCapture))).andReturn(newProfile);

    replayAll();
    PowerMock.replayAll();

    topologyManager.provisionCluster(request, "{}");

    SettingEntity capturedProfile = profileCapture.getValue();
    capturedProfile.setUpdateTimestamp(newProfile.getUpdateTimestamp());
    assertEquals(newProfile, capturedProfile);
  }

  @Test
  public void validationTurnedOff() throws Exception {
    expect(persistedState.getAllRequests()).andReturn(Collections.emptyMap()).anyTimes();
    expect(request.shouldValidateTopology()).andReturn(false);
    TopologyValidatorService validator = createStrictMock(TopologyValidatorService.class);
    Whitebox.setInternalState(topologyManager, "topologyValidatorService", validator);

    replayAll();
    replay(validator);

    topologyManager.provisionCluster(request, "{}");

    verify(validator);
  }

  private SettingEntity createQuickLinksSettingEntity(String content, long timeStamp) {
    SettingEntity settingEntity = new SettingEntity();
    settingEntity.setName(QuickLinksProfile.SETTING_NAME_QUICKLINKS_PROFILE);
    settingEntity.setSettingType(QuickLinksProfile.SETTING_TYPE_AMBARI_SERVER);
    settingEntity.setContent(content);
    settingEntity.setUpdatedBy(AuthorizationHelper.getAuthenticatedName());
    settingEntity.setUpdateTimestamp(System.currentTimeMillis());
    return settingEntity;
  }
}<|MERGE_RESOLUTION|>--- conflicted
+++ resolved
@@ -193,15 +193,12 @@
   private ConfigureClusterTaskFactory configureClusterTaskFactory;
   @Mock(type = MockType.NICE)
   private ConfigureClusterTask configureClusterTask;
-<<<<<<< HEAD
   @Mock
   private AmbariManagementController controller;
   @Mock
   private AmbariMetaInfo metaInfo;
-=======
   @Mock(type = MockType.NICE)
   private AmbariEventPublisher eventPublisher;
->>>>>>> 60e54750
 
   @Mock(type = MockType.STRICT)
   private Future mockFuture;
