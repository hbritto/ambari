--- conflicted
+++ resolved
@@ -91,13 +91,9 @@
   @Inject
   private Users users;
   @Inject
-<<<<<<< HEAD
   private Configuration configuration;
-=======
-  Configuration configuration;
-  @Inject
-  AmbariLdapConfiguration ldapConfiguration;
->>>>>>> 0341a36a
+  @Inject
+  private AmbariLdapConfiguration ldapConfiguration;
 
   @Before
   public void setUp() throws Exception {
@@ -128,11 +124,7 @@
     AmbariLdapAuthenticationProvider provider = createMockBuilder(AmbariLdapAuthenticationProvider.class)
             .addMockedMethod("loadLdapAuthenticationProvider")
             .addMockedMethod("isLdapEnabled")
-<<<<<<< HEAD
-            .withConstructor(users, authoritiesPopulator, configuration).createMock();
-=======
-            .withConstructor(configuration, ldapConfiguration, authoritiesPopulator, userDAO).createMock();
->>>>>>> 0341a36a
+            .withConstructor(users, configuration, ldapConfiguration, authoritiesPopulator).createMock();
     // Create the last thrown exception
     org.springframework.security.core.AuthenticationException exception =
             createNiceMock(org.springframework.security.core.AuthenticationException.class);
@@ -168,11 +160,7 @@
     AmbariLdapAuthenticationProvider provider = createMockBuilder(AmbariLdapAuthenticationProvider.class)
             .addMockedMethod("loadLdapAuthenticationProvider")
             .addMockedMethod("isLdapEnabled")
-<<<<<<< HEAD
-            .withConstructor(users, authoritiesPopulator, configuration).createMock();
-=======
-            .withConstructor(configuration, ldapConfiguration, authoritiesPopulator, userDAO).createMock();
->>>>>>> 0341a36a
+            .withConstructor(users, configuration, ldapConfiguration, authoritiesPopulator).createMock();
     // Create the cause
     org.springframework.ldap.AuthenticationException cause =
             createNiceMock(org.springframework.ldap.AuthenticationException.class);
