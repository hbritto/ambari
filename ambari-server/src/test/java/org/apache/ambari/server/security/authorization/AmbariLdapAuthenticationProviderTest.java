--- conflicted
+++ resolved
@@ -39,83 +39,9 @@
 import org.springframework.security.ldap.authentication.LdapAuthenticationProvider;
 import org.springframework.security.ldap.userdetails.LdapUserDetails;
 
-<<<<<<< HEAD
-import com.google.inject.Guice;
-import com.google.inject.Inject;
-import com.google.inject.Injector;
-
-import junit.framework.Assert;
-
-@RunWith(FrameworkRunner.class)
-@CreateDS(allowAnonAccess = true,
-    name = "AmbariLdapAuthenticationProviderTest",
-    partitions = {
-        @CreatePartition(name = "Root",
-            suffix = "dc=apache,dc=org",
-            contextEntry = @ContextEntry(
-                entryLdif =
-                    "dn: dc=apache,dc=org\n" +
-                        "dc: apache\n" +
-                        "objectClass: top\n" +
-                        "objectClass: domain\n\n" +
-                        "dn: dc=ambari,dc=apache,dc=org\n" +
-                        "dc: ambari\n" +
-                        "objectClass: top\n" +
-                        "objectClass: domain\n\n"))
-    })
-@CreateLdapServer(allowAnonymousAccess = true,
-    transports = {@CreateTransport(protocol = "LDAP")})
-@ApplyLdifFiles("users.ldif")
-public class AmbariLdapAuthenticationProviderTest extends AmbariLdapAuthenticationProviderBaseTest {
-
-  @Rule
-  public EasyMockRule mocks = new EasyMockRule(this);
-
-  private static Injector injector;
-
-  private AmbariLdapAuthenticationProvider authenticationProvider;
-
-  @Inject
-  private UserDAO userDAO;
-  @Inject
-  private Users users;
-  @Inject
-  private Configuration configuration;
-
-  @Mock(type = MockType.NICE)
-  private AmbariLdapAuthoritiesPopulator authoritiesPopulator;
-
-  @Mock(type = MockType.NICE)
-  private AmbariLdapConfigurationProvider ldapConfigurationProvider;
-
-  private AmbariLdapConfiguration ldapConfiguration;
-
-  @Before
-  public void setUp() throws Exception {
-    injector = Guice.createInjector(new AuthorizationTestModule(), new AuditLoggerModule(), new LdapModule());
-    injector.getInstance(GuiceJpaInitializer.class);
-    injector.injectMembers(this);
-    configuration.setClientSecurityType(ClientSecurityType.LDAP);
-    configuration.setProperty(Configuration.MPACKS_V2_STAGING_DIR_PATH.getKey(), "src/test/resources/mpacks-v2");
-    ldapConfiguration = new AmbariLdapConfiguration();
-    ldapConfiguration.setValueFor(AmbariServerConfigurationKey.ALTERNATE_USER_SEARCH_ENABLED, "false");
-    ldapConfiguration.setValueFor(AmbariServerConfigurationKey.ALTERNATE_USER_SEARCH_FILTER, "(&(mail={0})(objectClass={userObjectClass}))");
-    ldapConfiguration.setValueFor(AmbariServerConfigurationKey.SERVER_HOST, "localhost");
-    ldapConfiguration.setValueFor(AmbariServerConfigurationKey.SERVER_PORT, String.valueOf(getLdapServer().getPort()));
-    expect(ldapConfigurationProvider.get()).andReturn(ldapConfiguration).anyTimes();
-
-    authenticationProvider = new AmbariLdapAuthenticationProvider(users, configuration, ldapConfigurationProvider, authoritiesPopulator);
-  }
-
-  @After
-  public void tearDown() throws Exception {
-    H2DatabaseCleaner.clearDatabaseAndStopPersistenceService(injector);
-  }
-=======
 public class AmbariLdapAuthenticationProviderTest extends EasyMockSupport {
   private static final String ALLOWED_USER_NAME = "allowedUser";
   private static final String ALLOWED_USER_DN = "uid=alloweduser,ou=people,dc=ambari,dc=apache,dc=org";
->>>>>>> dda8b504
 
   @Test(expected = InvalidUsernamePasswordCombinationException.class)
   public void testBadCredential() throws Exception {
