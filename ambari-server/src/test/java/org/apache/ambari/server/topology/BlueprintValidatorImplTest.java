--- conflicted
+++ resolved
@@ -87,11 +87,7 @@
   private List<DependencyConditionInfo> dependenciesConditionInfos1 = new ArrayList<>();
   private AutoDeployInfo autoDeploy = new AutoDeployInfo();
   private Map<String, Map<String, String>> configProperties = new HashMap<>();
-<<<<<<< HEAD
-  private Configuration configuration = new Configuration(configProperties, Collections.<String, Map<String, Map<String, String>>>emptyMap());
-=======
   private Configuration configuration = new Configuration(configProperties, Collections.emptyMap());
->>>>>>> 9d802b7c
 
 
   @Before
