/*
 * Licensed to the Apache Software Foundation (ASF) under one
 * or more contributor license agreements.  See the NOTICE file
 * distributed with this work for additional information
 * regarding copyright ownership.  The ASF licenses this file
 * to you under the Apache License, Version 2.0 (the
 * "License"); you may not use this file except in compliance
 * with the License.  You may obtain a copy of the License at
 *
 *     http://www.apache.org/licenses/LICENSE-2.0
 *
 * Unless required by applicable law or agreed to in writing, software
 * distributed under the License is distributed on an "AS IS" BASIS,
 * WITHOUT WARRANTIES OR CONDITIONS OF ANY KIND, either express or implied.
 * See the License for the specific language governing permissions and
 * limitations under the License.
 */
package org.apache.ambari.server.checks;

import static org.easymock.EasyMock.anyObject;
import static org.easymock.EasyMock.expect;
import static org.easymock.EasyMock.replay;
import static org.junit.Assert.assertEquals;

import java.util.HashMap;
import java.util.Map;

import org.apache.ambari.server.configuration.Configuration;
import org.apache.ambari.server.controller.PrereqCheckRequest;
import org.apache.ambari.server.orm.entities.RepositoryVersionEntity;
import org.apache.ambari.server.state.Cluster;
import org.apache.ambari.server.state.Clusters;
import org.apache.ambari.server.state.Config;
import org.apache.ambari.server.state.Service;
import org.apache.ambari.server.state.StackId;
import org.apache.ambari.server.state.repository.ClusterVersionSummary;
import org.apache.ambari.server.state.repository.VersionDefinitionXml;
import org.apache.ambari.server.state.stack.PrereqCheckStatus;
import org.apache.ambari.server.state.stack.PrerequisiteCheck;
import org.easymock.EasyMock;
import org.junit.Assert;
import org.junit.Before;
import org.junit.Test;
import org.junit.runner.RunWith;
import org.mockito.Mock;
import org.mockito.Mockito;
import org.mockito.runners.MockitoJUnitRunner;

import com.google.inject.Provider;

/**
 * Unit tests for ServicesNamenodeTruncateCheck
 *
 */
@RunWith(MockitoJUnitRunner.class)
public class ServicesNamenodeTruncateCheckTest {

  private Clusters m_clusters = EasyMock.createMock(Clusters.class);
  private ServicesNamenodeTruncateCheck m_check = new ServicesNamenodeTruncateCheck();
  private final Map<String, String> m_configMap = new HashMap<>();
<<<<<<< HEAD
=======

  @Mock
  private ClusterVersionSummary m_clusterVersionSummary;

  @Mock
  private VersionDefinitionXml m_vdfXml;

  @Mock
  private RepositoryVersionEntity m_repositoryVersion;

  final Map<String, Service> m_services = new HashMap<>();
>>>>>>> 9d802b7c

  @Before
  public void setup() throws Exception {
    Cluster cluster = EasyMock.createMock(Cluster.class);

    Config config = EasyMock.createMock(Config.class);
    final Service service = Mockito.mock(Service.class);

    m_services.clear();
    m_services.put("HDFS", service);

    expect(cluster.getServices()).andReturn(m_services).anyTimes();
    expect(config.getProperties()).andReturn(m_configMap).anyTimes();
    expect(cluster.getService("HDFS")).andReturn(service);
    expect(cluster.getDesiredConfigByType("hdfs-site")).andReturn(config).anyTimes();
    expect(m_clusters.getCluster((String) anyObject())).andReturn(cluster).anyTimes();

    replay(m_clusters, cluster, config);

    Configuration configuration = EasyMock.createMock(Configuration.class);
    replay(configuration);
    m_check.config = configuration;

    m_check.clustersProvider = new Provider<Clusters>() {
      @Override
      public Clusters get() {
        return m_clusters;
      }
    };

    Mockito.when(m_repositoryVersion.getVersion()).thenReturn("HDP-2.2.0.0");
    Mockito.when(m_repositoryVersion.getStackId()).thenReturn(new StackId("HDP", "2.2.0"));

    Mockito.when(m_repositoryVersion.getRepositoryXml()).thenReturn(m_vdfXml);
    Mockito.when(m_vdfXml.getClusterSummary(Mockito.any(Cluster.class))).thenReturn(m_clusterVersionSummary);
    Mockito.when(m_clusterVersionSummary.getAvailableServiceNames()).thenReturn(m_services.keySet());
  }


  @Test
  public void testIsApplicable() throws Exception {

    PrereqCheckRequest checkRequest = new PrereqCheckRequest("c1");
    checkRequest.setSourceStackId(new StackId("HDP", "2.2"));
    checkRequest.setTargetRepositoryVersion(m_repositoryVersion);

    Assert.assertTrue(m_check.isApplicable(checkRequest));
  }

  @Test
  public void testPerform() throws Exception {
    PrerequisiteCheck check = new PrerequisiteCheck(null, null);
    PrereqCheckRequest request = new PrereqCheckRequest("c1");
    m_check.perform(check, request);
    assertEquals(PrereqCheckStatus.PASS, check.getStatus());

    // Check HDP-2.2.x => HDP-2.2.y is FAIL
    m_configMap.put("dfs.allow.truncate", "true");
    request.setSourceStackId(new StackId("HDP-2.2.4.2"));

    Mockito.when(m_repositoryVersion.getVersion()).thenReturn("2.2.8.4");
    Mockito.when(m_repositoryVersion.getStackId()).thenReturn(new StackId("HDP", "2.2.8.4"));
    request.setTargetRepositoryVersion(m_repositoryVersion);

    check = new PrerequisiteCheck(null, null);
    m_check.perform(check, request);
    assertEquals(PrereqCheckStatus.FAIL, check.getStatus());

    m_configMap.put("dfs.allow.truncate", "false");
    check = new PrerequisiteCheck(null, null);
    m_check.perform(check, request);
    assertEquals(PrereqCheckStatus.PASS, check.getStatus());

    // Check HDP-2.2.x => HDP-2.3.y is FAIL
    m_configMap.put("dfs.allow.truncate", "true");
    request.setSourceStackId(new StackId("HDP-2.2.4.2"));

    Mockito.when(m_repositoryVersion.getVersion()).thenReturn("2.3.8.4");
    Mockito.when(m_repositoryVersion.getStackId()).thenReturn(new StackId("HDP", "2.3.8.4"));
    request.setTargetRepositoryVersion(m_repositoryVersion);

    check = new PrerequisiteCheck(null, null);
    m_check.perform(check, request);
    assertEquals(PrereqCheckStatus.FAIL, check.getStatus());

    m_configMap.put("dfs.allow.truncate", "false");
    check = new PrerequisiteCheck(null, null);
    m_check.perform(check, request);
    assertEquals(PrereqCheckStatus.PASS, check.getStatus());
  }
}<|MERGE_RESOLUTION|>--- conflicted
+++ resolved
@@ -58,8 +58,6 @@
   private Clusters m_clusters = EasyMock.createMock(Clusters.class);
   private ServicesNamenodeTruncateCheck m_check = new ServicesNamenodeTruncateCheck();
   private final Map<String, String> m_configMap = new HashMap<>();
-<<<<<<< HEAD
-=======
 
   @Mock
   private ClusterVersionSummary m_clusterVersionSummary;
@@ -71,7 +69,6 @@
   private RepositoryVersionEntity m_repositoryVersion;
 
   final Map<String, Service> m_services = new HashMap<>();
->>>>>>> 9d802b7c
 
   @Before
   public void setup() throws Exception {
