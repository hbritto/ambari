#!/usr/bin/env python

'''
Licensed to the Apache Software Foundation (ASF) under one
or more contributor license agreements.  See the NOTICE file
distributed with this work for additional information
regarding copyright ownership.  The ASF licenses this file
to you under the Apache License, Version 2.0 (the
"License"); you may not use this file except in compliance
with the License.  You may obtain a copy of the License at

    http://www.apache.org/licenses/LICENSE-2.0

Unless required by applicable law or agreed to in writing, software
distributed under the License is distributed on an "AS IS" BASIS,
WITHOUT WARRANTIES OR CONDITIONS OF ANY KIND, either express or implied.
See the License for the specific language governing permissions and
limitations under the License.
'''

from mock.mock import MagicMock, call, patch
from resource_management import *
from stacks.utils.RMFTestCase import *
import getpass
import json

@patch.object(getpass, "getuser", new = MagicMock(return_value='some_user'))
@patch.object(Hook, "run_custom_hook", new = MagicMock())
class TestHookBeforeInstall(RMFTestCase):

  def test_hook_default(self):
    self.executeScript("before-INSTALL/scripts/hook.py",
                       classname="BeforeInstallHook",
                       target=RMFTestCase.TARGET_STACK_HOOKS,
                       command="hook",
                       config_file="default.json"
    )
    self.assertResourceCalled('Repository', 'HDP-2.6-repo-1',
        base_url = 'http://s3.amazonaws.com/dev.hortonworks.com/HDP/centos6/2.x/BUILDS/2.6.4.0-60',
        action = ['prepare'],
        components = [u'HDP', 'main'],
        repo_template = '[{{repo_id}}]\nname={{repo_id}}\n{% if mirror_list %}mirrorlist={{mirror_list}}{% else %}baseurl={{base_url}}{% endif %}\n\npath=/\nenabled=1\ngpgcheck=0',
        repo_file_name = u'ambari-hdpcore-1',
        mirror_list = None,
    )
    self.assertResourceCalled('Repository', 'HDP-2.6-GPL-repo-1',
<<<<<<< HEAD
        append_to_file = True,
        base_url = u'http://s3.amazonaws.com/dev.hortonworks.com/HDP-GPL/centos6/2.x/BUILDS/2.6.4.0-60',
        action = ['create'],
=======
        base_url = 'http://s3.amazonaws.com/dev.hortonworks.com/HDP-GPL/centos6/2.x/BUILDS/2.6.4.0-60',
        action = ['prepare'],
>>>>>>> 23c2797b
        components = [u'HDP-GPL', 'main'],
        repo_template = u'[{{repo_id}}]\nname={{repo_id}}\n{% if mirror_list %}mirrorlist={{mirror_list}}{% else %}baseurl={{base_url}}{% endif %}\n\npath=/\nenabled=1\ngpgcheck=0',
        repo_file_name = u'ambari-hdpcore-1',
        mirror_list = None,
    )
    self.assertResourceCalled('Repository', 'HDP-UTILS-1.1.0.22-repo-1',
<<<<<<< HEAD
        append_to_file = True,
        base_url = u'http://s3.amazonaws.com/dev.hortonworks.com/HDP-UTILS-1.1.0.22/repos/centos6',
        action = ['create'],
=======
        base_url = 'http://s3.amazonaws.com/dev.hortonworks.com/HDP-UTILS-1.1.0.22/repos/centos6',
        action = ['prepare'],
>>>>>>> 23c2797b
        components = [u'HDP-UTILS', 'main'],
        repo_template = u'[{{repo_id}}]\nname={{repo_id}}\n{% if mirror_list %}mirrorlist={{mirror_list}}{% else %}baseurl={{base_url}}{% endif %}\n\npath=/\nenabled=1\ngpgcheck=0',
        repo_file_name = u'ambari-hdpcore-1',
        mirror_list = None,
    )
    self.assertResourceCalled('Repository', None,
                              action=['create'],
    )

    self.assertResourceCalled('Package', 'unzip', retry_count=5, retry_on_repo_unavailability=False)
    self.assertResourceCalled('Package', 'curl', retry_count=5, retry_on_repo_unavailability=False)
    self.assertNoMoreResources()

  def test_hook_no_repos(self):

    config_file = self.get_src_folder() + "/test/python/stacks/configs/default.json"
    with open(config_file, "r") as f:
      command_json = json.load(f)

    command_json['repositoryFile']['repositories'] = []

    self.executeScript("before-INSTALL/scripts/hook.py",
                       classname="BeforeInstallHook",
                       command="hook",
                       target=RMFTestCase.TARGET_STACK_HOOKS,
                       config_dict=command_json)

    self.assertResourceCalled('Package', 'unzip', retry_count=5, retry_on_repo_unavailability=False)
    self.assertResourceCalled('Package', 'curl', retry_count=5, retry_on_repo_unavailability=False)
    self.assertNoMoreResources()



  def test_hook_default_repository_file(self):
    self.executeScript("before-INSTALL/scripts/hook.py",
                       classname="BeforeInstallHook",
                       command="hook",
                       target=RMFTestCase.TARGET_STACK_HOOKS,
                       config_file="repository_file.json"
    )
<<<<<<< HEAD
    self.assertResourceCalled('Repository', u'HDP-2.6-repo-1',
        action=['create'],
        base_url=u'http://repo1/HDP/centos5/2.x/updates/2.2.0.0',
        components=[u'HDP', 'main'],
=======
    self.assertResourceCalled('Repository', 'HDP-2.2-repo-4',
        action=['prepare'],
        base_url='http://repo1/HDP/centos5/2.x/updates/2.2.0.0',
        components=['HDP', 'main'],
>>>>>>> 23c2797b
        mirror_list=None,
        repo_file_name=u'ambari-hdpcore-1',
        repo_template='[{{repo_id}}]\nname={{repo_id}}\n{% if mirror_list %}mirrorlist={{mirror_list}}{% else %}baseurl={{base_url}}{% endif %}\n\npath=/\nenabled=1\ngpgcheck=0',
    )

<<<<<<< HEAD
    self.assertResourceCalled('Repository', u'HDP-UTILS-1.1.0.22-repo-1',
        action=['create'],
        base_url=u'http://repo1/HDP-UTILS/centos5/2.x/updates/2.2.0.0',
        components=[u'HDP-UTILS', 'main'],
        mirror_list=None,
        repo_file_name=u'ambari-hdpcore-1',
        repo_template=u'[{{repo_id}}]\nname={{repo_id}}\n{% if mirror_list %}mirrorlist={{mirror_list}}{% else %}baseurl={{base_url}}{% endif %}\n\npath=/\nenabled=1\ngpgcheck=0',
        append_to_file=True)
=======
    self.assertResourceCalled('Repository', 'HDP-UTILS-1.1.0.20-repo-4',
        action=['prepare'],
        base_url='http://repo1/HDP-UTILS/centos5/2.x/updates/2.2.0.0',
        components=['HDP-UTILS', 'main'],
        mirror_list=None,
        repo_file_name='ambari-hdp-4',
        repo_template='[{{repo_id}}]\nname={{repo_id}}\n{% if mirror_list %}mirrorlist={{mirror_list}}{% else %}baseurl={{base_url}}{% endif %}\n\npath=/\nenabled=1\ngpgcheck=0',
    )
    self.assertResourceCalled('Repository', None,
                              action=['create'],
    )
>>>>>>> 23c2797b

    self.assertResourceCalled('Package', 'unzip', retry_count=5, retry_on_repo_unavailability=False)
    self.assertResourceCalled('Package', 'curl', retry_count=5, retry_on_repo_unavailability=False)
    self.assertNoMoreResources()<|MERGE_RESOLUTION|>--- conflicted
+++ resolved
@@ -44,28 +44,16 @@
         mirror_list = None,
     )
     self.assertResourceCalled('Repository', 'HDP-2.6-GPL-repo-1',
-<<<<<<< HEAD
-        append_to_file = True,
-        base_url = u'http://s3.amazonaws.com/dev.hortonworks.com/HDP-GPL/centos6/2.x/BUILDS/2.6.4.0-60',
-        action = ['create'],
-=======
         base_url = 'http://s3.amazonaws.com/dev.hortonworks.com/HDP-GPL/centos6/2.x/BUILDS/2.6.4.0-60',
         action = ['prepare'],
->>>>>>> 23c2797b
         components = [u'HDP-GPL', 'main'],
         repo_template = u'[{{repo_id}}]\nname={{repo_id}}\n{% if mirror_list %}mirrorlist={{mirror_list}}{% else %}baseurl={{base_url}}{% endif %}\n\npath=/\nenabled=1\ngpgcheck=0',
         repo_file_name = u'ambari-hdpcore-1',
         mirror_list = None,
     )
     self.assertResourceCalled('Repository', 'HDP-UTILS-1.1.0.22-repo-1',
-<<<<<<< HEAD
-        append_to_file = True,
-        base_url = u'http://s3.amazonaws.com/dev.hortonworks.com/HDP-UTILS-1.1.0.22/repos/centos6',
-        action = ['create'],
-=======
         base_url = 'http://s3.amazonaws.com/dev.hortonworks.com/HDP-UTILS-1.1.0.22/repos/centos6',
         action = ['prepare'],
->>>>>>> 23c2797b
         components = [u'HDP-UTILS', 'main'],
         repo_template = u'[{{repo_id}}]\nname={{repo_id}}\n{% if mirror_list %}mirrorlist={{mirror_list}}{% else %}baseurl={{base_url}}{% endif %}\n\npath=/\nenabled=1\ngpgcheck=0',
         repo_file_name = u'ambari-hdpcore-1',
@@ -106,45 +94,25 @@
                        target=RMFTestCase.TARGET_STACK_HOOKS,
                        config_file="repository_file.json"
     )
-<<<<<<< HEAD
-    self.assertResourceCalled('Repository', u'HDP-2.6-repo-1',
-        action=['create'],
-        base_url=u'http://repo1/HDP/centos5/2.x/updates/2.2.0.0',
-        components=[u'HDP', 'main'],
-=======
     self.assertResourceCalled('Repository', 'HDP-2.2-repo-4',
         action=['prepare'],
         base_url='http://repo1/HDP/centos5/2.x/updates/2.2.0.0',
         components=['HDP', 'main'],
->>>>>>> 23c2797b
         mirror_list=None,
         repo_file_name=u'ambari-hdpcore-1',
         repo_template='[{{repo_id}}]\nname={{repo_id}}\n{% if mirror_list %}mirrorlist={{mirror_list}}{% else %}baseurl={{base_url}}{% endif %}\n\npath=/\nenabled=1\ngpgcheck=0',
     )
-
-<<<<<<< HEAD
-    self.assertResourceCalled('Repository', u'HDP-UTILS-1.1.0.22-repo-1',
-        action=['create'],
-        base_url=u'http://repo1/HDP-UTILS/centos5/2.x/updates/2.2.0.0',
-        components=[u'HDP-UTILS', 'main'],
-        mirror_list=None,
-        repo_file_name=u'ambari-hdpcore-1',
-        repo_template=u'[{{repo_id}}]\nname={{repo_id}}\n{% if mirror_list %}mirrorlist={{mirror_list}}{% else %}baseurl={{base_url}}{% endif %}\n\npath=/\nenabled=1\ngpgcheck=0',
-        append_to_file=True)
-=======
     self.assertResourceCalled('Repository', 'HDP-UTILS-1.1.0.20-repo-4',
         action=['prepare'],
         base_url='http://repo1/HDP-UTILS/centos5/2.x/updates/2.2.0.0',
         components=['HDP-UTILS', 'main'],
         mirror_list=None,
-        repo_file_name='ambari-hdp-4',
+        repo_file_name='ambari-hdpcore-1',
         repo_template='[{{repo_id}}]\nname={{repo_id}}\n{% if mirror_list %}mirrorlist={{mirror_list}}{% else %}baseurl={{base_url}}{% endif %}\n\npath=/\nenabled=1\ngpgcheck=0',
     )
     self.assertResourceCalled('Repository', None,
-                              action=['create'],
+                              action=['prepare'],
     )
->>>>>>> 23c2797b
-
     self.assertResourceCalled('Package', 'unzip', retry_count=5, retry_on_repo_unavailability=False)
     self.assertResourceCalled('Package', 'curl', retry_count=5, retry_on_repo_unavailability=False)
     self.assertNoMoreResources()