--- conflicted
+++ resolved
@@ -1219,26 +1219,26 @@
     expected = {
       'ranger-admin-site': {
         'properties': {
-          'ranger.audit.solr.zookeepers': 'NONE', 
+          'ranger.audit.solr.zookeepers': 'NONE',
           'ranger.audit.source.type': 'solr'
         }
-      }, 
+      },
       'admin-properties': {
         'properties': {
           'policymgr_external_url': 'http://host1:6080'
         }
-      }, 
+      },
       'ranger-tagsync-site': {
         'properties': {}
-      }, 
+      },
       'tagsync-application-properties': {
-        'properties': {} 
-      }, 
+        'properties': {}
+      },
       'ranger-env': {
         'properties': {
           'ranger-storm-plugin-enabled': 'No'
         }
-      }, 
+      },
       'ranger-ugsync-site': {
         'properties': {
           'ranger.usersync.group.searchenabled': 'true'
@@ -1513,15 +1513,6 @@
 
     services = {
       "services":
-<<<<<<< HEAD
-        [{
-           "StackServices": {
-             "service_name": "YARN"
-           }, "components": []
-         },
-         {
-            "StackServices": {
-=======
         [
           {
             "StackServices" : {
@@ -1531,7 +1522,6 @@
           },
           {
             "StackServices" : {
->>>>>>> 9d802b7c
               "service_name" : "HIVE",
               "service_version" : "1.2.1.2.6"
             },
@@ -1587,12 +1577,7 @@
         "stack_name" : "HDP",
         "stack_version": "2.6"
       },
-<<<<<<< HEAD
-      "changed-configurations": [
-      ],
-=======
       "changed-configurations": [],
->>>>>>> 9d802b7c
       "configurations": configurations,
       "ambari-server-properties": {"ambari-server.user":"ambari_user"}
     }
@@ -2027,410 +2012,6 @@
           'yarn_user': 'custom_yarn',
           'service_check.queue.name': 'default',
           'min_user_id': '500',
-<<<<<<< HEAD
-          'apptimelineserver_heapsize': '2048'
-=======
-          'apptimelineserver_heapsize': '1024'
->>>>>>> 9d802b7c
-        }
-      },
-      'ranger-yarn-plugin-properties': {
-        'properties': {
-          'ranger-yarn-plugin-enabled': 'Yes',
-          'REPOSITORY_CONFIG_USERNAME': 'custom_yarn'
-        }
-      },
-      'yarn-site': {
-        'properties': {
-          'hadoop.registry.rm.enabled': 'false',
-          'yarn.timeline-service.entity-group-fs-store.group-id-plugin-classes': '',
-          'yarn.authorization-provider': 'org.apache.ranger.authorization.yarn.authorizer.RangerYarnAuthorizer',
-          'yarn.acl.enable': 'true',
-          'yarn.scheduler.minimum-allocation-vcores': '1',
-          'yarn.scheduler.maximum-allocation-vcores': '4',
-          'yarn.nodemanager.resource.memory-mb': '1280',
-          'yarn.scheduler.minimum-allocation-mb': '256',
-          'yarn.timeline-service.entity-group-fs-store.group-id-plugin-classpath': '',
-          'yarn.resourcemanager.monitor.capacity.preemption.total_preemption_per_round': '1.0',
-          'yarn.nodemanager.resource.cpu-vcores': '4',
-          'yarn.scheduler.maximum-allocation-mb': '1280',
-          'yarn.nodemanager.linux-container-executor.group': 'hadoop',
-          'yarn.nodemanager.local-dirs': '/hadoop/yarn/local,/dev/shm/hadoop/yarn/local,/vagrant/hadoop/yarn/local',
-          'yarn.nodemanager.log-dirs': '/hadoop/yarn/log,/dev/shm/hadoop/yarn/log,/vagrant/hadoop/yarn/log',
-<<<<<<< HEAD
-          'yarn.timeline-service.entity-group-fs-store.app-cache-size': '7',
-=======
-          'yarn.timeline-service.entity-group-fs-store.app-cache-size': '3',
->>>>>>> 9d802b7c
-          'yarn.timeline-service.leveldb-state-store.path': '/hadoop/yarn/timeline',
-          'yarn.timeline-service.leveldb-timeline-store.path': '/hadoop/yarn/timeline'
-
-        }
-      }
-    }
-
-    hosts = {
-      "items": [
-        {
-          "Hosts": {
-            "cpu_count": 6,
-<<<<<<< HEAD
-            "total_mem": 4096,
-=======
-            "total_mem": 2048,
->>>>>>> 9d802b7c
-            "disk_info": [
-              {"mountpoint": "/"},
-              {"mountpoint": "/dev/shm"},
-              {"mountpoint": "/vagrant"},
-              {"mountpoint": "/"},
-              {"mountpoint": "/dev/shm"},
-              {"mountpoint": "/vagrant"}
-            ],
-            "public_host_name": "c6401.ambari.apache.org",
-            "host_name": "c6401.ambari.apache.org"
-          },
-        }
-      ]
-    }
-
-<<<<<<< HEAD
-    self.stackAdvisor.recommendYARNConfigurations(configurations, clusterData, services, hosts)
-    self.assertEquals(configurations, expected)
-
-    configurations['yarn-env']['properties']['yarn_user'] = 'yarn'
-    expected['yarn-env']['properties']['yarn_user'] = 'yarn'
-    expected['ranger-yarn-plugin-properties']['properties']['REPOSITORY_CONFIG_USERNAME'] = 'yarn'
-=======
-
-
-
-    '''
-    Test 1 :
-    I/P:
-       - 'changed-configurations' is empty (doesnt have 'yarn.timeline-service.entity-group-fs-store.app-cache-size')
-       - 'host_mem' = 2048
-    O/P :
-       -  Config value recommended for:
-           - yarn.timeline-service.entity-group-fs-store.app-cache-size = 3
-           - apptimelineserver_heapsize = 1024
-    '''
-
-    self.stackAdvisor.recommendYARNConfigurations(configurations, clusterData, services, hosts)
-    self.assertEquals(configurations, expected)
-
-
-
-    '''
-    Test 2 :
-    I/P:
-       - 'changed-configurations' is empty (doesnt have 'yarn.timeline-service.entity-group-fs-store.app-cache-size')
-       - 'host_mem' = 4096
-    O/P :
-       -  Config value recommended for:
-           - yarn.timeline-service.entity-group-fs-store.app-cache-size = 7
-           - apptimelineserver_heapsize = 2048
-    '''
-    hosts = {
-      "items": [
-        {
-          "Hosts": {
-            "cpu_count": 6,
-            "total_mem": 4096,
-            "disk_info": [
-              {"mountpoint": "/"},
-              {"mountpoint": "/dev/shm"},
-              {"mountpoint": "/vagrant"},
-              {"mountpoint": "/"},
-              {"mountpoint": "/dev/shm"},
-              {"mountpoint": "/vagrant"}
-            ],
-            "public_host_name": "c6401.ambari.apache.org",
-            "host_name": "c6401.ambari.apache.org"
-          },
-        }
-      ]
-    }
-
-    expected['yarn-env']['properties']['apptimelineserver_heapsize'] = '2048'
-    expected['yarn-site']['properties']['yarn.timeline-service.entity-group-fs-store.app-cache-size'] = '7'
-    self.stackAdvisor.recommendYARNConfigurations(configurations, clusterData, services, hosts)
-    self.assertEquals(configurations, expected)
-
-
-
-    '''
-    Test 3 :
-    I/P:
-       - 'changed-configurations' is empty (doesnt have 'yarn.timeline-service.entity-group-fs-store.app-cache-size')
-       - 'host_mem' = 8192
-    O/P :
-       -  Config value recommended for:
-           - yarn.timeline-service.entity-group-fs-store.app-cache-size = 10
-           - apptimelineserver_heapsize = 4096
-    '''
-    hosts = {
-      "items": [
-        {
-          "Hosts": {
-            "cpu_count": 6,
-            "total_mem": 8192,
-            "disk_info": [
-              {"mountpoint": "/"},
-              {"mountpoint": "/dev/shm"},
-              {"mountpoint": "/vagrant"},
-              {"mountpoint": "/"},
-              {"mountpoint": "/dev/shm"},
-              {"mountpoint": "/vagrant"}
-            ],
-            "public_host_name": "c6401.ambari.apache.org",
-            "host_name": "c6401.ambari.apache.org"
-          },
-        }
-      ]
-    }
-
-    expected['yarn-env']['properties']['apptimelineserver_heapsize'] = '4096'
-    expected['yarn-site']['properties']['yarn.timeline-service.entity-group-fs-store.app-cache-size'] = '10'
-    self.stackAdvisor.recommendYARNConfigurations(configurations, clusterData, services, hosts)
-    self.assertEquals(configurations, expected)
-
-
-
-    '''
-    Test 4 :
-    I/P:
-       - 'changed-configurations' has 'yarn.timeline-service.entity-group-fs-store.app-cache-size'
-       - 'host_mem' = 2048
-    O/P :
-       -  Config value recommended for:
-           - apptimelineserver_heapsize = 4096
-    '''
-
-    services["changed-configurations"] = [
-      {
-        u'old_value': u'10',
-        u'type': u'yarn-site',
-        u'name': u'yarn.timeline-service.entity-group-fs-store.app-cache-size'
-      }
-    ]
-
-    services["configurations"] = {
-      "yarn-env": {
-        "properties": {
-          "yarn_user" : "custom_yarn",
-        }
-      },
-      "yarn-site": {
-        "properties": {
-          "yarn.timeline-service.entity-group-fs-store.app-cache-size" : "7"
-        }
-      },
-      "ranger-yarn-plugin-properties": {
-        "properties": {
-          "ranger-yarn-plugin-enabled" : "Yes",
-          "REPOSITORY_CONFIG_USERNAME":"yarn"
-        }
-      }
-    }
-
-    hosts = {
-      "items": [
-        {
-          "Hosts": {
-            "cpu_count": 6,
-            "total_mem": 4096,
-            "disk_info": [
-              {"mountpoint": "/"},
-              {"mountpoint": "/dev/shm"},
-              {"mountpoint": "/vagrant"},
-              {"mountpoint": "/"},
-              {"mountpoint": "/dev/shm"},
-              {"mountpoint": "/vagrant"}
-            ],
-            "public_host_name": "c6401.ambari.apache.org",
-            "host_name": "c6401.ambari.apache.org"
-          },
-        }
-      ]
-    }
-
-
-
-    '''
-    Test 5 :
-    I/P:
-       - 'changed-configurations' has 'yarn.timeline-service.entity-group-fs-store.app-cache-size'
-       - 'host_mem' = 4096
-    O/P :
-       -  Config value recommended for:
-           - apptimelineserver_heapsize = 2048
-    '''
-
-    services["changed-configurations"] = [
-      {
-        u'old_value': u'10',
-        u'type': u'yarn-site',
-        u'name': u'yarn.timeline-service.entity-group-fs-store.app-cache-size'
-      }
-    ]
-
-    services["configurations"] = {
-      "yarn-env": {
-        "properties": {
-          "yarn_user" : "custom_yarn",
-        }
-      },
-      "yarn-site": {
-        "properties": {
-          "yarn.timeline-service.entity-group-fs-store.app-cache-size" : "7"
-        }
-      },
-      "ranger-yarn-plugin-properties": {
-        "properties": {
-          "ranger-yarn-plugin-enabled" : "Yes",
-          "REPOSITORY_CONFIG_USERNAME":"yarn"
-        }
-      }
-    }
-
-    hosts = {
-      "items": [
-        {
-          "Hosts": {
-            "cpu_count": 6,
-            "total_mem": 4096,
-            "disk_info": [
-              {"mountpoint": "/"},
-              {"mountpoint": "/dev/shm"},
-              {"mountpoint": "/vagrant"},
-              {"mountpoint": "/"},
-              {"mountpoint": "/dev/shm"},
-              {"mountpoint": "/vagrant"}
-            ],
-            "public_host_name": "c6401.ambari.apache.org",
-            "host_name": "c6401.ambari.apache.org"
-          },
-        }
-      ]
-    }
-
-
-    expected['yarn-env']['properties']['apptimelineserver_heapsize'] = '2048'
-    self.stackAdvisor.recommendYARNConfigurations(configurations, clusterData, services, hosts)
-    self.assertEquals(configurations, expected)
-
-
-
-    '''
-    Test 6 :
-    I/P:
-       - 'changed-configurations' has 'yarn.timeline-service.entity-group-fs-store.app-cache-size'
-       - 'host_mem' = 8196
-    O/P :
-       -  Config value recommended for:
-           - Shouldn't have yarn.timeline-service.entity-group-fs-store.app-cache-size
-           - apptimelineserver_heapsize = 4572
-    '''
-
-    services["changed-configurations"] = [
-      {
-        u'old_value': u'10',
-        u'type': u'yarn-site',
-        u'name': u'yarn.timeline-service.entity-group-fs-store.app-cache-size'
-      }
-    ]
-
-    services["configurations"] = {
-      "yarn-env": {
-        "properties": {
-          "yarn_user" : "custom_yarn",
-        }
-      },
-      "yarn-site": {
-        "properties": {
-          "yarn.timeline-service.entity-group-fs-store.app-cache-size" : "3"
-        }
-      },
-      "ranger-yarn-plugin-properties": {
-        "properties": {
-          "ranger-yarn-plugin-enabled" : "Yes",
-          "REPOSITORY_CONFIG_USERNAME":"yarn"
-        }
-      }
-    }
-
-    hosts = {
-      "items": [
-        {
-          "Hosts": {
-            "cpu_count": 6,
-            "total_mem": 16392,
-            "disk_info": [
-              {"mountpoint": "/"},
-              {"mountpoint": "/dev/shm"},
-              {"mountpoint": "/vagrant"},
-              {"mountpoint": "/"},
-              {"mountpoint": "/dev/shm"},
-              {"mountpoint": "/vagrant"}
-            ],
-            "public_host_name": "c6401.ambari.apache.org",
-            "host_name": "c6401.ambari.apache.org"
-          },
-        }
-      ]
-    }
-
-
-    expected['yarn-env']['properties']['apptimelineserver_heapsize'] = '4572'
->>>>>>> 9d802b7c
-    self.stackAdvisor.recommendYARNConfigurations(configurations, clusterData, services, hosts)
-    self.assertEquals(configurations, expected)
-
-
-<<<<<<< HEAD
-
-  def test_recommendYARNConfigurations_for_ats_heapsize_and_cache(self):
-    configurations = {
-      "yarn-env": {
-        "properties": {
-          "yarn_user" : "custom_yarn"
-        }
-      },
-      "ranger-yarn-plugin-properties": {
-        "properties": {
-          "ranger-yarn-plugin-enabled" : "Yes",
-          "REPOSITORY_CONFIG_USERNAME":"yarn"
-        }
-      }
-    }
-    services = {
-      "services" : [{
-        "StackServices": {
-          "service_name" : "YARN",
-          "service_version" : "2.7.3.2.6"
-        },
-        "components": []
-      }
-      ],
-      "changed-configurations": [
-      ],
-      "configurations": configurations
-    }
-
-
-    clusterData = {
-      "cpu": 4,
-      "containers" : 5,
-      "ramPerContainer": 256,
-      "yarnMinContainerSize": 256
-    }
-    expected = {
-      'yarn-env': {
-        'properties': {
-          'yarn_user': 'custom_yarn',
-          'service_check.queue.name': 'default',
-          'min_user_id': '500',
           'apptimelineserver_heapsize': '1024'
         }
       },
@@ -2771,8 +2352,6 @@
     self.assertEquals(configurations, expected)
 
 
-=======
->>>>>>> 9d802b7c
   def test_recommendKAFKAConfigurations(self):
     configurations = {
       "kafka-env": {
