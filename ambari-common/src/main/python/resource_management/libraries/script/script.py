--- conflicted
+++ resolved
@@ -259,27 +259,13 @@
     to structured out.
     :return: True or False
     """
-    from resource_management.libraries.functions.default import default
-<<<<<<< HEAD
-    if self.command_name.lower() == "status":
-      request_version = default("/commandParams/request_version", None)
-      if request_version is not None:
-        return True
+    if self.command_name.lower() == "get_version":
+      return True
     else:
       # Populate version only on base commands
       version_reporting_commands = ["start", "install", "restart"]
       return self.command_name.lower() in version_reporting_commands
 
-=======
-    stack_version_unformatted = str(default("/clusterLevelParams/stack_version", ""))
-    stack_version_formatted = format_stack_version(stack_version_unformatted)
-    if stack_version_formatted and check_stack_feature(StackFeature.ROLLING_UPGRADE, stack_version_formatted):
-      if command_name.lower() == "get_version":
-        return True
-      else:
-        # Populate version only on base commands
-        return command_name.lower() == "start" or command_name.lower() == "install" or command_name.lower() == "restart"
->>>>>>> d680af80
     return False
 
   def execute(self):
