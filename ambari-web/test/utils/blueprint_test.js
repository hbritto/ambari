--- conflicted
+++ resolved
@@ -438,13 +438,8 @@
   describe('#_generateHostMap', function() {
     it('generate map', function() {
       var map = blueprintUtils._generateHostMap({}, ['h1','h2', 'h1'],'c1');
-<<<<<<< HEAD
-      expect(map.h1[0]).to.eql('c1');
-      expect(map.h2[0]).to.eql('c1');
-=======
       expect(map.h1[0]).to.be.equal('c1');
       expect(map.h2[0]).to.be.equal('c1');
->>>>>>> fb628379
     });
 
     it('skip generations as hosts is empty', function() {
