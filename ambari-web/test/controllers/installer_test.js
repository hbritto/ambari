--- conflicted
+++ resolved
@@ -54,8 +54,6 @@
     });
   });
 
-<<<<<<< HEAD
-=======
   describe('#getHosts', function() {
     it ('Should return empty array', function() {
       expect(installerController.getHosts()).to.eql([]);
@@ -89,7 +87,6 @@
     });
   });
 
->>>>>>> 60e54750
   describe('#checkRepoURL', function() {
     var stacks = Em.A([
       Em.Object.create({
@@ -520,8 +517,6 @@
       });
     });
 
-<<<<<<< HEAD
-=======
     describe('Should load stacks', function() {
       var loadStacks = false;
       var checker = {
@@ -578,7 +573,6 @@
       });
     });
 
->>>>>>> 60e54750
     describe('Should load installOptions', function() {
       var installOptions = false;
       var checker = {
@@ -1243,7 +1237,6 @@
     });
   });
 
-<<<<<<< HEAD
   describe('#hasErrors', function () {
     before(function () {
       installerController.addError("There is an error.");
@@ -1288,7 +1281,7 @@
       expect(stepController).to.equal(wizardStep0Controller);
     });
   });
-=======
+
   describe('#finish', function() {
     beforeEach(function() {
       sinon.stub(installerController, 'setCurrentStep');
@@ -1320,6 +1313,4 @@
       expect(App.themesMapper.resetModels.calledOnce).to.be.true;
     });
   });
-
->>>>>>> 60e54750
 });