/**
 * Licensed to the Apache Software Foundation (ASF) under one
 * or more contributor license agreements.  See the NOTICE file
 * distributed with this work for additional information
 * regarding copyright ownership.  The ASF licenses this file
 * to you under the Apache License, Version 2.0 (the
 * "License"); you may not use this file except in compliance
 * with the License.  You may obtain a copy of the License at
 *
 *     http://www.apache.org/licenses/LICENSE-2.0
 *
 * Unless required by applicable law or agreed to in writing, software
 * distributed under the License is distributed on an "AS IS" BASIS,
 * WITHOUT WARRANTIES OR CONDITIONS OF ANY KIND, either express or implied.
 * See the License for the specific language governing permissions and
 * limitations under the License.
 */


var App = require('app');
require('models/cluster');
require('controllers/wizard');
require('controllers/installer');

describe('App.InstallerController', function () {

  var installerController = App.InstallerController.create();

  after(function () {
    installerController.destroy();
  });

  describe('#init', function () {
    var c;
    beforeEach(function () {
      c = App.InstallerController.create({});
    });
    it('all steps are disabled by default', function () {
      expect(c.get('isStepDisabled.length')).to.eq(c.get('totalSteps'));
      for (var i = 0, length = c.get('isStepDisabled.length'); i < length; i++) {
        expect(c.get('isStepDisabled').findProperty('step', i).get('value')).to.eq(true);
      }
    });
  });

  describe('#getCluster', function() {
    it ('Should return merged clusterStatusTemplate', function() {
      installerController.set('clusterStatusTemplate', {
        name: 'template'
      });
      expect(installerController.getCluster()).to.eql({
        name: 'template'
      });
    });
  });

  describe('#cancelInstall', function() {
    var mock = {
      goToAdminView: sinon.spy()
    };
    beforeEach(function() {
      sinon.stub(App.router, 'get').returns(mock);
    });
    afterEach(function() {
      App.router.get.restore();
    });

    it('goToAdminView should be called', function() {
      var popup = installerController.cancelInstall();
      popup.onPrimary();
      expect(mock.goToAdminView.calledOnce).to.be.true;
    });
  });

  describe('#checkRepoURL', function() {
    var stacks = Em.A([
      Em.Object.create({
        isSelected: false
      }),
      Em.Object.create({
        isSelected: true,
        reload: false,
        id: 'nn-cc',
        stackNameVersion: 'nn-cc',
        repositories: Em.A([
          Em.Object.create({
            isSelected: true,
            isEmpty: false
          })
        ]),
        operatingSystems: Em.A([
          Em.Object.create({
            isSelected: true,
            isEmpty: false,
            repositories: Em.A([
              Em.Object.create({
                isEmpty: false,
                errorTitle: '1',
                errorContent: '1',
                validation: '',
                showRepo: true
              })
            ])
          })
        ])
      })
    ]);
    var wizard = Em.Object.create({
      skipValidationChecked: true
    });
    it ('Should reload installed stacks', function() {

      installerController.set('content.stacks', stacks);
      installerController.checkRepoURL(wizard);

      var expected = [
        {
          "isSelected": false
        },
        {
          "isSelected": true,
          "reload": true,
          "id": "nn-cc",
          "stackNameVersion": 'nn-cc',
          "repositories": [
            {
              "isSelected": true,
              "isEmpty": false
            }
          ],
          "operatingSystems": [
            {
              "isSelected": true,
              "isEmpty": false,
              "repositories": [
                {
                  "isEmpty": false,
                  "errorTitle": "",
                  "errorContent": "",
                  "validation": "INPROGRESS",
                  "showRepo": true
                }
              ]
            }
          ]
        }
      ];

      var res = JSON.parse(JSON.stringify(installerController.get('content.stacks')));

      expect(res).to.be.eql(expected);
    });
  });

  describe('#checkRepoURLSuccessCallback', function() {
    var stacks = Em.A([
      Em.Object.create({
        isSelected: false
      }),
      Em.Object.create({
        isSelected: true,
        reload: false,
        id: 'nn-cc',
        repositories: Em.A([
          Em.Object.create({
            repoId: 11,
            isSelected: true,
            isEmpty: false
          })
        ]),
        operatingSystems: Em.A([
          Em.Object.create({
            isSelected: true,
            isEmpty: false,
            id: 1,
            repositories: Em.A([
              Em.Object.create({
                repoId: 11,
                isEmpty: false,
                errorTitle: '1',
                errorContent: '1',
                validation: '',
                showRepo: true
              })
            ])
          })
        ])
      })
    ]);
    var resolve = false;
    var data = {
      osId: 1,
      repoId: 11,
      dfd: {
        resolve: function() {
          resolve = true;
        }
      }
    };
    it ('Should check stacks for success', function() {

      installerController.set('content.stacks', stacks);
      installerController.checkRepoURLSuccessCallback(null,null,data);

      var expected = [
        {
          "isSelected": false
        },
        {
          "isSelected": true,
          "reload": false,
          "id": "nn-cc",
          "repositories": [
            {
              "repoId": 11,
              "isSelected": true,
              "isEmpty": false
            }
          ],
          "operatingSystems": [
            {
              "isSelected": true,
              "isEmpty": false,
              "id": 1,
              "repositories": [
                {
                  "repoId": 11,
                  "isEmpty": false,
                  "errorTitle": "1",
                  "errorContent": "1",
                  "validation": "OK",
                  "showRepo": true
                }
              ]
            }
          ]
        }
      ];

      var res = JSON.parse(JSON.stringify(installerController.get('content.stacks')));
      expect(resolve).to.be.true;
      expect(res).to.be.eql(expected);
    });
  });

  describe('#checkRepoURLErrorCallback', function() {
    var stacks = Em.A([
      Em.Object.create({
        isSelected: false
      }),
      Em.Object.create({
        isSelected: true,
        reload: false,
        id: 'nn-cc',
        repositories: Em.A([
          Em.Object.create({
            repoId: 11,
            isSelected: true
          })
        ]),
        operatingSystems: Em.A([
          Em.Object.create({
            isSelected: true,
            id: 1,
            repositories: Em.A([
              Em.Object.create({
                repoId: 11,
                errorTitle: '1',
                errorContent: '1',
                validation: ''
              })
            ])
          })
        ])
      })
    ]);
    var resolve = false;
    var data = {
      osId: 1,
      repoId: 11,
      dfd: {
        reject: function() {
          resolve = true;
        }
      }
    };
    it ('Should check stacks for error', function() {

      var req = {
        status: 500,
        statusText: 'error'
      };
      installerController.set('content.stacks', stacks);
      installerController.checkRepoURLErrorCallback(req,{},{},{},data);

      var expected = [
        {
          "isSelected": false
        },
        {
          "isSelected": true,
          "reload": false,
          "id": "nn-cc",
          "repositories": [
            {
              "repoId": 11,
              "isSelected": true
            }
          ],
          "operatingSystems": [
            {
              "isSelected": true,
              "id": 1,
              "repositories": [
                {
                  "repoId": 11,
                  "errorTitle": "500:error",
                  "errorContent": "",
                  "validation": "INVALID"
                }
              ]
            }
          ]
        }
      ];

      var res = JSON.parse(JSON.stringify(installerController.get('content.stacks')));
      expect(resolve).to.be.true;
      expect(res).to.be.eql(expected);
    });
  });

  describe('#setLowerStepsDisable', function() {

    beforeEach(function () {
      var steps = Em.A([
        Em.Object.create({
          step: 0,
          value: false
        }),
        Em.Object.create({
          step: 1,
          value: false
        }),
        Em.Object.create({
          step: 2,
          value: false
        }),
        Em.Object.create({
          step: 3,
          value: false
        }),
        Em.Object.create({
          step: 4,
          value: false
        })
      ]);
      installerController.set('isStepDisabled', steps);
      installerController.setLowerStepsDisable(3);
    });

    it('Should disable lower steps', function() {
      var expected = [
        {
          "step": 0,
          "value": true
        },
        {
          "step": 1,
          "value": true
        },
        {
          "step": 2,
          "value": true
        },
        {
          "step": 3,
          "value": false
        },
        {
          "step": 4,
          "value": false
        }
      ];
      var res = JSON.parse(JSON.stringify(installerController.get('isStepDisabled')));
      expect(res).to.eql(expected);
    });
  });

  describe('#totalSteps', function() {
    beforeEach(function() {
      installerController.set('steps', [
        "step0",
        "step1",
        "step2",
        "step3",
        "step4"
      ]);
    });

    it('Should return the number of steps', function() {
      var totalSteps = installerController.get('totalSteps');
      expect(totalSteps).to.eq(installerController.get("steps").length);
    });
  })

  describe('#setStepsEnable', function() {
    beforeEach(function () {
      var steps = Em.A([
        Em.Object.create({
          step: 0,
          value: true
        }),
        Em.Object.create({
          step: 1,
          value: true
        }),
        Em.Object.create({
          step: 2,
          value: true
        }),
        Em.Object.create({
          step: 3,
          value: true
        }),
        Em.Object.create({
          step: 4,
          value: true
        })
      ]);
      
      installerController.set('isStepDisabled', steps);
      
      installerController.set('steps', [
        "step0",
        "step1",
        "step2",
        "step3",
        "step4"
      ]);
      
      installerController.set('currentStep', 2);
    });

    it('Should enable next steps', function() {
      var stepController = Em.Object.create({
        isStepDisabled: function () {
          return false;
        }
      });

      sinon.stub(installerController, 'getStepController').returns(stepController);

      var expected = [
        {
          "step": 0,
          "value": false
        },
        {
          "step": 1,
          "value": false
        },
        {
          "step": 2,
          "value": false
        },
        {
          "step": 3,
          "value": false
        },
        {
          "step": 4,
          "value": false
        }
      ];

      installerController.setStepsEnable();

      var res = JSON.parse(JSON.stringify(installerController.get('isStepDisabled')));
      expect(res).to.eql(expected);

      installerController.getStepController.restore();
    });
  });

  describe('#loadMap', function() {

    describe('Should load cluster', function() {
      var loadCluster = false;
      var checker = {
        load: function() {
          loadCluster = true;
        }
      };

      beforeEach(function () {
        installerController.loadMap['step0'][0].callback.call(checker);
      });

      it('cluster info is loaded', function () {
        expect(loadCluster).to.be.true;
      });
    });

    /* Disabling this one for now since not sure if this is a relevant test
    describe('Should load installOptions', function() {
      var installOptions = false;
      var checker = {
        load: function() {
          installOptions = true;
        }
      };

      beforeEach(function () {
        installerController.loadMap['step2'][0].callback.call(checker);
      });

      it('install option are loaded', function () {
        expect(installOptions).to.be.true;
      });
    });

    */

    describe('Should load loadConfirmedHosts', function() {
      var loadConfirmedHosts = false;
      var checker = {
        loadConfirmedHosts: function() {
          loadConfirmedHosts = true;
        },
        loadRegisteredMpacks: sinon.stub()
      };

      beforeEach(function () {
        installerController.loadMap['step3'][0].callback.call(checker);
      });

      it('confirmed hosts are loaded', function () {
        expect(loadConfirmedHosts).to.be.true;
      });
    });

    describe('Should load registered mpacks', function () {
      it('maps registered mpacks', function () {
        sinon.stub(installerController, 'getDBProperty').returns([
          {
            MpackInfo: { mpack_name: "mpack1" }
          },
          {
            MpackInfo: { mpack_name: "mpack2" }
          },
          {
            MpackInfo: { mpack_name: "mpack3" }
          }
        ]);
        sinon.stub(App.stackMapper, 'map');
        installerController.loadRegisteredMpacks();
        expect(App.stackMapper.map.calledThrice).to.be.true;
        installerController.getDBProperty.restore();
        App.stackMapper.map.restore();
      });  
    });

    describe('Should load loadServices (2)', function() {
      var setSkipSlavesStep = false;
      var loadMasterComponentHosts = false;
      var loadConfirmedHosts = false;
      var loadComponentsFromConfigs = false;
      var loadRecommendations = false;

      var checker = {
        setSkipSlavesStep: function() {
          setSkipSlavesStep = true;
        },
        loadMasterComponentHosts: function() {
          loadMasterComponentHosts = true;
        },
        loadConfirmedHosts: function() {
          loadConfirmedHosts = true;
        },
        loadComponentsFromConfigs: function() {
          loadComponentsFromConfigs = true;
        },
        loadRecommendations: function() {
          loadRecommendations = true;
        },
        getStepIndex: function () {
          return 0;
        },
        loadRegisteredMpacks: sinon.stub()
      };

      beforeEach(function () {
        installerController.loadMap['step5'][0].callback.call(checker);
      });

      it('confirmed hosts are loaded', function() {
        expect(loadConfirmedHosts).to.be.true;
      });

      it('`skipSlavesStep` is loaded', function() {
        expect(setSkipSlavesStep).to.be.true;
      });

      it('master components hosts are loaded', function() {
        expect(loadMasterComponentHosts).to.be.true;
      });

      it('components added via configs are loaded', function () {
        expect(loadComponentsFromConfigs).to.be.true;
      });

      it('recommendations are loaded', function() {
        expect(loadRecommendations).to.be.true;
      });

    });

    describe ('Should load serviceConfigGroups', function() {
      var loadServiceConfigGroups = false;
      var loadServiceConfigProperties = false;
      var loadCurrentHostGroups = false;
      var loadRecommendationsConfigs = false;
      var loadComponentsFromConfigs = false;
      var loadConfigThemes = false;

      var checker = {
        loadServiceConfigGroups: function() {
          loadServiceConfigGroups = true;
        },
        loadServiceConfigProperties: function() {
          loadServiceConfigProperties = true;
          return $.Deferred().resolve().promise();
        },
        loadCurrentHostGroups: function() {
          loadCurrentHostGroups = true;
        },
        loadRecommendationsConfigs: function() {
          loadRecommendationsConfigs = true;
        },
        loadComponentsFromConfigs: function() {
          loadComponentsFromConfigs = true;
        },
        loadConfigThemes: function() {
          loadConfigThemes = true;
          return $.Deferred().resolve().promise();
        }
      };

      beforeEach(function () {
        installerController.loadMap['step7'][0].callback.call(checker);
      });

      it('config groups are loaded', function () {
        expect(loadServiceConfigGroups).to.be.true;
      });

      it('config properties are loaded', function () {
        expect(loadServiceConfigProperties).to.be.true;
      });

      it('current host groups are loaded', function () {
        expect(loadCurrentHostGroups).to.be.true;
      });

      it('recommendations are loaded', function () {
        expect(loadRecommendationsConfigs).to.be.true;
      });

      it('components added via configs are loaded', function () {
        expect(loadComponentsFromConfigs).to.be.true;
      });

      it('config themes are loaded', function () {
        expect(loadConfigThemes).to.be.true;
      });

    });

    describe('Should load clients', function() {
      var loadSlaveComponentHosts = false;
      var loadClients = false;
      var loadRecommendations = false;
      var loadComponentsFromConfigs = false;

      var checker = {
        loadSlaveComponentHosts: function() {
          loadSlaveComponentHosts = true;
        },
        loadClients: function() {
          loadClients = true;
        },
        loadComponentsFromConfigs: function() {
          loadComponentsFromConfigs = true;
        },
        loadRecommendations: function() {
          loadRecommendations = true;
        }
      };

      beforeEach(function () {
        installerController.loadMap['step6'][0].callback.call(checker);
      });

      it('slave components hosts are loaded', function () {
        expect(loadSlaveComponentHosts).to.be.true;
      });

      it('clients are loaded', function () {
        expect(loadClients).to.be.true;
      });

      it('components added via configs are loaded', function () {
        expect(loadComponentsFromConfigs).to.be.true;
      });

      it('recommendations are loaded', function () {
        expect(loadRecommendations).to.be.true;
      });

    });

  });

  describe('#removeHosts', function() {
    var hostsDb = {
      'h1': {},
      'h2': {},
      'h3': {},
      'h4': {}
    };
    beforeEach(function () {
      sinon.stub(installerController, 'getDBProperty').returns(hostsDb);
    });
    afterEach(function () {
      installerController.getDBProperty.restore();
    });
    it ('Should remove hosts from the list', function() {
      var hosts = Em.A([
        {
          name: 'h1'
        },
        {
          name: 'h2'
        },
        {
          name: 'h3'
        }
      ]);
      installerController.removeHosts(hosts);
      expect(hostsDb).to.eql({
        'h4': {}
      });
    });
  });

  describe('#allHosts', function() {
    it ('Should return hosts', function() {
      var hosts = {
        'h1': {
          hostComponents: Em.A([])
        }
      };
      var masterComponentHosts = Em.A([
        {
          hostName: 'h1',
          component: 'component',
          display_name: 'n1'
        }
      ]);
      var slaveComponentHosts = Em.A([
        {
          hosts: Em.A([
          {
            hostName: 'h1'
          }
          ])
        }
      ]);
      installerController.set('content.hosts', hosts);
      installerController.set('content.masterComponentHosts', masterComponentHosts);
      installerController.set('content.slaveComponentHosts', slaveComponentHosts);
      var res = JSON.parse(JSON.stringify(installerController.get('allHosts')));
      expect(res).to.eql([
        {
          "hostComponents": [
            {
              "componentName": "component",
              "displayName": "n1"
            },
            {}
          ]
        }
      ]);
    });
  });

  describe('#saveClients', function() {
    var stepController;

    beforeEach(function () {
      stepController = Em.Object.create({
        content: Em.A([
          Em.Object.create({
            isInstalled: true,
            isSelected: true,
            serviceName: 'i1',
            serviceComponents: Em.A([
              Em.Object.create({
                isClient: true,
                componentName: 'name',
                displayName: 'dname'
              })
            ])
          }),
          Em.Object.create({
            isInstalled: false,
            isSelected: true,
            serviceName: 'i2',
            serviceComponents: Em.A([
              Em.Object.create({
                isClient: false
              })
            ])
          }),
          Em.Object.create({
            isInstalled: true,
            isSelected: false,
            serviceName: 'i3',
            serviceComponents: Em.A([
              Em.Object.create({
                isClient: false
              })
            ])
          })
        ])
      });
    });
    it ('Should return correct clients names', function() {
      installerController.saveClients(stepController);
      var res = JSON.parse(JSON.stringify(installerController.get('content.clients')));
      expect(res).to.eql([
        {
          "component_name": "name",
          "display_name": "dname",
          "isInstalled": false,
          "service_name": "i1"
        }
      ]);
    });
  });

  describe('#saveMasterComponentHosts', function() {
    beforeEach(function () {
      sinon.stub(installerController, 'getDBProperty').returns({
        'h1': {
          id: 11
        },
        'h3': {
          id: 13
        },
        'h2': {
          id: 12
        }
      });
    });
    afterEach(function () {
      installerController.getDBProperty.restore();
    });
    it ('Should return hosts', function() {
      var stepController = Em.Object.create({
        selectedServicesMasters: Em.A([
          Em.Object.create({
            display_name: 'n1',
            component_name: 'c1',
            serviceId: 1,
            selectedHost: 'h1',
            mpackInstance: 'm1'
          })
        ])
      });
      installerController.saveMasterComponentHosts(stepController);
      expect(installerController.get('content.masterComponentHosts')).to.eql([
        {
          "display_name": "n1",
          "component": "c1",
          "serviceId": 1,
          "isInstalled": false,
          "host_id": 11,
          "serviceGroupName": "m1"
        }
      ]);
    });
  });

  describe('#loadConfirmedHosts', function() {
    beforeEach(function () {
      sinon.stub(installerController, 'getDBProperty').returns({
        'h1': {
          id: 11
        },
        'h3': {
          id: 13
        },
        'h2': {
          id: 12
        }
      });
    });
    afterEach(function () {
      installerController.getDBProperty.restore();
    });
    it ('Should load hosts from db', function() {
      installerController.loadConfirmedHosts();
      expect(installerController.get('content.hosts')).to.eql({
        'h1': {
          id: 11
        },
        'h3': {
          id: 13
        },
        'h2': {
          id: 12
        }
      });
    });
  });

  describe('#loadMasterComponentHosts', function() {
    beforeEach(function () {
      installerController.set('content.masterComponentHosts', null);
      sinon.stub(installerController, 'getDBProperties', function() {
        return {
          masterComponentHosts: Em.A([
            {
              hostName: '',
              host_id: 11
            }
          ]),
          hosts: {
            'h1': {
              id: 11
            },
            'h3': {
              id: 13
            },
            'h2': {
              id: 12
            }
          }
        }
      });
    });
    afterEach(function () {
      installerController.getDBProperties.restore();
    });
    it('Should load hosts', function() {
      installerController.loadMasterComponentHosts();
      expect(installerController.get('content.masterComponentHosts')).to.eql([
        {
          "hostName": "h1",
          "host_id": 11
        }
      ]);
    });
  });

  describe('#loadSlaveComponentHosts', function() {
    beforeEach(function () {
      sinon.stub(installerController, 'getDBProperties', function() {
        return {
          hosts: {
            'h1': {
              id: 11
            },
            'h3': {
              id: 13
            },
            'h2': {
              id: 12
            }
          },
          slaveComponentHosts: Em.A([
            {
              hosts: Em.A([
                {
                  hostName: '',
                  host_id: 11
                }
              ])
            }
          ])
        };
      });
    });
    afterEach(function () {
      installerController.getDBProperties.restore();
    });
    it ('Should load slave hosts', function() {
      installerController.loadSlaveComponentHosts();
      expect(installerController.get('content.slaveComponentHosts')).to.eql([
        {
          "hosts": [
            {
              "hostName": "h1",
              "host_id": 11
            }
          ]
        }
      ]);
    });
  });

  describe('#getServerVersionSuccessCallback', function () {

    var cases = [
        {
          osFamily: 'redhat5',
          expected: false
        },
        {
          osFamily: 'redhat6',
          expected: true
        },
        {
          osFamily: 'suse11',
          expected: false
        }
      ],
      title = 'App.isManagedMySQLForHiveEnabled should be {0} for {1}';

    cases.forEach(function (item) {
      it(title.format(item.expected, item.osFamily), function () {
        installerController.getServerVersionSuccessCallback({
          'RootServiceComponents': {
            'component_version': '',
            'properties': {
              'server.os_family': item.osFamily
            }
          }
        });
        expect(App.get('isManagedMySQLForHiveEnabled')).to.equal(item.expected);
      });
    });

  });

  describe('#postVersionDefinitionFileErrorCallback', function () {

    beforeEach(function () {
      sinon.stub(App, 'showAlertPopup', Em.K);
    });

    afterEach(function () {
      App.showAlertPopup.restore();
    });

    it('should delete VDF-data', function () {
      App.db.setLocalRepoVDFData({});
      expect(App.db.getLocalRepoVDFData()).to.not.be.an.object;
      installerController.postVersionDefinitionFileErrorCallback({}, {}, {}, {}, {dfd: $.Deferred()});
      expect(App.db.getLocalRepoVDFData()).to.be.undefined;
    });

  });

  describe('#setStepSaved', function() {
    beforeEach(function() {
      installerController.set('steps', [
        "step0",
        "step1",
        "step2",
        "step3",
        "step4"
      ]);

      installerController.set('content.stepsSavedState', null);
    });

    it('Should save step and unsave all subsequent steps when step is not saved yet', function() {
      var expected = Em.Object.create({
        "1": true,
        "2": false,
        "3": false,
        "4": false
      });

      installerController.setStepSaved('step1');
      var actual = installerController.get('content.stepsSavedState');
      expect(actual).to.deep.equal(expected);
      expect(installerController.getStepSavedState('step1')).to.be.true;
    });

    it('Should do nothing when step is already saved', function() {
      var expected = Em.Object.create({
        "1": true,
        "2": true,
        "3": true,
        "4": true
      })
      installerController.set('content.stepsSavedState', expected);

      installerController.setStepSaved('step1');
      var actual = installerController.get('content.stepsSavedState');
      expect(actual).to.deep.equal(expected);
      expect(installerController.getStepSavedState('step1')).to.be.true;
    });
  });

  describe('#setStepUnsaved', function() {
    beforeEach(function() {
      installerController.set('steps', [
        "step0",
        "step1",
        "step2",
        "step3",
        "step4"
      ]);

      var initial = Em.Object.create({
        "1": true,
        "2": true,
        "3": true,
        "4": true
      })
      installerController.set('content.stepsSavedState', initial);
    });

    it('Should set step to unsaved', function() {
      var expected = Em.Object.create({
        "1": false,
        "2": true,
        "3": true,
        "4": true
      })

      installerController.setStepUnsaved('step1');
      var actual = installerController.get('content.stepsSavedState');
      expect(actual).to.deep.equal(expected);
      expect(installerController.getStepSavedState('step1')).to.be.false;
    });
  });

  describe('#getStepSavedState', function() {
    beforeEach(function() {
      installerController.set('steps', [
        "step0",
        "step1",
        "step2",
        "step3",
        "step4"
      ]);

      var initial = Em.Object.create({
        "1": true,
        "2": false
      })
      installerController.set('content.stepsSavedState', initial);
    });

    it('Should return false for bad step name', function() {
      expect(installerController.getStepSavedState('step5')).to.be.false;
    });

    it('Should return false for step that was never saved', function() {
      expect(installerController.getStepSavedState('step0')).to.be.false;
    });
  });

  describe('#hasErrors', function () {
    before(function () {
      installerController.addError("There is an error.");
    });

    it('Should return true if there are errors.', function () {
      var hasErrors = installerController.get('hasErrors');

      expect(hasErrors).to.be.true;
    });

    it('Should return false if there are no errors.', function () {
      installerController.clearErrors();
      var hasErrors = installerController.get('hasErrors');

      expect(hasErrors).to.be.false;
    });
  });

  describe('#getStepController', function () {
    var wizardStep0Controller = {};
    var wizardStep2Controller = {};

    before(function () {
      installerController.set('steps', [
        "step0",
        "step1",
        "step2"
      ]);

      App.router.set('wizardStep0Controller', wizardStep0Controller);
      App.router.set('wizardStep2Controller', wizardStep2Controller);
    });

    it('Should return controller for the step number provided.', function () {
      var stepController = installerController.getStepController(2);
      expect(stepController).to.equal(wizardStep2Controller);
    });

    it('Should return controller for the step name provided.', function () {
      var stepController = installerController.getStepController("step0");
      expect(stepController).to.equal(wizardStep0Controller);
    });
  });

  describe('#finish', function() {
    beforeEach(function() {
      sinon.stub(installerController, 'setCurrentStep');
      sinon.stub(installerController, 'clearStorageData');
      sinon.stub(installerController, 'clearServiceConfigProperties');
      sinon.stub(App.themesMapper, 'resetModels');
      installerController.finish();
    });
    afterEach(function() {
      installerController.setCurrentStep.restore();
      installerController.clearStorageData.restore();
      installerController.clearServiceConfigProperties.restore();
      App.themesMapper.resetModels.restore();
    });

    it('setCurrentStep should be called', function() {
      expect(installerController.setCurrentStep.calledWith('0')).to.be.true;
    });

    it('clearStorageData should be called', function() {
      expect(installerController.clearStorageData.calledOnce).to.be.true;
    });

    it('clearServiceConfigProperties should be called', function() {
      expect(installerController.clearServiceConfigProperties.calledOnce).to.be.true;
    });

    it('App.themesMapper.resetModels should be called', function() {
      expect(App.themesMapper.resetModels.calledOnce).to.be.true;
    });
  });
<<<<<<< HEAD
=======

  describe('#showStackErrorAndSkipStepIfNeeded', function () {
    afterEach(function () {
      App.Stack.find.restore();
      App.showAlertPopup.restore();
    });
    it('Should show alert popup and decrement loadStacksRequestsCounter property', function() {
      sinon.stub(App.Stack, 'find').returns([]);
      sinon.stub(App, 'showAlertPopup');
      installerController.set('loadStacksRequestsCounter', 2);
      installerController.showStackErrorAndSkipStepIfNeeded({
        Versions: {
          stack_name: 'HDP',
          stack_version: '3.0',
          'stack-errors': ['Error text1', 'Error text2']
        }
      });
      var header = Em.I18n.t('installer.step1.useLocalRepo.getSurpottedOs.stackError.title').format('HDP', '3.0');
      var body = 'Error text1. Error text2';
      expect(App.showAlertPopup.calledOnce);
      expect(App.showAlertPopup.calledWith(header, body));
      expect(installerController.get('loadStacksRequestsCounter')).to.equal(1);
    });

    it('Should not return back if we have stacks available and show one popup', function() {
      var controller = Em.Object.create({hasNotStacksAvailable: false});
      sinon.stub(App.Stack, 'find').returns([{}]);
      sinon.stub(App, 'showAlertPopup');
      sinon.stub(App.router, 'get').returns(controller);
      installerController.set('loadStacksRequestsCounter', 1);
      installerController.showStackErrorAndSkipStepIfNeeded({
        Versions: {
          stack_name: 'HDP',
          stack_version: '3.0',
          'stack-errors': ['Error text1', 'Error text2']
        }
      });
      expect(App.showAlertPopup.calledOnce);
      expect( controller.get('hasNotStacksAvailable') ).to.equal(false);
      App.router.get.restore();
    });

    it('Should return back if we have stacks available and show two popups', function() {
      var controller = Em.Object.create({hasNotStacksAvailable: false});
      sinon.stub(App.Stack, 'find').returns([]);
      sinon.stub(App, 'showAlertPopup');
      sinon.stub(App.router, 'get').returns(controller);
      sinon.stub(App.router, 'send');
      installerController.set('loadStacksRequestsCounter', 1);
      installerController.showStackErrorAndSkipStepIfNeeded({
        Versions: {
          stack_name: 'HDP',
          stack_version: '3.0',
          'stack-errors': ['Error text1', 'Error text2']
        }
      });
      expect(App.showAlertPopup.calledTwice);
      expect(App.router.send.calledWith('gotoStep0')).to.be.true;
      expect( controller.get('hasNotStacksAvailable') ).to.equal(true);
      App.router.send.restore();
      App.router.get.restore();
    });
  });
>>>>>>> 8289c7f7
});<|MERGE_RESOLUTION|>--- conflicted
+++ resolved
@@ -1243,9 +1243,6 @@
       expect(App.themesMapper.resetModels.calledOnce).to.be.true;
     });
   });
-<<<<<<< HEAD
-=======
-
   describe('#showStackErrorAndSkipStepIfNeeded', function () {
     afterEach(function () {
       App.Stack.find.restore();
@@ -1308,5 +1305,4 @@
       App.router.get.restore();
     });
   });
->>>>>>> 8289c7f7
 });