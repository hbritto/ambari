/**
 * Licensed to the Apache Software Foundation (ASF) under one
 * or more contributor license agreements.  See the NOTICE file
 * distributed with this work for additional information
 * regarding copyright ownership.  The ASF licenses this file
 * to you under the Apache License, Version 2.0 (the
 * "License"); you may not use this file except in compliance
 * with the License.  You may obtain a copy of the License at
 *
 *     http://www.apache.org/licenses/LICENSE-2.0
 *
 * Unless required by applicable law or agreed to in writing, software
 * distributed under the License is distributed on an "AS IS" BASIS,
 * WITHOUT WARRANTIES OR CONDITIONS OF ANY KIND, either express or implied.
 * See the License for the specific language governing permissions and
 * limitations under the License.
 */

var App = require('app');
var c = App.KerberosWizardStep4Controller.create({
  wizardController: Em.Object.create({
    name: ''
  })
});
describe('App.KerberosWizardStep4Controller', function() {

  App.TestAliases.testAsComputedEqual(c, 'isWithinAddService', 'wizardController.name', 'addServiceController');

  describe('#isSubmitDisabled', function() {
    var controller = App.KerberosWizardStep4Controller.create({});
    var configs = Em.A([
      App.ServiceConfigProperty.create({ name: 'prop1', value: 'someVal1', identityType: 'user', category: 'Ambari Principals', serviceName: 'Cluster'})
    ]);
    controller.set('stepConfigs', controller.createServiceConfig(configs));

    it('configuration errors are absent, submit should be not disabled', function() {
      expect(controller.get('stepConfigs')[0].get('errorCount')).to.be.equal(0);
      expect(controller.get('isSubmitDisabled')).to.be.false;
    });

    it('config has invalid value, submit should be disabled', function() {
      var serviceConfig = controller.get('stepConfigs')[0];
      serviceConfig.get('configs').findProperty('name', 'prop1').set('value', '');
      expect(serviceConfig.get('errorCount')).to.be.equal(1);
      expect(controller.get('isSubmitDisabled')).to.be.true;
    });
  });

  describe('#createServiceConfig', function() {
    var controller = App.KerberosWizardStep4Controller.create({});
    it('should create instance of App.ServiceConfig', function() {
      controller.createServiceConfig([], []).forEach(function(item){
        expect(item).be.instanceof(App.ServiceConfig);
      });
    });
  });

  describe('#prepareConfigProperties', function() {

    var properties = Em.A([
      Em.Object.create({ name: 'realm', value: '', serviceName: 'Cluster' }),
      Em.Object.create({ name: 'spnego_keytab', value: 'spnego_keytab_value', serviceName: 'Cluster' }),
      Em.Object.create({ name: 'hdfs_keytab', value: '', serviceName: 'HDFS', identityType: 'user', observesValueFrom: 'spnego_keytab' }),
      Em.Object.create({ name: 'falcon_keytab', value: 'falcon_keytab_value', serviceName: 'FALCON' }),
      Em.Object.create({ name: 'mapreduce_keytab', value: 'mapreduce_keytab_value', serviceName: 'MAPREDUCE2' }),
      Em.Object.create({ name: 'hdfs_principal', value: 'hdfs_principal_value', identityType: 'user', serviceName: 'HDFS' }),
      Em.Object.create({ name: 'hadoop.security.auth_to_local', serviceName: 'HDFS' })
    ]);

    var propertyValidationCases = [
      {
        property: 'spnego_keytab',
        e: [
          { key: 'category', value: 'Global' },
          { key: 'observesValueFrom', absent: true }
        ]
      },
      {
        property: 'realm',
        e: [
          { key: 'category', value: 'Global' },
          { key: 'value', value: 'realm_value' }
        ]
      },
      {
        property: 'hdfs_keytab',
        e: [
          { key: 'category', value: 'Ambari Principals' },
          { key: 'value', value: 'spnego_keytab_value' },
          { key: 'observesValueFrom', value: 'spnego_keytab' }
        ]
      },
      {
        property: 'hadoop.security.auth_to_local',
        e: [
          { key: 'displayType', value: 'multiLine' }
        ]
      }
    ];

    var absentPropertiesTest = ['falcon_keytab', 'mapreduce_keytab'];

    before(function() {
      var controller = App.KerberosWizardStep4Controller.create({
        wizardController: {
          getDBProperty: function() {
            return Em.A([
              Em.Object.create({ name: 'realm', value: 'realm_value' })
            ]);
          },
          loadCachedStepConfigValues: function() {
            return null;
          }
        }
      });
      sinon.stub(App.Service, 'find').returns(Em.A([
        { serviceName: 'HDFS' }
      ]));
      sinon.stub(App.configsCollection, 'getAll').returns([
        {
          name: 'hadoop.security.auth_to_local',
          displayType: 'multiLine'
        }
      ]);
      sinon.stub(App.router, 'get').withArgs('mainAdminKerberosController.isManualKerberos').returns(false);
      this.result = controller.prepareConfigProperties(properties);
    });

    after(function() {
      App.Service.find.restore();
      App.configsCollection.getAll.restore();
      App.router.get.restore();
    });

    it('should contains properties only for installed services', function() {
      expect(this.result.mapProperty('serviceName').uniq()).to.be.eql(['Cluster', 'HDFS']);
    });

    absentPropertiesTest.forEach(function(item) {
      it('property `{0}` should be absent'.format(item), function() {
        expect(this.result.findProperty('name', item)).to.be.undefined;
      });
    }, this);

    propertyValidationCases.forEach(function(test) {
      it('property {0} should be created'.format(test.property), function() {
        expect(this.result.findProperty('name', test.property)).to.be.ok;
      });
      test.e.forEach(function(expected) {
        it('property `{0}` should have `{1}` with value `{2}`'.format(test.property, expected.key, expected.value), function() {
          if (!!expected.absent) {
            expect(this.result.findProperty('name', test.property)).to.not.have.deep.property(expected.key);
          } else {
            expect(this.result.findProperty('name', test.property)).to.have.deep.property(expected.key, expected.value);
          }
        }, this);
      }, this);
    });
  });

  describe('#setStepConfigs', function() {
    describe('Add Service Wizard', function() {

      var properties = Em.A([
        Em.Object.create({ name: 'realm', value: '', serviceName: 'Cluster' }),
        Em.Object.create({ name: 'spnego_keytab', value: 'spnego_keytab_value', serviceName: 'Cluster', isEditable: true }),
        Em.Object.create({ name: 'hdfs_keytab', value: '', serviceName: 'HDFS', observesValueFrom: 'spnego_keytab', isEditable: true }),
        Em.Object.create({ name: 'falcon_keytab', value: 'falcon_keytab_value', serviceName: 'FALCON', isEditable: true }),
        Em.Object.create({ name: 'mapreduce_keytab', value: 'mapreduce_keytab_value', serviceName: 'MAPREDUCE2', isEditable: true })
      ]);

      var propertiesEditableTests = [
        { name: 'spnego_keytab', e: false },
        { name: 'falcon_keytab', e: true },
        { name: 'hdfs_keytab', e: false },
        { name: 'mapreduce_keytab', e: true },
        { name: 'admin_principal', e: true },
        { name: 'admin_password', e: true }
      ];

      var res;
      var controller;
      before(function() {
        sinon.stub(App.StackService, 'find').returns([
          Em.Object.create({
            serviceName: 'KERBEROS',
            configCategories: []
          }),
          Em.Object.create({
            serviceName: 'HDFS',
            configCategories: []
          }),
          Em.Object.create({
            serviceName: 'MAPREDUCE2'
          })
        ]);
        sinon.stub(App.Service, 'find').returns([
          Em.Object.create({
            serviceName: 'HDFS'
          }),
          Em.Object.create({
            serviceName: 'KERBEROS'
          })
        ]);
        controller = App.KerberosWizardStep4Controller.create({
          selectedServiceNames: ['FALCON', 'MAPREDUCE2'],
          installedServiceNames: ['HDFS', 'KERBEROS'],
          wizardController: Em.Object.create({
            name: 'addServiceController',
            getDBProperty: function() {
              return Em.A([
                Em.Object.create({ name: 'realm', value: 'realm_value' }),
              ]);
            },
            loadCachedStepConfigValues : function() {
              return null;
            }
          })
        });
        sinon.stub(App.router, 'get').withArgs('mainAdminKerberosController.isManualKerberos').returns(false);
        controller.setStepConfigs(properties);
        res = controller.get('stepConfigs')[0].get('configs').concat(controller.get('stepConfigs')[1].get('configs'));
      });

      propertiesEditableTests.forEach(function(test) {
        it('Add Service: property `{0}` should be {1} editable'.format(test.name, !!test.e ? '' : 'not '), function() {
          expect(res.findProperty('name', test.name).get('isEditable')).to.eql(test.e);
        });
      });

      ['admin_principal', 'admin_password'].forEach(function(item) {
        it('property `{0}` should have empty value'.format(item), function() {
          expect(res.findProperty('name', item).get('value')).to.be.equal('');
        });
      });

      after(function() {
        controller.destroy();
        controller = null;
        App.StackService.find.restore();
        App.Service.find.restore();
        App.router.get.restore();
      });
    });
  });

  describe("#createCategoryForServices()", function() {
    var controller = App.KerberosWizardStep4Controller.create({
      wizardController: {
        name: 'addServiceController'
      }
    });
    beforeEach(function() {
      sinon.stub(App.Service, 'find').returns([
        Em.Object.create({
          serviceName: 'HDFS',
          displayName: 'HDFS'
        })
      ]);
      sinon.stub(App.StackService, 'find').returns([
        Em.Object.create({
          serviceName: 'HDFS',
          displayName: 'HDFS',
          isInstalled: true
        }),
        Em.Object.create({
          serviceName: 'MAPREDUCE2',
          displayName: 'MapReduce 2',
          isInstalled: false,
          isSelected: true
        })
      ]);
    });

    afterEach(function() {
      App.Service.find.restore();
      App.StackService.find.restore();
    });

    it('for add service', function() {
      expect(controller.createCategoryForServices()).to.eql([App.ServiceConfigCategory.create({ name: 'HDFS', displayName: 'HDFS', collapsedByDefault: true}),
        App.ServiceConfigCategory.create({ name: 'MAPREDUCE2', displayName: 'MapReduce 2', collapsedByDefault: true})]);
    });

    it('for kerberos wizard', function() {
      controller.set('wizardController.name', 'KerberosWizard');
      expect(controller.createCategoryForServices()).to.eql([App.ServiceConfigCategory.create({ name: 'HDFS', displayName: 'HDFS', collapsedByDefault: true})]);
    });
  });

  describe('#loadStep', function() {
    var controller;
    describe('skip "Configure Identities" step. ', function() {
      beforeEach(function() {
        controller = App.KerberosWizardStep4Controller.create({});
        this.wizardController = App.AddServiceController.create({});
        controller.set('wizardController', this.wizardController);
        sinon.stub(controller, 'clearStep').returns(true);
        sinon.stub(controller, 'getDescriptorConfigs').returns((new $.Deferred()).resolve(true).promise());
        sinon.stub(controller, 'setStepConfigs').returns(true);
        sinon.stub(App.router, 'send').withArgs('next');
      });

      afterEach(function() {
        controller.clearStep.restore();
        controller.getDescriptorConfigs.restore();
        controller.setStepConfigs.restore();
        App.router.send.restore();
      });

      var tests = [
        {
          securityEnabled: true,
          stepSkipped: false
        },
        {
          securityEnabled: false,
          stepSkipped: true
        }
      ];

      tests.forEach(function(test) {
        var message = 'Security {0} configure identities step should be {1}'.format(!!test.securityEnabled ? 'enabled' : 'disabled', !!test.stepSkipped ? 'skipped' : 'not skipped');
        describe(message, function() {

          beforeEach(function () {
            sinon.stub(App, 'get').withArgs('isKerberosEnabled').returns(test.securityEnabled);
            this.wizardController.checkSecurityStatus();
            controller.loadStep();
          });

          afterEach(function () {
            App.get.restore();
          });

          it('`send` is ' + (test.stepSkipped ? '' : 'not') + ' called with `next`', function () {
            expect(App.router.send.calledWith('next')).to.be.eql(test.stepSkipped);
          });

        });
      }, this);

      it('step should not be disabled for Add Kerberos wizard', function() {
        controller.set('wizardController', App.KerberosWizardController.create({}));
        controller.loadStep();
        expect(App.router.send.calledWith('next')).to.be.false;
      });
    });
  });

  describe('#getDescriptorConfigs', function() {
    describe('Within Add Service', function () {
      var controller;
      beforeEach(function () {
        controller = App.KerberosWizardStep4Controller.create({
          wizardController: Em.Object.create({
            name: 'addServiceController',
            setDBProperty: sinon.spy()
          })
        });
        this.loadStackDescriptorStub = sinon.stub(controller, 'loadStackDescriptorConfigs').returns($.Deferred().resolve().promise());
        this.loadClusterDescriptorStub = sinon.stub(controller, 'loadClusterDescriptorConfigs');
        sinon.stub(controller, 'createServicesStackDescriptorConfigs', Em.K);
      });

      afterEach(function() {
        this.loadStackDescriptorStub.restore();
        this.loadClusterDescriptorStub.restore();
        controller.createServicesStackDescriptorConfigs.restore();
        controller.destroy();
        controller = null;
      });

      var cases = [
        {
          wizardController: 'addServiceController',
          clusterDescriptorExists: false,
          m: 'Within Add Service, Cluster Descriptor not exists. Should be reflected in wizard controller',
          e: {
            setDBPropertyCalled: true,
            setDBPropertyCalledWith: ['isClusterDescriptorExists', false]
          }
        },
        {
          wizardController: 'addServiceController',
          clusterDescriptorExists: true,
          m: 'Within Add Service, Cluster Descriptor is present. Should be reflected in wizard controller',
          e: {
            setDBPropertyCalled: true,
            setDBPropertyCalledWith: ['isClusterDescriptorExists', true]
          }
        },
        {
          wizardController: 'notAddService',
          clusterDescriptorExists: true,
          m: 'Within another controller, nothing to store',
          e: {
            setDBPropertyCalled: false
          }
        }
      ];

      cases.forEach(function(test) {
<<<<<<< HEAD
        it(test.m, function () {
          controller.get('wizardController').set('name', test.wizardController);
          this.loadClusterDescriptorStub.returns(test.clusterDescriptorExists ?
             $.Deferred().resolve().promise() :
             $.Deferred().reject().promise());
          controller.getDescriptorConfigs();
          expect(controller.get('wizardController').setDBProperty.called).to.be.eql(test.e.setDBPropertyCalled);
          if (test.e.setDBPropertyCalled) {
            expect(controller.get('wizardController').setDBProperty.args[0]).to.be.eql(test.e.setDBPropertyCalledWith);
          }
        })
=======
        describe(test.m, function () {

          beforeEach(function () {
            controller.get('wizardController').set('name', test.wizardController);
            this.loadClusterDescriptorStub.returns(test.clusterDescriptorExists ?
              $.Deferred().resolve().promise() :
              $.Deferred().reject().promise());
            controller.getDescriptorConfigs();
          });

          if (test.e.setDBPropertyCalled) {
            it('setDBProperty is called with valid arguments', function () {
              expect(controller.get('wizardController').setDBProperty.args[0]).to.be.eql(test.e.setDBPropertyCalledWith);
            });
          }
          else {
            it('setDBProperty is not called', function () {
              expect(controller.get('wizardController').setDBProperty.called).to.be.false;
            });
          }
        });
>>>>>>> fb628379
      })
    });
  });
});<|MERGE_RESOLUTION|>--- conflicted
+++ resolved
@@ -401,19 +401,6 @@
       ];
 
       cases.forEach(function(test) {
-<<<<<<< HEAD
-        it(test.m, function () {
-          controller.get('wizardController').set('name', test.wizardController);
-          this.loadClusterDescriptorStub.returns(test.clusterDescriptorExists ?
-             $.Deferred().resolve().promise() :
-             $.Deferred().reject().promise());
-          controller.getDescriptorConfigs();
-          expect(controller.get('wizardController').setDBProperty.called).to.be.eql(test.e.setDBPropertyCalled);
-          if (test.e.setDBPropertyCalled) {
-            expect(controller.get('wizardController').setDBProperty.args[0]).to.be.eql(test.e.setDBPropertyCalledWith);
-          }
-        })
-=======
         describe(test.m, function () {
 
           beforeEach(function () {
@@ -435,7 +422,6 @@
             });
           }
         });
->>>>>>> fb628379
       })
     });
   });
