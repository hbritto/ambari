--- conflicted
+++ resolved
@@ -54,13 +54,9 @@
             <span class="help-block validation-block pull-right" {{QAAttr "validation-block"}}>{{view.overriddenSCP.errorMessage}}</span>
           {{/if}}
         {{else}}
-<<<<<<< HEAD
-          <a class="action">{{view.overriddenSCP.group.switchGroupTextShort}}</a>
-=======
             {{#unless controller.isHostsConfigsPage}}
               <a class="action">{{view.overriddenSCP.group.switchGroupTextShort}}</a>
             {{/unless}}
->>>>>>> 9d802b7c
         {{/if}}
       {{/if}}
     </div>
