--- conflicted
+++ resolved
@@ -24,10 +24,7 @@
 
   <div class="panel panel-default">
     <div class="panel-body">
-<<<<<<< HEAD
-=======
       <p class="step-description">{{{view.label}}}</p>
->>>>>>> 3e1e19e2
       {{#if anyErrors}}
         <p>{{t installer.step6.validationSlavesAndClients.popup.body}}</p>
         <div class="limited-height-2">
