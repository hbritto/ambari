{{!
* Licensed to the Apache Software Foundation (ASF) under one
* or more contributor license agreements.  See the NOTICE file
* distributed with this work for additional information
* regarding copyright ownership.  The ASF licenses this file
* to you under the Apache License, Version 2.0 (the
* "License"); you may not use this file except in compliance
* with the License.  You may obtain a copy of the License at
*
*     http://www.apache.org/licenses/LICENSE-2.0
*
* Unless required by applicable law or agreed to in writing, software
* distributed under the License is distributed on an "AS IS" BASIS,
* WITHOUT WARRANTIES OR CONDITIONS OF ANY KIND, either express or implied.
* See the License for the specific language governing permissions and
* limitations under the License.
}}
<div id="select-stack" class="wizard-content col-md-9" {{QAAttr "select-stack-page"}}>
  <h4 class="step-title">{{t installer.step1.header}}</h4>
  <p class="step-description">{{t installer.step1.body}}</p>

  <div class="panel panel-default">
    <div class="panel-body">
<<<<<<< HEAD
      {{! left tabs }}
      <div class="tabs-menu">
        <ul class="nav nav-tabs" {{QAAttr "stack-tabs"}}>
          {{#each stack in availableStackTypes}}
            <li {{bindAttr class="stack.isSelected:active"}} {{QAAttr "stack-tab"}}><a {{QAAttr "stack-link-{stack.stackName}"}} {{action "selectRepoInList" stack target="controller"}} href="#">{{stack.stackName}}</a></li>
          {{/each}}
        </ul>
      </div>
      <div class="stacks-options">
        <div class="details-panel">
          <div class="btn-group" {{QAAttr "select-version"}}>
            <button type="button" data-toggle="dropdown" class="btn dropdown-toggle btn-default" {{QAAttr "select-version-button"}}>{{controller.selectedStack.displayName}} <span class="caret"></span></button>
            <ul class="dropdown-menu">
              {{#each stack in selectedStackType.stacks}}
                <li>
                  {{!view view.stackRadioButton stackBinding="stack"}}
                  <a href="#" {{action "changeVersion" stack target="controller"}} {{QAAttr "{stack.displayName}"}}>{{stack.displayName}}
                    {{#if stack.stackDefault}}
                      ({{t installer.step1.changeVersion.defaultVersion}})
                    {{/if}}
                  </a>
                </li>
              {{/each}}
              <li><a href="#" {{action "uploadVdf" target="controller"}} {{QAAttr "add-new-version"}}>{{t installer.step1.addVersion}} ...</a></li>
            </ul>
          </div>
          <div class="version-contents-section">
            {{#unless servicesForSelectedStack}}
              <div class="alert alert-info" role="alert">{{t installer.step1.useLocalRepo.infoForm.content.empty}}</div>
            {{/unless}}
            <table class="table table-hover">
              <tbody>
=======
      {{#if isLoadingComplete}}
        {{! left tabs }}
        <div class="tabs-menu">
          <ul class="nav nav-tabs" {{QAAttr "stack-tabs"}}>
            {{#each stack in availableStackTypes}}
              <li {{bindAttr class="stack.isSelected:active"}} {{QAAttr "stack-tab"}}>
                <a {{QAAttr "stack-link-{stack.stackName}"}} {{action "selectRepoInList" stack target="controller"}}
                  href="#">{{stack.stackName}}</a></li>
            {{/each}}
          </ul>
        </div>
        <div class="stacks-options">
          <div class="details-panel">
            <div class="btn-group" {{QAAttr "select-version"}}>
              <button type="button" data-toggle="dropdown"
                      class="btn dropdown-toggle btn-default" {{QAAttr "select-version-button"}}>{{controller.selectedStack.displayName}}
                <span class="caret"></span></button>
              <ul class="dropdown-menu">
                {{#each stack in selectedStackType.stacks}}
                  <li>
                    {{!view view.stackRadioButton stackBinding="stack"}}
                    <a
                      href="#" {{action "changeVersion" stack target="controller"}} {{QAAttr "{stack.displayName}"}}>{{stack.displayName}}
                      {{#if stack.stackDefault}}
                        ({{t installer.step1.changeVersion.defaultVersion}})
                      {{/if}}
                    </a>
                  </li>
                {{/each}}
                <li><a
                  href="#" {{action "uploadVdf" target="controller"}} {{QAAttr "add-new-version"}}>{{t installer.step1.addVersion}}
                  ...</a></li>
              </ul>
            </div>
            <div class="version-contents-section">
              {{#unless servicesForSelectedStack}}
                <div class="alert alert-info"
                     role="alert">{{t installer.step1.useLocalRepo.infoForm.content.empty}}</div>
              {{/unless}}
              <table class="table table-hover">
                <tbody>
>>>>>>> 9d802b7c
                {{#each service in servicesForSelectedStack}}
                  <tr>
                    <td class="col-md-4">{{service.displayName}}</td>
                    <td class="col-md-8">{{service.latestVersion}}</td>
                  </tr>
                {{/each}}
                </tbody>
              </table>
            </div>
          </div>
        </div>
        {{! left tabs end }}

        {{#if App.router.nextBtnClickInProgress}}
          {{view App.SpinnerView}}
        {{else}}
          <form id="repoVersionInfoForm" class="form-horizontal" role="form" name="localVersionInfoForm" novalidate>

<<<<<<< HEAD
        <div class="panel panel-default repos-panel">
          <div class="step-title">
            <p>{{t common.repositories}}</p>
          </div>
          <p class="step-description">{{t installer.step1.repo.body}}</p>
          <div class="panel-body version-contents-body">
            <div class="row radio-group">
              {{! Public Repository radio }}
              <div {{bindAttr class=":col-sm-4 :radio :big-radio :public-radio :wizard-plain-text"}}>
                {{view view.usePublicRepoRadioButton classNames="display-inline-block" labelIdentifier="use-public-repo"}}
                {{#if stackRepoUpdateLinkExists}}
                  {{#if networkIssuesExist}}
                    <a id="public-disabled-link" class="display-inline-block" {{action "openPublicOptionDisabledWindow" target="view"}}>{{t installer.step1.selectUseRepoOptions.public.networkLost}}</a>
                  {{/if}}
                {{/if}}
              </div>
              {{!--Local repo radio--}}
              {{view view.useLocalRepoRadioButton classNames="radio big-radio col-sm-4" labelIdentifier="use-local-repo"}}
            </div>
            <div class="alert alert-info" role="alert">{{t installer.step1.useLocalRepo.infoForm.alert.baseUrl}}</div>
            {{#if view.showWarning}}
              <div class="alert alert-warning" {{QAAttr "step1-warning"}}>{{t installer.step1.attentionNeeded}}</div>
            {{/if}}

            {{! OSes and Repositories }}
            <div class="row">
              <div class="table-controls row col-sm-12 pull-right">
                <div class="col-sm-12">
                  {{! Add OS }}
                  <div class="btn-group pull-right">
                    <button
                      type="button" {{bindAttr data-original-title="view.addOsButtonTooltip" class=":btn :btn-default :dropdown-toggle :add-os-button view.isAddOsButtonDisabled:disabled"}}
                      {{QAAttr "add-os-button"}}
                      data-toggle="dropdown">
                      <i class="glyphicon glyphicon-plus"></i> {{t common.add}} &nbsp;<span class="caret"></span>
                    </button>
                    <ul class="dropdown-menu">
                      {{#each operatingSystem in selectedStack.operatingSystems}}
                        {{#unless operatingSystem.isSelected}}
                          <li><a {{action "addOS" operatingSystem target="controller"}} {{QAAttr "add-os-{operatingSystem.osType}"}}>{{operatingSystem.osType}}</a></li>
                        {{/unless}}
                      {{/each}}
                    </ul>
=======
            <div class="panel panel-default repos-panel">
              <div class="step-title">
                <p>{{t common.repositories}}</p>
              </div>
              <p class="step-description">{{t installer.step1.repo.body}}</p>
              <div class="panel-body version-contents-body">
                <div class="row radio-group">
                  {{! Public Repository radio }}
                  <div {{bindAttr class=":col-sm-4 :radio :big-radio :public-radio :wizard-plain-text"}}>
                    {{view view.usePublicRepoRadioButton classNames="display-inline-block" labelIdentifier="use-public-repo"}}
                    {{#if stackRepoUpdateLinkExists}}
                      {{#if networkIssuesExist}}
                        <a id="public-disabled-link"
                           class="display-inline-block" {{action "openPublicOptionDisabledWindow" target="view"}}>{{t installer.step1.selectUseRepoOptions.public.networkLost}}</a>
                      {{/if}}
                    {{/if}}
                  </div>
                  {{!--Local repo radio--}}
                  {{view view.useLocalRepoRadioButton classNames="radio big-radio col-sm-4" labelIdentifier="use-local-repo"}}
                </div>
                <div class="alert alert-info"
                     role="alert">{{t installer.step1.useLocalRepo.infoForm.alert.baseUrl}}</div>
                {{#if view.showWarning}}
                  <div
                    class="alert alert-warning" {{QAAttr "step1-warning"}}>{{t installer.step1.attentionNeeded}}</div>
                {{/if}}

                {{! OSes and Repositories }}
                <div class="row">
                  <div class="table-controls row col-sm-12 pull-right">
                    <div class="col-sm-12">
                      {{! Add OS }}
                      <div class="btn-group pull-right">
                        <button
                          type="button" {{bindAttr data-original-title="view.addOsButtonTooltip" class=":btn :btn-default :dropdown-toggle :add-os-button view.isAddOsButtonDisabled:disabled"}}
                          {{QAAttr "add-os-button"}}
                          data-toggle="dropdown">
                          <i class="glyphicon glyphicon-plus"></i> {{t common.add}} &nbsp;<span class="caret"></span>
                        </button>
                        <ul class="dropdown-menu">
                          {{#each operatingSystem in selectedStack.operatingSystems}}
                            {{#unless operatingSystem.isSelected}}
                              <li>
                                <a {{action "addOS" operatingSystem target="controller"}} {{QAAttr "add-os-{operatingSystem.osType}"}}>{{operatingSystem.osType}}</a>
                              </li>
                            {{/unless}}
                          {{/each}}
                        </ul>
                      </div>
                      {{! Add OS END}}
                    </div>
>>>>>>> 9d802b7c
                  </div>
                </div>
<<<<<<< HEAD
              </div>
            </div>
            <table class="table table-hover">
              <thead>
                <tr>
                  <th class="col-sm-2">{{t common.os}}</th>
                  <th class="col-sm-3">{{t common.name}}</th>
                  <th class="col-sm-6">{{t installer.step1.advancedRepo.localRepo.column.baseUrl}}</th>
                  <th class="col-sm-1"></th>
                </tr>
              </thead>
              <tbody>
                {{#each operatingSystem in selectedStack.operatingSystems}}
                  {{#if operatingSystem.isSelected}}
                    <tr {{QAAttr "os-wrapper"}}>
                      <td class="col-sm-2" {{QAAttr "os-type-label"}}>{{operatingSystem.osType}}</td>
                      <td class="col-sm-9" colspan="2">
                        <table class="table table-condensed no-borders inner-table" {{QAAttr "{operatingSystem.osType}"}}>
                          <tbody>
=======
                <table class="table table-hover">
                  <thead>
                  <tr>
                    <th class="col-sm-2">{{t common.os}}</th>
                    <th class="col-sm-3">{{t common.name}}</th>
                    <th class="col-sm-6">{{t installer.step1.advancedRepo.localRepo.column.baseUrl}}</th>
                    <th class="col-sm-1"></th>
                  </tr>
                  </thead>
                  <tbody>
                  {{#each operatingSystem in selectedStack.operatingSystems}}
                    {{#if operatingSystem.isSelected}}
                      <tr {{QAAttr "os-wrapper"}}>
                        <td class="col-sm-2" {{QAAttr "os-type-label"}}>{{operatingSystem.osType}}</td>
                        <td class="col-sm-9" colspan="2">
                          <table
                            class="table table-condensed no-borders inner-table" {{QAAttr "{operatingSystem.osType}"}}>
                            <tbody>
>>>>>>> 9d802b7c
                            {{#each repository in operatingSystem.repositories}}
                              <tr {{QAAttr "{repository.repoName}"}}>
                                <td class="col-sm-3">{{repository.repoId}}</td>
                                <td class="col-sm-1">
                                  {{view view.popoverView repositoryBinding="repository" data-qaBinding="repository.validation"}}
                                </td>
                                <td class="col-sm-8">
                                  <div {{bindAttr class=":repo-url repository.invalidFormatError:has-error repository.invalidError:has-error"}}>
                                    {{view Ember.TextField placeholderBinding="repository.placeholder" valueBinding="repository.baseUrl" disabledBinding="controller.selectedStack.useRedhatSatellite" classNames="form-control" data-qa="repo-url-input"}}
                                    {{#if controller.selectedStack.usePublicRepo}}
                                      <i {{bindAttr class="repository.undo::invisible :icon-undo"}}
                                        {{action "doRestoreDefaultValue" repository target="controller"}}
                                        {{translateAttr title="common.undo"}}
                                        {{QAAttr "undo-icon"}}>
                                      </i>
                                    {{else}}
                                      <i {{bindAttr class="repository.notEmpty::invisible :icon-undo"}}
                                        {{action "doRestoreToEmpty" repository target="controller"}}
                                        {{translateAttr title="common.undo"}}
                                        {{QAAttr "undo-icon"}}>
                                      </i>
                                    {{/if}}
                                  </div>
                                </td>
                              </tr>
<<<<<<< HEAD
                          {{/each}}
                          </tbody>
                        </table>
                      </td>
                      <td class="col-sm-1">
                        <a class="action remove-icon" href="#" {{action "removeOS" operatingSystem target="view"}} {{QAAttr "remove-icon"}}>
                          <span class="icon icon-minus"></span>
=======
                            {{/each}}
                            </tbody>
                          </table>
                        </td>
                        <td class="col-sm-1">
                          <a class="action remove-icon"
                             href="#" {{action "removeOS" operatingSystem target="view"}} {{QAAttr "remove-icon"}}>
                            <span class="icon icon-minus"></span>
>>>>>>> 9d802b7c
                            {{t common.remove}}
                          </a>
                        </td>
                      </tr>
                    {{/if}}
                  {{/each}}
                  </tbody>
                </table>
                {{! OSes and Repositories END }}

<<<<<<< HEAD
            {{! Skip Repository Base URL validation }}
            <div id="skip-validation" {{bindAttr class="controller.selectedStack.useRedhatSatellite:disabled"}}>
              {{#view App.CheckboxView
                labelTranslate="installer.step1.advancedRepo.skipValidation.message"
                labelClassNamesBinding="controller.selectedStack.useRedhatSatellite:disabled"
                checkedBinding="skipValidationChecked"
                disabledBinding="controller.selectedStack.useRedhatSatellite"
                labelIdentifier="skip-validation"
              }}
                <i class="glyphicon glyphicon-question-sign" rel="skip-validation-tooltip"
                data-toggle="tooltip" {{translateAttr data-original-title="installer.step1.advancedRepo.skipValidation.tooltip"}}>
                </i>
              {{/view}}
              <div class="clearfix"></div>
            </div>
            {{! Skip Repository Base URL validation END }}
=======
                {{! Skip Repository Base URL validation }}
                <div id="skip-validation" {{bindAttr class="controller.selectedStack.useRedhatSatellite:disabled"}}>
                  {{#view App.CheckboxView
                  labelTranslate="installer.step1.advancedRepo.skipValidation.message"
                  labelClassNamesBinding="controller.selectedStack.useRedhatSatellite:disabled"
                  checkedBinding="skipValidationChecked"
                  disabledBinding="controller.selectedStack.useRedhatSatellite"
                  labelIdentifier="skip-validation"
                  }}
                    <i class="glyphicon glyphicon-question-sign" rel="skip-validation-tooltip"
                       data-toggle="tooltip" {{translateAttr data-original-title="installer.step1.advancedRepo.skipValidation.tooltip"}}>
                    </i>
                  {{/view}}
                  <div class="clearfix"></div>
                </div>
                {{! Skip Repository Base URL validation END }}
>>>>>>> 9d802b7c

                {{! Use RedHat Satellite/Spacewalk }}
                <div id="use-redhat" class="checkbox">
                  {{#view view.redhatCheckBoxView
                  classNames="use-redhat-checkbox"
                  }}
                    <label {{bindAttr for="view.checkboxId" class=":redhat-label :display-inline-block controller.selectedStack.usePublicRepo:disabled" data-original-title="view.redhatDisabledTooltip"}}>
                      {{t installer.step1.advancedRepo.useRedhatSatellite.message}}
                    </label>
                    <i class="glyphicon glyphicon-question-sign" rel="use-redhat-tooltip"
                       data-toggle="tooltip" {{translateAttr data-original-title="installer.step1.advancedRepo.useRedhatSatellite.tooltip"}}>
                    </i>
                  {{/view}}
                </div>
                {{! Use RedHat Satellite/Spacewalk END }}
              </div>
            </div>
          </form>
        {{/if}}
        {{#if view.invalidUrlExist}}
          <div class="alert alert-warning">
            {{t installer.step1.invalidURLAttention}}
            <a
              href="javascript:void(null)" {{action "retryRepoUrls" target="view"}}>{{t installer.step1.retryRepoUrls}}</a>
          </div>
        {{/if}}
      {{else}}
        {{view App.SpinnerView}}
      {{/if}}
    </div>
  </div>
</div>
<div class="wizard-footer col-md-12">
  <button type="button" class="btn btn-default pull-left installer-back-btn" {{bindAttr disabled="App.router.btnClickInProgress"}} {{action back}} {{QAAttr "wizard-back"}}>
    &larr; {{t common.back}}
    {{#if App.router.backBtnClickInProgress}}
      {{view App.SpinnerView tagName="span" classNames="service-button-spinner"}}
    {{/if}}
  </button>
  <button type="button" class="btn btn-success pull-right" {{bindAttr disabled="view.isSubmitDisabled"}} {{action next}} {{QAAttr "wizard-next"}}>
    {{#if App.router.nextBtnClickInProgress}}
      {{view App.SpinnerView tagName="span" classNames="service-button-spinner"}}
    {{/if}}
    {{t common.next}} &rarr;
  </button>
</div><|MERGE_RESOLUTION|>--- conflicted
+++ resolved
@@ -21,40 +21,6 @@
 
   <div class="panel panel-default">
     <div class="panel-body">
-<<<<<<< HEAD
-      {{! left tabs }}
-      <div class="tabs-menu">
-        <ul class="nav nav-tabs" {{QAAttr "stack-tabs"}}>
-          {{#each stack in availableStackTypes}}
-            <li {{bindAttr class="stack.isSelected:active"}} {{QAAttr "stack-tab"}}><a {{QAAttr "stack-link-{stack.stackName}"}} {{action "selectRepoInList" stack target="controller"}} href="#">{{stack.stackName}}</a></li>
-          {{/each}}
-        </ul>
-      </div>
-      <div class="stacks-options">
-        <div class="details-panel">
-          <div class="btn-group" {{QAAttr "select-version"}}>
-            <button type="button" data-toggle="dropdown" class="btn dropdown-toggle btn-default" {{QAAttr "select-version-button"}}>{{controller.selectedStack.displayName}} <span class="caret"></span></button>
-            <ul class="dropdown-menu">
-              {{#each stack in selectedStackType.stacks}}
-                <li>
-                  {{!view view.stackRadioButton stackBinding="stack"}}
-                  <a href="#" {{action "changeVersion" stack target="controller"}} {{QAAttr "{stack.displayName}"}}>{{stack.displayName}}
-                    {{#if stack.stackDefault}}
-                      ({{t installer.step1.changeVersion.defaultVersion}})
-                    {{/if}}
-                  </a>
-                </li>
-              {{/each}}
-              <li><a href="#" {{action "uploadVdf" target="controller"}} {{QAAttr "add-new-version"}}>{{t installer.step1.addVersion}} ...</a></li>
-            </ul>
-          </div>
-          <div class="version-contents-section">
-            {{#unless servicesForSelectedStack}}
-              <div class="alert alert-info" role="alert">{{t installer.step1.useLocalRepo.infoForm.content.empty}}</div>
-            {{/unless}}
-            <table class="table table-hover">
-              <tbody>
-=======
       {{#if isLoadingComplete}}
         {{! left tabs }}
         <div class="tabs-menu">
@@ -96,7 +62,6 @@
               {{/unless}}
               <table class="table table-hover">
                 <tbody>
->>>>>>> 9d802b7c
                 {{#each service in servicesForSelectedStack}}
                   <tr>
                     <td class="col-md-4">{{service.displayName}}</td>
@@ -115,51 +80,6 @@
         {{else}}
           <form id="repoVersionInfoForm" class="form-horizontal" role="form" name="localVersionInfoForm" novalidate>
 
-<<<<<<< HEAD
-        <div class="panel panel-default repos-panel">
-          <div class="step-title">
-            <p>{{t common.repositories}}</p>
-          </div>
-          <p class="step-description">{{t installer.step1.repo.body}}</p>
-          <div class="panel-body version-contents-body">
-            <div class="row radio-group">
-              {{! Public Repository radio }}
-              <div {{bindAttr class=":col-sm-4 :radio :big-radio :public-radio :wizard-plain-text"}}>
-                {{view view.usePublicRepoRadioButton classNames="display-inline-block" labelIdentifier="use-public-repo"}}
-                {{#if stackRepoUpdateLinkExists}}
-                  {{#if networkIssuesExist}}
-                    <a id="public-disabled-link" class="display-inline-block" {{action "openPublicOptionDisabledWindow" target="view"}}>{{t installer.step1.selectUseRepoOptions.public.networkLost}}</a>
-                  {{/if}}
-                {{/if}}
-              </div>
-              {{!--Local repo radio--}}
-              {{view view.useLocalRepoRadioButton classNames="radio big-radio col-sm-4" labelIdentifier="use-local-repo"}}
-            </div>
-            <div class="alert alert-info" role="alert">{{t installer.step1.useLocalRepo.infoForm.alert.baseUrl}}</div>
-            {{#if view.showWarning}}
-              <div class="alert alert-warning" {{QAAttr "step1-warning"}}>{{t installer.step1.attentionNeeded}}</div>
-            {{/if}}
-
-            {{! OSes and Repositories }}
-            <div class="row">
-              <div class="table-controls row col-sm-12 pull-right">
-                <div class="col-sm-12">
-                  {{! Add OS }}
-                  <div class="btn-group pull-right">
-                    <button
-                      type="button" {{bindAttr data-original-title="view.addOsButtonTooltip" class=":btn :btn-default :dropdown-toggle :add-os-button view.isAddOsButtonDisabled:disabled"}}
-                      {{QAAttr "add-os-button"}}
-                      data-toggle="dropdown">
-                      <i class="glyphicon glyphicon-plus"></i> {{t common.add}} &nbsp;<span class="caret"></span>
-                    </button>
-                    <ul class="dropdown-menu">
-                      {{#each operatingSystem in selectedStack.operatingSystems}}
-                        {{#unless operatingSystem.isSelected}}
-                          <li><a {{action "addOS" operatingSystem target="controller"}} {{QAAttr "add-os-{operatingSystem.osType}"}}>{{operatingSystem.osType}}</a></li>
-                        {{/unless}}
-                      {{/each}}
-                    </ul>
-=======
             <div class="panel panel-default repos-panel">
               <div class="step-title">
                 <p>{{t common.repositories}}</p>
@@ -211,30 +131,8 @@
                       </div>
                       {{! Add OS END}}
                     </div>
->>>>>>> 9d802b7c
                   </div>
                 </div>
-<<<<<<< HEAD
-              </div>
-            </div>
-            <table class="table table-hover">
-              <thead>
-                <tr>
-                  <th class="col-sm-2">{{t common.os}}</th>
-                  <th class="col-sm-3">{{t common.name}}</th>
-                  <th class="col-sm-6">{{t installer.step1.advancedRepo.localRepo.column.baseUrl}}</th>
-                  <th class="col-sm-1"></th>
-                </tr>
-              </thead>
-              <tbody>
-                {{#each operatingSystem in selectedStack.operatingSystems}}
-                  {{#if operatingSystem.isSelected}}
-                    <tr {{QAAttr "os-wrapper"}}>
-                      <td class="col-sm-2" {{QAAttr "os-type-label"}}>{{operatingSystem.osType}}</td>
-                      <td class="col-sm-9" colspan="2">
-                        <table class="table table-condensed no-borders inner-table" {{QAAttr "{operatingSystem.osType}"}}>
-                          <tbody>
-=======
                 <table class="table table-hover">
                   <thead>
                   <tr>
@@ -253,7 +151,6 @@
                           <table
                             class="table table-condensed no-borders inner-table" {{QAAttr "{operatingSystem.osType}"}}>
                             <tbody>
->>>>>>> 9d802b7c
                             {{#each repository in operatingSystem.repositories}}
                               <tr {{QAAttr "{repository.repoName}"}}>
                                 <td class="col-sm-3">{{repository.repoId}}</td>
@@ -279,15 +176,6 @@
                                   </div>
                                 </td>
                               </tr>
-<<<<<<< HEAD
-                          {{/each}}
-                          </tbody>
-                        </table>
-                      </td>
-                      <td class="col-sm-1">
-                        <a class="action remove-icon" href="#" {{action "removeOS" operatingSystem target="view"}} {{QAAttr "remove-icon"}}>
-                          <span class="icon icon-minus"></span>
-=======
                             {{/each}}
                             </tbody>
                           </table>
@@ -296,7 +184,6 @@
                           <a class="action remove-icon"
                              href="#" {{action "removeOS" operatingSystem target="view"}} {{QAAttr "remove-icon"}}>
                             <span class="icon icon-minus"></span>
->>>>>>> 9d802b7c
                             {{t common.remove}}
                           </a>
                         </td>
@@ -307,24 +194,6 @@
                 </table>
                 {{! OSes and Repositories END }}
 
-<<<<<<< HEAD
-            {{! Skip Repository Base URL validation }}
-            <div id="skip-validation" {{bindAttr class="controller.selectedStack.useRedhatSatellite:disabled"}}>
-              {{#view App.CheckboxView
-                labelTranslate="installer.step1.advancedRepo.skipValidation.message"
-                labelClassNamesBinding="controller.selectedStack.useRedhatSatellite:disabled"
-                checkedBinding="skipValidationChecked"
-                disabledBinding="controller.selectedStack.useRedhatSatellite"
-                labelIdentifier="skip-validation"
-              }}
-                <i class="glyphicon glyphicon-question-sign" rel="skip-validation-tooltip"
-                data-toggle="tooltip" {{translateAttr data-original-title="installer.step1.advancedRepo.skipValidation.tooltip"}}>
-                </i>
-              {{/view}}
-              <div class="clearfix"></div>
-            </div>
-            {{! Skip Repository Base URL validation END }}
-=======
                 {{! Skip Repository Base URL validation }}
                 <div id="skip-validation" {{bindAttr class="controller.selectedStack.useRedhatSatellite:disabled"}}>
                   {{#view App.CheckboxView
@@ -341,7 +210,6 @@
                   <div class="clearfix"></div>
                 </div>
                 {{! Skip Repository Base URL validation END }}
->>>>>>> 9d802b7c
 
                 {{! Use RedHat Satellite/Spacewalk }}
                 <div id="use-redhat" class="checkbox">
