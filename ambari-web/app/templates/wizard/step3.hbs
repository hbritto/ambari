--- conflicted
+++ resolved
@@ -64,7 +64,6 @@
             </ul>
           </div>
         </div>
-<<<<<<< HEAD
         <div class="clearfix"></div>
       </div>
       <div class="panel-body">
@@ -81,6 +80,8 @@
               <th class="col-md-2" {{QAAttr "confirm-hosts-table-heading-cell"}}>{{t common.status}}</th>
               <!-- given by the parsing function that parses data from bootstrap call, dynamically assign the color -->
               <th class="col-md-2" {{QAAttr "confirm-hosts-table-heading-cell"}}>{{t common.action}}</th>
+              <!-- empty th to contain extra space of table -->
+              <th></th>
               <!-- trash icon -->
               <!-- retry icon -->
             </tr>
@@ -116,72 +117,17 @@
                       <i class="icon icon-remove-sign" {{translateAttr title="common.remove"}}></i>
                     </a>
                   </td>
+                  <!-- empty td to contain extra space of table -->
+                  <td></td>
                 {{/view}}
               {{/each}}
             {{else}}
               <tr {{QAAttr "confirm-hosts-table-body-row"}}>
                 <td class="step3-table-no-hosts" colspan="5" {{QAAttr "confirm-hosts-table-body-cell"}}>
                   {{t hosts.table.noHosts}}
-=======
-        <div class="panel-body hosts-panel">
-          <div class="pre-scrollable col-sm-12" style="max-height: 440px;">
-            <table style="table-layout: fixed" id="confirm-hosts-table" class="table table-hover" {{QAAttr "confirm-hosts-table"}}>
-              <thead>
-              <tr>
-                <th {{QAAttr "confirm-hosts-table-heading-cell"}}>
-                  {{view App.CheckboxView checkedBinding="view.pageChecked"}}
-                </th>
-                <th {{QAAttr "confirm-hosts-table-heading-cell"}}>{{t common.host}}</th>
-                <!-- retrieved from local storage initially -->
-                <th {{QAAttr "confirm-hosts-table-heading-cell"}}>{{t common.progress}}</th>
-                <th {{QAAttr "confirm-hosts-table-heading-cell"}}>{{t common.status}}</th>
-                <!-- given by the parsing function that parses data from bootstrap call, dynamically assign the color -->
-                <th {{QAAttr "confirm-hosts-table-heading-cell"}}>{{t common.action}}</th>
-                <!-- empty th to contain extra space of table -->
-                <th></th>
-                <!-- trash icon -->
-                <!-- retry icon -->
+                </td>
               </tr>
-              </thead>
-              <tbody {{QAAttr "confirm-hosts-table-body"}}>
-              {{#if view.pageContent}}
-                {{#each host in view.pageContent}}
-                  {{#view App.WizardHostView categoryBinding="controller.category" hostInfoBinding="host" data-qa="confirm-hosts-table-body-row"}}
-                    <td class="step3-table-checkbox" {{QAAttr "confirm-hosts-table-body-cell"}}>
-                      {{view App.CheckboxView checkedBinding="host.isChecked" labelIdentifier="select-host-checkbox"}}
-                    </td>
-                    <td class="host" {{QAAttr "confirm-hosts-table-body-cell"}}>
-                      <span title="{{unbound host.name}}" class="trim_hostname" {{QAAttr "confirm-hosts-table-host-name"}}>{{host.name}}</span>
-                    </td>
-                    <td class="step3-table-progress" {{QAAttr "confirm-hosts-table-body-cell"}}>
-                      <div class="progress">
-                        <div {{bindAttr class="host.bootBarColor host.isBootDone::progress-bar-striped host.isBootDone::active :progress-bar"}}
-                          {{QAAttr "{host.bootBarColor}"}}
-                          style="width:100%">
-                        </div>
-                      </div>
-                    </td>
-                    <td class="step3-table-status" {{QAAttr "confirm-hosts-table-body-cell"}}>
-                      <a href="javascript:void(null)" data-toggle="modal" {{action hostLogPopup host target="controller"}} {{QAAttr "host-status-link"}}>
-                        <span {{bindAttr class="host.bootStatusColor"}} {{QAAttr "host-status-{host.bootStatus}"}}>{{host.bootStatusForDisplay}}</span>
-                      </a>
-                    </td>
-                    <td class="step3-table-action" {{QAAttr "confirm-hosts-table-body-cell"}}>
-                      <a class="action" id="display-action" href="#" {{action remove target="view"}} {{bindAttr disabled="isBackDisabled"}} {{QAAttr "remove-host-button"}}>
-                        <i class="glyphicon glyphicon-trash" {{translateAttr title="common.remove"}}></i>
-                      </a>
-                    </td>
-                    <!-- empty td to contain extra space of table -->
-                    <td></td>
-                  {{/view}}
-                {{/each}}
-              {{else}}
-                <tr {{QAAttr "confirm-hosts-table-body-row"}}>
-                  <td class="step3-table-no-hosts" colspan="5" {{QAAttr "confirm-hosts-table-body-cell"}}>
-                    {{t hosts.table.noHosts}}
-                  </td>
-                </tr>
-              {{/if}}
+            {{/if}}
             </tbody>
             <tfoot>
               <tr>
@@ -195,17 +141,8 @@
                     <a {{action unSelectAll target="view"}} href="#">{{t hosts.filters.clearSelection}}</a>
                   {{/if}}
                   {{view App.PaginationView}}
->>>>>>> 60e54750
                 </td>
               </tr>
-            {{/if}}
-            </tbody>
-            <tfoot>
-            <tr>
-              <td colspan="5">
-                {{view App.PaginationView}}
-              </td>
-            </tr>
             </tfoot>
           </table>
         </div>
@@ -240,13 +177,9 @@
         {{view App.SpinnerView tagName="span" classNames="service-button-spinner"}}
       {{/if}}
     </button>
-<<<<<<< HEAD
+    {{template "templates/wizard/installer_cancel_button"}}
     <button type="button"
             class="btn btn-success pull-right" {{bindAttr disabled="isNextButtonDisabled"}} {{action submit target="controller"}} {{QAAttr "wizard-next"}}>
-=======
-    {{template "templates/wizard/installer_cancel_button"}}
-    <button type="button" class="btn btn-success pull-right" {{bindAttr disabled="isNextButtonDisabled"}} {{action submit target="controller"}} {{QAAttr "wizard-next"}}>
->>>>>>> 60e54750
       {{#if App.router.nextBtnClickInProgress}}
         {{view App.SpinnerView tagName="span" classNames="service-button-spinner"}}
       {{/if}}
