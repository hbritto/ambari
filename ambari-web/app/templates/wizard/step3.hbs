{{!
* Licensed to the Apache Software Foundation (ASF) under one
* or more contributor license agreements.  See the NOTICE file
* distributed with this work for additional information
* regarding copyright ownership.  The ASF licenses this file
* to you under the Apache License, Version 2.0 (the
* "License"); you may not use this file except in compliance
* with the License.  You may obtain a copy of the License at
*
*     http://www.apache.org/licenses/LICENSE-2.0
*
* Unless required by applicable law or agreed to in writing, software
* distributed under the License is distributed on an "AS IS" BASIS,
* WITHOUT WARRANTIES OR CONDITIONS OF ANY KIND, either express or implied.
* See the License for the specific language governing permissions and
* limitations under the License.
}}

<div id="confirm-hosts" class="wizard-content col-md-9">
  <h4 class="step-title">{{t installer.step3.header}}</h4>
  {{#if isSaved}}
    <div class="alert alert-warning" role="alert"><strong>{{t common.warning}}:</strong> {{t installer.warning.changes}}</div>
  {{/if}}

  <div class="panel panel-default">
    <div class="panel-body">
<<<<<<< HEAD

      <div class="panel panel-default panel-internal">
        <div class="panel-heading compact-panel-heading">
          <div class="button-section">
            {{#unless view.noHostsSelected}}
              <button class="btn btn-primary" {{action removeSelectedHosts target="controller"}} {{QAAttr "remove-selected-button"}}>
                <i class="glyphicon glyphicon-trash glyphicon-white"></i>
                <span class="hidden-sm">{{t installer.step3.removeSelected}}</span>
              </button>
            {{/unless}}
            {{#unless isRetryDisabled}}
              <button class="btn btn-primary" {{action retrySelectedHosts target="view"}} {{QAAttr "retry-failed-button"}}>
                <i class="glyphicon glyphicon-repeat glyphicon-white"></i>&nbsp;
                <span class="hidden-sm">{{t installer.step3.retryFailed}}</span>
              </button>
            {{/unless}}

            <div id="host-filter" class="pull-right">
              <ul class="clearfix">
                <li class="first">{{t common.show}}:</li>
                {{#each category in view.categories}}
                  <li {{bindAttr class=":filter-status category.itemClass"}}>
                    <a {{action selectCategory category target="view"}} {{QAAttr "hosts-filter-{category.hostsBootStatus}"}} href="#">
                      {{category.label}}
                    </a>
                  </li>
                  {{#unless category.last}}
                    <li class="divider">|</li>
                  {{/unless}}
                {{/each}}
              </ul>
            </div>
=======
      <p class="step-description" {{QAAttr "step3-description"}}>{{t installer.step3.body}}</p>
      <div class="panel-heading compact-panel-heading">
        <div class="button-section">
          <div class="pull-right btn-group">
            <button class="dropdown-toggle btn btn-default" data-toggle="dropdown" href="#">
              {{t common.actions}}
              &nbsp;
              <i class="caret"></i>
            </button>
            <ul class="dropdown-menu">
              <li {{bindAttr class="view.noHostsSelected:disabled"}}>
                <a {{bindAttr class="view.noHostsSelected:disabled"}} {{action removeSelectedHosts target="view"}}
                  {{QAAttr "remove-selected-button"}}>
                  <i class="glyphicon glyphicon-trash"></i>&nbsp;
                  {{t common.remove}}
                </a>
              </li>
              <li {{bindAttr class="isRetryDisabled:disabled"}}>
                <a {{bindAttr class="isRetryDisabled:disabled"}} {{action retrySelectedHosts target="view"}}
                  {{QAAttr "retry-failed-button"}}>
                  <i class="glyphicon glyphicon-repeat"></i>&nbsp;
                  {{t common.retry }}
                </a>
              </li>
            </ul>
          </div>
          <div id="host-filter" class="pull-left">
            <ul class="nav nav-tabs">
              {{#each category in view.categories}}
                <li {{bindAttr class=":filter-status category.itemClass"}}>
                  <a {{action selectCategory category target="view"}} {{QAAttr "hosts-filter-{category.hostsBootStatus}"}}
                          href="#">
                    {{category.label}}
                  </a>
                </li>
                &nbsp;
              {{/each}}
            </ul>
>>>>>>> 3e1e19e2
          </div>
        </div>
<<<<<<< HEAD
        <div class="panel-body hosts-panel">
          <div class="pre-scrollable col-sm-12" style="max-height: 440px;">
            <table style="table-layout: fixed" id="confirm-hosts-table" class="table table-hover" {{QAAttr "confirm-hosts-table"}}>
              <thead>
              <tr>
                <th {{QAAttr "confirm-hosts-table-heading-cell"}}>
                  {{view App.CheckboxView checkedBinding="view.pageChecked"}}
                </th>
                <th {{QAAttr "confirm-hosts-table-heading-cell"}}>{{t common.host}}</th>
                <!-- retrieved from local storage initially -->
                <th {{QAAttr "confirm-hosts-table-heading-cell"}}>{{t common.progress}}</th>
                <th {{QAAttr "confirm-hosts-table-heading-cell"}}>{{t common.status}}</th>
                <!-- given by the parsing function that parses data from bootstrap call, dynamically assign the color -->
                <th {{QAAttr "confirm-hosts-table-heading-cell"}}>{{t common.action}}</th>
                <!-- trash icon -->
                <!-- retry icon -->
              </tr>
              </thead>
              <tbody {{QAAttr "confirm-hosts-table-body"}}>
              {{#if view.pageContent}}
                {{#each host in view.pageContent}}
                  {{#view App.WizardHostView categoryBinding="controller.category" hostInfoBinding="host" data-qa="confirm-hosts-table-body-row"}}
                    <td class="step3-table-checkbox" {{QAAttr "confirm-hosts-table-body-cell"}}>
                      {{view App.CheckboxView checkedBinding="host.isChecked" labelIdentifier="select-host-checkbox"}}
                    </td>
                    <td class="host" {{QAAttr "confirm-hosts-table-body-cell"}}>
                      <span title="{{unbound host.name}}" class="trim_hostname" {{QAAttr "confirm-hosts-table-host-name"}}>{{host.name}}</span>
                    </td>
                    <td class="step3-table-progress" {{QAAttr "confirm-hosts-table-body-cell"}}>
                      <div class="progress">
                        <div {{bindAttr class="host.bootBarColor host.isBootDone::progress-bar-striped host.isBootDone::active :progress-bar"}}
                          {{QAAttr "{host.bootBarColor}"}}
                          style="width:100%">
                        </div>
                      </div>
                    </td>
                    <td class="step3-table-status" {{QAAttr "confirm-hosts-table-body-cell"}}>
                      <a href="javascript:void(null)" data-toggle="modal" {{action hostLogPopup host target="controller"}} {{QAAttr "host-status-link"}}>
                        <span {{bindAttr class="host.bootStatusColor"}} {{QAAttr "host-status-{host.bootStatus}"}}>{{host.bootStatusForDisplay}}</span>
                      </a>
                    </td>
                    <td class="step3-table-action" {{QAAttr "confirm-hosts-table-body-cell"}}>
                      <a class="action" id="display-action" href="#" {{action remove target="view"}} {{bindAttr disabled="isBackDisabled"}} {{QAAttr "remove-host-button"}}>
                        <i class="glyphicon glyphicon-trash" {{translateAttr title="common.remove"}}></i>
                      </a>
                    </td>
                  {{/view}}
                {{/each}}
              {{else}}
                <tr {{QAAttr "confirm-hosts-table-body-row"}}>
                  <td class="step3-table-no-hosts" colspan="5" {{QAAttr "confirm-hosts-table-body-cell"}}>
                    {{t hosts.table.noHosts}}
=======
        <div class="clearfix"></div>
      </div>
      <div class="panel-body">
        <div class="pre-scrollable col-sm-12">
          <table id="confirm-hosts-table" class="table table-hover" {{QAAttr "confirm-hosts-table"}}>
            <thead>
            <tr>
              <th {{QAAttr "confirm-hosts-table-heading-cell"}}>
                {{view App.CheckboxView checkedBinding="view.pageChecked"}}
              </th>
              <th class="col-md-6" {{QAAttr "confirm-hosts-table-heading-cell"}}>{{t common.host}}</th>
              <!-- retrieved from local storage initially -->
              <th class="col-md-3" {{QAAttr "confirm-hosts-table-heading-cell"}}>{{t common.progress}}</th>
              <th class="col-md-2" {{QAAttr "confirm-hosts-table-heading-cell"}}>{{t common.status}}</th>
              <!-- given by the parsing function that parses data from bootstrap call, dynamically assign the color -->
              <th class="col-md-2" {{QAAttr "confirm-hosts-table-heading-cell"}}>{{t common.action}}</th>
              <!-- trash icon -->
              <!-- retry icon -->
            </tr>
            </thead>
            <tbody {{QAAttr "confirm-hosts-table-body"}}>
            {{#if view.pageContent}}
              {{#each host in view.pageContent}}
                {{#view App.WizardHostView categoryBinding="controller.category" hostInfoBinding="host" data-qa="confirm-hosts-table-body-row"}}
                  <td class="step3-table-checkbox" {{QAAttr "confirm-hosts-table-body-cell"}}>
                    {{view App.CheckboxView checkedBinding="host.isChecked" labelIdentifier="select-host-checkbox"}}
                  </td>
                  <td class="host" {{QAAttr "confirm-hosts-table-body-cell"}}>
                    <span title="{{unbound host.name}}"
                          class="trim_hostname" {{QAAttr "confirm-hosts-table-host-name"}}>{{host.name}}</span>
                  </td>
                  <td class="step3-table-progress" {{QAAttr "confirm-hosts-table-body-cell"}}>
                    <div class="progress">
                      <div {{bindAttr class="host.bootBarColor host.isBootDone::progress-bar-striped host.isBootDone::active :progress-bar"}}
                        {{QAAttr "{host.bootBarColor}"}}
                              style="width:100%">
                      </div>
                    </div>
>>>>>>> 3e1e19e2
                  </td>
                  <td class="step3-table-status" {{QAAttr "confirm-hosts-table-body-cell"}}>
                    <a href="javascript:void(null)"
                       data-toggle="modal" {{action hostLogPopup host target="controller"}} {{QAAttr "host-status-link"}}>
                      <span {{bindAttr class="host.bootStatusColor"}} {{QAAttr "host-status-{host.bootStatus}"}}>{{host.bootStatusForDisplay}}</span>
                    </a>
                  </td>
                  <td class="step3-table-action" {{QAAttr "confirm-hosts-table-body-cell"}}>
                    <a class="action" id="display-action"
                       href="#" {{action remove target="view"}} {{bindAttr disabled="isBackDisabled"}} {{QAAttr "remove-host-button"}}>
                      <i class="icon icon-remove-sign" {{translateAttr title="common.remove"}}></i>
                    </a>
                  </td>
                {{/view}}
              {{/each}}
            {{else}}
              <tr {{QAAttr "confirm-hosts-table-body-row"}}>
                <td class="step3-table-no-hosts" colspan="5" {{QAAttr "confirm-hosts-table-body-cell"}}>
                  {{t hosts.table.noHosts}}
                </td>
              </tr>
            {{/if}}
            </tbody>
            <tfoot>
            <tr>
              <td colspan="5">
                {{view App.PaginationView}}
              </td>
            </tr>
            </tfoot>
          </table>
        </div>
      </div>
      <div id="warningsSection">
        {{#if hasMoreRegisteredHosts}}
          <div {{bindAttr class=":alert :alert-warning"}} {{QAAttr "alert-warning"}}>
            <a href="#" {{action registeredHostsPopup target="controller"}} {{QAAttr "alert-link"}}><span {{QAAttr "other-hosts-link"}}>{{view.registeredHostsMessage}}</span></a>
          </div>
        {{/if}}
        {{#unless disableHostCheck}}
          <div {{bindAttr class=":alert :alert-warning view.status isWarningsBoxVisible::hidden"}} {{QAAttr "{view.status}"}}>
            {{view.message}}
            <a href="#" {{action hostWarningsPopup warnings target="controller"}} {{QAAttr "alert-link"}}>{{view.linkText}}</a>
            {{#unless isBootstrapFailed}}
              {{#unless isWarningsLoaded}}
                {{view App.SpinnerView data-qa="spinner"}}
              {{/unless}}
            {{/unless}}
          </div>
        {{/unless}}
      </div>
    </div>
  </div>
</div>
<div class="wizard-footer col-md-12">
  <div class="btn-area">
    <button type="button"
            class="btn btn-default pull-left installer-back-btn" {{bindAttr disabled="isBackButtonDisabled"}} {{action back}} {{QAAttr "wizard-back"}}>
      &larr; {{t common.back}}
      {{#if App.router.backBtnClickInProgress}}
        {{view App.SpinnerView tagName="span" classNames="service-button-spinner"}}
      {{/if}}
    </button>
    <button type="button"
            class="btn btn-success pull-right" {{bindAttr disabled="isNextButtonDisabled"}} {{action submit target="controller"}} {{QAAttr "wizard-next"}}>
      {{#if App.router.nextBtnClickInProgress}}
        {{view App.SpinnerView tagName="span" classNames="service-button-spinner"}}
      {{/if}}
      {{t common.next}} &rarr;
    </button>
  </div>
</div><|MERGE_RESOLUTION|>--- conflicted
+++ resolved
@@ -24,40 +24,6 @@
 
   <div class="panel panel-default">
     <div class="panel-body">
-<<<<<<< HEAD
-
-      <div class="panel panel-default panel-internal">
-        <div class="panel-heading compact-panel-heading">
-          <div class="button-section">
-            {{#unless view.noHostsSelected}}
-              <button class="btn btn-primary" {{action removeSelectedHosts target="controller"}} {{QAAttr "remove-selected-button"}}>
-                <i class="glyphicon glyphicon-trash glyphicon-white"></i>
-                <span class="hidden-sm">{{t installer.step3.removeSelected}}</span>
-              </button>
-            {{/unless}}
-            {{#unless isRetryDisabled}}
-              <button class="btn btn-primary" {{action retrySelectedHosts target="view"}} {{QAAttr "retry-failed-button"}}>
-                <i class="glyphicon glyphicon-repeat glyphicon-white"></i>&nbsp;
-                <span class="hidden-sm">{{t installer.step3.retryFailed}}</span>
-              </button>
-            {{/unless}}
-
-            <div id="host-filter" class="pull-right">
-              <ul class="clearfix">
-                <li class="first">{{t common.show}}:</li>
-                {{#each category in view.categories}}
-                  <li {{bindAttr class=":filter-status category.itemClass"}}>
-                    <a {{action selectCategory category target="view"}} {{QAAttr "hosts-filter-{category.hostsBootStatus}"}} href="#">
-                      {{category.label}}
-                    </a>
-                  </li>
-                  {{#unless category.last}}
-                    <li class="divider">|</li>
-                  {{/unless}}
-                {{/each}}
-              </ul>
-            </div>
-=======
       <p class="step-description" {{QAAttr "step3-description"}}>{{t installer.step3.body}}</p>
       <div class="panel-heading compact-panel-heading">
         <div class="button-section">
@@ -96,63 +62,8 @@
                 &nbsp;
               {{/each}}
             </ul>
->>>>>>> 3e1e19e2
           </div>
         </div>
-<<<<<<< HEAD
-        <div class="panel-body hosts-panel">
-          <div class="pre-scrollable col-sm-12" style="max-height: 440px;">
-            <table style="table-layout: fixed" id="confirm-hosts-table" class="table table-hover" {{QAAttr "confirm-hosts-table"}}>
-              <thead>
-              <tr>
-                <th {{QAAttr "confirm-hosts-table-heading-cell"}}>
-                  {{view App.CheckboxView checkedBinding="view.pageChecked"}}
-                </th>
-                <th {{QAAttr "confirm-hosts-table-heading-cell"}}>{{t common.host}}</th>
-                <!-- retrieved from local storage initially -->
-                <th {{QAAttr "confirm-hosts-table-heading-cell"}}>{{t common.progress}}</th>
-                <th {{QAAttr "confirm-hosts-table-heading-cell"}}>{{t common.status}}</th>
-                <!-- given by the parsing function that parses data from bootstrap call, dynamically assign the color -->
-                <th {{QAAttr "confirm-hosts-table-heading-cell"}}>{{t common.action}}</th>
-                <!-- trash icon -->
-                <!-- retry icon -->
-              </tr>
-              </thead>
-              <tbody {{QAAttr "confirm-hosts-table-body"}}>
-              {{#if view.pageContent}}
-                {{#each host in view.pageContent}}
-                  {{#view App.WizardHostView categoryBinding="controller.category" hostInfoBinding="host" data-qa="confirm-hosts-table-body-row"}}
-                    <td class="step3-table-checkbox" {{QAAttr "confirm-hosts-table-body-cell"}}>
-                      {{view App.CheckboxView checkedBinding="host.isChecked" labelIdentifier="select-host-checkbox"}}
-                    </td>
-                    <td class="host" {{QAAttr "confirm-hosts-table-body-cell"}}>
-                      <span title="{{unbound host.name}}" class="trim_hostname" {{QAAttr "confirm-hosts-table-host-name"}}>{{host.name}}</span>
-                    </td>
-                    <td class="step3-table-progress" {{QAAttr "confirm-hosts-table-body-cell"}}>
-                      <div class="progress">
-                        <div {{bindAttr class="host.bootBarColor host.isBootDone::progress-bar-striped host.isBootDone::active :progress-bar"}}
-                          {{QAAttr "{host.bootBarColor}"}}
-                          style="width:100%">
-                        </div>
-                      </div>
-                    </td>
-                    <td class="step3-table-status" {{QAAttr "confirm-hosts-table-body-cell"}}>
-                      <a href="javascript:void(null)" data-toggle="modal" {{action hostLogPopup host target="controller"}} {{QAAttr "host-status-link"}}>
-                        <span {{bindAttr class="host.bootStatusColor"}} {{QAAttr "host-status-{host.bootStatus}"}}>{{host.bootStatusForDisplay}}</span>
-                      </a>
-                    </td>
-                    <td class="step3-table-action" {{QAAttr "confirm-hosts-table-body-cell"}}>
-                      <a class="action" id="display-action" href="#" {{action remove target="view"}} {{bindAttr disabled="isBackDisabled"}} {{QAAttr "remove-host-button"}}>
-                        <i class="glyphicon glyphicon-trash" {{translateAttr title="common.remove"}}></i>
-                      </a>
-                    </td>
-                  {{/view}}
-                {{/each}}
-              {{else}}
-                <tr {{QAAttr "confirm-hosts-table-body-row"}}>
-                  <td class="step3-table-no-hosts" colspan="5" {{QAAttr "confirm-hosts-table-body-cell"}}>
-                    {{t hosts.table.noHosts}}
-=======
         <div class="clearfix"></div>
       </div>
       <div class="panel-body">
@@ -191,7 +102,6 @@
                               style="width:100%">
                       </div>
                     </div>
->>>>>>> 3e1e19e2
                   </td>
                   <td class="step3-table-status" {{QAAttr "confirm-hosts-table-body-cell"}}>
                     <a href="javascript:void(null)"
