{{!
* Licensed to the Apache Software Foundation (ASF) under one
* or more contributor license agreements.  See the NOTICE file
* distributed with this work for additional information
* regarding copyright ownership.  The ASF licenses this file
* to you under the Apache License, Version 2.0 (the
* "License"); you may not use this file except in compliance
* with the License.  You may obtain a copy of the License at
*
*     http://www.apache.org/licenses/LICENSE-2.0
*
* Unless required by applicable law or agreed to in writing, software
* distributed under the License is distributed on an "AS IS" BASIS,
* WITHOUT WARRANTIES OR CONDITIONS OF ANY KIND, either express or implied.
* See the License for the specific language governing permissions and
* limitations under the License.
}}

<div id="step4" class="wizard-content col-md-9">
  <h4 class="step-title">{{t installer.step4.header}}</h4>
  <p class="step-description">{{t installer.step4.body}}</p>

  <div class="panel panel-default">
    <div class="panel-body">
      <table class="table table-hover">
        <thead>
        <tr>
          <th {{QAAttr "service-name-header"}} class="col-md-3">{{t common.service}}</th>
          <th {{QAAttr "service-version-header"}} id="service-version">{{t common.version}}</th>
          <th {{QAAttr "service-description-header"}} id="service-description">{{t common.description}}</th>
          <th>
            {{view App.CheckboxView data-qa="toggle-all" disabledBinding="isInstalled" checkedBinding="isAllChecked"}}
          </th>
        </tr>
        </thead>
        <tbody>
        {{#each service in controller}}
          {{#unless isHiddenOnSelectServicePage}}
<<<<<<< HEAD
            <tr {{QAAttr "service-row"}} {{bindAttr class="isSelected:active isSelected:service-selected"}}>
              <td {{QAAttr "service-name"}}>{{displayNameOnSelectServicePage}}</td>
              <td {{QAAttr "service-version"}}>{{serviceVersionDisplay}}</td>
              <td {{QAAttr "service-description"}}>{{{comments}}}</td>
              <td>
                <div class="checkbox">
                  {{view App.CheckboxView checkboxClassNamesBinding="serviceName" data-qa="toggle-service"
                  disabledBinding="isDisabled"
                  checkedBinding="isSelected"
=======
            <tr {{QAAttr "service-row"}} {{bindAttr class="service.isSelected:active service.isSelected:service-selected"}} {{action toggleCheckBox service target="view"}}>
              <td {{QAAttr "service-name"}}>{{service.displayNameOnSelectServicePage}}</td>
              <td {{QAAttr "service-version"}}>{{service.serviceVersionDisplay}}</td>
              <td {{QAAttr "service-description"}}>{{{service.comments}}}</td>
              <td>
                <div class="checkbox">
                  {{view App.CheckboxView checkboxClassNamesBinding="service.serviceName" data-qa="toggle-service"
                  disabledBinding="service.isDisabled"
                  checkedBinding="service.isSelected"
>>>>>>> 9d802b7c
                  }}
                </div>
              </td>
            </tr>
          {{/unless}}
        {{/each}}
        </tbody>
      </table>
    </div>
  </div>
</div>


<div class="wizard-footer col-md-12">
  <div class="btn-area">
    {{#unless view.parentView.controller.hideBackButton}}
      <button type="button" {{QAAttr "wizard-back"}} class="btn btn-default pull-left installer-back-btn" {{bindAttr disabled="App.router.btnClickInProgress"}} {{action back}}>
        &larr; {{t common.back}}
        {{#if App.router.backBtnClickInProgress}}
          {{view App.SpinnerView tagName="span" classNames="service-button-spinner"}}
        {{/if}}
      </button>
    {{/unless}}
    <button type="button" {{QAAttr "wizard-next"}} class="btn btn-success pull-right" {{bindAttr disabled="isSubmitDisabled"}} {{action submit target="controller"}}>
      {{#if App.router.nextBtnClickInProgress}}
        {{view App.SpinnerView tagName="span" classNames="service-button-spinner"}}
      {{/if}}
      {{t common.next}} &rarr;
    </button>
  </div>
</div><|MERGE_RESOLUTION|>--- conflicted
+++ resolved
@@ -36,17 +36,6 @@
         <tbody>
         {{#each service in controller}}
           {{#unless isHiddenOnSelectServicePage}}
-<<<<<<< HEAD
-            <tr {{QAAttr "service-row"}} {{bindAttr class="isSelected:active isSelected:service-selected"}}>
-              <td {{QAAttr "service-name"}}>{{displayNameOnSelectServicePage}}</td>
-              <td {{QAAttr "service-version"}}>{{serviceVersionDisplay}}</td>
-              <td {{QAAttr "service-description"}}>{{{comments}}}</td>
-              <td>
-                <div class="checkbox">
-                  {{view App.CheckboxView checkboxClassNamesBinding="serviceName" data-qa="toggle-service"
-                  disabledBinding="isDisabled"
-                  checkedBinding="isSelected"
-=======
             <tr {{QAAttr "service-row"}} {{bindAttr class="service.isSelected:active service.isSelected:service-selected"}} {{action toggleCheckBox service target="view"}}>
               <td {{QAAttr "service-name"}}>{{service.displayNameOnSelectServicePage}}</td>
               <td {{QAAttr "service-version"}}>{{service.serviceVersionDisplay}}</td>
@@ -56,7 +45,6 @@
                   {{view App.CheckboxView checkboxClassNamesBinding="service.serviceName" data-qa="toggle-service"
                   disabledBinding="service.isDisabled"
                   checkedBinding="service.isSelected"
->>>>>>> 9d802b7c
                   }}
                 </div>
               </td>
