--- conflicted
+++ resolved
@@ -317,8 +317,6 @@
 
     {{! alert-notification Alert Script }}
     {{#if view.isAlertScriptMethodSelected}}
-<<<<<<< HEAD
-=======
     <div {{bindAttr class=":form-group controller.inputFields.scriptFileName.errorMsg:has-error"}}>
        <label class="control-label col-md-2">{{controller.inputFields.scriptFileName.label}}</label>
 
@@ -333,7 +331,6 @@
        {{/if}}
     </div>
 
->>>>>>> 9d802b7c
     <div class="form-group">
       <label class="control-label col-md-2">{{controller.inputFields.scriptDispatchProperty.label}}</label>
 
