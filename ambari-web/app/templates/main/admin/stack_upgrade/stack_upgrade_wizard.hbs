{{!
* Licensed to the Apache Software Foundation (ASF) under one
* or more contributor license agreements.  See the NOTICE file
* distributed with this work for additional information
* regarding copyright ownership.  The ASF licenses this file
* to you under the Apache License, Version 2.0 (the
* "License"); you may not use this file except in compliance
* with the License.  You may obtain a copy of the License at
*
*     http://www.apache.org/licenses/LICENSE-2.0
*
* Unless required by applicable law or agreed to in writing, software
* distributed under the License is distributed on an "AS IS" BASIS,
* WITHOUT WARRANTIES OR CONDITIONS OF ANY KIND, either express or implied.
* See the License for the specific language governing permissions and
* limitations under the License.
}}

<div id="stack-upgrade-dialog">

  <div {{bindAttr class="view.isLoaded::hidden :row"}}>
    <div class="col-md-2 task-list-main-wrap">{{statusIcon controller.requestStatus}}
      &nbsp;{{view.upgradeStatusLabel}}</div>
    <div class="col-md-7">
      {{view App.ProgressBarView
        progressBinding="view.overallProgress"
        statusBinding="controller.requestStatus"
      }}
    </div>
    <div class="col-md-1">
      {{view.overallProgress}}%
    </div>
<<<<<<< HEAD
  </div>

  <div class="task-list scrollable-block task-list-main-wrap">
    {{#if view.isLoaded}}
      <div>
        <div class="row">
          {{#unless App.upgradeSuspended}}
              {{#if isDowngrade}}
                <button
                  class="btn btn-default" {{action confirmPauseDowngrade target="view"}}>{{t admin.stackUpgrade.pauseDowngrade}}</button>
              {{else}}
                <button
                  class="btn btn-default" {{action confirmPauseUpgrade target="view"}}>{{t admin.stackUpgrade.pauseUpgrade}}</button>
              {{/if}}
          {{/unless}}
        </div>
        {{#if view.runningItem}}
          <div class="panel panel-default details-box row">
            <div class="row col-md-12">
              <div class="pull-left col-md-6">{{t admin.stackUpgrade.dialog.inProgress}}&nbsp;{{view.runningItem.text}}</div>
              {{#if view.isDetailsOpened}}
                  <div class="pull-right col-md-6"><a href="#" class="pull-right" {{action toggleDetails target="view"}}>{{t admin.stackUpgrade.dialog.details.hide}}</a></div>
                {{#if view.runningItem.isTasksLoaded}}
                  <div class="clear col-md-12">
                    {{view App.upgradeTaskView contentBinding="view.taskDetails" outsideViewBinding="view.outsideView"}}
                  </div>
=======
    <div class="col-md-2 pause-button pull-right">
        {{#if view.isLoaded}}
            {{#if showPauseButton}}
                {{#if isDowngrade}}
                  <button
                    class="btn btn-default pull-right" {{action confirmPauseDowngrade target="view"}}>{{t admin.stackUpgrade.pauseDowngrade}}</button>
>>>>>>> 9d802b7c
                {{else}}
                  <button
                    class="btn btn-default pull-right" {{action confirmPauseUpgrade target="view"}}>{{t admin.stackUpgrade.pauseUpgrade}}</button>
                {{/if}}
            {{/if}}
        {{/if}}
<<<<<<< HEAD
        {{#if view.failedItem}}
          {{#unless view.isSlaveComponentFailuresItem}}
            <div class="panel panel-default details-box row">
              <div class="row col-md-12">
                <div class="pull-left col-md-6">{{t admin.stackUpgrade.dialog.failed}}&nbsp;{{view.failedItem.text}}</div>
                {{#if view.isDetailsOpened}}
                <div class="pull-right col-md-6"><a href="#" class="pull-right" {{action toggleDetails target="view"}}>{{t admin.stackUpgrade.dialog.details.hide}}</a></div>
                  {{#if view.failedItem.isTasksLoaded}}
                    <div class="clear col-md-12">
                      {{view App.upgradeTaskView contentBinding="view.taskDetails" outsideViewBinding="view.outsideView"}}
                    </div>
                  {{else}}
                    {{view App.SpinnerView classNames="clear"}}
                  {{/if}}
                {{else}}
                    <div class="pull-right col-md-6"><a href="#" class="pull-right" {{action toggleDetails target="view"}}>{{t admin.stackUpgrade.dialog.details.open}}</a></div>
                {{/if}}
              </div>
              {{#if view.isHoldingState}}
                <div class="button-row">
                  {{#if view.isDowngradeAvailable}}
                    <button class="btn btn-danger" {{bindAttr disabled="controller.requestInProgress"}} {{action confirmDowngrade view.failedItem target="controller"}}>{{t common.downgrade}}</button>
                  {{/if}}
                  {{#if view.failedItem.skippable}}
                    <button class="btn btn-warning" {{bindAttr disabled="controller.requestInProgress"}} {{action continue view.failedItem target="view"}}>{{t admin.stackUpgrade.dialog.continue}}</button>
                  {{/if}}
                    <button class="btn btn-default" {{bindAttr disabled="controller.requestInProgress"}} {{action retry view.failedItem target="view"}}>{{t common.retry}}</button>
=======
    </div>
  </div>

  <div class="task-list scrollable-block task-list-main-wrap upgrade-groups">
      {{#if view.isLoaded}}
        <div class="panel-group">
            {{#if view.runningItem}}
              <div class="panel panel-default details-box row">
                <div class="panel-heading row">
                  <div class="pull-left col-md-6">
                      {{t admin.stackUpgrade.dialog.inProgress}}&nbsp;{{view.runningItem.text}}
                  </div>
                    {{#if view.isDetailsOpened}}
                      <div class="pull-right col-md-6">
                        <a href="#collapseBox" class="pull-right" {{action toggleDetails target="view"}}
                           data-toggle="collapse">
                            {{t admin.stackUpgrade.dialog.details.hide}}
                        </a>
                      </div>
                    {{else}}
                      <div class="pull-right col-md-6">
                        <a href="#collapseBox" class="pull-right" {{action toggleDetails target="view"}}
                           data-toggle="collapse">
                            {{t admin.stackUpgrade.dialog.details.open}}
                        </a>
                      </div>
                    {{/if}}
>>>>>>> 9d802b7c
                </div>
                <div id="collapseBox" class="panel-collapse collapse">
                  <div class="panel-body">
                      {{#if view.runningItem.isTasksLoaded}}
                        <div class="clear col-md-12">
                            {{view App.upgradeTaskView contentBinding="view.taskDetails" outsideViewBinding="view.outsideView"}}
                        </div>
                      {{else}}
                          {{view App.SpinnerView classNames="clear"}}
                      {{/if}}
                  </div>
                </div>
              </div>
            {{/if}}
            {{#if view.failedItem}}
                {{#unless view.isSlaveComponentFailuresItem}}
                  <div class="panel panel-default details-box row">
                    <div class="panel-heading row">
                      <div class="pull-left col-md-6">
                          {{t admin.stackUpgrade.dialog.failed}}&nbsp;{{view.failedItem.text}}
                      </div>
                        {{#if view.isDetailsOpened}}
                          <div class="pull-right col-md-6">
                            <a href="#collapseBox" class="pull-right" {{action toggleDetails target="view"}}
                               data-toggle="collapse">
                                {{t admin.stackUpgrade.dialog.details.hide}}
                            </a>
                          </div>
                        {{else}}
                          <div class="pull-right col-md-6">
                            <a href="#collapseBox" class="pull-right" {{action toggleDetails target="view"}}
                               data-toggle="collapse">
                                {{t admin.stackUpgrade.dialog.details.open}}
                            </a>
                          </div>
                        {{/if}}
                    </div>
                    <div id="collapseBox" class="panel-collapse collapse">
                      <div class="panel-body">
                          {{#if view.failedItem.isTasksLoaded}}
                            <div class="clear col-md-12">
                                {{view App.upgradeTaskView contentBinding="view.taskDetails" outsideViewBinding="view.outsideView"}}
                            </div>
                          {{else}}
                              {{view App.SpinnerView classNames="clear"}}
                          {{/if}}
                      </div>
                    </div>
                      {{#if view.isHoldingState}}
                        <div class="button-row">
                            {{#if view.isDowngradeAvailable}}
                              <button
                                class="btn btn-danger" {{bindAttr disabled="controller.requestInProgress"}} {{action confirmDowngrade view.failedItem target="controller"}}>{{t common.downgrade}}</button>
                            {{/if}}
                            {{#if view.failedItem.skippable}}
                              <button
                                class="btn btn-warning" {{bindAttr disabled="controller.requestInProgress"}} {{action continue view.failedItem target="view"}}>{{t admin.stackUpgrade.dialog.continue}}</button>
                            {{/if}}
                          <button
                            class="btn btn-default" {{bindAttr disabled="controller.requestInProgress"}} {{action retry view.failedItem target="view"}}>{{t common.retry}}</button>
                        </div>
                      {{/if}}
                  </div>
                {{/unless}}
            {{/if}}
        {{#if view.plainManualItem}}
          <div class="panel panel-default details-box">
            <p class="manual-steps-title"><strong>{{t admin.stackUpgrade.dialog.manual}}</strong></p>
            {{#if view.manualItem.messages.length}}
              {{#each message in view.manualItem.messages}}
                <p class="manual-steps-content">{{message}}</p>
              {{/each}}
            {{else}}
              <p class="manual-steps-content">{{t admin.stackUpgrade.dialog.skipped.failures}}</p>
            {{/if}}
            <label class="message">
              {{view App.CheckboxView checkedBinding="view.isManualDone" labelTranslate="admin.stackUpgrade.dialog.manualDone"}}
            </label>
            <div class="button-row">
              {{#if view.isDowngradeAvailable}}
                <button class="btn btn-danger" {{bindAttr disabled="controller.requestInProgress"}} {{action confirmDowngrade view.manualItem target="controller"}}>{{t common.downgrade}}</button>
              {{/if}}
              <button class="btn btn-success" {{bindAttr disabled="view.isManualProceedDisabled"}} {{action complete view.manualItem target="view"}}>
                {{t common.proceed}}
              </button>
            </div>
          </div>
        {{/if}}
        {{#if view.isFinalizeItem}}
          <div class="panel panel-default details-box">
            <p class="manual-steps-title"><strong>{{t admin.stackUpgrade.dialog.manual}}</strong></p>
            {{#if isDowngrade}}
              <p class="manual-steps-content">{{t admin.stackUpgrade.finalize.message.downgrade}}</p>
            {{else}}
                {{#if view.isRevertibleUpgrade}}
                  <p class="manual-steps-content">{{{view.revertibleFinalizeMessage}}}</p>
                {{else}}
                  <p class="manual-steps-content">{{t admin.stackUpgrade.finalize.message.upgrade}}</p>
                {{/if}}
            {{/if}}
              <p class="manual-steps-content"><strong>{{t admin.stackUpgrade.finalize.message.autoStart}}</strong></p>

            {{#if areSkippedServiceChecksLoaded}}
              {{#if skippedServiceChecks.length}}
                <div>{{t admin.stackUpgrade.finalize.message.skippedServiceChecks}}</div>
                <ul>
                  {{#each serviceName in skippedServiceChecks}}
                    <li>{{serviceName}}</li>
                  {{/each}}
                </ul>
                <div>{{t admin.stackUpgrade.finalize.message.testServices}}</div>
              {{/if}}
            {{else}}
              {{view App.SpinnerView}}
            {{/if}}

            <label class="message">
              {{view App.CheckboxView checkedBinding="view.isManualDone" labelTranslate="admin.stackUpgrade.dialog.manualDone"}}
            </label>
            <div class="button-row">
              {{#if view.isDowngradeAvailable}}
                <button class="btn btn-danger" {{bindAttr disabled="controller.requestInProgress"}} {{action confirmDowngrade view.manualItem target="controller"}}>{{t common.downgrade}}</button>
              {{/if}}
                <button class="btn btn-default" {{action confirmPauseUpgrade target="view"}}>{{t admin.stackUpgrade.finalize.later}}</button>
                <button class="btn btn-success" {{bindAttr disabled="view.isManualProceedDisabled"}} {{action complete view.manualItem target="view"}}>
                  {{t common.finalize}}
                </button>
            </div>
          </div>
        {{/if}}
        {{#if view.isSlaveComponentFailuresItem}}
          <div class="panel panel-default details-box">
            <p class="manual-steps-title"><strong>{{t admin.stackUpgrade.dialog.manual}}</strong></p>
            <div class="slave-failures-info">
            <p>
              {{#if areSlaveComponentFailuresHostsLoaded}}
                {{t admin.stackUpgrade.failedHosts.message}}
                <a href="#" {{action showFailedHosts target="view"}}>{{view.failedHostsMessage}}</a>
              {{else}}
                {{view App.SpinnerView}}
              {{/if}}
                </p>
                <p>
                  {{t admin.stackUpgrade.failedHosts.options}}
                <ul>
                  {{#if view.isOutOfSync}}
                    <li>{{t admin.stackUpgrade.failedHosts.isOutOfSync.options.first}}</li>
                    <li>{{t admin.stackUpgrade.failedHosts.isOutOfSync.options.second}}</li>
                  {{/if}}
                  <li>{{t admin.stackUpgrade.failedHosts.options.first}}</li>
                  {{#if view.isDowngradeAvailable}}
                    <li>{{t admin.stackUpgrade.failedHosts.options.second}}</li>
                  {{/if}}
                </ul>
                </p>
            </div>
            {{#unless view.isHoldingState}}
              <label class="message">
                {{view App.CheckboxView checkedBinding="view.isManualDone" labelTranslate="admin.stackUpgrade.dialog.manualDone"}}
              </label>
            {{/unless}}
            <div class="button-row">
              {{#if view.isDowngradeAvailable}}
                <button class="btn btn-danger" {{bindAttr disabled="controller.requestInProgress"}} {{action confirmDowngrade view.manualItem target="controller"}}>{{t common.downgrade}}</button>
              {{/if}}
              {{#if view.isHoldingState}}
                <button class="btn btn-default" {{bindAttr disabled="controller.requestInProgress"}} {{action retry view.failedItem target="view"}}>{{t common.retry}}</button>
              {{else}}
              <button class="btn btn-success" {{bindAttr disabled="view.isManualProceedDisabled"}} {{action complete view.manualItem target="view"}}>
                {{t common.proceed}}
              </button>
              {{/if}}
            </div>
          </div>
        {{/if}}
        {{#if view.isServiceCheckFailuresItem}}
          <div class="panel panel-default details-box">
            <p class="manual-steps-title"><strong>{{t admin.stackUpgrade.dialog.manual}}</strong></p>

            {{#if areServiceCheckFailuresServicenamesLoaded}}
              {{#if serviceCheckFailuresServicenames.length}}
                <div class="service-check-failures-info">
                  <p class="service-check-failures-title"><strong>{{t admin.stackUpgrade.dialog.manual.serviceCheckFailures.title}}</strong></p>
                  <div>{{t admin.stackUpgrade.dialog.manual.serviceCheckFailures.msg1}}</div>
                  <ul class="failed-info-list">
                    {{#each serviceName in serviceCheckFailuresServicenames}}
                      <li>{{serviceName}}</li>
                    {{/each}}
                  </ul>
                  <div>{{t admin.stackUpgrade.dialog.manual.serviceCheckFailures.msg2}}</div>
                </div>
              {{/if}}
              {{#if slaveComponentStructuredInfo.hosts.length}}
                <div class="slave-failures-info">
                  <p class="slave-failures-title"><strong>{{t admin.stackUpgrade.dialog.manual.slaveComponentFailures.title}}</strong></p>
                  <p>
                    {{t admin.stackUpgrade.failedHosts.message}}
                      <a href="#" {{action showFailedHosts target="view"}}>{{view.failedHostsMessage}}</a>
                  </p>
                  <p>
                    {{t admin.stackUpgrade.failedHosts.options}}
                  <ul>
                    <li>{{t admin.stackUpgrade.failedHosts.options.first}}</li>
                    <li>{{t admin.stackUpgrade.failedHosts.options.third}}</li>
                    {{#if view.isDowngradeAvailable}}
                      <li>{{t admin.stackUpgrade.failedHosts.options.second}}</li>
                    {{/if}}
                  </ul>
                  </p>
                </div>
              {{/if}}
            {{else}}
                {{view App.SpinnerView}}
            {{/if}}

            <label class="message">
              {{view App.CheckboxView checkedBinding="view.isManualDone" labelTranslate="admin.stackUpgrade.dialog.manualDone"}}
            </label>
            <div class="button-row">
              {{#if view.isDowngradeAvailable}}
                  <button class="btn btn-danger" {{bindAttr disabled="controller.requestInProgress"}} {{action confirmDowngrade view.manualItem target="controller"}}>{{t common.downgrade}}</button>
              {{/if}}
              <button class="btn btn-success" {{bindAttr disabled="view.isManualProceedDisabled"}} {{action complete view.manualItem target="view"}}>
                {{t common.proceed}}
              </button>
            </div>
          </div>
        {{/if}}
        {{#if view.noActiveItem}}
          <div class="panel panel-default details-box">
            <div>
              {{t admin.stackUpgrade.dialog.notActive}}
            </div>
          </div>
        {{/if}}
        {{#if App.upgradeSuspended}}
          <div class="panel panel-default details-box">
            <label class="message">
            {{#if isDowngrade}}
              {{t admin.stackUpgrade.dialog.suspended.downgrade}}
            {{else}}
              {{t admin.stackUpgrade.dialog.suspended}}
            {{/if}}
            </label>
            <div class="button-row">
              {{#if isDowngrade}}
                <button class="btn btn-primary" {{action resumeUpgrade target="controller"}}>
                  {{t admin.stackUpgrade.dialog.resume.downgrade}}
                </button>
              {{else}}
                <button class="btn btn-primary" {{action resumeUpgrade target="controller"}}>
                  {{t admin.stackUpgrade.dialog.resume}}
                </button>
              {{/if}}
            </div>
          </div>
        {{/if}}
      </div>
      {{#each group in view.upgradeGroups}}
        {{#if group.isVisible}}
          {{view App.upgradeGroupView contentBinding="group"}}
        {{/if}}
      {{/each}}
    {{/if}}
  </div>
  {{#unless view.isLoaded}}
    {{view App.SpinnerView}}
  {{/unless}}
</div><|MERGE_RESOLUTION|>--- conflicted
+++ resolved
@@ -30,76 +30,18 @@
     <div class="col-md-1">
       {{view.overallProgress}}%
     </div>
-<<<<<<< HEAD
-  </div>
-
-  <div class="task-list scrollable-block task-list-main-wrap">
-    {{#if view.isLoaded}}
-      <div>
-        <div class="row">
-          {{#unless App.upgradeSuspended}}
-              {{#if isDowngrade}}
-                <button
-                  class="btn btn-default" {{action confirmPauseDowngrade target="view"}}>{{t admin.stackUpgrade.pauseDowngrade}}</button>
-              {{else}}
-                <button
-                  class="btn btn-default" {{action confirmPauseUpgrade target="view"}}>{{t admin.stackUpgrade.pauseUpgrade}}</button>
-              {{/if}}
-          {{/unless}}
-        </div>
-        {{#if view.runningItem}}
-          <div class="panel panel-default details-box row">
-            <div class="row col-md-12">
-              <div class="pull-left col-md-6">{{t admin.stackUpgrade.dialog.inProgress}}&nbsp;{{view.runningItem.text}}</div>
-              {{#if view.isDetailsOpened}}
-                  <div class="pull-right col-md-6"><a href="#" class="pull-right" {{action toggleDetails target="view"}}>{{t admin.stackUpgrade.dialog.details.hide}}</a></div>
-                {{#if view.runningItem.isTasksLoaded}}
-                  <div class="clear col-md-12">
-                    {{view App.upgradeTaskView contentBinding="view.taskDetails" outsideViewBinding="view.outsideView"}}
-                  </div>
-=======
     <div class="col-md-2 pause-button pull-right">
         {{#if view.isLoaded}}
             {{#if showPauseButton}}
                 {{#if isDowngrade}}
                   <button
                     class="btn btn-default pull-right" {{action confirmPauseDowngrade target="view"}}>{{t admin.stackUpgrade.pauseDowngrade}}</button>
->>>>>>> 9d802b7c
                 {{else}}
                   <button
                     class="btn btn-default pull-right" {{action confirmPauseUpgrade target="view"}}>{{t admin.stackUpgrade.pauseUpgrade}}</button>
                 {{/if}}
             {{/if}}
         {{/if}}
-<<<<<<< HEAD
-        {{#if view.failedItem}}
-          {{#unless view.isSlaveComponentFailuresItem}}
-            <div class="panel panel-default details-box row">
-              <div class="row col-md-12">
-                <div class="pull-left col-md-6">{{t admin.stackUpgrade.dialog.failed}}&nbsp;{{view.failedItem.text}}</div>
-                {{#if view.isDetailsOpened}}
-                <div class="pull-right col-md-6"><a href="#" class="pull-right" {{action toggleDetails target="view"}}>{{t admin.stackUpgrade.dialog.details.hide}}</a></div>
-                  {{#if view.failedItem.isTasksLoaded}}
-                    <div class="clear col-md-12">
-                      {{view App.upgradeTaskView contentBinding="view.taskDetails" outsideViewBinding="view.outsideView"}}
-                    </div>
-                  {{else}}
-                    {{view App.SpinnerView classNames="clear"}}
-                  {{/if}}
-                {{else}}
-                    <div class="pull-right col-md-6"><a href="#" class="pull-right" {{action toggleDetails target="view"}}>{{t admin.stackUpgrade.dialog.details.open}}</a></div>
-                {{/if}}
-              </div>
-              {{#if view.isHoldingState}}
-                <div class="button-row">
-                  {{#if view.isDowngradeAvailable}}
-                    <button class="btn btn-danger" {{bindAttr disabled="controller.requestInProgress"}} {{action confirmDowngrade view.failedItem target="controller"}}>{{t common.downgrade}}</button>
-                  {{/if}}
-                  {{#if view.failedItem.skippable}}
-                    <button class="btn btn-warning" {{bindAttr disabled="controller.requestInProgress"}} {{action continue view.failedItem target="view"}}>{{t admin.stackUpgrade.dialog.continue}}</button>
-                  {{/if}}
-                    <button class="btn btn-default" {{bindAttr disabled="controller.requestInProgress"}} {{action retry view.failedItem target="view"}}>{{t common.retry}}</button>
-=======
     </div>
   </div>
 
@@ -127,7 +69,6 @@
                         </a>
                       </div>
                     {{/if}}
->>>>>>> 9d802b7c
                 </div>
                 <div id="collapseBox" class="panel-collapse collapse">
                   <div class="panel-body">
