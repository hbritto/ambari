--- conflicted
+++ resolved
@@ -293,7 +293,6 @@
       #display-action {
         visibility:visible;
       }
-<<<<<<< HEAD
       .step3-table-progress {
         .progress {
           margin: 0;
@@ -309,10 +308,6 @@
         label {
           top: 1px;
         }
-=======
-      .step3-table-checkbox label {
-        top: 1px;
->>>>>>> 60e54750
       }
     }
     #warningsSection {
@@ -1036,6 +1031,14 @@
     width: 90%;
   }
   #skip-validation, #use-redhat {
+    .glyphicon-question-sign {
+      color: @blue;
+    }
+    .redhat-label {
+      vertical-align: super;
+      padding-left: 0;
+      margin-left: -5px;
+    }
     label {
       color: #666;
       font-weight: normal;
@@ -1045,7 +1048,6 @@
       }
     }
   }
-  
 }
 
 #customMpackRepos,
@@ -1055,7 +1057,6 @@
       vertical-align: middle;
       line-height: 20px;
     }
-<<<<<<< HEAD
   }
 }
 
@@ -1085,23 +1086,6 @@
     margin: 0;
     .progress-bar {
       width: 100%;
-=======
-    #skip-validation, #use-redhat {
-      .glyphicon-question-sign {
-        color: @blue;
-      }
-      .redhat-label {
-        vertical-align: super;
-        padding-left: 0;
-        margin-left: -5px;
-      }
-      label {
-        color: #666;
-        &.disabled {
-          opacity: 0.7;
-        }
-      }
->>>>>>> 60e54750
     }
   }
 }
@@ -1172,7 +1156,6 @@
   }
 }
 
-<<<<<<< HEAD
 #useCaseHeader {
   flex: auto;
   margin-right: 10px;
@@ -1182,7 +1165,8 @@
 .dropdown-menu input[type="checkbox"]:checked + label:after,
 .table input[type="checkbox"]:checked + label:after {
   line-height: 2;
-=======
+}
+
 #serviceConfig {
   ul.config-categories-tabs {
     li {
@@ -1554,7 +1538,6 @@
     margin-top: 20px;
     padding-left: 10px;
   }
->>>>>>> 60e54750
 }
 
 .filter-input {
