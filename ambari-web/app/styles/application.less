--- conflicted
+++ resolved
@@ -2751,8 +2751,6 @@
   background-color: @diff-background-equal;
 }
 
-<<<<<<< HEAD
-=======
 #admin-service-groups {
   div.timeline {
     height: 190px;
@@ -2867,7 +2865,6 @@
   }
 }
 
->>>>>>> 3e1e19e2
 .bulk-host-display {
   margin-bottom: 10px;
   pre {
@@ -2910,8 +2907,6 @@
 
 #notifications-dropdown.dropdown-menu .notifications-header .notifications-title {
   line-height: 30px;
-<<<<<<< HEAD
-=======
 }
 
 #start-upgrade-plan {
@@ -3071,5 +3066,4 @@
 .btn-lg {
   text-transform: uppercase;
   outline: none;
->>>>>>> 3e1e19e2
 }