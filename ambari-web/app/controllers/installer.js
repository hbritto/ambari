/**
 * Licensed to the Apache Software Foundation (ASF) under one
 * or more contributor license agreements.  See the NOTICE file
 * distributed with this work for additional information
 * regarding copyright ownership.  The ASF licenses this file
 * to you under the Apache License, Version 2.0 (the
 * "License"); you may not use this file except in compliance
 * with the License.  You may obtain a copy of the License at
 *
 *     http://www.apache.org/licenses/LICENSE-2.0
 *
 * Unless required by applicable law or agreed to in writing, software
 * distributed under the License is distributed on an "AS IS" BASIS,
 * WITHOUT WARRANTIES OR CONDITIONS OF ANY KIND, either express or implied.
 * See the License for the specific language governing permissions and
 * limitations under the License.
 */


var App = require('app');
var stringUtils = require('utils/string_utils');
var validator = require('utils/validator');

App.InstallerController = App.WizardController.extend(App.Persist, {

  name: 'installerController',

  isCheckInProgress: false,

  totalSteps: function() {
    const steps = this.get("steps");

    if (steps) {
      return steps.length;
    }

    return 0;
  }.property('steps.[]'),

  steps: [
    "step0",
    "step2",
    "step3",
    "step1",
    "step4",
    "step5",
    "step6",
    "step7",
    "step8",
    "step9",
    "step10"
  ],

  content: Em.Object.create({
    cluster: null,
    installOptions: null,
    hosts: null,
    services: null,
    slaveComponentHosts: null,
    masterComponentHosts: null,
    serviceConfigProperties: null,
    advancedServiceConfig: null,
    configGroups: [],
    slaveGroupProperties: null,
    stacks: null,
    clients: [],
    // list of components, that was added from configs page via AssignMasterOnStep7Controller
    componentsFromConfigs: [],
    /**
     * recommendations for host groups loaded from server
     */
    recommendations: null,
    /**
     * recommendationsHostGroups - current component assignment after 5 and 6 steps,
     * or adding hiveserver2 interactive on "configure services" page
     * (uses for host groups validation and to load recommended configs)
     */
    recommendationsHostGroups: null,
    controllerName: 'installerController'
  }),

  /**
   * Wizard properties in local storage, which should be cleaned right after wizard has been finished
   */
  dbPropertiesToClean: [
    'service',
    'hosts',
    'masterComponentHosts',
    'slaveComponentHosts',
    'cluster',
    'allHostNames',
    'installOptions',
    'allHostNamesPattern',
    'serviceComponents',
    'clientInfo',
    'selectedServiceNames',
    'serviceConfigGroups',
    'serviceConfigProperties',
    'fileNamesToUpdate',
    'bootStatus',
    'stacksVersions',
    'currentStep',
    'serviceInfo',
    'hostInfo',
    'recommendations',
    'recommendationsHostGroups',
    'recommendationsConfigs',
    'componentsFromConfigs',
    'operatingSystems',
    'repositories'
  ],

  init: function () {
    this._super();

    //enable first step, which is at index 0 in this wizard
    const stepAtIndex0 = this.get('isStepDisabled').findProperty('step', 0)
    if (stepAtIndex0) {
      stepAtIndex0.set('value', false);
    }
  },
  /**
   * redefined connectOutlet method to avoid view loading by unauthorized user
   * @param view
   * @param content
   */
  connectOutlet: function (view, content) {
    if (App.db.getAuthenticated()) {
      this._super(view, content);
    }
  },

  getCluster: function () {
    return jQuery.extend({}, this.get('clusterStatusTemplate'));
  },

  getHosts: function () {
    return [];
  },

  /**
   * Remove host from model. Used at <code>Confirm hosts(step2)</code> step
   * @param hosts Array of hosts, which we want to delete
   */
  removeHosts: function (hosts) {
    var dbHosts = this.getDBProperty('hosts');
    hosts.forEach(function (_hostInfo) {
      var host = _hostInfo.name;
      delete dbHosts[host];
    });
    this.setDBProperty('hosts', dbHosts);
  },

  /**
   * Load services data. Will be used at <code>Select services(step4)</code> step
   */
  loadServices: function () {
    var dfd = $.Deferred();
    var self = this;
    var stackServices = App.StackService.find().mapProperty('serviceName');
    if (!(stackServices.length && App.StackService.find().objectAt(0).get('stackVersion') === App.get('currentStackVersionNumber'))) {
      this.loadServiceComponents().complete(function () {
        self.set('content.services', App.StackService.find().forEach(function (item) {
          // user the service version from VersionDefinition
          var serviceInStack = App.Stack.find().findProperty('isSelected').get('stackServices').findProperty('name', item.get('serviceName'));
          var serviceVersionDisplay = serviceInStack ? serviceInStack.get('latestVersion') : item.get('serviceVersion');
          item.set('serviceVersionDisplay', serviceVersionDisplay);
        }));
        dfd.resolve();
      });
    } else {
      dfd.resolve();
    }
    return dfd.promise();
  },

  /**
   * total set of hosts registered to cluster, analog of App.Host model,
   * used in Installer wizard until hosts are installed
   */
  allHosts: function () {
    var rawHosts = this.get('content.hosts');
    var masterComponents = this.get('content.masterComponentHosts');
    var slaveComponents = this.get('content.slaveComponentHosts');
    var hosts = [];
    masterComponents.forEach(function (component) {
      var host = rawHosts[component.hostName];
      if (host.hostComponents) {
        host.hostComponents.push(Em.Object.create({
          componentName: component.component,
          displayName: component.display_name
        }));
      } else {
        rawHosts[component.hostName].hostComponents = [
          Em.Object.create({
            componentName: component.component,
            displayName: component.display_name
          })
        ]
      }
    });
    slaveComponents.forEach(function (component) {
      component.hosts.forEach(function (rawHost) {
        var host = rawHosts[rawHost.hostName];
        if (host.hostComponents) {
          host.hostComponents.push(Em.Object.create({
            componentName: component.componentName,
            displayName: component.displayName
          }));
        } else {
          rawHosts[rawHost.hostName].hostComponents = [
            Em.Object.create({
              componentName: component.componentName,
              displayName: component.displayName
            })
          ]
        }
      });
    });

    for (var hostName in rawHosts) {
      var host = rawHosts[hostName];
      hosts.pushObject(Em.Object.create({
          id: host.name,
          hostName: host.name,
          hostComponents: host.hostComponents || []
        }
      ))
    }
    return hosts;
  }.property('content.hosts'),

  stacks: [],

  /**
   * stack names used as auxiliary data to query stacks by name
   */
  stackNames: [],

  /**
   * Load stacks data from server or take exist data from in memory variable {{content.stacks}}
   * The series of API calls will be called  When landing first time on Select Stacks page
   * or on hitting refresh post select stacks page in installer wizard
   */
  loadStacks: function () {
    var stacks = this.get('content.stacks');
    var dfd = $.Deferred();
    if (stacks && stacks.get('length')) {
      App.set('currentStackVersion', App.Stack.find().findProperty('isSelected').get('stackNameVersion'));
      dfd.resolve(true);
    } else {
      App.ajax.send({
        name: 'wizard.stacks',
        sender: this,
        success: 'loadStacksSuccessCallback',
        error: 'loadStacksErrorCallback'
      }).complete(function () {
        dfd.resolve(false);
      });
    }
    return dfd.promise();
  },

  /**
   * Send queries to load versions for each stack
   */
  loadStacksSuccessCallback: function (data) {
    this.get('stacks').clear();
    this.set('stackNames', data.items.mapProperty('Stacks.stack_name'));
  },

  /**
   * onError callback for loading stacks data
   */
  loadStacksErrorCallback: function () {
  },

  /**
   * query every stack names from server
   * @return {Array}
   */
  loadStacksVersions: function () {
    var requests = [];
    this.get('stackNames').forEach(function (stackName) {
      requests.push(App.ajax.send({
        name: 'wizard.stacks_versions_definitions',
        sender: this,
        data: {
          stackName: stackName
        },
        success: 'loadStacksVersionsDefinitionsSuccessCallback',
        error: 'loadStacksVersionsErrorCallback'
      }));
    }, this);
    this.set('loadStacksRequestsCounter', requests.length);
    return requests;
  },

  /**
   * Counter for counting number of successful requests to load stack versions
   */
  loadStacksRequestsCounter: 0,

  /**
   * Parse loaded data and create array of stacks objects
   */
  loadStacksVersionsDefinitionsSuccessCallback: function (data) {
    var stacks = App.db.getStacks();
    var oses = App.db.getOses();
    var repos = App.db.getRepos();
    this.decrementProperty('loadStacksRequestsCounter');
    var isStacksExistInDb = stacks && stacks.length;
    if (isStacksExistInDb) {
      stacks.forEach(function (_stack) {
        var stack = data.items.findProperty('VersionDefinition.id', _stack.id);
        if (stack) {
          stack.VersionDefinition.is_selected = _stack.is_selected;
        }
      }, this);
    }

    data.items.sortProperty('VersionDefinition.stack_version').reverse().forEach(function (versionDefinition) {
      // to display repos panel, should map all available operating systems including empty ones
      var stackInfo = {};
      stackInfo.isStacksExistInDb = isStacksExistInDb;
      stackInfo.stacks = stacks;
      stackInfo.oses = oses;
      stackInfo.repos = repos;
      this.getSupportedOSList(versionDefinition, stackInfo);
    }, this);
  },

  mergeChanges: function (repos, oses, stacks) {
    var _repos = repos || [];
    var _oses = oses || [];
    var _stacks = stacks || [];
    _repos.forEach(function (repo) {
      App.Repository.find().findProperty('id', repo.id).set('baseUrl', repo.base_url);
    });
    _oses.forEach(function (os) {
      if (App.OperatingSystem.find().findProperty('id', os.id)) {
        App.OperatingSystem.find().findProperty('id', os.id).set('isSelected', os.is_selected);
      }
    });
    //should delete the record on going to step 2, on going back to step 1, still need the record
    if (App.router.get('currentState.name') != "step1") {
      App.OperatingSystem.find().filterProperty('isSelected', false).forEach(function (os) {
        App.stackMapper.deleteRecord(os);
      });
    }
    _stacks.forEach(function (_stack) {
      var stack = App.Stack.find().findProperty('id', _stack.id);
      if (stack) {
        stack.set('useRedhatSatellite', _stack.use_redhat_satellite);
      }
    });
  },

  setSelected: function (isStacksExistInDb) {
    if (!isStacksExistInDb) {
      var stacks = App.Stack.find();
      stacks.setEach('isSelected', false);
      stacks.sortProperty('id').set('lastObject.isSelected', true);
    }
    this.set('content.stacks', App.Stack.find());
    App.set('currentStackVersion', App.Stack.find().findProperty('isSelected').get('stackNameVersion'));
  },

  /**
   * Get the the repo version (to install) info, this data will be POST
   * @method startDeploy
   */
  getSelectedRepoVersionData: function () {
    var vdfData = App.db.getLocalRepoVDFData();
    var selectedStack = App.Stack.find().findProperty('isSelected', true);
    var isXMLdata = false;
    var data = {};
    if (selectedStack && selectedStack.get('showAvailable')) {
      //meaning user selected a public repo
      data = {
        "VersionDefinition": {
          "available": selectedStack.get('id')
        }
      };
      isXMLdata = false;
    } else if (vdfData && validator.isValidURL(vdfData)) {
      // meaning user uploaded a VDF via entering URL
      data = {
        "VersionDefinition": {
          "version_url": vdfData
        }
      };
      isXMLdata = false;
    } else if (vdfData) {
      // meaning user uploaded a local VDF.xml file
      isXMLdata = true;
      data = vdfData;
    } else {
      return null;
    }
    return {
      isXMLdata: isXMLdata,
      data: data
    };
  },

  /**
   * onError callback for loading stacks data
   */
  loadStacksVersionsErrorCallback: function () {
  },

  /**
   * check server version and web client version
   */
  checkServerClientVersion: function () {
    var dfd = $.Deferred();
    var self = this;
    self.getServerVersion().done(function () {
      dfd.resolve();
    });
    return dfd.promise();
  },
  getServerVersion: function () {
    return App.ajax.send({
      name: 'ambari.service',
      sender: this,
      data: {
        fields: '?fields=RootServiceComponents/component_version,RootServiceComponents/properties/server.os_family&minimal_response=true'
      },
      success: 'getServerVersionSuccessCallback',
      error: 'getServerVersionErrorCallback'
    });
  },
  getServerVersionSuccessCallback: function (data) {
    var clientVersion = App.get('version');
    var serverVersion = data.RootServiceComponents.component_version.toString();
    this.set('ambariServerVersion', serverVersion);
    if (clientVersion) {
      this.set('versionConflictAlertBody', Em.I18n.t('app.versionMismatchAlert.body').format(serverVersion, clientVersion));
      this.set('isServerClientVersionMismatch', clientVersion !== serverVersion);
    } else {
      this.set('isServerClientVersionMismatch', false);
    }
    App.set('isManagedMySQLForHiveEnabled', App.config.isManagedMySQLForHiveAllowed(data.RootServiceComponents.properties['server.os_family']));
  },
  getServerVersionErrorCallback: function () {
  },

  /**
   * set stacks from server to content and local DB
   */
  setStacks: function () {
    App.db.setStacks(App.Stack.find().slice());
    this.set('content.stacks', App.Stack.find());
    App.db.setOses(App.OperatingSystem.find().slice());
    App.db.setRepos(App.Repository.find().slice());
  },

  /**
   * Save data to model
   * @param stepController App.WizardStep4Controller
   */
  saveServices: function (stepController) {
    var selectedServiceNames = [];
    var installedServiceNames = [];
    stepController.filterProperty('isSelected').forEach(function (item) {
      selectedServiceNames.push(item.get('serviceName'));
    });
    stepController.filterProperty('isInstalled').forEach(function (item) {
      installedServiceNames.push(item.get('serviceName'));
    });
    this.set('content.services', App.StackService.find());
    this.set('content.selectedServiceNames', selectedServiceNames);
    this.set('content.installedServiceNames', installedServiceNames);
    this.setDBProperties({
      selectedServiceNames: selectedServiceNames,
      installedServiceNames: installedServiceNames
    });
  },

  /**
   * Save Master Component Hosts data to Main Controller
   * @param stepController App.WizardStep5Controller
   * @param  skip  {Boolean}
   */
  saveMasterComponentHosts: function (stepController, skip) {
    var obj = stepController.get('selectedServicesMasters'),
      hosts = this.getDBProperty('hosts');

    var masterComponentHosts = [];
    obj.forEach(function (_component) {
      masterComponentHosts.push({
        display_name: _component.get('display_name'),
        component: _component.get('component_name'),
        serviceId: _component.get('serviceId'),
        isInstalled: false,
        host_id: hosts[_component.get('selectedHost')].id
      });
    });

    this.set('content.masterComponentHosts', masterComponentHosts);
    if (!skip) {
      this.setDBProperty('masterComponentHosts', masterComponentHosts);
    }
  },

  /**
   * Load master component hosts data for using in required step controllers
   * @param inMemory {Boolean}: Load master component hosts from memory
   */
  loadMasterComponentHosts: function (inMemory) {
    var props = this.getDBProperties(['masterComponentHosts', 'hosts']);
    var masterComponentHosts = !!inMemory ? this.get("content.masterComponentHosts") : props.masterComponentHosts,
      hosts = props.hosts || {},
      hostNames = Em.keys(hosts);
    if (Em.isNone(masterComponentHosts)) {
      masterComponentHosts = [];
    } else {
      masterComponentHosts.forEach(function (component) {
        for (var i = 0; i < hostNames.length; i++) {
          if (hosts[hostNames[i]].id === component.host_id) {
            component.hostName = hostNames[i];
            break;
          }
        }
      });
    }
    this.set("content.masterComponentHosts", masterComponentHosts);
  },

  loadCurrentHostGroups: function () {
    this.set("content.recommendationsHostGroups", this.getDBProperty('recommendationsHostGroups'));
  },

  loadRecommendationsConfigs: function () {
    App.router.set("wizardStep7Controller.recommendationsConfigs", this.getDBProperty('recommendationsConfigs'));
  },

  /**
   * Load master component hosts data for using in required step controllers
   */
  loadSlaveComponentHosts: function () {
    var props = this.getDBProperties(['slaveComponentHosts', 'hosts']);
    var slaveComponentHosts = props.slaveComponentHosts,
      hosts = props.hosts || {},
      hostNames = Em.keys(hosts);
    if (!Em.isNone(slaveComponentHosts)) {
      slaveComponentHosts.forEach(function (component) {
        component.hosts.forEach(function (host) {
          for (var i = 0; i < hostNames.length; i++) {
            if (hosts[hostNames[i]].id === host.host_id) {
              host.hostName = hostNames[i];
              break;
            }
          }
        });
      });
    }
    this.set("content.slaveComponentHosts", slaveComponentHosts);
  },

  /**
   * Generate clients list for selected services and save it to model
   * @param stepController step4WizardController
   */
  saveClients: function (stepController) {
    var clients = [];
    stepController.get('content').filterProperty('isSelected', true).forEach(function (_service) {
      var client = _service.get('serviceComponents').filterProperty('isClient', true);
      client.forEach(function (clientComponent) {
        clients.pushObject({
          component_name: clientComponent.get('componentName'),
          display_name: clientComponent.get('displayName'),
          isInstalled: false
        });
      }, this);
    }, this);
    this.setDBProperty('clientInfo', clients);
    this.set('content.clients', clients);
  },

  /*
   * Post version definition file (.xml) to server, DRY_RUN = TRUE
   */
  postVersionDefinitionFile: function (isXMLdata, data) {
    var dfd = $.Deferred();
    var name = isXMLdata? 'wizard.step1.post_version_definition_file.xml' : 'wizard.step1.post_version_definition_file.url';

    App.ajax.send({
      name: name,
      sender: this,
      data: {
        dfd: dfd,
        data: data
      },
      success: 'postVersionDefinitionFileSuccessCallback',
      error: 'postVersionDefinitionFileErrorCallback'
    });
    return dfd.promise();
  },

  /**
   * onSuccess callback for postVersionDefinitionFile.
   */
  postVersionDefinitionFileSuccessCallback: function (_data, request, dataInfo) {
    if (_data.resources.length && _data.resources[0].VersionDefinition) {
      var data = _data.resources[0];
      // load the data info to display for details and contents panel
      data.VersionDefinition.id = Em.get(dataInfo, 'data.VersionDefinition.available') || data.VersionDefinition.id;
      var response = {
        id : data.VersionDefinition.id,
        stackVersion : data.VersionDefinition.stack_version,
        stackName: data.VersionDefinition.stack_name,
        type: data.VersionDefinition.type,
        stackNameVersion: data.VersionDefinition.stack_name + '-' + data.VersionDefinition.stack_version, /// HDP-2.3
        actualVersion: data.VersionDefinition.repository_version, /// 2.3.4.0-3846
        version: data.VersionDefinition.release ? data.VersionDefinition.release.version: null, /// 2.3.4.0
        releaseNotes: data.VersionDefinition.release ? data.VersionDefinition.release.notes: null,
        displayName: data.VersionDefinition.release ? data.VersionDefinition.stack_name + '-' + data.VersionDefinition.release.version :
        data.VersionDefinition.stack_name + '-' + data.VersionDefinition.repository_version, //HDP-2.3.4.0
        repoVersionFullName : data.VersionDefinition.stack_name + '-' + data.VersionDefinition.repository_version,
        osList: data.operating_systems,
        updateObj: data
      };
      var services = [];
      data.VersionDefinition.services.forEach(function (service) {
        services.push({
          name: service.name,
          version: service.versions[0].version,
          components: service.versions[0].components
        });
      });
      response.services = services;

      // to display repos panel, should map all available operating systems including empty ones
      var stackInfo = {};
      stackInfo.dfd = dataInfo.dfd;
      stackInfo.response = response;
      this.incrementProperty('loadStacksRequestsCounter');
      this.getSupportedOSListSuccessCallback(data, null, {
        stackName: data.VersionDefinition.stack_name,
        stackVersion: data.VersionDefinition.stack_version,
        versionDefinition: data,
        stackInfo: stackInfo
      });
    }
  },

  /*
   * Post version definition file (.xml) to server in step 8
   */
  postVersionDefinitionFileStep8: function (isXMLdata, data) {
    var dfd = $.Deferred();
    var name = isXMLdata == true? 'wizard.step8.post_version_definition_file.xml' : 'wizard.step8.post_version_definition_file';
    App.ajax.send({
      name: name,
      sender: this,
      data: {
        dfd: dfd,
        data: data
      },
      success: 'postVersionDefinitionFileStep8SuccessCallback',
      error: 'postVersionDefinitionFileErrorCallback'
    });
    return dfd.promise();
  },
  /**
   * onSuccess callback for postVersionDefinitionFile.
   */
  postVersionDefinitionFileStep8SuccessCallback: function (response, request, data) {
    if (response.resources.length && response.resources[0].VersionDefinition) {
      data.dfd.resolve(
        {
          stackName: response.resources[0].VersionDefinition.stack_name,
          id: response.resources[0].VersionDefinition.id,
          stackVersion: response.resources[0].VersionDefinition.stack_version
        });
    }
  },

  /**
   * onError callback for postVersionDefinitionFile.
   */
  postVersionDefinitionFileErrorCallback: function (request, ajaxOptions, error, data, params) {
    params.dfd.reject(data);
    var header = Em.I18n.t('installer.step1.useLocalRepo.uploadFile.error.title');
    var body = '';
    if(request && request.responseText) {
      try {
        var json = $.parseJSON(request.responseText);
        body = json.message;
      } catch (err) {}
    }
    App.db.setLocalRepoVDFData(undefined);
    App.showAlertPopup(header, body);
  },

  getSupportedOSList: function (versionDefinition, stackInfo) {
    this.incrementProperty('loadStacksRequestsCounter');
    return App.ajax.send({
      name: 'wizard.step1.get_supported_os_types',
      sender: this,
      data: {
        stackName: versionDefinition.VersionDefinition.stack_name,
        stackVersion: versionDefinition.VersionDefinition.stack_version,
        versionDefinition: versionDefinition,
        stackInfo: stackInfo
      },
      success: 'getSupportedOSListSuccessCallback',
      error: 'getSupportedOSListErrorCallback'
    });
  },

  /**
   * onSuccess callback for getSupportedOSList.
   */
  getSupportedOSListSuccessCallback: function (response, request, data) {
    var self = this;
    var stack_default = data.versionDefinition.VersionDefinition.stack_default;
    var existedOS = data.versionDefinition.operating_systems;
    var existedMap = {};
    existedOS.map(function (existedOS) {
      existedOS.isSelected = true;
      existedMap[existedOS.OperatingSystems.os_type] = existedOS;
    });
    response.operating_systems.forEach(function(supportedOS) {
      if(!existedMap[supportedOS.OperatingSystems.os_type]) {
        supportedOS.isSelected = false;
        existedOS.push(supportedOS);
      } else {
        if (stack_default) { // only overwrite if it is stack default, otherwise use url from /version_definition
          existedMap[supportedOS.OperatingSystems.os_type].repositories.forEach(function (repo) {
            supportedOS.repositories.forEach(function (supportedRepo) {
              if (supportedRepo.Repositories.repo_id == repo.Repositories.repo_id) {
                repo.Repositories.base_url = supportedRepo.Repositories.base_url;
                repo.Repositories.default_base_url = supportedRepo.Repositories.default_base_url;
                repo.Repositories.latest_base_url = supportedRepo.Repositories.latest_base_url;
                repo.Repositories.components = supportedRepo.Repositories.components;
                repo.Repositories.distribution = supportedRepo.Repositories.distribution;
              }
            });
          });
        }
        else{
          existedMap[supportedOS.OperatingSystems.os_type].repositories.forEach(function (repo) {
            supportedOS.repositories.forEach(function (supportedRepo) {
              if (supportedRepo.Repositories.repo_id == repo.Repositories.repo_id) {
                repo.Repositories.components = supportedRepo.Repositories.components;
                repo.Repositories.distribution = supportedRepo.Repositories.distribution;
              }
            });
          });
        }
      }
    });

    App.stackMapper.map(data.versionDefinition);

    if (!this.decrementProperty('loadStacksRequestsCounter')) {
      if (data.stackInfo.dfd) {
        data.stackInfo.dfd.resolve(data.stackInfo.response);
      } else {
        var versionData = this.getSelectedRepoVersionData();
        if (versionData) {
          this.postVersionDefinitionFile(versionData.isXMLdata, versionData.data).done(function (versionInfo) {
            self.mergeChanges(data.stackInfo.repos, data.stackInfo.oses, data.stackInfo.stacks);
            App.Stack.find().setEach('isSelected', false);
            var stackId = Em.get(versionData, 'data.VersionDefinition.available') || versionInfo.stackNameVersion + "-" + versionInfo.actualVersion;
            App.Stack.find().findProperty('id', stackId).set('isSelected', true);
            self.setSelected(data.stackInfo.isStacksExistInDb);
          }).fail(function () {
            self.setSelected(data.stackInfo.isStacksExistInDb);
          });
        } else {
          this.setSelected(data.stackInfo.isStacksExistInDb);
        }
      }
    }
  },

  /**
   * onError callback for getSupportedOSList
   */
  getSupportedOSListErrorCallback: function (request, ajaxOptions, error, data, params) {
    var header = Em.I18n.t('installer.step1.useLocalRepo.getSurpottedOs.error.title');
    var body = "";
    if(request && request.responseText){
      try {
        var json = $.parseJSON(request.responseText);
        body = json.message;
      } catch (err) {}
    }
    App.showAlertPopup(header, body);
  },

  updateRepoOSInfo: function (repoToUpdate, repo) {
    var deferred = $.Deferred();
    var repoVersion = this.prepareRepoForSaving(repo);
    App.ajax.send({
      name: 'admin.stack_versions.edit.repo',
      sender: this,
      data: {
        stackName: repoToUpdate.stackName,
        stackVersion: repoToUpdate.stackVersion,
        repoVersionId: repoToUpdate.id,
        repoVersion: repoVersion
      }
    }).success(function() {
      deferred.resolve([]);
    }).error(function() {
      deferred.resolve([]);
    });
    return deferred.promise();
  },

  /**
   * transform repo data into json for
   * saving changes to repository version
   * @param {Em.Object} repo
   * @returns {{operating_systems: Array}}
   */
  prepareRepoForSaving: function(repo) {
    var repoVersion = { "operating_systems": [] };
    var ambariManagedRepositories = !repo.get('useRedhatSatellite');
    repo.get('operatingSystems').forEach(function (os, k) {
      repoVersion.operating_systems.push({
        "OperatingSystems": {
          "os_type": os.get("osType"),
          "ambari_managed_repositories": ambariManagedRepositories
        },
        "repositories": []
      });
      os.get('repositories').forEach(function (repository) {
        repoVersion.operating_systems[k].repositories.push({
          "Repositories": {
            "base_url": repository.get('baseUrl'),
            "repo_id": repository.get('repoId'),
            "repo_name": repository.get('repoName'),
            "components": repository.get('components'),
            "tags": repository.get('tags'),
            "distribution": repository.get('distribution')
          }
        });
      });
    });
    return repoVersion;
  },

  /**
   * Check validation of the customized local urls
   */
  checkRepoURL: function (wizardStep1Controller) {
    var selectedStack = this.get('content.stacks').findProperty('isSelected', true);
    selectedStack.set('reload', true);
    var nameVersionCombo = selectedStack.get('stackNameVersion');
    var stackName = nameVersionCombo.split('-')[0];
    var stackVersion = nameVersionCombo.split('-')[1];
    var dfd = $.Deferred();
    if (selectedStack && selectedStack.get('operatingSystems')) {
      this.set('validationCnt', selectedStack.get('operatingSystems').filterProperty('isSelected').filterProperty('isEmpty', false).map(function (os) {
        return os.get('repositories').filterProperty('showRepo', true).length;
      }).reduce(Em.sum, 0));
      var verifyBaseUrl = !wizardStep1Controller.get('skipValidationChecked') && !wizardStep1Controller.get('selectedStack.useRedhatSatellite');
      if (!verifyBaseUrl) {
        dfd.resolve();
      }
      selectedStack.get('operatingSystems').forEach(function (os) {
        if (os.get('isSelected') && !os.get('isEmpty')) {
          os.get('repositories').forEach(function (repo) {
            if (repo.get('showRepo')) {
              repo.setProperties({
                errorTitle: '',
                errorContent: '',
                validation: 'INPROGRESS'
              });
              this.set('content.isCheckInProgress', true);
              App.ajax.send({
                name: 'wizard.advanced_repositories.valid_url',
                sender: this,
                data: {
                  stackName: stackName,
                  stackVersion: stackVersion,
                  repoId: repo.get('repoId'),
                  osType: os.get('osType'),
                  osId: os.get('id'),
                  dfd: dfd,
                  data: {
                    'Repositories': {
                      'base_url': repo.get('baseUrl'),
<<<<<<< HEAD
=======
                      'repo_name': repo.get('repoName'),
>>>>>>> b2655aa6
                      "verify_base_url": verifyBaseUrl
                    }
                  }
                },
                success: 'checkRepoURLSuccessCallback',
                error: 'checkRepoURLErrorCallback'
              });
            }
          }, this);
        } else if (os.get('isSelected') && os.get('isEmpty')) {
          os.set('isSelected', false);
        }
      }, this);
    }
    return dfd.promise();
  },
  /**
   * onSuccess callback for check Repo URL.
   */
  checkRepoURLSuccessCallback: function (response, request, data) {
    var selectedStack = this.get('content.stacks').findProperty('isSelected');
    if (selectedStack && selectedStack.get('operatingSystems')) {
      var os = selectedStack.get('operatingSystems').findProperty('id', data.osId);
      var repo = os.get('repositories').findProperty('repoId', data.repoId);
      if (repo) {
        repo.set('validation', 'OK');
      }
    }
    this.set('validationCnt', this.get('validationCnt') - 1);
    if (!this.get('validationCnt')) {
      this.set('content.isCheckInProgress', false);
      data.dfd.resolve();
    }
  },

  /**
   * onError callback for check Repo URL.
   */
  checkRepoURLErrorCallback: function (request, ajaxOptions, error, data, params) {
    var selectedStack = this.get('content.stacks').findProperty('isSelected', true);
    if (selectedStack && selectedStack.get('operatingSystems')) {
      var os = selectedStack.get('operatingSystems').findProperty('id', params.osId);
      var repo = os.get('repositories').findProperty('repoId', params.repoId);
      if (repo) {
        repo.setProperties({
          validation: 'INVALID',
          errorTitle: request.status + ":" + request.statusText,
          errorContent: $.parseJSON(request.responseText) ? $.parseJSON(request.responseText).message : ""
        });
      }
    }
    this.set('content.isCheckInProgress', false);
    params.dfd.reject();
  },

  loadMap: {
    'step0': [
      {
        type: 'sync',
        callback: function () {
          this.load('cluster');
        }
      }
    ],
    'step1': [
      {
        type: 'async',
        callback: function () {
          var dfd = $.Deferred();

          this.loadStacks().done(function(stacksLoaded) {
            App.router.get('clusterController').loadAmbariProperties().always(function() {
              dfd.resolve(stacksLoaded);
            });
          });

          return dfd.promise();
        }
      },
      {
        type: 'async',
        callback: function (stacksLoaded) {
          var dfd = $.Deferred();

          if (!stacksLoaded) {
            $.when.apply(this, this.loadStacksVersions()).done(function () {
              dfd.resolve(true);
            });
          } else {
            dfd.resolve(stacksLoaded);
          }

          return dfd.promise();
        }
      }
    ],
    'step2': [
      {
        type: 'sync',
        callback: function () {
          this.load('installOptions');
        }
      }
    ],
    'step3': [
      {
        type: 'sync',
        callback: function () {
          this.loadConfirmedHosts();
        }
      }
    ],
    'step4': [
      {
        type: 'async',
        callback: function () {
          return this.loadServices();
        }
      }
    ],
    'step5': [
      {
        type: 'sync',
        callback: function () {
          this.setSkipSlavesStep(App.StackService.find().filterProperty('isSelected'), 6);
          this.loadMasterComponentHosts();
          this.loadConfirmedHosts();
          this.loadComponentsFromConfigs();
          this.loadRecommendations();
        }
      }
    ],
    'step6': [
      {
        type: 'sync',
        callback: function () {
          this.loadSlaveComponentHosts();
          this.loadClients();
          this.loadComponentsFromConfigs();
          this.loadRecommendations();
        }
      }
    ],
    'step7': [
      {
        type: 'async',
        callback: function () {
          var dfd = $.Deferred();
          var self = this;
          this.loadServiceConfigGroups();
          this.loadCurrentHostGroups();
          this.loadRecommendationsConfigs();
          this.loadComponentsFromConfigs();
          this.loadConfigThemes().then(function() {
            self.loadServiceConfigProperties();
            dfd.resolve();
          });
          return dfd.promise();
        }
      }
    ]
  },

  gotoStep: function(stepName, disableNaviWarning) {
    // if going back from Step 9, delete the checkpoint so that the user is not redirected to Step 9
    const step9Index = this.getStepIndex("step9");
    if (this.get('currentStep') === step9Index && this.getStepIndex(stepName) < step9Index) {
      App.clusterStatus.setClusterStatus({
        clusterName: this.get('clusterName'),
        clusterState: 'CLUSTER_NOT_CREATED_1',
        wizardControllerName: 'installerController',
        localdb: {}
      });
    }

    return this._super(stepName, disableNaviWarning);
  },

  gotoStep0: function () {
    this.gotoStep('step0');
  },

  gotoStep1: function () {
    this.gotoStep('step1');
  },

  gotoStep2: function () {
    this.gotoStep('step2');
  },

  gotoStep3: function () {
    this.gotoStep('step3');
  },

  gotoStep4: function () {
    this.gotoStep('step4');
  },

  gotoStep5: function () {
    this.gotoStep('step5');
  },

  gotoStep6: function () {
    this.gotoStep('step6');
  },

  gotoStep7: function () {
    this.gotoStep('step7');
  },

  gotoStep8: function () {
    this.gotoStep('step8');
  },

  gotoStep9: function () {
    this.gotoStep('step9');
  },

  gotoStep10: function () {
    this.gotoStep('step10');
  },

  isStep0: function () {
    return this.get('currentStep') == this.getStepIndex('step0');
  }.property('currentStep'),

  isStep1: function () {
    return this.get('currentStep') == this.getStepIndex('step1');
  }.property('currentStep'),

  isStep2: function () {
    return this.get('currentStep') == this.getStepIndex('step2');
  }.property('currentStep'),

  isStep3: function () {
    return this.get('currentStep') == this.getStepIndex('step3');
  }.property('currentStep'),

  isStep4: function () {
    return this.get('currentStep') == this.getStepIndex('step4');
  }.property('currentStep'),

  isStep5: function () {
    return this.get('currentStep') == this.getStepIndex('step5');
  }.property('currentStep'),

  isStep6: function () {
    return this.get('currentStep') == this.getStepIndex('step6');
  }.property('currentStep'),

  isStep7: function () {
    return this.get('currentStep') == this.getStepIndex('step7');
  }.property('currentStep'),

  isStep8: function () {
    return this.get('currentStep') == this.getStepIndex('step8');
  }.property('currentStep'),

  isStep9: function () {
    return this.get('currentStep') == this.getStepIndex('step9');
  }.property('currentStep'),

  isStep10: function () {
    return this.get('currentStep') == this.getStepIndex('step10');
  }.property('currentStep'),

  clearConfigActionComponents: function() {
    var masterComponentHosts = this.get('content.masterComponentHosts');
    var componentsAddedFromConfigAction = this.get('content.componentsFromConfigs');

    if (componentsAddedFromConfigAction && componentsAddedFromConfigAction.length) {
      componentsAddedFromConfigAction.forEach(function(_masterComponent){
        masterComponentHosts = masterComponentHosts.rejectProperty('component', _masterComponent);
      });
    }
    this.set('content.masterComponentHosts', masterComponentHosts);
    this.setDBProperty('masterComponentHosts', masterComponentHosts);
  },


  /**
   * Clear all temporary data
   */
  finish: function () {
    this.setCurrentStep('0');
    this.clearStorageData();
    this.clearServiceConfigProperties();
    App.router.get('userSettingsController').postUserPref('show_bg', true);
  },

  /**
   * Save cluster provisioning state to the server
   * @param state cluster provisioning state
   */
  setClusterProvisioningState: function (state) {
    return App.ajax.send({
      name: 'cluster.save_provisioning_state',
      sender: this,
      data: {
        state: state
      }
    });
  },

  setStepsEnable: function () {
    const steps = this.get('steps');
    for (let i = 0, length = steps.length; i < length; i++) {
      const stepIndex = this.getStepIndex(steps[i]);
      this.get('isStepDisabled').findProperty('step', stepIndex).set('value', stepIndex > this.get('currentStep'));
    }
  }.observes('currentStep'),

  /**
   * Compare jdk versions used for ambari and selected stack.
   * Validation check will fire only for non-custom jdk configuration.
   *
   * @param {Function} successCallback
   * @param {Function} failCallback
   */
  validateJDKVersion: function (successCallback, failCallback) {
    var selectedStack = App.Stack.find().findProperty('isSelected', true),
        currentJDKVersion = App.router.get('clusterController.ambariProperties')['java.version'],
        // use min as max, or max as min version, in case when some of them missed
        minJDKVersion = selectedStack.get('minJdkVersion') || selectedStack.get('maxJdkVersion'),
        maxJDKVersion = selectedStack.get('maxJdkVersion') || selectedStack.get('minJdkVersion'),
        t = Em.I18n.t,
        fCallback = failCallback || function() {},
        sCallback = successCallback || function() {};

    // Skip jdk check if min and max required version not set in stack definition.
    if (!minJDKVersion && !maxJDKVersion) {
      sCallback();
      return;
    }

    if (currentJDKVersion) {
      if (stringUtils.compareVersions(currentJDKVersion, minJDKVersion) < 0 ||
          stringUtils.compareVersions(maxJDKVersion, currentJDKVersion) < 0) {
        // checks and process only minor part for now
        var versionDistance = parseInt(maxJDKVersion.split('.')[1], 10) - parseInt(minJDKVersion.split('.')[1], 10);
        var versionsList = [minJDKVersion];
        for (var i = 1; i < versionDistance + 1; i++) {
          versionsList.push("" + minJDKVersion.split('.')[0] + '.' + (+minJDKVersion.split('.')[1] + i));
        }
        var versionsString = stringUtils.getFormattedStringFromArray(versionsList, t('or'));
        var popupBody = t('popup.jdkValidation.body').format(selectedStack.get('stackName') + ' ' + selectedStack.get('stackVersion'), versionsString, currentJDKVersion);
        App.showConfirmationPopup(sCallback, popupBody, fCallback, t('popup.jdkValidation.header'), t('common.proceedAnyway'), true);
        return;
      }
    }
    sCallback();
  }

});<|MERGE_RESOLUTION|>--- conflicted
+++ resolved
@@ -888,10 +888,7 @@
                   data: {
                     'Repositories': {
                       'base_url': repo.get('baseUrl'),
-<<<<<<< HEAD
-=======
                       'repo_name': repo.get('repoName'),
->>>>>>> b2655aa6
                       "verify_base_url": verifyBaseUrl
                     }
                   }
@@ -1198,7 +1195,7 @@
 
   setStepsEnable: function () {
     const steps = this.get('steps');
-    for (let i = 0, length = steps.length; i < length; i++) {
+    for (var i = 0, length = steps.length; i < length; i++) {
       const stepIndex = this.getStepIndex(steps[i]);
       this.get('isStepDisabled').findProperty('step', stepIndex).set('value', stepIndex > this.get('currentStep'));
     }
