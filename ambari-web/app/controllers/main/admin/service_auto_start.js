--- conflicted
+++ resolved
@@ -113,7 +113,6 @@
   },
 
   load: function() {
-<<<<<<< HEAD
     const self = this;
 
     this.loadClusterSettings().done(function (settings) {
@@ -149,18 +148,6 @@
     return dfd.promise();
   },
 
-=======
-    App.router.get('configurationController').getCurrentConfigsBySites(['cluster-env']).done((data) => {
-      this.set('clusterConfigs', data[0].properties);
-      this.set('isGeneralRecoveryEnabled', data[0].properties.recovery_enabled === 'true');
-      this.set('isGeneralRecoveryEnabledCached', this.get('isGeneralRecoveryEnabled'));
-      this.loadComponentsConfigs().then(() => {
-        this.set('isLoaded', true);
-      });
-    });
-  },
-
->>>>>>> 60e54750
   loadComponentsConfigs: function () {
     return App.ajax.send({
       name: 'components.get_category',
