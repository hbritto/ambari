--- conflicted
+++ resolved
@@ -624,12 +624,7 @@
    * @method _doDeleteHostComponentSuccessCallback
    */
   _doDeleteHostComponentSuccessCallback: function (response, request, data) {
-<<<<<<< HEAD
-    this.set('_deletedHostComponentResult', null);
-=======
     this.set('_deletedHostComponentError', null);
-    this.removeHostComponentModel(data.componentName, data.hostName);
->>>>>>> c7159a7a
   },
 
   /**
