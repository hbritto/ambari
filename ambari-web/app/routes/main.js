/**
 * Licensed to the Apache Software Foundation (ASF) under one
 * or more contributor license agreements.  See the NOTICE file
 * distributed with this work for additional information
 * regarding copyright ownership.  The ASF licenses this file
 * to you under the Apache License, Version 2.0 (the
 * "License"); you may not use this file except in compliance
 * with the License.  You may obtain a copy of the License at
 *
 *     http://www.apache.org/licenses/LICENSE-2.0
 *
 * Unless required by applicable law or agreed to in writing, software
 * distributed under the License is distributed on an "AS IS" BASIS,
 * WITHOUT WARRANTIES OR CONDITIONS OF ANY KIND, either express or implied.
 * See the License for the specific language governing permissions and
 * limitations under the License.
 */

var App = require('app');

module.exports = Em.Route.extend(App.RouterRedirections, {

  breadcrumbs: {
    label: '<span class="glyphicon glyphicon-home"></span>',
    route: 'dashboard'
  },

  route: '/main',
  enter: function (router) {
    App.db.updateStorage();
    var self = this;
    var location = router.location.location.hash;
    var clusterController = App.router.get('clusterController');

    router.getAuthenticated().done(function (loggedIn) {
      if (loggedIn) {
        var applicationController = App.router.get('applicationController');
        App.router.get('experimentalController').loadSupports().complete(function () {
          applicationController.startKeepAlivePoller();
          clusterController.loadAmbariProperties().complete(function () {
            App.router.get('mainViewsController').loadAmbariViews();
            clusterController.loadClusterName(false).done(function () {
              if (App.get('testMode')) {
                router.get('mainController').initialize();
              } else {
                if (router.get('clusterInstallCompleted')) {
                  if (!App.get('isOnlyViewUser')) {
                    clusterController.checkDetailedRepoVersion().done(function () {
                      router.get('mainController').initialize();
                    });
                  } else {
                    // Don't transit to Views when user already on View page
                    if (App.router.currentState.name !== 'viewDetails') {
                      App.router.transitionTo('main.views.index');
                    }
                    clusterController.set('isLoaded', true); // hide loading bar
                  }
                }
                else {
                  Em.run.next(function () {
                    App.clusterStatus.updateFromServer().complete(function () {
                      var currentClusterStatus = App.clusterStatus.get('value');
                      if (router.get('currentState.parentState.name') !== 'views' && router.get('currentState.parentState.name') !== 'view'
                          && currentClusterStatus && self.get('installerStatuses').contains(currentClusterStatus.clusterState)) {
                        if (App.isAuthorized('AMBARI.ADD_DELETE_CLUSTERS')) {
                          self.redirectToInstaller(router, currentClusterStatus, false);
                        } else {
                          clusterController.set('isLoaded', true);
                          Em.run.next(function () {
                            App.router.transitionTo('main.views.index');
                          });
                        }
                      } else {
                        clusterController.set('isLoaded', true);
                      }
                    });
                  });
                }
              }
            });
          });
          // TODO: redirect to last known state
        });
      } else {
        router.savePreferedPath(location);
        Em.run.next(function () {
          router.transitionTo('login');
        });
      }
    });
  },
  /*
   routePath: function(router,event) {
   if (router.getAuthenticated()) {
   App.router.get('clusterController').loadClusterName(false);
   router.get('mainController').initialize();
   // TODO: redirect to last known state
   } else {
   Ember.run.next(function () {
   router.transitionTo('login');
   });
   }
   }, */

  index: Ember.Route.extend({
    route: '/',
    redirectsTo: 'dashboard.index'
  }),

  connectOutlets: function (router, context) {
    router.get('applicationController').connectOutlet('main');
  },

  test: Em.Route.extend({
    route: '/test',
    connectOutlets: function (router, context) {
      router.get('mainController').connectOutlet('mainTest');
    }
  }),

  dashboard: Em.Route.extend({

    breadcrumbs: {
      label: Em.I18n.t('menu.item.dashboard'),
      route: 'dashboard'
    },

    route: '/dashboard',
    connectOutlets: function (router, context) {
      router.get('mainController').connectOutlet('mainDashboard');
    },
    index: Em.Route.extend({
      route: '/',
      enter: function (router) {
        Em.run.next(function () {
          router.transitionTo('main.dashboard.widgets');
        });
      }
    }),
    goToDashboardView: function (router, event) {
      router.transitionTo(event.context);
    },
    widgets: Em.Route.extend({
      route: '/metrics',
      breadcrumbs: {
        label: Em.I18n.t('common.metrics')
      },
      connectOutlets: function (router, context) {
        App.loadTimer.start('Dashboard Metrics Page');
        router.set('mainDashboardController.selectedCategory', 'widgets');
        router.get('mainDashboardController').connectOutlet('mainDashboardWidgets');
      }
    }),
    charts: Em.Route.extend({
      route: '/charts',
      breadcrumbs: null,
      connectOutlets: function (router, context) {
        App.loadTimer.start('Heatmaps Page');
        router.set('mainDashboardController.selectedCategory', 'charts');
        router.get('mainDashboardController').connectOutlet('mainCharts');
      },
      index: Ember.Route.extend({
        route: '/',
        enter: function (router) {
          Em.run.next(function () {
            router.transitionTo('heatmap');
          });
        }
      }),
      heatmap: Em.Route.extend({
        route: '/heatmap',
        connectOutlets: function (router, context) {
          router.get('mainController').dataLoading().done(function () {
            router.get('mainChartsController').connectOutlet('mainChartsHeatmap');
          });
        }
      }),
      horizon_chart: Em.Route.extend({
        route: '/horizon_chart',
        connectOutlets: function (router, context) {
          router.get('mainChartsController').connectOutlet('mainChartsHorizon');
        }
      }),
      showChart: function (router, event) {
        var parent = event.view._parentView;
        parent.deactivateChildViews();
        event.view.set('active', "active");
        router.transitionTo(event.context);
      }
    }),
    configHistory: Em.Route.extend({
      route: '/config_history',
      connectOutlets: function (router, context) {
        App.loadTimer.start('Config History Page');
        router.set('mainDashboardController.selectedCategory', 'configHistory');
        router.get('mainDashboardController').connectOutlet('mainConfigHistory');
      }
    }),
    goToServiceConfigs: function (router, event) {
      router.get('mainServiceItemController').set('routeToConfigs', true);
      router.get('mainServiceInfoConfigsController').set('preSelectedConfigVersion', event.context);
      router.transitionTo('main.services.service.configs', App.Service.find(event.context.get('serviceName')));
      router.get('mainServiceItemController').set('routeToConfigs', false);
    }
  }),

  views: require('routes/views'),
  view: require('routes/view'),


  hosts: Em.Route.extend({

    breadcrumbs: {
      label: Em.I18n.t('menu.item.hosts'),
      route: 'hosts',
      beforeTransition() {
        App.router.set('mainHostController.showFilterConditionsFirstLoad', false);
      }
    },

    route: '/hosts',
    index: Ember.Route.extend({
      route: '/',
      connectOutlets: function (router, context) {
        App.loadTimer.start('Hosts Page');
        router.get('mainController').connectOutlet('mainHost');
        router.get('mainHostController').connectOutlet('mainHostComboSearchBox');
      }
    }),

    hostDetails: Em.Route.extend({

      breadcrumbs: {
        labelBindingPath: 'App.router.mainHostDetailsController.content.hostName'
      },

      route: '/:host_id',
      connectOutlets: function (router, host) {
        router.get('mainHostController').set('showFilterConditionsFirstLoad', true);
        router.get('mainController').connectOutlet('mainHostDetails', host);
      },

      index: Ember.Route.extend({
        route: '/',
        redirectsTo: 'summary'
      }),

      summary: Em.Route.extend({
        route: '/summary',
        connectOutlets: function (router, context) {
          router.get('mainController').dataLoading().done(function() {
            var controller = router.get('mainHostDetailsController');
            var tags =[{
            	siteName: 'hive-env'
            	}];
            if ( App.Service.find().mapProperty('serviceName').contains('OOZIE')) {
              controller.loadConfigs('loadOozieConfigs');
              controller.isOozieConfigLoaded.always(function () {
                if(App.Service.find().mapProperty('serviceName').contains('HIVE')){
                  App.router.get('configurationController').getConfigsByTags(tags).always(function () {
            	    controller.connectOutlet('mainHostSummary');
            	  });
            	} else
              controller.connectOutlet('mainHostSummary');
              });
            } else if(App.Service.find().mapProperty('serviceName').contains('HIVE')) {
              App.router.get('configurationController').getConfigsByTags(tags).always(function () {
                controller.connectOutlet('mainHostSummary');
              });
            } else {
              controller.connectOutlet('mainHostSummary');
            }
          });
        }
      }),

      configs: Em.Route.extend({
        route: '/configs',
        connectOutlets: function (router, context) {
          router.get('mainController').isLoading.call(router.get('clusterController'), 'isConfigsPropertiesLoaded').done(function () {
            router.get('mainHostDetailsController').connectOutlet('mainHostConfigs');
          });
        },
        exitRoute: function (router, context, callback) {
          router.get('mainController').startPolling();
          callback();
        }
      }),

      alerts: Em.Route.extend({
        route: '/alerts',
        connectOutlets: function (router, context) {
          router.get('mainHostDetailsController').connectOutlet('mainHostAlerts');
        },
        exit: function (router) {
          router.set('mainAlertInstancesController.isUpdating', false);
        }
      }),

      metrics: Em.Route.extend({
        route: '/metrics',
        connectOutlets: function (router, context) {
          router.get('mainHostDetailsController').connectOutlet('mainHostMetrics');
        }
      }),

      stackVersions: Em.Route.extend({
        breadcrumbs: {
          label: Em.I18n.t('common.versions')
        },
        route: '/stackVersions',
        connectOutlets: function (router, context) {
          if (App.get('stackVersionsAvailable')) {
            router.get('mainHostDetailsController').connectOutlet('mainHostStackVersions');
          }
          else {
            router.transitionTo('summary');
          }
        }
      }),

      logs: Em.Route.extend({
        route: '/logs:query',
        connectOutlets: function (router, context) {
          if (App.get('supports.logSearch')) {
            router.get('mainHostDetailsController').connectOutlet('mainHostLogs')
          } else {
            router.transitionTo('summary');
          }
        },
        serialize: function(router, params) {
          return this.serializeQueryParams(router, params, 'mainHostDetailsController');
        }
      }),

      hostNavigate: function (router, event) {
        var parent = event.view._parentView;
        parent.deactivateChildViews();
        event.view.set('active', "active");
        router.transitionTo(event.context);
      }
    }),

    back: function (router, event) {
      var referer = router.get('mainHostDetailsController.referer');
      if (referer) {
        router.route(referer);
      }
      else {
        window.history.back();
      }
    },

    addHost: function (router) {
      router.transitionTo('hostAdd');
    }

  }),

  hostAdd: require('routes/add_host_routes'),

  alerts: Em.Route.extend({

    breadcrumbs: {
      label: Em.I18n.t('menu.item.alerts'),
      route: 'alerts',
      beforeTransition() {
        App.router.set('mainAlertDefinitionsController.showFilterConditionsFirstLoad', false);
      }
    },

    route: '/alerts',
    index: Em.Route.extend({
      route: '/',
      connectOutlets: function (router, context) {
        router.get('mainController').connectOutlet('mainAlertDefinitions');
      }
    }),

    alertDetails: Em.Route.extend({

      breadcrumbs: {
        labelBindingPath: 'App.router.mainAlertDefinitionDetailsController.content.label',
        disabled: true
      },

      route: '/:alert_definition_id',

      connectOutlets: function (router, alertDefinition) {
        App.router.set('mainAlertDefinitionsController.showFilterConditionsFirstLoad', true);
        router.get('mainController').connectOutlet('mainAlertDefinitionDetails', alertDefinition);
      },

      exit: function (router) {
        router.set('mainAlertInstancesController.isUpdating', false);
      },

      exitRoute: function (router, context, callback) {
        var controller = router.get('mainAlertDefinitionDetailsController');
        if (App.router.get('clusterController.isLoaded') && controller.get('isEditing')) {
          controller.showSavePopup(callback);
        } else {
          callback();
        }
      }
    }),

    back: function (router, event) {
      window.history.back();
    }
  }),

  alertAdd: require('routes/add_alert_definition_routes'),

  admin: Em.Route.extend({
    route: '/admin',
    breadcrumbs: {
      disabled: true
    },
    enter: function (router, transition) {
      if (router.get('loggedIn') && !App.isAuthorized('CLUSTER.TOGGLE_KERBEROS, SERVICE.SET_SERVICE_USERS_GROUPS, CLUSTER.UPGRADE_DOWNGRADE_STACK, CLUSTER.VIEW_STACK_DETAILS')
        && !(App.get('upgradeInProgress') || App.get('upgradeHolding'))) {
        Em.run.next(function () {
          router.transitionTo('main.dashboard.index');
        });
      }
    },

    routePath: function (router, event) {
      if (!App.isAuthorized('CLUSTER.UPGRADE_DOWNGRADE_STACK') && !(App.get('upgradeInProgress') || App.get('upgradeHolding'))) {
        Em.run.next(function () {
          App.router.transitionTo('main.dashboard.index');
        });
      } else {
        this._super(router, event);
      }
    },
    connectOutlets: function (router, context) {
      router.get('mainController').connectOutlet('mainAdmin');
    },

    index: Em.Route.extend({
      route: '/',
      redirectsTo: 'stackAndUpgrade.index'
    }),

    adminAuthentication: Em.Route.extend({
      route: '/authentication',
      connectOutlets: function (router, context) {
        router.set('mainAdminController.category', "authentication");
        router.get('mainAdminController').connectOutlet('mainAdminAuthentication');
      }
    }),

    adminKerberos: Em.Route.extend({

      breadcrumbs: {
        label: Em.I18n.t('common.kerberos')
      },

      route: '/kerberos',
      enter: function (router, transition) {
        if (router.get('loggedIn') && (!App.isAuthorized('CLUSTER.TOGGLE_KERBEROS') || !App.supports.enableToggleKerberos)) {
          router.transitionTo('main.dashboard.index');
        }
      },
      index: Em.Route.extend({
        route: '/',
        connectOutlets: function (router, context) {
          router.set('mainAdminController.category', "kerberos");
          router.set('mainAdminController.categoryLabel', Em.I18n.t('common.kerberos'));
          router.get('mainAdminController').connectOutlet('mainAdminKerberos');
        }
      }),
      adminAddKerberos: require('routes/add_kerberos_routes'),

      disableSecurity: Em.Route.extend({
        route: '/disableSecurity',
        enter: function (router) {
          App.router.get('updateController').set('isWorking', false);
          router.get('mainController').dataLoading().done(function () {
            App.ModalPopup.show({
              classNames: ['wizard-modal-wrapper'],
              modalDialogClasses: ['modal-xlg'],
              header: Em.I18n.t('admin.removeSecurity.header'),
              bodyClass: App.KerberosDisableView.extend({
                controllerBinding: 'App.router.kerberosDisableController'
              }),
              primary: Em.I18n.t('common.complete'),
              secondary: null,
              disablePrimary: Em.computed.alias('App.router.kerberosDisableController.isSubmitDisabled'),

              onPrimary() {
                this.onClose();
              },

              onClose: function () {
                var self = this;
                var controller = router.get('kerberosDisableController');
                if (!controller.get('isSubmitDisabled')) {
                  self.proceedOnClose();
                  return;
                }
                var unkerberizeCommand = controller.get('tasks').findProperty('command', 'unkerberize') || Em.Object.create();
                var isUnkerberizeInProgress = unkerberizeCommand.get('status') === 'IN_PROGRESS';
                if (controller.get('tasks').everyProperty('status', 'COMPLETED')) {
                  self.proceedOnClose();
                  return;
                }
                // user cannot exit wizard during removing kerberos
                if (isUnkerberizeInProgress) {
                  App.showAlertPopup(Em.I18n.t('admin.kerberos.disable.unkerberize.header'), Em.I18n.t('admin.kerberos.disable.unkerberize.message'));
                  return;
                }
                App.showConfirmationPopup(function () {
                  self.proceedOnClose();
                }, Em.I18n.t('admin.security.disable.onClose'));
              },
              proceedOnClose: function () {
                var self = this;
                var disableController = router.get('kerberosDisableController');
                disableController.clearStep();
                disableController.resetDbNamespace();
                App.db.setSecurityDeployCommands(undefined);
                App.router.get('updateController').set('isWorking', true);
                router.get('mainAdminKerberosController').setDisableSecurityStatus(undefined);
                router.get('addServiceController').finish();
                App.clusterStatus.setClusterStatus({
                  clusterName: router.get('content.cluster.name'),
                  clusterState: 'DEFAULT',
                  localdb: App.db.data
                }, {
                  alwaysCallback: function () {
                    self.hide();
                    router.transitionTo('adminKerberos.index');
                    Em.run.next(function() {
                      location.reload();
                    });
                  }
                });
              },
              didInsertElement: function () {
                this._super();
                this.fitHeight();
              }
            });
          });
        },

        unroutePath: function () {
          return false;
        },
        next: function (router, context) {
          $("#modal").find(".close").trigger('click');
        },
        done: function (router, context) {
          var controller = router.get('kerberosDisableController');
          if (!controller.get('isSubmitDisabled')) {
            $(context.currentTarget).parents("#modal").find(".close").trigger('click');
          }
        }
      })
    }),

    stackAndUpgrade: Em.Route.extend({
      route: '/stack',
      breadcrumbs: null,
      connectOutlets: function (router) {
        router.set('mainAdminController.category', "stackAndUpgrade");
        router.set('mainAdminController.categoryLabel', Em.I18n.t('admin.stackUpgrade.title'));
        router.get('mainAdminController').connectOutlet('mainAdminStackAndUpgrade');
      },

      index: Em.Route.extend({
        route: '/',
        redirectsTo: 'services'
      }),

      services: Em.Route.extend({

        breadcrumbs: {
          label: Em.I18n.t('common.stack')
        },

        route: '/services',
        connectOutlets: function (router, context) {
          router.get('mainAdminStackAndUpgradeController').connectOutlet('mainAdminStackServices');
        }
      }),

      versions: Em.Route.extend({
        breadcrumbs: {
          label: Em.I18n.t('common.versions')
        },
        route: '/versions',
        connectOutlets: function (router, context) {
          router.get('mainAdminStackAndUpgradeController').connectOutlet('MainAdminStackVersions');
        }
      }),

      upgradeHistory: Em.Route.extend({

        breadcrumbs: {
          label: Em.I18n.t('common.upgrade.history')
        },

        route: '/history',
        connectOutlets: function (router, context) {
          router.get('mainAdminStackAndUpgradeController').connectOutlet('mainAdminStackUpgradeHistory');
        },
      }),

      stackNavigate: function (router, event) {
        var parent = event.view._parentView;
        parent.deactivateChildViews();
        event.view.set('active', "active");
        router.transitionTo(event.context);
      }
    }),
    stackUpgrade: require('routes/stack_upgrade_routes'),

    adminAdvanced: Em.Route.extend({
      route: '/advanced',
      connectOutlets: function (router) {
        router.set('mainAdminController.category', "advanced");
        router.get('mainAdminController').connectOutlet('mainAdminAdvanced');
      }
    }),
    adminServiceAccounts: Em.Route.extend({

      breadcrumbs: {
        label: Em.I18n.t('common.serviceAccounts')
      },

      route: '/serviceAccounts',
      enter: function (router, transition) {
        if (router.get('loggedIn') && !App.isAuthorized('SERVICE.SET_SERVICE_USERS_GROUPS')) {
          router.transitionTo('main.dashboard.index');
        }
      },
      connectOutlets: function (router) {
        router.set('mainAdminController.category', "adminServiceAccounts");
        router.set('mainAdminController.categoryLabel', Em.I18n.t('common.serviceAccounts'));
        router.get('mainAdminController').connectOutlet('mainAdminServiceAccounts');
      }
    }),

    adminServiceAutoStart: Em.Route.extend({

      breadcrumbs: {
        label: Em.I18n.t('admin.serviceAutoStart.title')
      },

      route: '/serviceAutoStart',
      enter: function(router, transition) {
<<<<<<< HEAD
        if (router.get('loggedIn') && !App.isAuthorized('CLUSTER.MANAGE_AUTO_START')) {
=======
        if (router.get('loggedIn') && !App.isAuthorized('CLUSTER.MANAGE_AUTO_START') && !App.isAuthorized('SERVICE.MANAGE_AUTO_START')) {
>>>>>>> 9d802b7c
          router.transitionTo('main.dashboard.index');
        }
      },
      connectOutlets: function (router) {
        router.set('mainAdminController.category', "serviceAutoStart");
        router.set('mainAdminController.categoryLabel', Em.I18n.t('admin.serviceAutoStart.title'));
        router.get('mainAdminController').connectOutlet('mainAdminServiceAutoStart');
      },
      exitRoute: function (router, context, callback) {
        var controller = router.get('mainAdminServiceAutoStartController');
        if (!controller.get('isSaveDisabled')) {
          controller.showSavePopup(callback);
        } else {
          callback();
        }
      }
    }),

    adminAudit: Em.Route.extend({
      route: '/audit',
      connectOutlets: function (router) {
        router.set('mainAdminController.category', "audit");
        router.get('mainAdminController').connectOutlet('mainAdminAudit');
      }
    }),
    upgradeStack: function (router, event) {
      if (!$(event.currentTarget).hasClass('inactive')) {
        router.transitionTo('stackUpgrade');
      }
    },


    adminNavigate: function (router, object) {
      router.transitionTo('admin' + object.context.capitalize());
    },

    //events
    goToAdmin: function (router, event) {
      var isDisabled = !!event.context.disabled;
      if(!isDisabled){
        router.transitionTo(event.context.url);
      }
    }

  }),

  createServiceWidget: function (router, context) {
    if (context) {
      var widgetController = router.get('widgetWizardController');
      widgetController.save('widgetService', context.get('serviceName'));
      var layout = JSON.parse(JSON.stringify(context.get('layout')));
      layout.widgets = context.get('layout.widgets').mapProperty('id');
      widgetController.save('layout', layout);
    }
    router.transitionTo('createWidget');
  },

  createWidget: require('routes/create_widget'),

  editServiceWidget: function (router, context) {
    if (context) {
      var widgetController = router.get('widgetEditController');
      widgetController.save('widgetService', context.get('serviceName'));
      widgetController.save('widgetType', context.get('widgetType'));
      widgetController.save('widgetProperties', context.get('properties'));
      widgetController.save('widgetMetrics', context.get('metrics'));
      widgetController.save('widgetValues', context.get('values'));
      widgetController.save('widgetName', context.get('widgetName'));
      widgetController.save('widgetDescription', context.get('description'));
      widgetController.save('widgetScope', context.get('scope'));
      widgetController.save('widgetAuthor', context.get('author'));
      widgetController.save('widgetId', context.get('id'));
      widgetController.save('allMetrics', []);
    }
    router.transitionTo('editWidget');
  },

  editWidget: require('routes/edit_widget'),

  services: Em.Route.extend({

    breadcrumbs: {
      disabled: true
    },

    route: '/services',
    index: Em.Route.extend({
      route: '/',
      enter: function (router) {
        Em.run.next(function () {
          var controller = router.get('mainController');
          controller.dataLoading().done(function () {
            if (router.currentState.parentState.name === 'services' && router.currentState.name === 'index') {
              var service = router.get('mainServiceItemController.content');
              if (!service || !service.get('isLoaded')) {
                service = App.Service.find().objectAt(0); // getting the first service to display
              }
              if (router.get('mainServiceItemController').get('routeToConfigs')) {
                router.transitionTo('service.configs', service);
              } else if (router.get('mainServiceItemController.routeToHeatmaps')) {
                router.transitionTo('service.heatmaps', service);
              } else {
                router.transitionTo('service.summary', service);
              }
            }
          });
        });
      }
    }),
    connectOutlets: function (router, context) {
      router.get('mainController').connectOutlet('mainService');
    },
    service: Em.Route.extend({
      route: '/:service_id',
      breadcrumbs: {
        labelBindingPath: 'App.router.mainServiceItemController.content.displayName',
        disabled: true
      },
      connectOutlets: function (router, service) {
        router.get('mainServiceController').connectOutlet('mainServiceItem', service);
        if (service.get('isLoaded')) {
          if (router.get('mainServiceItemController').get('routeToConfigs')) {
            router.transitionTo('configs');
          } else if (router.get('mainServiceItemController.routeToHeatmaps')) {
            router.transitionTo('heatmaps');
          } else {
            router.transitionTo('summary');
          }
        } else {
          router.transitionTo('index');
        }
      },
      index: Ember.Route.extend({
        route: '/'
      }),
      summary: Em.Route.extend({
        route: '/summary',
        connectOutlets: function (router, context) {
          App.loadTimer.start('Service Summary Page');
          var item = router.get('mainServiceItemController.content');
          if (router.get('clusterController.isServiceMetricsLoaded')) router.get('updateController').updateServiceMetric(Em.K);
          //if service is not existed then route to default service
          if (item.get('isLoaded')) {
            router.get('mainServiceItemController').connectOutlet('mainServiceInfoSummary', item);
          } else {
            router.transitionTo('services.index');
          }
        }
      }),
      metrics: Em.Route.extend({
        route: '/metrics',
        connectOutlets: function (router, context) {
          var item = router.get('mainServiceItemController.content');
          router.get('mainServiceItemController').connectOutlet('mainServiceInfoMetrics', item);
        }
      }),
      configs: Em.Route.extend({
        route: '/configs',
        connectOutlets: function (router, context) {
          App.loadTimer.start('Service Configs Page');
          router.get('mainController').dataLoading().done(function () {
            var item = router.get('mainServiceItemController.content');
            //if service is not existed then route to default service
            if (item.get('isLoaded')) {
              if (router.get('mainServiceItemController.isConfigurable')) {
                router.get('mainController').stopPolling();
                router.get('mainServiceItemController').connectOutlet('mainServiceInfoConfigs', item);
              }
              else {
                // if service doesn't have configs redirect to summary
                router.transitionTo('summary');
              }
            } else {
              item.set('routeToConfigs', true);
              router.transitionTo('services.index');
            }
          });
        },
        exitRoute: function (router, nextRoute, callback) {
          var controller = router.get('mainServiceInfoConfigsController');
          var exitCallback = function() {
            if (!/\/main\/services\/\w+\/configs$/.test(nextRoute)) {
              router.get('mainController').startPolling();
            }
            callback();
          };
          // If another user is running some wizard, current user can't save configs
          if (controller.hasUnsavedChanges() && !router.get('wizardWatcherController.isWizardRunning')) {
            controller.showSavePopup(exitCallback);
          } else {
            exitCallback();
          }
        }
      }),
      heatmaps: Em.Route.extend({
        route: '/heatmaps',
        connectOutlets: function (router, context) {
          App.loadTimer.start('Service Heatmaps Page');
          router.get('mainController').dataLoading().done(function () {
            var item = router.get('mainServiceItemController.content');
            if (item.get('isLoaded')) {
              router.get('mainServiceItemController').connectOutlet('mainServiceInfoHeatmap', item);
            } else {
              item.set('routeToHeatmaps', true);
              router.transitionTo('services.index');
            }
          });
        }
      }),
      audit: Em.Route.extend({
        route: '/audit',
        connectOutlets: function (router, context) {
          var item = router.get('mainServiceItemController.content');
          router.get('mainServiceItemController').connectOutlet('mainServiceInfoAudit', item);
        }
      }),
      showInfo: function (router, event) {
        router.transitionTo(event.context);
      }
    }),
    showService: Em.Router.transitionTo('service'),
    addService: Em.Router.transitionTo('serviceAdd'),
    reassign: Em.Router.transitionTo('reassign'),

    enableHighAvailability: require('routes/high_availability_routes'),

    manageJournalNode: require('routes/manage_journalnode_routes'),

    enableRMHighAvailability: require('routes/rm_high_availability_routes'),

    enableRAHighAvailability: require('routes/ra_high_availability_routes'),

    addHawqStandby: require('routes/add_hawq_standby_routes'),

    removeHawqStandby: require('routes/remove_hawq_standby_routes'),

    activateHawqStandby: require('routes/activate_hawq_standby_routes'),

    rollbackHighAvailability: require('routes/rollbackHA_routes')
  }),

  reassign: require('routes/reassign_master_routes'),

  serviceAdd: require('routes/add_service_routes'),

  selectService: Em.Route.transitionTo('services.service.summary'),
  selectHost: function (router, event) {
    router.get('mainHostDetailsController').set('isFromHosts', false);
    router.transitionTo('hosts.hostDetails.index', event.context);
  },
  filterHosts: function (router, component) {
    if (!component.context)
      return;
    router.get('mainHostController').filterByComponent(component.context);
    router.get('mainHostController').set('showFilterConditionsFirstLoad', true);
    router.get('mainHostController').set('filterChangeHappened', true);
    router.transitionTo('hosts.index');
  },
  showDetails: function (router, event) {
    router.get('mainHostDetailsController').set('referer', router.location.lastSetURL);
    router.get('mainHostDetailsController').set('isFromHosts', true);
    router.transitionTo('hosts.hostDetails.summary', event.context);
  },
  gotoAlertDetails: function (router, event) {
    router.transitionTo('alerts.alertDetails', event.context);
  },

  /**
   * Open summary page of the selected service
   * @param {object} event
   * @method routeToService
   */
  routeToService: function (router, event) {
    var service = event.context;
    router.transitionTo('main.services.service.summary', service);
  }
});<|MERGE_RESOLUTION|>--- conflicted
+++ resolved
@@ -653,11 +653,7 @@
 
       route: '/serviceAutoStart',
       enter: function(router, transition) {
-<<<<<<< HEAD
-        if (router.get('loggedIn') && !App.isAuthorized('CLUSTER.MANAGE_AUTO_START')) {
-=======
         if (router.get('loggedIn') && !App.isAuthorized('CLUSTER.MANAGE_AUTO_START') && !App.isAuthorized('SERVICE.MANAGE_AUTO_START')) {
->>>>>>> 9d802b7c
           router.transitionTo('main.dashboard.index');
         }
       },
