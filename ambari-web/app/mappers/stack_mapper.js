--- conflicted
+++ resolved
@@ -89,13 +89,9 @@
     operating_system_id: 'os_id',
     components: 'components',
     distribution: 'distribution',
-<<<<<<< HEAD
     unique: 'unique',
-    tags: 'tags'
-=======
     tags: 'tags',
     applicable_services: 'applicable_services'
->>>>>>> 60e54750
   },
 
   map: function(json) {
