--- conflicted
+++ resolved
@@ -315,7 +315,6 @@
       'os': 'OS',
       'baseURL': 'Base URL',
       'skipValidation': 'Skip Repository Base URL validation (Advanced)',
-<<<<<<< HEAD
       'noVersions': 'Select version to display details.',
       'contents': {
         'title': 'Contents',
@@ -328,11 +327,7 @@
         'actualVersion': 'Actual Version',
         'releaseNotes': 'Release Notes'
       },
-=======
       'useRedhatSatellite': 'Use RedHat Satellite/Spacewalk',
-
-
->>>>>>> 0ce5fea6
       'changeBaseURLConfirmation': {
         'title': 'Confirm Base URL Change',
         'message': 'You are about to change repository Base URLs that are already in use. Please confirm that you intend to make this change and that the new Base URLs point to the same exact Stack version and build'
