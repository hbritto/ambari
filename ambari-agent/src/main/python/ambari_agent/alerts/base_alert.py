--- conflicted
+++ resolved
@@ -532,53 +532,4 @@
     :param state: the state of the alert in uppercase (such as OK, WARNING, etc)
     :return:  the parameterized text
     '''
-<<<<<<< HEAD
-    return '{0}'
-
-  """
-  See RFC3986, Appendix B
-  Tested on the following cases:
-    "192.168.54.1"
-    "192.168.54.2:7661
-    "hdfs://192.168.54.3/foo/bar"
-    "ftp://192.168.54.4:7842/foo/bar"
-
-    Returns None if only a port is passed in
-  """
-  @staticmethod
-  def get_host_from_url(uri):
-    if uri is None:
-      return None
-
-    # if not a string, return None
-    if not isinstance(uri, basestring):
-      return None
-
-    # RFC3986, Appendix B
-    parts = re.findall('^(([^:/?#]+):)?(//([^/?#]*))?([^?#]*)(\?([^#]*))?(#(.*))?', uri)
-
-    # index of parts
-    # scheme    = 1
-    # authority = 3
-    # path      = 4
-    # query     = 6
-    # fragment  = 8
-
-    host_and_port = uri
-    if 0 == len(parts[0][1]):
-      host_and_port = parts[0][4]
-    elif 0 == len(parts[0][2]):
-      host_and_port = parts[0][1]
-    elif parts[0][2].startswith("//"):
-      host_and_port = parts[0][3]
-
-    if -1 == host_and_port.find(':'):
-      if host_and_port.isdigit():
-        return None
-
-      return host_and_port
-    else:
-      return host_and_port.split(':')[0]
-=======
-    return '{0}'
->>>>>>> c7159a7a
+    return '{0}'