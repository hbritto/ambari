#!/usr/bin/env python

# Licensed to the Apache Software Foundation (ASF) under one or more
# contributor license agreements.  See the NOTICE file distributed with
# this work for additional information regarding copyright ownership.
# The ASF licenses this file to You under the Apache License, Version 2.0
# (the "License"); you may not use this file except in compliance with
# the License.  You may obtain a copy of the License at
#
# http://www.apache.org/licenses/LICENSE-2.0
#
# Unless required by applicable law or agreed to in writing, software
# distributed under the License is distributed on an "AS IS" BASIS,
# WITHOUT WARRANTIES OR CONDITIONS OF ANY KIND, either express or implied.
# See the License for the specific language governing permissions and
# limitations under the License.

import json
import logging
import copy
import os
import time
import threading
import pprint

from ambari_agent.ActionQueue import ActionQueue
from ambari_agent.LiveStatus import LiveStatus


logger = logging.getLogger()

"""
RecoveryManager has the following capabilities:
* Store data needed for execution commands extracted from STATUS command
* Generate INSTALL command
* Generate START command
"""


class RecoveryManager:
  COMMAND_TYPE = "commandType"
  PAYLOAD_LEVEL = "payloadLevel"
  COMPONENT_NAME = "componentName"
  ROLE = "role"
  TASK_ID = "taskId"
  CLUSTER_ID = "clusterId"
  DESIRED_STATE = "desiredState"
  HAS_STALE_CONFIG = "hasStaleConfigs"
  EXECUTION_COMMAND_DETAILS = "executionCommandDetails"
  ROLE_COMMAND = "roleCommand"
  COMMAND_ID = "commandId"
  PAYLOAD_LEVEL_DEFAULT = "DEFAULT"
  PAYLOAD_LEVEL_MINIMAL = "MINIMAL"
  PAYLOAD_LEVEL_EXECUTION_COMMAND = "EXECUTION_COMMAND"
  STARTED = "STARTED"
  INSTALLED = "INSTALLED"
  INIT = "INIT"  # TODO: What is the state when machine is reset
  INSTALL_FAILED = "INSTALL_FAILED"
  COMPONENT_UPDATE_KEY_FORMAT = "{0}_UPDATE_TIME"
  COMMAND_REFRESH_DELAY_SEC = 600 #10 minutes

  FILENAME = "recovery.json"

  default_action_counter = {
    "lastAttempt": 0,
    "count": 0,
    "lastReset": 0,
    "lifetimeCount": 0,
    "warnedLastAttempt": False,
    "warnedLastReset": False,
    "warnedThresholdReached": False
  }

  default_component_status = {
    "current": "",
    "desired": "",
    "stale_config": False
  }

  def __init__(self, cache_dir, recovery_enabled=False, auto_start_only=False, auto_install_start=False):
    self.recovery_enabled = recovery_enabled
    self.auto_start_only = auto_start_only
    self.auto_install_start = auto_install_start
    self.max_count = 6
    self.window_in_min = 60
    self.retry_gap = 5
    self.max_lifetime_count = 12

    self.id = int(time.time())
    self.allowed_desired_states = [self.STARTED, self.INSTALLED]
    self.allowed_current_states = [self.INIT, self.INSTALLED]
    self.enabled_components = []
    self.statuses = {}
    self.__status_lock = threading.RLock()
    self.__command_lock = threading.RLock()
    self.__active_command_lock = threading.RLock()
    self.__cache_lock = threading.RLock()
    self.active_command_count = 0
    self.cluster_id = None

    if not os.path.exists(cache_dir):
      try:
        os.makedirs(cache_dir)
      except:
        logger.critical("[RecoveryManager] Could not create the cache directory {0}".format(cache_dir))

    self.__actions_json_file = os.path.join(cache_dir, self.FILENAME)

    self.actions = {}

    self.update_config(6, 60, 5, 12, recovery_enabled, auto_start_only, auto_install_start, "")

    pass

  def on_execution_command_start(self):
    with self.__active_command_lock:
      self.active_command_count += 1
    pass

  def on_execution_command_finish(self):
    with self.__active_command_lock:
      self.active_command_count -= 1
    pass

  def has_active_command(self):
    return self.active_command_count > 0

<<<<<<< HEAD
=======
  def set_paused(self, paused):
    if self.paused != paused:
      logger.debug("RecoveryManager is transitioning from isPaused = %s to %s", self.paused, paused)
    self.paused = paused

>>>>>>> c7159a7a
  def enabled(self):
    return self.recovery_enabled

  def get_current_status(self, component):
    if component in self.statuses:
      return self.statuses[component]["current"]
    pass

  def get_desired_status(self, component):
    if component in self.statuses:
      return self.statuses[component]["desired"]
    pass

  def update_config_staleness(self, component, is_config_stale):
    """
    Updates staleness of config
    """
    if component not in self.statuses:
      self.__status_lock.acquire()
      try:
        if component not in self.statuses:
          component_status = copy.deepcopy(self.default_component_status)
          component_status["stale_config"] = is_config_stale
          self.statuses[component] = component_status
      finally:
        self.__status_lock.release()
      pass

    self.statuses[component]["stale_config"] = is_config_stale
    pass

  def handle_status_change(self, component, component_status):
    if not self.enabled() or not self.configured_for_recovery(component):
      return

    if component_status == LiveStatus.LIVE_STATUS:
        self.update_current_status(component, component_status)
    else:
        if (self.get_current_status(component) != self.INSTALL_FAILED):
          self.update_current_status(component, component_status)

  def update_current_status(self, component, state):
    """
    Updates the current status of a host component managed by the agent
    """
    if component not in self.statuses:
      self.__status_lock.acquire()
      try:
        if component not in self.statuses:
          component_status = copy.deepcopy(self.default_component_status)
          component_status["current"] = state
          self.statuses[component] = component_status
          logger.info("New status, current status is set to %s for %s", self.statuses[component]["current"], component)
      finally:
        self.__status_lock.release()
      pass

    if self.statuses[component]["current"] != state:
      logger.info("current status is set to %s for %s", state, component)
    self.statuses[component]["current"] = state
    pass


  def update_desired_status(self, component, state):
    """
    Updates the desired status of a host component managed by the agent
    """
    if component not in self.statuses:
      self.__status_lock.acquire()
      try:
        if component not in self.statuses:
          component_status = copy.deepcopy(self.default_component_status)
          component_status["desired"] = state
          self.statuses[component] = component_status
          logger.info("New status, desired status is set to %s for %s", self.statuses[component]["desired"], component)
      finally:
        self.__status_lock.release()
      pass

    if self.statuses[component]["desired"] != state:
      logger.info("desired status is set to %s for %s", state, component)
    self.statuses[component]["desired"] = state
    pass

  """
  Whether specific components are enabled for recovery.
  """
  def configured_for_recovery(self, component):
    if len(self.enabled_components) > 0 and component in self.enabled_components:
      return True

    return False

  def requires_recovery(self, component):
    """
    Recovery is allowed for:
    INISTALLED --> STARTED
    INIT --> INSTALLED --> STARTED
    RE-INSTALLED (if configs do not match)
    """
    if not self.enabled():
      return False

    if not self.configured_for_recovery(component):
      return False

    if component not in self.statuses:
      return False

    status = self.statuses[component]
    if self.auto_start_only or self.auto_install_start:
      if status["current"] == status["desired"]:
        return False
      if status["desired"] not in self.allowed_desired_states:
        return False
    else:
      if status["current"] == status["desired"] and status['stale_config'] == False:
        return False

    if status["desired"] not in self.allowed_desired_states or status["current"] not in self.allowed_current_states:
      return False

    logger.info("%s needs recovery, desired = %s, and current = %s.", component, status["desired"], status["current"])
    return True
    pass



  def get_recovery_status(self):
    """
    Creates a status in the form
    {
      "summary" : "RECOVERABLE|DISABLED|PARTIALLY_RECOVERABLE|UNRECOVERABLE",
      "component_reports" : [
        {
          "name": "component_name",
          "numAttempts" : "x",
          "limitReached" : "true|false"
          "status" : "REQUIRES_RECOVERY|RECOVERY_COMMAND_REQUESTED|RECOVERY_COMMAND_ISSUED|NO_RECOVERY_NEEDED"
        }
      ]
    }
    """
    report = {}
    report["summary"] = "DISABLED"
    if self.enabled():
      report["summary"] = "RECOVERABLE"
      num_limits_reached = 0
      recovery_states = []
      report["componentReports"] = recovery_states
      self.__status_lock.acquire()
      try:
        for component in self.actions.keys():
          action = self.actions[component]
          recovery_state = {}
          recovery_state["name"] = component
          recovery_state["numAttempts"] = action["lifetimeCount"]
          recovery_state["limitReached"] = self.max_lifetime_count <= action["lifetimeCount"]
          recovery_states.append(recovery_state)
          if recovery_state["limitReached"] == True:
            num_limits_reached += 1
          pass
      finally:
        self.__status_lock.release()

      if num_limits_reached > 0:
        report["summary"] = "PARTIALLY_RECOVERABLE"
        if num_limits_reached == len(recovery_states):
          report["summary"] = "UNRECOVERABLE"

    return report
    pass

  def get_recovery_commands(self):
    """
    This method computes the recovery commands for the following transitions
    INSTALLED --> STARTED
    INIT --> INSTALLED
    INSTALLED_FAILED --> INSTALLED
    INSTALLED_FAILED --> STARTED
    """
    commands = []
    for component in self.statuses.keys():
      if self.requires_recovery(component) and self.may_execute(component):
        status = copy.deepcopy(self.statuses[component])
        command = None
        if self.auto_start_only:
          if status["desired"] == self.STARTED:
            if status["current"] == self.INSTALLED:
              command = self.get_start_command(component)
        elif self.auto_install_start:
          if status["desired"] == self.STARTED:
            if status["current"] == self.INSTALLED:
              command = self.get_start_command(component)
            elif status["current"] == self.INSTALL_FAILED:
              command = self.get_install_command(component)
          elif status["desired"] == self.INSTALLED:
            if status["current"] == self.INSTALL_FAILED:
              command = self.get_install_command(component)
        else:
          # START, INSTALL, RESTART
          if status["desired"] != status["current"]:
            if status["desired"] == self.STARTED:
              if status["current"] == self.INSTALLED:
                command = self.get_start_command(component)
              elif status["current"] == self.INIT:
                command = self.get_install_command(component)
              elif status["current"] == self.INSTALL_FAILED:
                command = self.get_install_command(component)
            elif status["desired"] == self.INSTALLED:
              if status["current"] == self.INIT:
                command = self.get_install_command(component)
              elif status["current"] == self.INSTALL_FAILED:
                command = self.get_install_command(component)
              elif status["current"] == self.STARTED:
                command = self.get_stop_command(component)
          else:
            if status["current"] == self.INSTALLED:
              command = self.get_install_command(component)
            elif status["current"] == self.STARTED:
              command = self.get_restart_command(component)

        if command:
          self.execute(component)
          logger.info("Created recovery command %s for component %s",
                    command[self.ROLE_COMMAND], command[self.ROLE])
          commands.append(command)
    return commands


  def may_execute(self, action):
    """
    Check if an action can be executed
    """
    if not action or action.strip() == "":
      return False

    if action not in self.actions:
      self.__status_lock.acquire()
      try:
        self.actions[action] = copy.deepcopy(self.default_action_counter)
      finally:
        self.__status_lock.release()
    return self._execute_action_chk_only(action)
    pass


  def execute(self, action):
    """
    Executed an action
    """
    if not action or action.strip() == "":
      return False

    if action not in self.actions:
      self.__status_lock.acquire()
      try:
        self.actions[action] = copy.deepcopy(self.default_action_counter)
      finally:
        self.__status_lock.release()
    return self._execute_action_(action)
    pass


  def _execute_action_(self, action_name):
    """
    _private_ implementation of [may] execute
    """
    action_counter = self.actions[action_name]
    now = self._now_()
    executed = False
    seconds_since_last_attempt = now - action_counter["lastAttempt"]
    if action_counter["lifetimeCount"] < self.max_lifetime_count:
      #reset if window_in_sec seconds passed since last attempt
      if seconds_since_last_attempt > self.window_in_sec:
        action_counter["count"] = 0
        action_counter["lastReset"] = now
        action_counter["warnedLastReset"] = False
      if action_counter["count"] < self.max_count:
        if seconds_since_last_attempt > self.retry_gap_in_sec:
          action_counter["count"] += 1
          action_counter["lifetimeCount"] +=1
          if self.retry_gap > 0:
            action_counter["lastAttempt"] = now
          action_counter["warnedLastAttempt"] = False
          if action_counter["count"] == 1:
            action_counter["lastReset"] = now
          executed = True
        else:
          if action_counter["warnedLastAttempt"] == False:
            action_counter["warnedLastAttempt"] = True
            logger.warn(
              "%s seconds has not passed since last occurrence %s seconds back for %s. " +
              "Will silently skip execution without warning till retry gap is passed",
              self.retry_gap_in_sec, seconds_since_last_attempt, action_name)
          else:
            logger.debug(
              "%s seconds has not passed since last occurrence %s seconds back for %s",
              self.retry_gap_in_sec, seconds_since_last_attempt, action_name)
      else:
        sec_since_last_reset = now - action_counter["lastReset"]
        if sec_since_last_reset > self.window_in_sec:
          action_counter["count"] = 1
          action_counter["lifetimeCount"] +=1
          if self.retry_gap > 0:
            action_counter["lastAttempt"] = now
          action_counter["lastReset"] = now
          action_counter["warnedLastReset"] = False
          executed = True
        else:
          if action_counter["warnedLastReset"] == False:
            action_counter["warnedLastReset"] = True
            logger.warn("%s occurrences in %s minutes reached the limit for %s. " +
                        "Will silently skip execution without warning till window is reset",
                        action_counter["count"], self.window_in_min, action_name)
          else:
            logger.debug("%s occurrences in %s minutes reached the limit for %s",
                         action_counter["count"], self.window_in_min, action_name)
    else:
      if action_counter["warnedThresholdReached"] == False:
        action_counter["warnedThresholdReached"] = True
        logger.warn("%s occurrences in agent life time reached the limit for %s. " +
                    "Will silently skip execution without warning till window is reset",
                    action_counter["lifetimeCount"], action_name)
      else:
        logger.error("%s occurrences in agent life time reached the limit for %s",
                     action_counter["lifetimeCount"], action_name)
    self._dump_actions()
    return executed
    pass


  def _dump_actions(self):
    """
    Dump recovery actions to FS
    """
    self.__cache_lock.acquire()
    try:
      with open(self.__actions_json_file, 'w') as f:
        json.dump(self.actions, f, indent=2)
    except Exception, exception:
      logger.exception("Unable to dump actions to {0}".format(self.__actions_json_file))
      return False
    finally:
      self.__cache_lock.release()

    return True
    pass


  def _load_actions(self):
    """
    Loads recovery actions from FS
    """
    self.__cache_lock.acquire()

    try:
      if os.path.isfile(self.__actions_json_file):
        with open(self.__actions_json_file, 'r') as fp:
          return json.load(fp)
    except Exception, exception:
      logger.warning("Unable to load recovery actions from {0}.".format(self.__actions_json_file))
    finally:
      self.__cache_lock.release()

    return {}
    pass


  def get_actions_copy(self):
    """
    :return:  recovery actions copy
    """
    self.__status_lock.acquire()
    try:
      return copy.deepcopy(self.actions)
    finally:
      self.__status_lock.release()
    pass


  def is_action_info_stale(self, action_name):
    """
    Checks if the action info is stale
    :param action_name:
    :return: if the action info for action_name: is stale
    """
    if action_name in self.actions:
      action_counter = self.actions[action_name]
      now = self._now_()
      seconds_since_last_attempt = now - action_counter["lastAttempt"]
      return seconds_since_last_attempt > self.window_in_sec
    return False
    pass

  def _execute_action_chk_only(self, action_name):
    """
    _private_ implementation of [may] execute check only
    """
    action_counter = self.actions[action_name]
    now = self._now_()
    seconds_since_last_attempt = now - action_counter["lastAttempt"]

    if action_counter["lifetimeCount"] < self.max_lifetime_count:
      if action_counter["count"] < self.max_count:
        if seconds_since_last_attempt > self.retry_gap_in_sec:
          return True
      else:
        sec_since_last_reset = now - action_counter["lastReset"]
        if sec_since_last_reset > self.window_in_sec:
          return True

    return False
    pass

  def _now_(self):
    return int(time.time())
    pass


  def update_recovery_config(self, dictionary):
    """
    TODO: Server sends the recovery configuration - call update_config after parsing
    "recoveryConfig": {
      "type" : "DEFAULT|AUTO_START|AUTO_INSTALL_START|FULL",
      "maxCount" : 10,
      "windowInMinutes" : 60,
      "retryGap" : 0,
      "components" : "a,b"
      }
    """

    recovery_enabled = False
    auto_start_only = False
    auto_install_start = False
    max_count = 6
    window_in_min = 60
    retry_gap = 5
    max_lifetime_count = 12
    enabled_components = ""


<<<<<<< HEAD
    if dictionary and "recoveryConfig" in dictionary:
      logger.info("RecoverConfig = " + pprint.pformat(dictionary["recoveryConfig"]))
      config = dictionary["recoveryConfig"]
=======
    if reg_resp and "recoveryConfig" in reg_resp:
      if logger.isEnabledFor(logging.INFO):
        logger.info("RecoverConfig = %s", pprint.pformat(reg_resp["recoveryConfig"]))
      config = reg_resp["recoveryConfig"]
>>>>>>> c7159a7a
      if "type" in config:
        if config["type"] in ["AUTO_INSTALL_START", "AUTO_START", "FULL"]:
          recovery_enabled = True
          if config["type"] == "AUTO_START":
            auto_start_only = True
          elif config["type"] == "AUTO_INSTALL_START":
            auto_install_start = True

      if "maxCount" in config:
        max_count = self._read_int_(config["maxCount"], max_count)
      if "windowInMinutes" in config:
        window_in_min = self._read_int_(config["windowInMinutes"], window_in_min)
      if "retryGap" in config:
        retry_gap = self._read_int_(config["retryGap"], retry_gap)
      if 'maxLifetimeCount' in config:
        max_lifetime_count = self._read_int_(config['maxLifetimeCount'], max_lifetime_count)

      if 'components' in config:
        enabled_components = config['components']

    self.update_config(max_count, window_in_min, retry_gap, max_lifetime_count, recovery_enabled, auto_start_only,
                       auto_install_start, enabled_components)
    pass

  """
  Update recovery configuration with the specified values.

  max_count - Configured maximum count of recovery attempt allowed per host component in a window.
  window_in_min - Configured window size in minutes.
  retry_gap - Configured retry gap between tries per host component
  max_lifetime_count - Configured maximum lifetime count of recovery attempt allowed per host component.
  recovery_enabled - True or False. Indicates whether recovery is enabled or not.
  auto_start_only - True if AUTO_START recovery type was specified. False otherwise.
  auto_install_start - True if AUTO_INSTALL_START recovery type was specified. False otherwise.
  enabled_components - CSV of componenents enabled for auto start.
  """
  def update_config(self, max_count, window_in_min, retry_gap, max_lifetime_count, recovery_enabled,
                    auto_start_only, auto_install_start, enabled_components):
    """
    Update recovery configuration, recovery is disabled if configuration values
    are not correct
    """
    self.recovery_enabled = False;
    if max_count <= 0:
      logger.warn("Recovery disabled: max_count must be a non-negative number")
      return

    if window_in_min <= 0:
      logger.warn("Recovery disabled: window_in_min must be a non-negative number")
      return

    if retry_gap < 1:
      logger.warn("Recovery disabled: retry_gap must be a positive number and at least 1")
      return
    if retry_gap >= window_in_min:
      logger.warn("Recovery disabled: retry_gap must be smaller than window_in_min")
      return
    if max_lifetime_count < 0 or max_lifetime_count < max_count:
      logger.warn("Recovery disabled: max_lifetime_count must more than 0 and >= max_count")
      return

    self.max_count = max_count
    self.window_in_min = window_in_min
    self.retry_gap = retry_gap
    self.window_in_sec = window_in_min * 60
    self.retry_gap_in_sec = retry_gap * 60
    self.auto_start_only = auto_start_only
    self.auto_install_start = auto_install_start
    self.max_lifetime_count = max_lifetime_count
    self.enabled_components = []

    self.allowed_desired_states = [self.STARTED, self.INSTALLED]
    self.allowed_current_states = [self.INIT, self.INSTALL_FAILED, self.INSTALLED, self.STARTED]

    if self.auto_start_only:
      self.allowed_desired_states = [self.STARTED]
      self.allowed_current_states = [self.INSTALLED]
    elif self.auto_install_start:
      self.allowed_desired_states = [self.INSTALLED, self.STARTED]
      self.allowed_current_states = [self.INSTALL_FAILED, self.INSTALLED]

    if enabled_components is not None and len(enabled_components) > 0:
      components = enabled_components.split(",")
      for component in components:
        if len(component.strip()) > 0:
          self.enabled_components.append(component.strip())

    self.recovery_enabled = recovery_enabled
    if self.recovery_enabled:
      logger.info(
        "==> Auto recovery is enabled with maximum %s in %s minutes with gap of %s minutes between and"
        " lifetime max being %s. Enabled components - %s",
        self.max_count, self.window_in_min, self.retry_gap, self.max_lifetime_count,
        ', '.join(self.enabled_components))
    pass


  def get_unique_task_id(self):
    self.id += 1
    return self.id

  def process_execution_command_result(self, command, status):
    """
    Update current status for the components depending on command and its status.
    """
    if not self.enabled():
      return
<<<<<<< HEAD
      
    if not command.has_key(self.ROLE_COMMAND) or not self.configured_for_recovery(command['role']):
=======

    if commands and len(commands) > 0:
      for command in commands:
        self.store_or_update_command(command)
        if logger.isEnabledFor(logging.DEBUG) and self.EXECUTION_COMMAND_DETAILS in command:
          logger.debug("Details to construct exec commands: %s", pprint.pformat(command[self.EXECUTION_COMMAND_DETAILS]))

    pass


  def process_execution_commands(self, commands):
    if not self.enabled():
>>>>>>> c7159a7a
      return
      
    if status == ActionQueue.COMPLETED_STATUS:
      if command[self.ROLE_COMMAND] == self.ROLE_COMMAND_START:
        self.update_current_status(command[self.ROLE], LiveStatus.LIVE_STATUS)
        #self.update_config_staleness(command['role'], False)
        logger.info("After EXECUTION_COMMAND (START), with taskId=" + str(command['taskId']) +
                    ", current state of " + command[self.ROLE] + " to " +
                     self.get_current_status(command[self.ROLE]) )
      elif command['roleCommand'] == ActionQueue.ROLE_COMMAND_STOP or command[self.ROLE_COMMAND] == ActionQueue.ROLE_COMMAND_INSTALL:
        self.update_current_status(command[self.ROLE], LiveStatus.DEAD_STATUS)
        logger.info("After EXECUTION_COMMAND (STOP/INSTALL), with taskId=" + str(command['taskId']) +
                    ", current state of " + command[self.ROLE] + " to " +
                     self.get_current_status(command[self.ROLE]) )
      elif command[self.ROLE_COMMAND] == ActionQueue.ROLE_COMMAND_CUSTOM_COMMAND:
        if command.has_key('custom_command') and command['custom_command'] == ActionQueue.CUSTOM_COMMAND_RESTART:
          self.update_current_status(command['role'], LiveStatus.LIVE_STATUS)
          #self.update_config_staleness(command['role'], False)
          logger.info("After EXECUTION_COMMAND (RESTART), current state of " + command[self.ROLE] + " to " +
                       self.get_current_status(command[self.ROLE]) )
    elif status == ActionQueue.FAILED_STATUS:
      if command[self.ROLE_COMMAND] == ActionQueue.ROLE_COMMAND_INSTALL:
        self.update_current_status(command[self.ROLE], self.INSTALL_FAILED)
        logger.info("After EXECUTION_COMMAND (INSTALL), with taskId=" + str(command['taskId']) +
                    ", current state of " + command[self.ROLE] + " to " +
                    self.get_current_status(command[self.ROLE]))

  def process_execution_command(self, command):
    """
    Change desired state of the component depending on the execution command triggered.
    """
    if not self.enabled():
      return
      
    if not self.COMMAND_TYPE in command or not command[self.COMMAND_TYPE] == ActionQueue.EXECUTION_COMMAND:
      return
      
    if not self.ROLE in command:
      return

<<<<<<< HEAD
    if command[self.ROLE_COMMAND] in (ActionQueue.ROLE_COMMAND_INSTALL, ActionQueue.ROLE_COMMAND_STOP) \
        and self.configured_for_recovery(command[self.ROLE]):
      self.update_desired_status(command[self.ROLE], LiveStatus.DEAD_STATUS)
      logger.info("Received EXECUTION_COMMAND (STOP/INSTALL), desired state of " + command[self.ROLE] + " to " +
                   self.get_desired_status(command[self.ROLE]) )
    elif command[self.ROLE_COMMAND] == ActionQueue.ROLE_COMMAND_START \
        and self.configured_for_recovery(command[self.ROLE]):
      self.update_desired_status(command[self.ROLE], LiveStatus.LIVE_STATUS)
      logger.info("Received EXECUTION_COMMAND (START), desired state of " + command[self.ROLE] + " to " +
                   self.get_desired_status(command[self.ROLE]) )
    elif command.has_key('custom_command') and \
            command['custom_command'] == ActionQueue.CUSTOM_COMMAND_RESTART \
            and self.configured_for_recovery(command[self.ROLE]):
      self.update_desired_status(command[self.ROLE], LiveStatus.LIVE_STATUS)
      logger.info("Received EXECUTION_COMMAND (RESTART), desired state of " + command[self.ROLE] + " to " +
                   self.get_desired_status(command[self.ROLE]) )

  def get_command(self, component, command_name):
    """
    Get command dictionary by component name and command_name
    """
    if self.has_active_command():
      logger.info("Recovery is paused, tasks waiting in pipeline for this host.")
=======
    logger.debug("Inspecting command to store/update details")
    if self.COMMAND_TYPE in command and command[self.COMMAND_TYPE] == ActionQueue.STATUS_COMMAND:
      payloadLevel = self.PAYLOAD_LEVEL_DEFAULT
      if self.PAYLOAD_LEVEL in command:
        payloadLevel = command[self.PAYLOAD_LEVEL]

      component = command[self.COMPONENT_NAME]
      self.update_desired_status(component, command[self.DESIRED_STATE])
      self.update_config_staleness(component, command[self.HAS_STALE_CONFIG])

      if payloadLevel == self.PAYLOAD_LEVEL_EXECUTION_COMMAND:
        if self.EXECUTION_COMMAND_DETAILS in command:
          # Store the execution command details
          self.remove_command(component)
          self.add_command(component, command[self.EXECUTION_COMMAND_DETAILS])
          logger.debug("Stored command details for %s", component)
        else:
          logger.warn("Expected field " + self.EXECUTION_COMMAND_DETAILS + " unavailable.")
        pass
    pass


  def get_install_command(self, component):
    if self.paused:
      logger.info("Recovery is paused, likely tasks waiting in pipeline for this host.")
      return None

    if self.enabled():
      logger.debug("Using stored INSTALL command for %s", component)
      if self.command_exists(component, ActionQueue.EXECUTION_COMMAND):
        command = copy.deepcopy(self.stored_exec_commands[component])
        command[self.ROLE_COMMAND] = "INSTALL"
        command[self.COMMAND_TYPE] = ActionQueue.AUTO_EXECUTION_COMMAND
        command[self.TASK_ID] = self.get_unique_task_id()
        return command
      else:
        logger.info("INSTALL command cannot be computed as details are not received from Server.")
    else:
      logger.info("Recovery is not enabled. INSTALL command will not be computed.")
    return None
    pass

  def get_stop_command(self, component):
    if self.paused:
      logger.info("Recovery is paused, likely tasks waiting in pipeline for this host.")
      return None

    if self.enabled():
      logger.debug("Using stored STOP command for %s", component)
      if self.command_exists(component, ActionQueue.EXECUTION_COMMAND):
        command = copy.deepcopy(self.stored_exec_commands[component])
        command[self.ROLE_COMMAND] = "STOP"
        command[self.COMMAND_TYPE] = ActionQueue.AUTO_EXECUTION_COMMAND
        command[self.TASK_ID] = self.get_unique_task_id()
        return command
      else:
        logger.info("STOP command cannot be computed as details are not received from Server.")
    else:
      logger.info("Recovery is not enabled. STOP command will not be computed.")
    return None
    pass

  def get_restart_command(self, component):
    if self.paused:
      logger.info("Recovery is paused, likely tasks waiting in pipeline for this host.")
      return None

    if self.enabled():
      logger.debug("Using stored INSTALL command for %s", component)
      if self.command_exists(component, ActionQueue.EXECUTION_COMMAND):
        command = copy.deepcopy(self.stored_exec_commands[component])
        command[self.ROLE_COMMAND] = "CUSTOM_COMMAND"
        command[self.COMMAND_TYPE] = ActionQueue.AUTO_EXECUTION_COMMAND
        command[self.TASK_ID] = self.get_unique_task_id()
        command[self.HOST_LEVEL_PARAMS]['custom_command'] = 'RESTART'
        return command
      else:
        logger.info("RESTART command cannot be computed as details are not received from Server.")
    else:
      logger.info("Recovery is not enabled. RESTART command will not be computed.")
    return None
    pass


  def get_start_command(self, component):
    if self.paused:
      logger.info("Recovery is paused, likely tasks waiting in pipeline for this host.")
>>>>>>> c7159a7a
      return None

    if self.enabled():
      command_id = self.get_unique_task_id()
      command = {
        self.CLUSTER_ID: self.cluster_id,
        self.ROLE_COMMAND: command_name,
        self.COMMAND_TYPE: ActionQueue.AUTO_EXECUTION_COMMAND,
        self.TASK_ID: command_id,
        self.ROLE: component,
        self.COMMAND_ID: command_id
      }
      return command
    else:
      logger.info("Recovery is not enabled. START command will not be computed.")

    return None

  def get_restart_command(self, component):
    command = self.get_command(component, "CUSTOM_COMMAND")

<<<<<<< HEAD
    if command is not None:
      command[self.ROLE_COMMAND] = "CUSTOM_COMMAND"
      command['custom_command'] = 'RESTART'

    return command
=======
  def command_exists(self, component, command_type):
    if command_type == ActionQueue.EXECUTION_COMMAND:
      self.remove_stale_command(component)
      if component in self.stored_exec_commands:
        return True

    return False
    pass


  def remove_stale_command(self, component):
    component_update_key = self.COMPONENT_UPDATE_KEY_FORMAT.format(component)
    if component in self.stored_exec_commands:
      insert_time = self.stored_exec_commands[component_update_key]
      age = self._now_() - insert_time
      if self.COMMAND_REFRESH_DELAY_SEC < age:
        logger.debug("Removing stored command for component : %s as it's %s sec old", component, age)
        self.remove_command(component)
    pass


  def remove_command(self, component):
    if component in self.stored_exec_commands:
      self.__status_lock.acquire()
      try:
        component_update_key = self.COMPONENT_UPDATE_KEY_FORMAT.format(component)
        del self.stored_exec_commands[component]
        del self.stored_exec_commands[component_update_key]
        logger.debug("Removed stored command for component : %s", component)
        return True
      finally:
        self.__status_lock.release()
    return False
>>>>>>> c7159a7a

  def get_install_command(self, component):
    return self.get_command(component, "INSTALL")

<<<<<<< HEAD
  def get_stop_command(self, component):
    return self.get_command(component, "STOP")
=======
  def add_command(self, component, command):
    self.__status_lock.acquire()
    try:
      component_update_key = self.COMPONENT_UPDATE_KEY_FORMAT.format(component)
      self.stored_exec_commands[component] = command
      self.stored_exec_commands[component_update_key] = self._now_()
      logger.debug("Added command for component : %s", component)
    finally:
      self.__status_lock.release()
>>>>>>> c7159a7a

  def get_start_command(self, component):
    return self.get_command(component, "START")

  def _read_int_(self, value, default_value=0):
    int_value = default_value
    try:
      int_value = int(value)
    except ValueError:
      pass
    return int_value


def main(argv=None):
  cmd_mgr = RecoveryManager('/tmp')
  pass


if __name__ == '__main__':
  main()<|MERGE_RESOLUTION|>--- conflicted
+++ resolved
@@ -125,14 +125,6 @@
   def has_active_command(self):
     return self.active_command_count > 0
 
-<<<<<<< HEAD
-=======
-  def set_paused(self, paused):
-    if self.paused != paused:
-      logger.debug("RecoveryManager is transitioning from isPaused = %s to %s", self.paused, paused)
-    self.paused = paused
-
->>>>>>> c7159a7a
   def enabled(self):
     return self.recovery_enabled
 
@@ -575,16 +567,10 @@
     enabled_components = ""
 
 
-<<<<<<< HEAD
     if dictionary and "recoveryConfig" in dictionary:
-      logger.info("RecoverConfig = " + pprint.pformat(dictionary["recoveryConfig"]))
+      if logger.isEnabledFor(logging.INFO):
+        logger.info("RecoverConfig = %s", pprint.pformat(dictionary["recoveryConfig"]))
       config = dictionary["recoveryConfig"]
-=======
-    if reg_resp and "recoveryConfig" in reg_resp:
-      if logger.isEnabledFor(logging.INFO):
-        logger.info("RecoverConfig = %s", pprint.pformat(reg_resp["recoveryConfig"]))
-      config = reg_resp["recoveryConfig"]
->>>>>>> c7159a7a
       if "type" in config:
         if config["type"] in ["AUTO_INSTALL_START", "AUTO_START", "FULL"]:
           recovery_enabled = True
@@ -692,25 +678,10 @@
     """
     if not self.enabled():
       return
-<<<<<<< HEAD
-      
+
     if not command.has_key(self.ROLE_COMMAND) or not self.configured_for_recovery(command['role']):
-=======
-
-    if commands and len(commands) > 0:
-      for command in commands:
-        self.store_or_update_command(command)
-        if logger.isEnabledFor(logging.DEBUG) and self.EXECUTION_COMMAND_DETAILS in command:
-          logger.debug("Details to construct exec commands: %s", pprint.pformat(command[self.EXECUTION_COMMAND_DETAILS]))
-
-    pass
-
-
-  def process_execution_commands(self, commands):
-    if not self.enabled():
->>>>>>> c7159a7a
-      return
-      
+      return
+
     if status == ActionQueue.COMPLETED_STATUS:
       if command[self.ROLE_COMMAND] == self.ROLE_COMMAND_START:
         self.update_current_status(command[self.ROLE], LiveStatus.LIVE_STATUS)
@@ -742,14 +713,13 @@
     """
     if not self.enabled():
       return
-      
+
     if not self.COMMAND_TYPE in command or not command[self.COMMAND_TYPE] == ActionQueue.EXECUTION_COMMAND:
       return
-      
+
     if not self.ROLE in command:
       return
 
-<<<<<<< HEAD
     if command[self.ROLE_COMMAND] in (ActionQueue.ROLE_COMMAND_INSTALL, ActionQueue.ROLE_COMMAND_STOP) \
         and self.configured_for_recovery(command[self.ROLE]):
       self.update_desired_status(command[self.ROLE], LiveStatus.DEAD_STATUS)
@@ -773,95 +743,6 @@
     """
     if self.has_active_command():
       logger.info("Recovery is paused, tasks waiting in pipeline for this host.")
-=======
-    logger.debug("Inspecting command to store/update details")
-    if self.COMMAND_TYPE in command and command[self.COMMAND_TYPE] == ActionQueue.STATUS_COMMAND:
-      payloadLevel = self.PAYLOAD_LEVEL_DEFAULT
-      if self.PAYLOAD_LEVEL in command:
-        payloadLevel = command[self.PAYLOAD_LEVEL]
-
-      component = command[self.COMPONENT_NAME]
-      self.update_desired_status(component, command[self.DESIRED_STATE])
-      self.update_config_staleness(component, command[self.HAS_STALE_CONFIG])
-
-      if payloadLevel == self.PAYLOAD_LEVEL_EXECUTION_COMMAND:
-        if self.EXECUTION_COMMAND_DETAILS in command:
-          # Store the execution command details
-          self.remove_command(component)
-          self.add_command(component, command[self.EXECUTION_COMMAND_DETAILS])
-          logger.debug("Stored command details for %s", component)
-        else:
-          logger.warn("Expected field " + self.EXECUTION_COMMAND_DETAILS + " unavailable.")
-        pass
-    pass
-
-
-  def get_install_command(self, component):
-    if self.paused:
-      logger.info("Recovery is paused, likely tasks waiting in pipeline for this host.")
-      return None
-
-    if self.enabled():
-      logger.debug("Using stored INSTALL command for %s", component)
-      if self.command_exists(component, ActionQueue.EXECUTION_COMMAND):
-        command = copy.deepcopy(self.stored_exec_commands[component])
-        command[self.ROLE_COMMAND] = "INSTALL"
-        command[self.COMMAND_TYPE] = ActionQueue.AUTO_EXECUTION_COMMAND
-        command[self.TASK_ID] = self.get_unique_task_id()
-        return command
-      else:
-        logger.info("INSTALL command cannot be computed as details are not received from Server.")
-    else:
-      logger.info("Recovery is not enabled. INSTALL command will not be computed.")
-    return None
-    pass
-
-  def get_stop_command(self, component):
-    if self.paused:
-      logger.info("Recovery is paused, likely tasks waiting in pipeline for this host.")
-      return None
-
-    if self.enabled():
-      logger.debug("Using stored STOP command for %s", component)
-      if self.command_exists(component, ActionQueue.EXECUTION_COMMAND):
-        command = copy.deepcopy(self.stored_exec_commands[component])
-        command[self.ROLE_COMMAND] = "STOP"
-        command[self.COMMAND_TYPE] = ActionQueue.AUTO_EXECUTION_COMMAND
-        command[self.TASK_ID] = self.get_unique_task_id()
-        return command
-      else:
-        logger.info("STOP command cannot be computed as details are not received from Server.")
-    else:
-      logger.info("Recovery is not enabled. STOP command will not be computed.")
-    return None
-    pass
-
-  def get_restart_command(self, component):
-    if self.paused:
-      logger.info("Recovery is paused, likely tasks waiting in pipeline for this host.")
-      return None
-
-    if self.enabled():
-      logger.debug("Using stored INSTALL command for %s", component)
-      if self.command_exists(component, ActionQueue.EXECUTION_COMMAND):
-        command = copy.deepcopy(self.stored_exec_commands[component])
-        command[self.ROLE_COMMAND] = "CUSTOM_COMMAND"
-        command[self.COMMAND_TYPE] = ActionQueue.AUTO_EXECUTION_COMMAND
-        command[self.TASK_ID] = self.get_unique_task_id()
-        command[self.HOST_LEVEL_PARAMS]['custom_command'] = 'RESTART'
-        return command
-      else:
-        logger.info("RESTART command cannot be computed as details are not received from Server.")
-    else:
-      logger.info("Recovery is not enabled. RESTART command will not be computed.")
-    return None
-    pass
-
-
-  def get_start_command(self, component):
-    if self.paused:
-      logger.info("Recovery is paused, likely tasks waiting in pipeline for this host.")
->>>>>>> c7159a7a
       return None
 
     if self.enabled():
@@ -883,65 +764,17 @@
   def get_restart_command(self, component):
     command = self.get_command(component, "CUSTOM_COMMAND")
 
-<<<<<<< HEAD
     if command is not None:
       command[self.ROLE_COMMAND] = "CUSTOM_COMMAND"
       command['custom_command'] = 'RESTART'
 
     return command
-=======
-  def command_exists(self, component, command_type):
-    if command_type == ActionQueue.EXECUTION_COMMAND:
-      self.remove_stale_command(component)
-      if component in self.stored_exec_commands:
-        return True
-
-    return False
-    pass
-
-
-  def remove_stale_command(self, component):
-    component_update_key = self.COMPONENT_UPDATE_KEY_FORMAT.format(component)
-    if component in self.stored_exec_commands:
-      insert_time = self.stored_exec_commands[component_update_key]
-      age = self._now_() - insert_time
-      if self.COMMAND_REFRESH_DELAY_SEC < age:
-        logger.debug("Removing stored command for component : %s as it's %s sec old", component, age)
-        self.remove_command(component)
-    pass
-
-
-  def remove_command(self, component):
-    if component in self.stored_exec_commands:
-      self.__status_lock.acquire()
-      try:
-        component_update_key = self.COMPONENT_UPDATE_KEY_FORMAT.format(component)
-        del self.stored_exec_commands[component]
-        del self.stored_exec_commands[component_update_key]
-        logger.debug("Removed stored command for component : %s", component)
-        return True
-      finally:
-        self.__status_lock.release()
-    return False
->>>>>>> c7159a7a
 
   def get_install_command(self, component):
     return self.get_command(component, "INSTALL")
 
-<<<<<<< HEAD
   def get_stop_command(self, component):
     return self.get_command(component, "STOP")
-=======
-  def add_command(self, component, command):
-    self.__status_lock.acquire()
-    try:
-      component_update_key = self.COMPONENT_UPDATE_KEY_FORMAT.format(component)
-      self.stored_exec_commands[component] = command
-      self.stored_exec_commands[component_update_key] = self._now_()
-      logger.debug("Added command for component : %s", component)
-    finally:
-      self.__status_lock.release()
->>>>>>> c7159a7a
 
   def get_start_command(self, component):
     return self.get_command(component, "START")
