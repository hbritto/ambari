#!/usr/bin/env python

'''
Licensed to the Apache Software Foundation (ASF) under one
or more contributor license agreements.  See the NOTICE file
distributed with this work for additional information
regarding copyright ownership.  The ASF licenses this file
to you under the Apache License, Version 2.0 (the
"License"); you may not use this file except in compliance
with the License.  You may obtain a copy of the License at

    http://www.apache.org/licenses/LICENSE-2.0

Unless required by applicable law or agreed to in writing, software
distributed under the License is distributed on an "AS IS" BASIS,
WITHOUT WARRANTIES OR CONDITIONS OF ANY KIND, either express or implied.
See the License for the specific language governing permissions and
limitations under the License.
'''

import logging
import os
import ambari_simplejson as json
import sys
from ambari_commons import shell
import threading

from AgentException import AgentException
from PythonExecutor import PythonExecutor
from resource_management.libraries.functions.log_process_information import log_process_information
from resource_management.core.utils import PasswordString
from ambari_commons import subprocess32
from ambari_agent.Utils import Utils
from ambari_commons.constants import AGENT_TMP_DIR
import hostname
import Constants


logger = logging.getLogger()

class CustomServiceOrchestrator():
  """
  Executes a command for custom service. stdout and stderr are written to
  tmpoutfile and to tmperrfile respectively.
  """

  SCRIPT_TYPE_PYTHON = "PYTHON"
  COMMAND_TYPE = "commandType"
  COMMAND_NAME_STATUS = "STATUS"
  CUSTOM_ACTION_COMMAND = 'ACTIONEXECUTE'
  CUSTOM_COMMAND_COMMAND = 'CUSTOM_COMMAND'

  PRE_HOOK_PREFIX="before"
  POST_HOOK_PREFIX="after"

  HOSTS_LIST_KEY = "all_hosts"
  PING_PORTS_KEY = "all_ping_ports"
  RACKS_KEY = "all_racks"
  IPV4_ADDRESSES_KEY = "all_ipv4_ips"

  AMBARI_SERVER_HOST = "ambari_server_host"
  AMBARI_SERVER_PORT = "ambari_server_port"
  AMBARI_SERVER_USE_SSL = "ambari_server_use_ssl"

  FREQUENT_COMMANDS = [COMMAND_NAME_STATUS]
  DONT_DEBUG_FAILURES_FOR_COMMANDS = FREQUENT_COMMANDS
  DONT_BACKUP_LOGS_FOR_COMMANDS = FREQUENT_COMMANDS

  # Path where hadoop credential JARS will be available
  DEFAULT_CREDENTIAL_SHELL_LIB_PATH = '/var/lib/ambari-agent/cred/lib'
  DEFAULT_CREDENTIAL_CONF_DIR = '/var/lib/ambari-agent/cred/conf'
  DEFAULT_CREDENTIAL_SHELL_CMD = 'org.apache.hadoop.security.alias.CredentialShell'

  # The property name used by the hadoop credential provider
  CREDENTIAL_PROVIDER_PROPERTY_NAME = 'hadoop.security.credential.provider.path'

  # Property name for credential store class path
  CREDENTIAL_STORE_CLASS_PATH_NAME = 'credentialStoreClassPath'

  def __init__(self, initializer_module):
    self.configuration_builder = initializer_module.configuration_builder
    self.host_level_params_cache = initializer_module.host_level_params_cache
    self.config = initializer_module.config
    self.tmp_dir = self.config.get('agent', 'prefix')
    self.force_https_protocol = self.config.get_force_https_protocol_name()
    self.ca_cert_file_path = self.config.get_ca_cert_file_path()
    self.exec_tmp_dir = AGENT_TMP_DIR
    self.file_cache = initializer_module.file_cache
    self.status_commands_stdout = os.path.join(self.tmp_dir,
                                               'status_command_stdout.txt')
    self.status_commands_stderr = os.path.join(self.tmp_dir,
                                               'status_command_stderr.txt')
<<<<<<< HEAD
    self.public_fqdn = hostname.public_hostname(config)
    # cache reset will be called on every agent registration
    controller.registration_listeners.append(self.file_cache.reset)
    # cache reset should also be called on explicit refreshCache command
    controller.refresh_cache_listeners.append(self.file_cache.reset)
=======
>>>>>>> 0907d611

    # Construct the hadoop credential lib JARs path
    self.credential_shell_lib_path = os.path.join(self.config.get('security', 'credential_lib_dir',
                                                             self.DEFAULT_CREDENTIAL_SHELL_LIB_PATH), '*')

    self.credential_conf_dir = self.config.get('security', 'credential_conf_dir', self.DEFAULT_CREDENTIAL_CONF_DIR)

    self.credential_shell_cmd = self.config.get('security', 'credential_shell_cmd', self.DEFAULT_CREDENTIAL_SHELL_CMD)

    # Clean up old status command files if any
    try:
      os.unlink(self.status_commands_stdout)
      os.unlink(self.status_commands_stderr)
    except OSError:
      pass # Ignore fail
    self.commands_in_progress_lock = threading.RLock()
    self.commands_in_progress = {}

  def map_task_to_process(self, task_id, processId):
    with self.commands_in_progress_lock:
      logger.debug('Maps taskId=%s to pid=%s', task_id, processId)
      self.commands_in_progress[task_id] = processId

  def cancel_command(self, task_id, reason):
    with self.commands_in_progress_lock:
      if task_id in self.commands_in_progress.keys():
        pid = self.commands_in_progress.get(task_id)
        self.commands_in_progress[task_id] = reason
        logger.info("Canceling command with taskId = {tid}, " \
                    "reason - {reason} . Killing process {pid}"
                    .format(tid=str(task_id), reason=reason, pid=pid))
        log_process_information(logger)
        shell.kill_process_with_children(pid)
      else:
        logger.warn("Unable to find process associated with taskId = %s" % task_id)

  def get_py_executor(self, forced_command_name):
    """
    Wrapper for unit testing
    :return:
    """
    return PythonExecutor(self.tmp_dir, self.config)

  def getProviderDirectory(self, service_name):
    """
    Gets the path to the service conf folder where the JCEKS file will be created.

    :param service_name: Name of the service, for example, HIVE
    :return: lower case path to the service conf folder
    """

    # The stack definition scripts of the service can move the
    # JCEKS file around to where it wants, which is usually
    # /etc/<service_name>/conf

    conf_dir = os.path.join(self.credential_conf_dir, service_name.lower())
    return conf_dir

  def getConfigTypeCredentials(self, commandJson):
    """
    Gets the affected config types for the service in this command
    with the password aliases and values.

    Input:
    {
        "config-type1" : {
          "password_key_name1":"password_value_name1",
          "password_key_name2":"password_value_name2",
            :
        },
        "config-type2" : {
          "password_key_name1":"password_value_name1",
          "password_key_name2":"password_value_name2",
            :
        },
           :
    }

    Output:
    {
        "config-type1" : {
          "alias1":"password1",
          "alias2":"password2",
            :
        },
        "config-type2" : {
          "alias1":"password1",
          "alias2":"password2",
            :
        },
           :
    }

    If password_key_name is the same as password_value_name, then password_key_name is the password alias itself.
    The value it points to is the password value.

    If password_key_name is not the same as the password_value_name, then password_key_name points to the alias.
    The value is pointed to by password_value_name.

    For example:
    Input:
    {
      "oozie-site" : {"oozie.service.JPAService.jdbc.password" : "oozie.service.JPAService.jdbc.password"},
      "admin-properties" {"db_user":"db_password", "ranger.jpa.jdbc.credential.alias:ranger-admin-site" : "db_password"}
    }

    Output:
    {
      "oozie-site" : {"oozie.service.JPAService.jdbc.password" : "MyOozieJdbcPassword"},
      "admin-properties" {"rangerdba" : "MyRangerDbaPassword", "rangeradmin":"MyRangerDbaPassword"},
    }

    :param commandJson:
    :return:
    """
    configtype_credentials = {}
    if 'configuration_credentials' in commandJson:
      for config_type, password_properties in commandJson['configuration_credentials'].items():
        if config_type in commandJson['configurations']:
          value_names = []
          config = commandJson['configurations'][config_type]
          credentials = {}
          for key_name, value_name in password_properties.items():
            if key_name == value_name:
              if value_name in config:
                # password name is the alias
                credentials[key_name] = config[value_name]
                value_names.append(value_name) # Gather the value_name for deletion
            else:
              keyname_keyconfig = key_name.split(':')
              key_name = keyname_keyconfig[0]
              # if the key is in another configuration (cross reference),
              # get the value of the key from that configuration
              if (len(keyname_keyconfig) > 1):
                if keyname_keyconfig[1] not in commandJson['configurations']:
                  continue
                key_config = commandJson['configurations'][keyname_keyconfig[1]]
              else:
                key_config = config
              if key_name in key_config and value_name in config:
                # password name points to the alias
                credentials[key_config[key_name]] = config[value_name]
                value_names.append(value_name) # Gather the value_name for deletion
          if len(credentials) > 0:
            configtype_credentials[config_type] = credentials
            logger.info("Identifying config {0} for CS: ".format(config_type))
          for value_name in value_names:
            # Remove the clear text password
            config.pop(value_name, None)
    return configtype_credentials

  def generateJceks(self, commandJson):
    """
    Generates the JCEKS file with passwords for the service specified in commandJson

    :param commandJson: command JSON
    :return: An exit value from the external process that generated the JCEKS file. None if
    there are no passwords in the JSON.
    """
    cmd_result = None
    roleCommand = None
    if 'roleCommand' in commandJson:
      roleCommand = commandJson['roleCommand']
    task_id = None
    if 'taskId' in commandJson:
      task_id = commandJson['taskId']

    logger.info('Generating the JCEKS file: roleCommand={0} and taskId = {1}'.format(roleCommand, task_id))

    # Set up the variables for the external command to generate a JCEKS file
    java_home = commandJson['ambariLevelParams']['java_home']
    java_bin = '{java_home}/bin/java'.format(java_home=java_home)

    cs_lib_path = self.credential_shell_lib_path
    serviceName = commandJson['serviceName']

    # Gather the password values and remove them from the configuration
    configtype_credentials = self.getConfigTypeCredentials(commandJson)

    # CS is enabled but no config property is available for this command
    if len(configtype_credentials) == 0:
      logger.info("Credential store is enabled but no property are found that can be encrypted.")
      commandJson['credentialStoreEnabled'] = "false"

    for config_type, credentials in configtype_credentials.items():
      config = commandJson['configurations'][config_type]
      if 'role' in commandJson and commandJson['role']:
        roleName = commandJson['role']
        file_path = os.path.join(self.getProviderDirectory(roleName), "{0}.jceks".format(config_type))
      else:
        file_path = os.path.join(self.getProviderDirectory(serviceName), "{0}.jceks".format(config_type))
      if os.path.exists(file_path):
        os.remove(file_path)
      provider_path = 'jceks://file{file_path}'.format(file_path=file_path)
      logger.info('provider_path={0}'.format(provider_path))
      for alias, pwd in credentials.items():
        logger.debug("config={0}".format(config))
        protected_pwd = PasswordString(pwd)
        # Generate the JCEKS file
        cmd = (java_bin, '-cp', cs_lib_path, self.credential_shell_cmd, 'create',
               alias, '-value', protected_pwd, '-provider', provider_path)
        logger.info(cmd)
        cmd_result = subprocess32.call(cmd)
        logger.info('cmd_result = {0}'.format(cmd_result))
        os.chmod(file_path, 0644) # group and others should have read access so that the service user can read
      # Add JCEKS provider path instead
      config[self.CREDENTIAL_PROVIDER_PROPERTY_NAME] = provider_path
      config[self.CREDENTIAL_STORE_CLASS_PATH_NAME] = cs_lib_path

    return cmd_result


  def runCommand(self, command_header, tmpoutfile, tmperrfile, forced_command_name=None,
                 override_output_files=True, retry=False, is_status_command=False):
    """
    forced_command_name may be specified manually. In this case, value, defined at
    command json, is ignored.
    """
    try:
      command = self.generate_command(command_header)
      script_type = command['commandParams']['script_type']
      script = command['commandParams']['script']
      timeout = int(command['commandParams']['command_timeout'])

      server_url_prefix = command['ambariLevelParams']['jdk_location']

      # Status commands have no taskId nor roleCommand
      if not is_status_command:
        task_id = command['taskId']
        command_name = command['roleCommand']
      else:
        task_id = 'status'

      if forced_command_name is not None:  # If not supplied as an argument
        command_name = forced_command_name

      if command_name == self.CUSTOM_ACTION_COMMAND:
        base_dir = self.file_cache.get_custom_actions_base_dir(server_url_prefix)
        script_tuple = (os.path.join(base_dir, 'scripts', script), base_dir)
        hook_dir = None
      else:
        if command_name == self.CUSTOM_COMMAND_COMMAND:
          command_name = command['commandParams']['custom_command']

        # forces a hash challenge on the directories to keep them updated, even
        # if the return type is not used
        self.file_cache.get_host_scripts_base_dir(server_url_prefix)
        hook_dir = self.file_cache.get_hook_base_dir(command, server_url_prefix)
        base_dir = self.file_cache.get_service_base_dir(command, server_url_prefix)
        self.file_cache.get_custom_resources_subdir(command, server_url_prefix)

        script_path = self.resolve_script_path(base_dir, script)
        script_tuple = (script_path, base_dir)

      tmpstrucoutfile = os.path.join(self.tmp_dir,
                                    "structured-out-{0}.json".format(task_id))

      # We don't support anything else yet
      if script_type.upper() != self.SCRIPT_TYPE_PYTHON:
        message = "Unknown script type {0}".format(script_type)
        raise AgentException(message)

      # Execute command using proper interpreter
      handle = None
      if command.has_key('__handle'):
        handle = command['__handle']
        handle.on_background_command_started = self.map_task_to_process
        del command['__handle']

      # If command contains credentialStoreEnabled, then
      # generate the JCEKS file for the configurations.
      credentialStoreEnabled = False
      if 'serviceLevelParams' in command and 'credentialStoreEnabled' in command['serviceLevelParams']:
        credentialStoreEnabled = command['serviceLevelParams']['credentialStoreEnabled']

      if credentialStoreEnabled == True:
        if 'commandBeingRetried' not in command['agentLevelParams'] or command['agentLevelParams']['commandBeingRetried'] != "true":
          self.generateJceks(command)
        else:
          logger.info("Skipping generation of jceks files as this is a retry of the command")


      json_path = self.dump_command_to_json(command, retry)
      pre_hook_tuple = self.resolve_hook_script_path(hook_dir,
          self.PRE_HOOK_PREFIX, command_name, script_type)
      post_hook_tuple = self.resolve_hook_script_path(hook_dir,
          self.POST_HOOK_PREFIX, command_name, script_type)
      py_file_list = [pre_hook_tuple, script_tuple, post_hook_tuple]
      # filter None values
      filtered_py_file_list = [i for i in py_file_list if i]

      logger_level = logging.getLevelName(logger.level)

      # Executing hooks and script
      ret = None
      from ActionQueue import ActionQueue
      if command.has_key('commandType') and command['commandType'] == ActionQueue.BACKGROUND_EXECUTION_COMMAND and len(filtered_py_file_list) > 1:
        raise AgentException("Background commands are supported without hooks only")

      python_executor = self.get_py_executor(forced_command_name)
      backup_log_files = not command_name in self.DONT_BACKUP_LOGS_FOR_COMMANDS
      log_out_files = self.config.get("logging","log_out_files", default="0") != "0"

      for py_file, current_base_dir in filtered_py_file_list:
        log_info_on_failure = not command_name in self.DONT_DEBUG_FAILURES_FOR_COMMANDS
        script_params = [command_name, json_path, current_base_dir, tmpstrucoutfile, logger_level, self.exec_tmp_dir,
                         self.force_https_protocol, self.ca_cert_file_path]

        if log_out_files:
          script_params.append("-o")

        ret = python_executor.run_file(py_file, script_params,
                               tmpoutfile, tmperrfile, timeout,
                               tmpstrucoutfile, self.map_task_to_process,
                               task_id, override_output_files, backup_log_files = backup_log_files,
                               handle = handle, log_info_on_failure=log_info_on_failure)
        # Next run_file() invocations should always append to current output
        override_output_files = False
        if ret['exitcode'] != 0:
          break

      if not ret: # Something went wrong
        raise AgentException("No script has been executed")

      # if canceled and not background command
      if handle is None:
        cancel_reason = self.command_canceled_reason(task_id)
        if cancel_reason is not None:
          ret['stdout'] += cancel_reason
          ret['stderr'] += cancel_reason

          with open(tmpoutfile, "a") as f:
            f.write(cancel_reason)
          with open(tmperrfile, "a") as f:
            f.write(cancel_reason)

    except Exception, e: # We do not want to let agent fail completely
      exc_type, exc_obj, exc_tb = sys.exc_info()
      message = "Caught an exception while executing "\
        "custom service command: {0}: {1}; {2}".format(exc_type, exc_obj, str(e))
      logger.exception(message)
      ret = {
        'stdout' : message,
        'stderr' : message,
        'structuredOut' : '{}',
        'exitcode': 1,
      }
    return ret

  def command_canceled_reason(self, task_id):
    with self.commands_in_progress_lock:
      if self.commands_in_progress.has_key(task_id):#Background command do not push in this collection (TODO)
        logger.debug('Pop with taskId %s', task_id)
        pid = self.commands_in_progress.pop(task_id)
        if not isinstance(pid, (int, long)):
          reason = pid
          if reason:
            return "\nCommand aborted. Reason: '{0}'".format(reason)
          else:
            return "\nCommand aborted."
    return None

  def generate_command(self, command_header):
    cluster_id = str(command_header['clusterId'])

    if cluster_id != '-1' and cluster_id != 'null':
      service_name = command_header['serviceName']
      component_name = command_header['role']
    else:
      cluster_id = None
      service_name = None
      component_name = None

    required_config_timestamp = command_header['requiredConfigTimestamp'] if 'requiredConfigTimestamp' in command_header else None

    command_dict = self.configuration_builder.get_configuration(cluster_id, service_name, component_name, required_config_timestamp)
    command = Utils.update_nested(Utils.get_mutable_copy(command_dict), command_header)
    return command

  def requestComponentStatus(self, command_header):
    """
     Component status is determined by exit code, returned by runCommand().
     Exit code 0 means that component is running and any other exit code means that
     component is not running
    """
    override_output_files=True # by default, we override status command output
    if logger.level == logging.DEBUG:
      override_output_files = False

    res = self.runCommand(command_header, self.status_commands_stdout,
                          self.status_commands_stderr, self.COMMAND_NAME_STATUS,
                          override_output_files=override_output_files, is_status_command=True)
    return res

  def resolve_script_path(self, base_dir, script):
    """
    Encapsulates logic of script location determination.
    """
    path = os.path.join(base_dir, script)
    if not os.path.exists(path):
      message = "Script {0} does not exist".format(path)
      raise AgentException(message)
    return path


  def resolve_hook_script_path(self, stack_hooks_dir, prefix, command_name, script_type):
    """
    Returns a tuple(path to hook script, hook base dir) according to string prefix
    and command name. If script does not exist, returns None
    """
    if not stack_hooks_dir:
      return None
    hook_dir = "{0}-{1}".format(prefix, command_name)
    hook_base_dir = os.path.join(stack_hooks_dir, hook_dir)
    hook_script_path = os.path.join(hook_base_dir, "scripts", "hook.py")
    if not os.path.isfile(hook_script_path):
      logger.debug("Hook script {0} not found, skipping".format(hook_script_path))
      return None
    return hook_script_path, hook_base_dir


  def dump_command_to_json(self, command, retry=False):
    """
    Converts command to json file and returns file path
    """
    # Now, dump the json file
    command_type = command['commandType']
    from ActionQueue import ActionQueue  # To avoid cyclic dependency
    if command_type == ActionQueue.STATUS_COMMAND:
      # These files are frequently created, that's why we don't
      # store them all, but only the latest one
      file_path = os.path.join(self.tmp_dir, "status_command.json")
    else:
      task_id = command['taskId']
      file_path = os.path.join(self.tmp_dir, "command-{0}.json".format(task_id))
      if command_type == ActionQueue.AUTO_EXECUTION_COMMAND:
        file_path = os.path.join(self.tmp_dir, "auto_command-{0}.json".format(task_id))

    # Json may contain passwords, that's why we need proper permissions
    if os.path.isfile(file_path):
      os.unlink(file_path)
    with os.fdopen(os.open(file_path, os.O_WRONLY | os.O_CREAT,
                           0600), 'w') as f:
      content = json.dumps(command, sort_keys = False, indent = 4)
      f.write(content)
    return file_path

  def decompressClusterHostInfo(self, clusterHostInfo):
    info = clusterHostInfo.copy()
    #Pop info not related to host roles
    hostsList = info.pop(self.HOSTS_LIST_KEY)
    pingPorts = info.pop(self.PING_PORTS_KEY)
    racks = info.pop(self.RACKS_KEY)
    ipv4_addresses = info.pop(self.IPV4_ADDRESSES_KEY)

    ambariServerHost = info.pop(self.AMBARI_SERVER_HOST)
    ambariServerPort = info.pop(self.AMBARI_SERVER_PORT)
    ambariServerUseSsl = info.pop(self.AMBARI_SERVER_USE_SSL)

    decompressedMap = {}

    for k,v in info.items():
      # Convert from 1-3,5,6-8 to [1,2,3,5,6,7,8]
      indexes = self.convertRangeToList(v)
      # Convert from [1,2,3,5,6,7,8] to [host1,host2,host3...]
      decompressedMap[k] = [hostsList[i] for i in indexes]

    #Convert from ['1:0-2,4', '42:3,5-7'] to [1,1,1,42,1,42,42,42]
    pingPorts = self.convertMappedRangeToList(pingPorts)
    racks = self.convertMappedRangeToList(racks)
    ipv4_addresses = self.convertMappedRangeToList(ipv4_addresses)

    #Convert all elements to str
    pingPorts = map(str, pingPorts)

    #Add ping ports to result
    decompressedMap[self.PING_PORTS_KEY] = pingPorts
    #Add hosts list to result
    decompressedMap[self.HOSTS_LIST_KEY] = hostsList
    #Add racks list to result
    decompressedMap[self.RACKS_KEY] = racks
    #Add ips list to result
    decompressedMap[self.IPV4_ADDRESSES_KEY] = ipv4_addresses
    #Add ambari-server properties to result
    decompressedMap[self.AMBARI_SERVER_HOST] = ambariServerHost
    decompressedMap[self.AMBARI_SERVER_PORT] = ambariServerPort
    decompressedMap[self.AMBARI_SERVER_USE_SSL] = ambariServerUseSsl

    return decompressedMap

  # Converts from 1-3,5,6-8 to [1,2,3,5,6,7,8]
  def convertRangeToList(self, list):

    resultList = []

    for i in list:

      ranges = i.split(',')

      for r in ranges:
        rangeBounds = r.split('-')
        if len(rangeBounds) == 2:

          if not rangeBounds[0] or not rangeBounds[1]:
            raise AgentException("Broken data in given range, expected - ""m-n"" or ""m"", got : " + str(r))


          resultList.extend(range(int(rangeBounds[0]), int(rangeBounds[1]) + 1))
        elif len(rangeBounds) == 1:
          resultList.append((int(rangeBounds[0])))
        else:
          raise AgentException("Broken data in given range, expected - ""m-n"" or ""m"", got : " + str(r))

    return resultList

  #Converts from ['1:0-2,4', '42:3,5-7'] to [1,1,1,42,1,42,42,42]
  def convertMappedRangeToList(self, list):

    resultDict = {}

    for i in list:
      valueToRanges = i.split(":")
      if len(valueToRanges) <> 2:
        raise AgentException("Broken data in given value to range, expected format - ""value:m-n"", got - " + str(i))
      value = valueToRanges[0]
      rangesToken = valueToRanges[1]

      for r in rangesToken.split(','):

        rangeIndexes = r.split('-')

        if len(rangeIndexes) == 2:

          if not rangeIndexes[0] or not rangeIndexes[1]:
            raise AgentException("Broken data in given value to range, expected format - ""value:m-n"", got - " + str(r))

          start = int(rangeIndexes[0])
          end = int(rangeIndexes[1])

          for k in range(start, end + 1):
            resultDict[k] = value if not value.isdigit() else int(value)


        elif len(rangeIndexes) == 1:
          index = int(rangeIndexes[0])

          resultDict[index] = value if not value.isdigit() else int(value)


    resultList = dict(sorted(resultDict.items())).values()

    return resultList
<|MERGE_RESOLUTION|>--- conflicted
+++ resolved
@@ -90,14 +90,8 @@
                                                'status_command_stdout.txt')
     self.status_commands_stderr = os.path.join(self.tmp_dir,
                                                'status_command_stderr.txt')
-<<<<<<< HEAD
-    self.public_fqdn = hostname.public_hostname(config)
-    # cache reset will be called on every agent registration
-    controller.registration_listeners.append(self.file_cache.reset)
     # cache reset should also be called on explicit refreshCache command
     controller.refresh_cache_listeners.append(self.file_cache.reset)
-=======
->>>>>>> 0907d611
 
     # Construct the hadoop credential lib JARs path
     self.credential_shell_lib_path = os.path.join(self.config.get('security', 'credential_lib_dir',
