--- conflicted
+++ resolved
@@ -145,15 +145,6 @@
 
     <menu name="Releases">
       <item name="2.6.1" href="http://www.apache.org/dyn/closer.cgi/ambari/ambari-2.6.1"/>
-<<<<<<< HEAD
-      <item name="2.6.0" href="http://www.apache.org/dyn/closer.cgi/ambari/ambari-2.6.0"/>
-      <item name="2.5.2" href="http://www.apache.org/dyn/closer.cgi/ambari/ambari-2.5.2"/>
-      <item name="2.5.1" href="http://www.apache.org/dyn/closer.cgi/ambari/ambari-2.5.1"/>
-      <item name="2.5.0" href="http://www.apache.org/dyn/closer.cgi/ambari/ambari-2.5.0"/>
-      <item name="2.4.3" href="http://www.apache.org/dyn/closer.cgi/ambari/ambari-2.4.3"/>
-      <item name="2.4.2" href="http://www.apache.org/dyn/closer.cgi/ambari/ambari-2.4.2"/>
-      <item name="2.4.1" href="http://www.apache.org/dyn/closer.cgi/ambari/ambari-2.4.1"/>
-=======
       <item name="2.6.0" href="http://archive.apache.org/dist/ambari/ambari-2.6.0"/>
       <item name="2.5.2" href="http://archive.apache.org/dist/ambari/ambari-2.5.2"/>
       <item name="2.5.1" href="http://archive.apache.org/dist/ambari/ambari-2.5.1"/>
@@ -161,7 +152,6 @@
       <item name="2.4.3" href="http://archive.apache.org/dist/ambari/ambari-2.4.3"/>
       <item name="2.4.2" href="http://archive.apache.org/dist/ambari/ambari-2.4.2"/>
       <item name="2.4.1" href="http://archive.apache.org/dist/ambari/ambari-2.4.1"/>
->>>>>>> 2b9a34b0
       <item name="2.4.0" href="http://archive.apache.org/dist/ambari/ambari-2.4.0"/>
       <item name="2.2.2" href="http://archive.apache.org/dist/ambari/ambari-2.2.2"/>
       <item name="2.2.1" href="http://archive.apache.org/dist/ambari/ambari-2.2.1"/>
