<?xml version="1.0"?>
<!--
   Licensed to the Apache Software Foundation (ASF) under one or more
   contributor license agreements.  See the NOTICE file distributed with
   this work for additional information regarding copyright ownership.
   The ASF licenses this file to You under the Apache License, Version 2.0
   (the "License"); you may not use this file except in compliance with
   the License.  You may obtain a copy of the License at

       http://www.apache.org/licenses/LICENSE-2.0

   Unless required by applicable law or agreed to in writing, software
   distributed under the License is distributed on an "AS IS" BASIS,
   WITHOUT WARRANTIES OR CONDITIONS OF ANY KIND, either express or implied.
   See the License for the specific language governing permissions and
   limitations under the License.
-->
<project xmlns="http://maven.apache.org/POM/4.0.0" xmlns:xsi="http://www.w3.org/2001/XMLSchema-instance" xsi:schemaLocation="http://maven.apache.org/POM/4.0.0 http://maven.apache.org/maven-v4_0_0.xsd">
  <modelVersion>4.0.0</modelVersion>
  <groupId>org.apache.ambari</groupId>
  <artifactId>ambari</artifactId>
  <packaging>pom</packaging>
  <name>Ambari Main</name>
  <version>2.0.0.0-SNAPSHOT</version>
  <description>Ambari</description>
  <url>http://ambari.apache.org/</url>
  <scm>
    <url>https://github.com/apache/ambari</url>
    <connection>https://git-wip-us.apache.org/repos/asf/ambari.git</connection>
  </scm>
  <licenses>
    <license>
      <name>The Apache Software License, Version 2.0</name>
      <url>http://www.apache.org/licenses/LICENSE-2.0.txt</url>
      <distribution>repo</distribution>
    </license>
  </licenses>
  <organization>
    <name>Apache Software Foundation</name>
    <url>http://www.apache.org</url>
  </organization>
  <issueManagement>
    <system>jira</system>
    <url>https://issues.apache.org/jira/browse/AMBARI</url>
  </issueManagement>
  <properties>
    <project.build.sourceEncoding>UTF-8</project.build.sourceEncoding>
    <clover.license>${user.home}/clover.license</clover.license>
    <buildnumber-maven-plugin-version>1.2</buildnumber-maven-plugin-version>
    <deb.publisher>Hortonworks</deb.publisher>
    <deb.section>universe/admin</deb.section>
    <deb.architecture>i386 amd64</deb.architecture>
    <deb.priority>extra</deb.priority>
    <stack.distribution>HDP</stack.distribution>
    <ambari.dir>${project.basedir}</ambari.dir>
    <project.build.sourceEncoding>UTF-8</project.build.sourceEncoding>
    <distMgmtSnapshotsId>apache.snapshots.https</distMgmtSnapshotsId>
    <distMgmtSnapshotsName>Apache Development Snapshot Repository</distMgmtSnapshotsName>
    <distMgmtSnapshotsUrl>https://repository.apache.org/content/repositories/snapshots</distMgmtSnapshotsUrl>
    <distMgmtStagingId>apache.staging.https</distMgmtStagingId>
    <distMgmtStagingName>Apache Release Distribution Repository</distMgmtStagingName>
    <distMgmtStagingUrl>https://repository.apache.org/service/local/staging/deploy/maven2</distMgmtStagingUrl>
    <assemblyPhase>package</assemblyPhase> <!-- use -DassemblyPhase=none to skip building tarball, useful when you want purely compile jar -->
    <eclipselink.version>2.6.2</eclipselink.version>
  </properties>
  <pluginRepositories>
    <pluginRepository>
      <id>maven2-repository.dev.java.net</id>
      <name>Java.net Repository for Maven</name>
      <url>http://download.java.net/maven/2/</url>
      <layout>default</layout>
    </pluginRepository>
    <pluginRepository>
      <id>maven2-glassfish-repository.dev.java.net</id>
      <name>Java.net Repository for Maven</name>
      <url>http://download.java.net/maven/glassfish/</url>
    </pluginRepository>
    <pluginRepository>
      <id>maven2-repository.atlassian</id>
      <name>Atlassian Maven Repository</name>
      <url>https://maven.atlassian.com/repository/public</url>
      <layout>default</layout>
    </pluginRepository>
    <pluginRepository>
      <id>${distMgmtSnapshotsId}</id>
      <name>${distMgmtSnapshotsName}</name>
      <url>${distMgmtSnapshotsUrl}</url>
      <layout>default</layout>
    </pluginRepository>
  </pluginRepositories>

  <distributionManagement>
    <repository>
      <id>${distMgmtStagingId}</id>
      <name>${distMgmtStagingName}</name>
      <url>${distMgmtStagingUrl}</url>
    </repository>
    <snapshotRepository>
      <id>${distMgmtSnapshotsId}</id>
      <name>${distMgmtSnapshotsName}</name>
      <url>${distMgmtSnapshotsUrl}</url>
    </snapshotRepository>
  </distributionManagement>

  <repositories>
    <repository>
      <id>oss.sonatype.org</id>
      <name>OSS Sonatype Staging</name>
      <url>https://oss.sonatype.org/content/groups/staging</url>
    </repository>
    <repository>
      <id>spring-milestones</id>
      <name>Spring Milestones</name>
      <url>http://repo.spring.io/milestone</url>
      <snapshots>
        <enabled>false</enabled>
      </snapshots>
    </repository>
    <repository>
      <id>ASF Staging</id>
      <url>https://repository.apache.org/content/groups/staging/</url>
    </repository>
    <repository>
      <id>ASF Snapshots</id>
      <url>https://repository.apache.org/content/repositories/snapshots/</url>
      <snapshots>
        <enabled>true</enabled>
      </snapshots>
      <releases>
        <enabled>false</enabled>
      </releases>
    </repository>
  </repositories>

  <build>
    <pluginManagement>
      <plugins>
        <plugin>
          <groupId>org.apache.rat</groupId>
          <artifactId>apache-rat-plugin</artifactId>
          <version>0.11</version>
        </plugin>
        <plugin>
          <groupId>org.apache.maven.plugins</groupId>
          <artifactId>maven-surefire-plugin</artifactId>
          <version>2.20</version>
        </plugin>
        <plugin>
          <groupId>org.codehaus.mojo</groupId>
          <artifactId>rpm-maven-plugin</artifactId>
          <version>2.0.1</version>
        </plugin>
        <plugin>
          <groupId>org.vafer</groupId>
          <artifactId>jdeb</artifactId>
          <version>1.0.1</version>
        </plugin>
        <plugin>
          <groupId>org.apache.maven.plugins</groupId>
          <artifactId>maven-clean-plugin</artifactId>
          <version>2.5</version>
        </plugin>
        <plugin>
          <artifactId>maven-assembly-plugin</artifactId>
          <version>2.2-beta-5</version>
        </plugin>
      </plugins>
    </pluginManagement>
    <plugins>
      <plugin>
        <groupId>org.codehaus.mojo</groupId>
        <artifactId>build-helper-maven-plugin</artifactId>
        <version>1.8</version>
        <executions>
          <execution>
            <id>parse-package-version</id>
            <goals>
              <goal>regex-property</goal>
            </goals>
            <configuration>
              <name>package-version</name>
              <value>${project.version}</value>
              <regex>^([0-9]+)\.([0-9]+)\.([0-9]+)\.([0-9]+)((\.|-).*)?</regex>
              <replacement>$1.$2.$3.$4</replacement>
              <failIfNoMatch>true</failIfNoMatch>
            </configuration>
          </execution>
          <execution>
            <id>parse-package-release</id>
            <goals>
              <goal>regex-property</goal>
            </goals>
            <configuration>
              <name>package-release</name>
              <value>${project.version}</value>
              <regex>^([0-9]+)\.([0-9]+)\.([0-9]+)\.([0-9]+)((\.|-)(([0-9]+)|(SNAPSHOT)|(techwin)).*)?</regex>
              <replacement>$7</replacement>
              <failIfNoMatch>true</failIfNoMatch>
            </configuration>
          </execution>
        </executions>
      </plugin>
      <plugin>
        <groupId>org.apache.maven.plugins</groupId>
        <artifactId>maven-compiler-plugin</artifactId>
        <version>3.2</version>
        <configuration>
          <source>1.7</source>
          <target>1.7</target>
        </configuration>
      </plugin>
      <plugin>
        <artifactId>maven-assembly-plugin</artifactId>
        <configuration>
          <descriptors>
            <descriptor>${ambari.dir}/ambari-project/src/main/assemblies/empty.xml</descriptor>
          </descriptors>
        </configuration>
        <executions>
          <execution>
            <id>make-assembly</id>
            <phase>package</phase>
            <goals>
              <goal>single</goal>
            </goals>
          </execution>
        </executions>
      </plugin>
      <plugin>
        <groupId>org.codehaus.mojo</groupId>
        <artifactId>rpm-maven-plugin</artifactId>
        <version>2.0.1</version>
        <executions>
          <execution>
            <!-- unbinds rpm creation from maven lifecycle -->
            <phase>none</phase>
            <goals>
              <goal>attached-rpm</goal>
            </goals>
          </execution>
        </executions>
        <configuration>
          <copyright>2012, Apache Software Foundation</copyright>
          <group>Development</group>
          <description>Maven Recipe: RPM Package.</description>
          <release>${package-release}</release>
          <version>${package-version}</version>
          <mappings/>
        </configuration>
      </plugin>
      <plugin>
        <groupId>org.apache.rat</groupId>
        <artifactId>apache-rat-plugin</artifactId>
        <configuration>
          <excludes>
            <exclude>.github/</exclude>
            <exclude>**/repo_*.j2</exclude>
            <exclude>**/ambari-log4j.spec</exclude>
            <exclude>**/version.txt</exclude>
            <exclude>**/release.txt</exclude>
            <exclude>**/*.list</exclude>
            <exclude>**/hdp_mon_nagios_addons.conf</exclude>
            <exclude>**/*.json</exclude>
            <exclude>**/*.svg</exclude>
            <exclude>derby.log</exclude>
            <exclude>CHANGES.txt</exclude>
            <exclude>pass.txt</exclude>
            <exclude>ambari-metrics/ambari-metrics-host-monitoring/conf/unix/metric_groups.conf</exclude>
            <exclude>ambari-metrics/ambari-metrics-host-monitoring/conf/windows/metric_groups.conf</exclude>
            <exclude>ambari-metrics/ambari-metrics-host-monitoring/conf/unix/metric_groups.conf</exclude>
            <exclude>stack-advisor/target/maven-status/maven-compiler-plugin/compile/default-compile/createdFiles.lst</exclude>
            <exclude>stack-advisor/target/maven-status/maven-compiler-plugin/compile/default-compile/inputFiles.lst</exclude>
            <exclude>contrib/ambari-scom/msi/src/GUI_Ambari.sln</exclude>
            <exclude>contrib/fast-hdfs-resource/dependency-reduced-pom.xml</exclude>
            <exclude>contrib/agent-simulator/docker_image/package_list.txt</exclude>
            <exclude>contrib/agent-simulator/config/cluster.txt</exclude>
            <exclude>version</exclude>
            <exclude>**/target/surefire-reports/</exclude>
            <!--IDE and GIT files-->
            <exclude>**/.idea/</exclude>
            <exclude>**/.classpath/</exclude>
            <exclude>**/.project/</exclude>
            <exclude>**/.settings/</exclude>
            <exclude>.git/</exclude>
            <exclude>.pydevproject</exclude>
            <exclude>**/.gitignore</exclude>
            <exclude>**/.gitattributes</exclude>
            <exclude>**/.gitkeep</exclude>
            <exclude>**/.jshintrc</exclude>
            <exclude>**/.editorconfig</exclude>
            <!--gitignore content-->
            <exclude>.DS_Store</exclude>
            <exclude>**/*.iml</exclude>
            <exclude>*.pyc</exclude>
            <exclude>*.py~</exclude>
            <exclude>.hg</exclude>
            <exclude>.hgignore</exclude>
            <exclude>.hgtags</exclude>
            <exclude>**/.bowerrc</exclude>
            <exclude>**/robots.txt</exclude>
            <exclude>**/rat.txt</exclude>

            <!--Python Mock library (BSD license)-->
            <exclude>ambari-common/src/test/python/mock/**</exclude>
            <!--Coilmq Mock library (Apache license)-->
            <exclude>ambari-common/src/test/python/coilmq/**</exclude>
            <!--Jinja2 library (BSD license)-->
            <exclude>ambari-common/src/main/python/ambari_jinja2/**</exclude>
            <exclude>ambari-common/src/main/python/jinja2/**</exclude>
            <!--Simplejson library (MIT license)-->
            <exclude>ambari-common/src/main/python/ambari_simplejson/**</exclude>
            <!--Subprocess32 library (PSF license)-->
            <exclude>ambari-common/src/main/python/ambari_commons/subprocess32.py</exclude>
            <exclude>ambari-common/src/main/python/ambari_commons/_posixsubprocess.so</exclude>
            <!--Stomp library (Apache license)-->
            <exclude>ambari-common/src/main/python/ambari_stomp/**</exclude>
            <!--ws4py library (BSD 3-Clause)-->
            <exclude>ambari-common/src/main/python/ambari_ws4py/**</exclude>

            <exclude>ambari-web/node_modules/**</exclude>

            <!--Contributions-->
            <exclude>contrib/management-packs/hdf-ambari-mpack/src/main/resources/stacks/HDF/2.0/hooks/before-START/files/fast-hdfs-resource.jar</exclude>
            <exclude>contrib/ambari-scom/management-pack/Hadoop_MP/**</exclude>
            <exclude>contrib/addons/test/dataServices/jmx/data/cluster_configuration.json.nohbase</exclude>
            <exclude>contrib/ambari-scom/msi/src/GUI_Ambari.sln</exclude>
            <exclude>contrib/ambari-scom/ambari-scom-server/pass.txt</exclude>
            <exclude>contrib/ambari-scom/*/rat.txt</exclude>
            <exclude>contrib/ambari-scom/metrics-sink/target/**</exclude>
            <exclude>contrib/views/*/target/**</exclude>
            <exclude>contrib/views/commons/src/main/resources/ui/*/.bowerrc</exclude>
            <exclude>contrib/views/commons/src/main/resources/ui/*/bower_components/**</exclude>
            <exclude>contrib/views/commons/src/main/resources/ui/*/node/**</exclude>
            <exclude>contrib/views/commons/src/main/resources/ui/*/node_modules/**</exclude>
            <exclude>contrib/views/commons/src/main/resources/ui/*/public/**</exclude>
            <exclude>contrib/views/commons/src/main/resources/ui/*/vendor/**</exclude>
            <exclude>contrib/views/commons/src/main/resources/ui/*/tests/**/public/**</exclude>
            <exclude>contrib/views/commons/src/main/resources/ui/*/tests/**/vendor/**</exclude>
            <exclude>contrib/views/files/src/main/resources/ui/.bowerrc</exclude>
            <exclude>contrib/views/files/src/main/resources/ui/bower_components/**</exclude>
            <exclude>contrib/views/files/src/main/resources/ui/node/**</exclude>
            <exclude>contrib/views/files/src/main/resources/ui/node_modules/**</exclude>
            <exclude>contrib/views/files/src/main/resources/ui/public/**</exclude>
            <exclude>contrib/views/files/src/main/resources/ui/vendor/**</exclude>
            <exclude>contrib/views/files/src/main/resources/ui/runner.js</exclude>
            <exclude>contrib/views/files/src/main/resources/ui/app/assets/stylesheets/**</exclude>
            <exclude>contrib/views/files/src/main/resources/ui/app/assets/javascripts/**</exclude>
            <exclude>contrib/views/pig/src/main/resources/ui/pig-web/public/**</exclude>
            <exclude>contrib/views/pig/src/main/resources/ui/pig-web/node_modules/**</exclude>
            <exclude>contrib/views/pig/src/main/resources/ui/pig-web/node/**</exclude>
            <exclude>contrib/views/pig/src/main/resources/ui/pig-web/bower_components/**</exclude>
            <exclude>contrib/views/pig/src/main/resources/ui/pig-web/vendor/**</exclude>
            <exclude>contrib/views/pig/src/main/resources/ui/pig-web/app/assets/static/stylesheets/**</exclude>
            <exclude>contrib/views/pig/src/main/resources/ui/pig-web/app/assets/static/javascripts/**</exclude>
            <exclude>contrib/views/pig/src/main/resources/ui/pig-web/runner.js</exclude>
            <exclude>contrib/addons/package/deb/nagios_addon_deb_control</exclude>
            <exclude>contrib/addons/src/addOns/nagios/conf.d/hdp_mon_nagios_addons.conf</exclude>
            <exclude>contrib/views/*/.classpath</exclude>
            <exclude>contrib/views/*/.project</exclude>
            <exclude>contrib/views/*/.settings/**</exclude>
            <exclude>contrib/views/capacity-scheduler/src/main/resources/ui/app/**</exclude>
            <exclude>contrib/views/capacity-scheduler/src/main/resources/ui/runner.js</exclude>

            <exclude>contrib/ambari-scom/ambari-scom-server/pass.txt</exclude>
            <exclude>contrib/ambari-scom/ambari-scom-server/target/**</exclude>
            <exclude>contrib/ambari-scom/*/rat.txt</exclude>
            <exclude>contrib/ambari-scom/metrics-sink/target/**</exclude>

            <!--Velocity log -->
            <exclude>**/velocity.log*</exclude>
            <!-- Metrics module -->
            <!-- grafana -->
            <exclude>ambari-metrics/ambari-metrics-grafana/conf/unix/ams-grafana.ini</exclude>
            <!-- psutil : external lib, Apache 2.0 license included as a source file -->
            <exclude>ambari-metrics/target/**</exclude>
            <exclude>ambari-metrics/ambari-metrics-host-monitoring/src/main/python/psutil/**</exclude>
            <exclude>ambari-metrics/target/rpm/ambari-metrics/SPECS/ambari-metrics.spec</exclude>
            <exclude>ambari-metrics/ambari-metrics-timelineservice/src/test/resources/lib/org/apache/phoenix/phoenix-core-tests/4.2.0/phoenix-core-tests-4.2.0.pom</exclude>
            <exclude>ambari-metrics/ambari-metrics-timelineservice/src/test/resources/lib/org/apache/phoenix/phoenix-core-tests/maven-metadata-local.xml</exclude>
            <exclude>ambari-metrics/ambari-metrics-alertservice/*.iml</exclude>
            <exclude>ambari-metrics/*/target/**</exclude>
            <!-- ignore .settings and .project  -->
            <exclude>ambari-metrics/**/.*/**</exclude>
            <!-- generated DDL-->
            <exclude>**/createDDL.jdbc</exclude>
            <exclude>**/yarn.lock</exclude>
<<<<<<< HEAD
            <exclude>ambari-utility/target/**</exclude>
=======

            <exclude>ambari_python.egg-info/**</exclude>
            <exclude>dist/**</exclude>
            <exclude>build/**</exclude>
>>>>>>> 8289c7f7
          </excludes>
        </configuration>
        <executions>
          <execution>
            <phase>test</phase>
            <goals>
              <goal>check</goal>
            </goals>
          </execution>
        </executions>
      </plugin>
      <plugin>
        <groupId>org.vafer</groupId>
        <artifactId>jdeb</artifactId>
        <version>1.0.1</version>
        <executions>
          <execution>
            <phase>none</phase>
            <goals>
              <goal>jdeb</goal>
            </goals>
          </execution>
        </executions>
        <configuration>
          <skip>true</skip>
          <attach>false</attach>
          <submodules>true</submodules>
          <controlDir>${basedir}/ambari-project/src/main/package/deb/control</controlDir>
        </configuration>
      </plugin>
      <plugin>
        <groupId>org.apache.maven.plugins</groupId>
        <artifactId>maven-clean-plugin</artifactId>
        <configuration>
          <filesets>
            <fileset>
              <directory>${basedir}</directory>
              <followSymlinks>false</followSymlinks>
               <includes>
                <include>**/*.pyc</include>
              </includes>
             </fileset>
          </filesets>
        </configuration>
      </plugin>
    </plugins>
  </build>
  <profiles>
    <profile>
      <id>default-views</id>
      <activation>
        <property>
          <name>views</name>
        </property>
      </activation>
      <modules>
        <module>ambari-serviceadvisor</module>
        <module>ambari-web</module>
        <module>ambari-project</module>
        <module>ambari-views</module>
        <module>ambari-admin</module>
        <module>contrib/views</module>
        <module>ambari-metrics</module>
        <module>ambari-server</module>
        <module>ambari-funtest</module>
        <module>ambari-agent</module>
        <module>mpack-instance-manager</module>
        
        <module>ambari-logsearch</module>
        <module>ambari-infra</module>
      </modules>
    </profile>
    <profile>
      <id>example-views</id>
      <activation>
        <property>
          <name>exampleViews</name>
        </property>
      </activation>
      <modules>
        <module>ambari-serviceadvisor</module>
        <module>ambari-web</module>
        <module>ambari-project</module>
        <module>ambari-views</module>
        <module>ambari-admin</module>
        <module>ambari-views/examples</module>
        <module>ambari-metrics</module>
        <module>ambari-server</module>
        <module>ambari-funtest</module>
        <module>ambari-agent</module>
        <module>mpack-instance-manager</module>
        
      </modules>
    </profile>
    <profile>
      <id>static-web</id>
      <modules>
        <module>ambari-project</module>
        <module>ambari-views</module>
        <module>ambari-admin</module>
        <module>ambari-metrics</module>
        <module>ambari-server</module>
        <module>ambari-funtest</module>
        <module>ambari-agent</module>
        <module>mpack-instance-manager</module>
        
        <module>ambari-logsearch</module>
        <module>ambari-infra</module>
        <module>ambari-serviceadvisor</module>
      </modules>
    </profile>
    <profile>
      <id>linux</id>
      <activation>
        <os>
          <family>unix</family>
        </os>
      </activation>
      <modules>
        <module>ambari-web</module>
        <module>ambari-project</module>
        <module>ambari-views</module>
        <module>ambari-admin</module>
        <module>ambari-metrics</module>
        <module>ambari-server</module>
        <module>ambari-funtest</module>
        <module>ambari-agent</module>
        <module>mpack-instance-manager</module>
        
        <module>ambari-logsearch</module>
        <module>ambari-infra</module>
        <module>ambari-serviceadvisor</module>
        </modules>
    </profile>
    <profile>
      <id>ambari-metrics</id>
      <modules>
        <module>ambari-metrics</module>
      </modules>
    </profile>
    <profile>
      <id>ambari-serviceadvisor</id>
      <modules>
        <module>ambari-serviceadvisor</module>
      </modules>
    </profile>
    <profile>
      <id>windows</id>
      <activation>
        <os>
          <family>win</family>
        </os>
      </activation>
      <modules>
        <module>ambari-serviceadvisor</module>
        <module>ambari-web</module>
        <module>ambari-project</module>
        <module>ambari-views</module>
        <module>ambari-admin</module>
        <module>ambari-metrics</module>
        <module>ambari-server</module>
        <module>ambari-funtest</module>
        <module>ambari-agent</module>
        
      </modules>
    </profile>
    <profile>
      <id>clover</id>
      <activation>
        <activeByDefault>false</activeByDefault>
        <property>
          <name>clover</name>
        </property>
      </activation>
      <properties>
        <maven.clover.licenseLocation>${clover.license}</maven.clover.licenseLocation>
        <clover.version>3.1.11</clover.version>
      </properties>
      <build>
        <plugins>
          <plugin>
            <groupId>com.atlassian.maven.plugins</groupId>
            <artifactId>maven-clover2-plugin</artifactId>
            <version>${clover.version}</version>
            <configuration>
              <includesAllSourceRoots>true</includesAllSourceRoots>
              <includesTestSourceRoots>true</includesTestSourceRoots>
              <targetPercentage>50%</targetPercentage>
              <generateHtml>true</generateHtml>
              <generateXml>true</generateXml>
              <excludes>
                <exclude>**/generated/**</exclude>
              </excludes>
            </configuration>
            <executions>
              <execution>
                <id>clover-setup</id>
                <phase>process-sources</phase>
                <goals>
                  <goal>setup</goal>
                </goals>
              </execution>
              <execution>
                <id>clover</id>
                <phase>test</phase>
                <goals>
                  <goal>clover</goal>
                </goals>
              </execution>
            </executions>
          </plugin>
        </plugins>
      </build>
    </profile>
    <profile>
      <id>sources</id>
      <build>
        <plugins>
          <plugin>
            <groupId>org.apache.maven.plugins</groupId>
            <artifactId>maven-source-plugin</artifactId>
            <executions>
              <execution>
                <id>attach-sources</id>
                <goals>
                  <goal>jar</goal>
                </goals>
              </execution>
            </executions>
          </plugin>
        </plugins>
      </build>
    </profile>
    <profile>
      <id>javadoc</id>
      <build>
        <plugins>
          <plugin>
            <groupId>org.apache.maven.plugins</groupId>
            <artifactId>maven-javadoc-plugin</artifactId>
            <configuration>
              <docfilessubdirs>true</docfilessubdirs>
            </configuration>
            <executions>
              <execution>
                <id>attach-javadocs</id>
                <goals>
                  <goal>jar</goal>
                </goals>
              </execution>
            </executions>
          </plugin>
        </plugins>
      </build>
    </profile>
    <!-- This profile exists to only sign the build artifacts when making a release candidate
instead of a SNAPSHOT. -->
    <profile>
      <id>sign-artifacts</id>
      <activation>
        <property>
          <name>performRelease</name>
          <value>true</value>
        </property>
      </activation>
      <build>
        <plugins>
          <plugin>
            <groupId>org.apache.maven.plugins</groupId>
            <artifactId>maven-gpg-plugin</artifactId>
            <version>1.6</version>
            <executions>
              <execution>
                <id>sign-artifacts</id>
                <phase>verify</phase>
                <goals>
                  <goal>sign</goal>
                </goals>
              </execution>
            </executions>
          </plugin>
        </plugins>
      </build>
    </profile>

    <!-- Start of profiles for running unit tests.
     The category names are Java interfaces in utility/src/main/java/category/
     The testcase.groups property contains a csv list of these categories (including the Java package name).

     To run a suite of all test cases annotated with a list of categories, run the command
     mvn test -P $PROFILE_ID

     E.g.,
     mvn test -P FastTests
     -->

    <!-- Tests are are explicitly fast. -->
    <profile>
      <id>FastTests</id>
      <properties>
        <testcase.groups>category.FastTest</testcase.groups>
      </properties>
    </profile>

    <!-- Tests are are explicitly slow. -->
    <profile>
      <id>SlowTests</id>
      <properties>
        <testcase.groups>category.SlowTest</testcase.groups>
      </properties>
    </profile>

    <!-- Slow tests, or tests that are not annotated. -->
    <profile>
      <id>NonFastTests</id>
      <build>
        <plugins>
          <plugin>
            <groupId>org.apache.maven.plugins</groupId>
            <artifactId>maven-surefire-plugin</artifactId>
            <configuration>
              <excludedGroups>org.apache.ambari.server.FastTest</excludedGroups>
            </configuration>
          </plugin>
        </plugins>
      </build>
    </profile>

    <!-- Unit test Profiles based on features. -->
    <profile>
      <id>AlertTests</id>
      <properties>
        <testcase.groups>category.AlertTest</testcase.groups>
      </properties>
    </profile>
    <profile>
      <id>AmbariUpgradeTests</id>
      <properties>
        <testcase.groups>category.AmbariUpgradeTest</testcase.groups>
      </properties>
    </profile>
    <profile>
      <id>BlueprintTests</id>
      <properties>
        <testcase.groups>category.BlueprintTest</testcase.groups>
      </properties>
    </profile>
    <profile>
      <id>KerberosTests</id>
      <properties>
        <testcase.groups>category.KerberosTest</testcase.groups>
      </properties>
    </profile>
    <profile>
      <id>MetricsTests</id>
      <properties>
        <testcase.groups>category.MetricsTest</testcase.groups>
      </properties>
    </profile>
    <profile>
      <id>StackUpgradeTests</id>
      <properties>
        <testcase.groups>category.StackUpgradeTest</testcase.groups>
      </properties>
    </profile>
  </profiles>
  <!-- End of profiles for running unit tests. -->
</project><|MERGE_RESOLUTION|>--- conflicted
+++ resolved
@@ -384,14 +384,10 @@
             <!-- generated DDL-->
             <exclude>**/createDDL.jdbc</exclude>
             <exclude>**/yarn.lock</exclude>
-<<<<<<< HEAD
-            <exclude>ambari-utility/target/**</exclude>
-=======
 
             <exclude>ambari_python.egg-info/**</exclude>
             <exclude>dist/**</exclude>
             <exclude>build/**</exclude>
->>>>>>> 8289c7f7
           </excludes>
         </configuration>
         <executions>
