--- conflicted
+++ resolved
@@ -299,16 +299,13 @@
             <exclude>ambari-common/src/main/python/jinja2/**</exclude>
             <!--Simplejson library (MIT license)-->
             <exclude>ambari-common/src/main/python/ambari_simplejson/**</exclude>
-<<<<<<< HEAD
             <!--Subprocess32 library (PSF license)-->
             <exclude>ambari-common/src/main/python/ambari_commons/subprocess32.py</exclude>
             <exclude>ambari-common/src/main/python/ambari_commons/_posixsubprocess.so</exclude>
-=======
             <!--Stomp library (Apache license)-->
             <exclude>ambari-common/src/main/python/ambari_stomp/**</exclude>
             <!--ws4py library (BSD 3-Clause)-->
             <exclude>ambari-common/src/main/python/ambari_ws4py/**</exclude>
->>>>>>> 0aa22ea8
 
             <exclude>ambari-web/node_modules/**</exclude>
 
